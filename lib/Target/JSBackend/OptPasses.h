//===-- JSTargetMachine.h - TargetMachine for the JS Backend ---*- C++ -*-===//
//
//                     The LLVM Compiler Infrastructure
//
// This file is distributed under the University of Illinois Open Source
// License. See LICENSE.TXT for details.
//
//===---------------------------------------------------------------------===//

#ifndef OPT_PASSES_H
#define OPT_PASSES_H

#include "llvm/Pass.h"

namespace llvm {

  extern FunctionPass *createEmscriptenSimplifyAllocasPass();
<<<<<<< HEAD
  extern Pass *createExpandInsertExtractElementPass();
  extern Pass *createExpandI64Pass();
=======
>>>>>>> f91fe9a5

} // End llvm namespace

#endif
<|MERGE_RESOLUTION|>--- conflicted
+++ resolved
@@ -15,11 +15,6 @@
 namespace llvm {
 
   extern FunctionPass *createEmscriptenSimplifyAllocasPass();
-<<<<<<< HEAD
-  extern Pass *createExpandInsertExtractElementPass();
-  extern Pass *createExpandI64Pass();
-=======
->>>>>>> f91fe9a5
 
 } // End llvm namespace
 
