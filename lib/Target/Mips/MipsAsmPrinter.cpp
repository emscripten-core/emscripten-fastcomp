--- conflicted
+++ resolved
@@ -13,11 +13,11 @@
 //===----------------------------------------------------------------------===//
 
 #define DEBUG_TYPE "mips-asm-printer"
+#include "MipsAsmPrinter.h"
 #include "InstPrinter/MipsInstPrinter.h"
 #include "MCTargetDesc/MipsBaseInfo.h"
 #include "MCTargetDesc/MipsELFStreamer.h"
 #include "Mips.h"
-#include "MipsAsmPrinter.h"
 #include "MipsInstrInfo.h"
 #include "MipsMCInstLower.h"
 #include "llvm/ADT/SmallString.h"
@@ -67,6 +67,12 @@
     return;
   }
 
+  // @LOCALMOD-START
+  // Do any auto-generated pseudo lowerings.
+  if (emitPseudoExpansionLowering(OutStreamer, MI))
+    return;
+  // @LOCALMOD-END
+
   MachineBasicBlock::const_instr_iterator I = MI;
   MachineBasicBlock::const_instr_iterator E = MI->getParent()->instr_end();
 
@@ -574,7 +580,6 @@
   if (OutStreamer.hasRawTextSupport())
     OutStreamer.EmitRawText(StringRef("\t.previous"));
 
-<<<<<<< HEAD
   // @LOCALMOD-START
   if (Subtarget->isTargetNaCl() && OutStreamer.hasRawTextSupport()) {
     std::string str;
@@ -601,8 +606,8 @@
     }
   }
   return 0;
-=======
-}
+}
+// @LOCALMOD-END
 
 void MipsAsmPrinter::EmitEndOfAsmFile(Module &M) {
 
@@ -613,9 +618,7 @@
              OutStreamer, getObjFileLowering(), *Subtarget);
   if (MipsELFStreamer *MES = dyn_cast<MipsELFStreamer>(&OutStreamer))
     MES->emitELFHeaderFlagsCG(*Subtarget);
->>>>>>> 279b9184
-}
-// @LOCALMOD-END
+}
 
 MachineLocation
 MipsAsmPrinter::getDebugValueLocation(const MachineInstr *MI) const {
