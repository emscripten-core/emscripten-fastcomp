--- conflicted
+++ resolved
@@ -185,26 +185,8 @@
 bool MipsPassConfig::addPreEmitPass() {
   MipsTargetMachine &TM = getMipsTargetMachine();
   addPass(createMipsDelaySlotFillerPass(TM));
-<<<<<<< HEAD
-
-  if (Subtarget.enableLongBranchPass())
-    addPass(createMipsLongBranchPass(TM));
-  if (Subtarget.inMips16Mode() ||
-      Subtarget.allowMixed16_32())
-    addPass(createMipsConstantIslandPass(TM));
-
-
-  // @LOCALMOD-START
-  if (getMipsSubtarget().isTargetNaCl()) {
-    // This pass does all the heavy sfi lifting.
-    addPass(createMipsNaClRewritePass());
-  }
-  // @LOCALMOD-END
-
-=======
   addPass(createMipsLongBranchPass(TM));
   addPass(createMipsConstantIslandPass(TM));
->>>>>>> 434f0e35
   return true;
 }
 
