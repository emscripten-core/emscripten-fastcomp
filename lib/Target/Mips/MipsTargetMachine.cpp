--- conflicted
+++ resolved
@@ -124,23 +124,20 @@
 // machine code is emitted. return true if -print-machineinstrs should
 // print out the code after the passes.
 bool MipsPassConfig::addPreEmitPass() {
-<<<<<<< HEAD
-  PM->add(createMipsDelaySlotFillerPass(getMipsTargetMachine()));
-
-  // @LOCALMOD-START
-  if (getMipsSubtarget().isTargetNaCl()) {
-    // This pass does all the heavy sfi lifting.
-    PM->add(createMipsNaClRewritePass());
-  }
-  // @LOCALMOD-END
-=======
   MipsTargetMachine &TM = getMipsTargetMachine();
   addPass(createMipsDelaySlotFillerPass(TM));
 
   // NOTE: long branch has not been implemented for mips16.
   if (TM.getSubtarget<MipsSubtarget>().hasStandardEncoding())
     addPass(createMipsLongBranchPass(TM));
->>>>>>> c723eb1a
+
+
+  // @LOCALMOD-START
+  if (getMipsSubtarget().isTargetNaCl()) {
+    // This pass does all the heavy sfi lifting.
+    addPass(createMipsNaClRewritePass());
+  }
+  // @LOCALMOD-END
 
   return true;
 }
