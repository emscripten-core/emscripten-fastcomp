--- conflicted
+++ resolved
@@ -91,12 +91,7 @@
   X86NaClJITInfo        JITInfo;
 #else
   X86JITInfo        JITInfo;
-<<<<<<< HEAD
 #endif
-  ScalarTargetTransformImpl STTI;
-  VectorTargetTransformImpl VTTI;
-=======
->>>>>>> 32989595
 public:
   X86_32TargetMachine(const Target &T, StringRef TT,
                       StringRef CPU, StringRef FS, const TargetOptions &Options,
