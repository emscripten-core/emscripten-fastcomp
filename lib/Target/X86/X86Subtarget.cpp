//===-- X86Subtarget.cpp - X86 Subtarget Information ----------------------===//
//
//                     The LLVM Compiler Infrastructure
//
// This file is distributed under the University of Illinois Open Source
// License. See LICENSE.TXT for details.
//
//===----------------------------------------------------------------------===//
//
// This file implements the X86 specific subclass of TargetSubtargetInfo.
//
//===----------------------------------------------------------------------===//

#define DEBUG_TYPE "subtarget"
#include "X86Subtarget.h"
#include "X86InstrInfo.h"
#include "llvm/GlobalValue.h"
#include "llvm/Support/Debug.h"
#include "llvm/Support/ErrorHandling.h"
#include "llvm/Support/raw_ostream.h"
#include "llvm/Support/Host.h"
#include "llvm/Target/TargetMachine.h"
#include "llvm/Target/TargetOptions.h"

#define GET_SUBTARGETINFO_TARGET_DESC
#define GET_SUBTARGETINFO_CTOR
#include "X86GenSubtargetInfo.inc"

using namespace llvm;

#if defined(_MSC_VER)
#include <intrin.h>
#endif

/// ClassifyBlockAddressReference - Classify a blockaddress reference for the
/// current subtarget according to how we should reference it in a non-pcrel
/// context.
unsigned char X86Subtarget::
ClassifyBlockAddressReference() const {
  if (isPICStyleGOT())    // 32-bit ELF targets.
    return X86II::MO_GOTOFF;

  if (isPICStyleStubPIC())   // Darwin/32 in PIC mode.
    return X86II::MO_PIC_BASE_OFFSET;

  // Direct static reference to label.
  return X86II::MO_NO_FLAG;
}

/// ClassifyGlobalReference - Classify a global variable reference for the
/// current subtarget according to how we should reference it in a non-pcrel
/// context.
unsigned char X86Subtarget::
ClassifyGlobalReference(const GlobalValue *GV, const TargetMachine &TM) const {
  // DLLImport only exists on windows, it is implemented as a load from a
  // DLLIMPORT stub.
  if (GV->hasDLLImportLinkage())
    return X86II::MO_DLLIMPORT;

  // Determine whether this is a reference to a definition or a declaration.
  // Materializable GVs (in JIT lazy compilation mode) do not require an extra
  // load from stub.
  bool isDecl = GV->hasAvailableExternallyLinkage();
  if (GV->isDeclaration() && !GV->isMaterializable())
    isDecl = true;

  // X86-64 in PIC mode.
  if (isPICStyleRIPRel()) {
    // Large model never uses stubs.
    if (TM.getCodeModel() == CodeModel::Large)
      return X86II::MO_NO_FLAG;

    if (isTargetDarwin()) {
      // If symbol visibility is hidden, the extra load is not needed if
      // target is x86-64 or the symbol is definitely defined in the current
      // translation unit.
      if (GV->hasDefaultVisibility() &&
          (isDecl || GV->isWeakForLinker()))
        return X86II::MO_GOTPCREL;
    } else if (!isTargetWin64()) {
      assert(isTargetELF() && "Unknown rip-relative target");

      // Extra load is needed for all externally visible.
      if (!GV->hasLocalLinkage() && GV->hasDefaultVisibility())
        return X86II::MO_GOTPCREL;
    }

    return X86II::MO_NO_FLAG;
  }

  if (isPICStyleGOT()) {   // 32-bit ELF targets.
    // Extra load is needed for all externally visible.
    if (GV->hasLocalLinkage() || GV->hasHiddenVisibility())
      return X86II::MO_GOTOFF;
    return X86II::MO_GOT;
  }

  if (isPICStyleStubPIC()) {  // Darwin/32 in PIC mode.
    // Determine whether we have a stub reference and/or whether the reference
    // is relative to the PIC base or not.

    // If this is a strong reference to a definition, it is definitely not
    // through a stub.
    if (!isDecl && !GV->isWeakForLinker())
      return X86II::MO_PIC_BASE_OFFSET;

    // Unless we have a symbol with hidden visibility, we have to go through a
    // normal $non_lazy_ptr stub because this symbol might be resolved late.
    if (!GV->hasHiddenVisibility())  // Non-hidden $non_lazy_ptr reference.
      return X86II::MO_DARWIN_NONLAZY_PIC_BASE;

    // If symbol visibility is hidden, we have a stub for common symbol
    // references and external declarations.
    if (isDecl || GV->hasCommonLinkage()) {
      // Hidden $non_lazy_ptr reference.
      return X86II::MO_DARWIN_HIDDEN_NONLAZY_PIC_BASE;
    }

    // Otherwise, no stub.
    return X86II::MO_PIC_BASE_OFFSET;
  }

  if (isPICStyleStubNoDynamic()) {  // Darwin/32 in -mdynamic-no-pic mode.
    // Determine whether we have a stub reference.

    // If this is a strong reference to a definition, it is definitely not
    // through a stub.
    if (!isDecl && !GV->isWeakForLinker())
      return X86II::MO_NO_FLAG;

    // Unless we have a symbol with hidden visibility, we have to go through a
    // normal $non_lazy_ptr stub because this symbol might be resolved late.
    if (!GV->hasHiddenVisibility())  // Non-hidden $non_lazy_ptr reference.
      return X86II::MO_DARWIN_NONLAZY;

    // Otherwise, no stub.
    return X86II::MO_NO_FLAG;
  }

  // Direct static reference to global.
  return X86II::MO_NO_FLAG;
}


/// getBZeroEntry - This function returns the name of a function which has an
/// interface like the non-standard bzero function, if such a function exists on
/// the current subtarget and it is considered prefereable over memset with zero
/// passed as the second argument. Otherwise it returns null.
const char *X86Subtarget::getBZeroEntry() const {
  // Darwin 10 has a __bzero entry point for this purpose.
  if (getTargetTriple().isMacOSX() &&
      !getTargetTriple().isMacOSXVersionLT(10, 6))
    return "__bzero";

  return 0;
}

/// IsLegalToCallImmediateAddr - Return true if the subtarget allows calls
/// to immediate address.
bool X86Subtarget::IsLegalToCallImmediateAddr(const TargetMachine &TM) const {
  if (In64BitMode)
    return false;
  // @LOCALMOD-BEGIN
  // BUG= http://code.google.com/p/nativeclient/issues/detail?id=2367
  // For NaCl dynamic linking we do not want to generate a text relocation to
  // an absolute address in PIC mode.  Such a situation arises from
  // test/CodeGen/X86/call-imm.ll with the default implementation.
  // For other platforms we retain the default behavior.
  return (isTargetELF() && !isTargetNaCl()) ||
         TM.getRelocationModel() == Reloc::Static;
  // @LOCALMOD-END
}

void X86Subtarget::AutoDetectSubtargetFeatures() {
  unsigned EAX = 0, EBX = 0, ECX = 0, EDX = 0;
  unsigned MaxLevel;
  union {
    unsigned u[3];
    char     c[12];
  } text;

  if (X86_MC::GetCpuIDAndInfo(0, &MaxLevel, text.u+0, text.u+2, text.u+1) ||
      MaxLevel < 1)
    return;

  X86_MC::GetCpuIDAndInfo(0x1, &EAX, &EBX, &ECX, &EDX);

  if ((EDX >> 15) & 1) { HasCMov = true;      ToggleFeature(X86::FeatureCMOV); }
  if ((EDX >> 23) & 1) { X86SSELevel = MMX;   ToggleFeature(X86::FeatureMMX);  }
  if ((EDX >> 25) & 1) { X86SSELevel = SSE1;  ToggleFeature(X86::FeatureSSE1); }
  if ((EDX >> 26) & 1) { X86SSELevel = SSE2;  ToggleFeature(X86::FeatureSSE2); }
  if (ECX & 0x1)       { X86SSELevel = SSE3;  ToggleFeature(X86::FeatureSSE3); }
  if ((ECX >> 9)  & 1) { X86SSELevel = SSSE3; ToggleFeature(X86::FeatureSSSE3);}
  if ((ECX >> 19) & 1) { X86SSELevel = SSE41; ToggleFeature(X86::FeatureSSE41);}
  if ((ECX >> 20) & 1) { X86SSELevel = SSE42; ToggleFeature(X86::FeatureSSE42);}
  if ((ECX >> 28) & 1) { X86SSELevel = AVX;   ToggleFeature(X86::FeatureAVX); }

  bool IsIntel = memcmp(text.c, "GenuineIntel", 12) == 0;
  bool IsAMD   = !IsIntel && memcmp(text.c, "AuthenticAMD", 12) == 0;

  if ((ECX >> 1) & 0x1) {
    HasPCLMUL = true;
    ToggleFeature(X86::FeaturePCLMUL);
  }
  if ((ECX >> 12) & 0x1) {
    HasFMA = true;
    ToggleFeature(X86::FeatureFMA);
  }
  if (IsIntel && ((ECX >> 22) & 0x1)) {
    HasMOVBE = true;
    ToggleFeature(X86::FeatureMOVBE);
  }
  if ((ECX >> 23) & 0x1) {
    HasPOPCNT = true;
    ToggleFeature(X86::FeaturePOPCNT);
  }
  if ((ECX >> 25) & 0x1) {
    HasAES = true;
    ToggleFeature(X86::FeatureAES);
  }
  if ((ECX >> 29) & 0x1) {
    HasF16C = true;
    ToggleFeature(X86::FeatureF16C);
  }
  if (IsIntel && ((ECX >> 30) & 0x1)) {
    HasRDRAND = true;
    ToggleFeature(X86::FeatureRDRAND);
  }

  if ((ECX >> 13) & 0x1) {
    HasCmpxchg16b = true;
    ToggleFeature(X86::FeatureCMPXCHG16B);
  }

  if (IsIntel || IsAMD) {
    // Determine if bit test memory instructions are slow.
    unsigned Family = 0;
    unsigned Model  = 0;
    X86_MC::DetectFamilyModel(EAX, Family, Model);
    if (IsAMD || (Family == 6 && Model >= 13)) {
      IsBTMemSlow = true;
      ToggleFeature(X86::FeatureSlowBTMem);
    }

    // If it's Nehalem, unaligned memory access is fast.
    // Include Westmere and Sandy Bridge as well.
    // FIXME: add later processors.
    if (IsIntel && ((Family == 6 && Model == 26) ||
        (Family == 6 && Model == 44) ||
        (Family == 6 && Model == 42))) {
      IsUAMemFast = true;
      ToggleFeature(X86::FeatureFastUAMem);
    }

    // Set processor type. Currently only Atom is detected.
    if (Family == 6 &&
        (Model == 28 || Model == 38 || Model == 39
         || Model == 53 || Model == 54)) {
      X86ProcFamily = IntelAtom;

      UseLeaForSP = true;
      ToggleFeature(X86::FeatureLeaForSP);
    }

    unsigned MaxExtLevel;
    X86_MC::GetCpuIDAndInfo(0x80000000, &MaxExtLevel, &EBX, &ECX, &EDX);

    if (MaxExtLevel >= 0x80000001) {
      X86_MC::GetCpuIDAndInfo(0x80000001, &EAX, &EBX, &ECX, &EDX);
      if ((EDX >> 29) & 0x1) {
        HasX86_64 = true;
        ToggleFeature(X86::Feature64Bit);
      }
      if ((ECX >> 5) & 0x1) {
        HasLZCNT = true;
        ToggleFeature(X86::FeatureLZCNT);
      }
      if (IsAMD) {
        if ((ECX >> 6) & 0x1) {
          HasSSE4A = true;
          ToggleFeature(X86::FeatureSSE4A);
        }
        if ((ECX >> 11) & 0x1) {
          HasXOP = true;
          ToggleFeature(X86::FeatureXOP);
        }
        if ((ECX >> 16) & 0x1) {
          HasFMA4 = true;
          ToggleFeature(X86::FeatureFMA4);
        }
      }
    }
  }

  if (MaxLevel >= 7) {
    if (!X86_MC::GetCpuIDAndInfoEx(0x7, 0x0, &EAX, &EBX, &ECX, &EDX)) {
      if (IsIntel && (EBX & 0x1)) {
        HasFSGSBase = true;
        ToggleFeature(X86::FeatureFSGSBase);
      }
      if ((EBX >> 3) & 0x1) {
        HasBMI = true;
        ToggleFeature(X86::FeatureBMI);
      }
      if (IsIntel && ((EBX >> 5) & 0x1)) {
        X86SSELevel = AVX2;
        ToggleFeature(X86::FeatureAVX2);
      }
      if (IsIntel && ((EBX >> 8) & 0x1)) {
        HasBMI2 = true;
        ToggleFeature(X86::FeatureBMI2);
      }
      if (IsIntel && ((EBX >> 11) & 0x1)) {
        HasRTM = true;
        ToggleFeature(X86::FeatureRTM);
      }
    }
  }
}

X86Subtarget::X86Subtarget(const std::string &TT, const std::string &CPU,
                           const std::string &FS,
                           unsigned StackAlignOverride, bool is64Bit)
  : X86GenSubtargetInfo(TT, CPU, FS)
  , X86ProcFamily(Others)
  , PICStyle(PICStyles::None)
  , X86SSELevel(NoMMXSSE)
  , X863DNowLevel(NoThreeDNow)
  , HasCMov(false)
  , HasX86_64(false)
  , HasPOPCNT(false)
  , HasSSE4A(false)
  , HasAES(false)
  , HasPCLMUL(false)
  , HasFMA(false)
  , HasFMA4(false)
  , HasXOP(false)
  , HasMOVBE(false)
  , HasRDRAND(false)
  , HasF16C(false)
  , HasFSGSBase(false)
  , HasLZCNT(false)
  , HasBMI(false)
  , HasBMI2(false)
  , HasRTM(false)
  , IsBTMemSlow(false)
  , IsUAMemFast(false)
  , HasVectorUAMem(false)
  , HasCmpxchg16b(false)
  , UseLeaForSP(false)
  , HasSlowDivide(false)
  , PostRAScheduler(false)
  , stackAlignment(4)
  // FIXME: this is a known good value for Yonah. How about others?
  , MaxInlineSizeThreshold(128)
  , TargetTriple(TT)
  , In64BitMode(is64Bit) {
  // Determine default and user specified characteristics
  std::string CPUName = CPU;
  if (!FS.empty() || !CPU.empty()) {
    if (CPUName.empty()) {
#if defined(i386) || defined(__i386__) || defined(__x86__) || defined(_M_IX86)\
    || defined(__x86_64__) || defined(_M_AMD64) || defined (_M_X64)
      CPUName = sys::getHostCPUName();
#else
      CPUName = "generic";
#endif
    }

    // Make sure 64-bit features are available in 64-bit mode. (But make sure
    // SSE2 can be turned off explicitly.)
    std::string FullFS = FS;
    if (In64BitMode) {
      if (!FullFS.empty())
        FullFS = "+64bit,+sse2," + FullFS;
      else
        FullFS = "+64bit,+sse2";
    }

    // If feature string is not empty, parse features string.
    ParseSubtargetFeatures(CPUName, FullFS);
  } else {
    if (CPUName.empty()) {
#if defined (__x86_64__) || defined(__i386__)
      CPUName = sys::getHostCPUName();
#else
      CPUName = "generic";
#endif
    }
    // Otherwise, use CPUID to auto-detect feature set.
    AutoDetectSubtargetFeatures();

    // Make sure 64-bit features are available in 64-bit mode.
    if (In64BitMode) {
      HasX86_64 = true; ToggleFeature(X86::Feature64Bit);
      HasCMov = true;   ToggleFeature(X86::FeatureCMOV);

      if (X86SSELevel < SSE2) {
        X86SSELevel = SSE2;
        ToggleFeature(X86::FeatureSSE1);
        ToggleFeature(X86::FeatureSSE2);
      }
    }
  }

  // CPUName may have been set by the CPU detection code. Make sure the
  // new MCSchedModel is used.
  InitMCProcessorInfo(CPUName, FS);

  if (X86ProcFamily == IntelAtom)
    PostRAScheduler = true;

  InstrItins = getInstrItineraryForCPU(CPUName);

  // It's important to keep the MCSubtargetInfo feature bits in sync with
  // target data structure which is shared with MC code emitter, etc.
  if (In64BitMode)
    ToggleFeature(X86::Mode64Bit);

  DEBUG(dbgs() << "Subtarget features: SSELevel " << X86SSELevel
               << ", 3DNowLevel " << X863DNowLevel
               << ", 64bit " << HasX86_64 << "\n");
  assert((!In64BitMode || HasX86_64) &&
         "64-bit code requested on a subtarget that doesn't support it!");

<<<<<<< HEAD
  // Stack alignment is 16 bytes on Darwin, FreeBSD, Linux, Solaris (both
  // 32 and 64 bit), NaCl and for all 64-bit targets.
  if (StackAlignOverride)
    stackAlignment = StackAlignOverride;
  else if (isTargetDarwin() || isTargetFreeBSD() || isTargetLinux() ||
           isTargetSolaris() ||
           isTargetNaCl() || // @LOCALMOD
=======
  // Stack alignment is 16 bytes on Darwin, Linux and Solaris (both
  // 32 and 64 bit) and for all 64-bit targets.
  if (StackAlignOverride)
    stackAlignment = StackAlignOverride;
  else if (isTargetDarwin() || isTargetLinux() || isTargetSolaris() ||
>>>>>>> 08e9cb46
           In64BitMode)
    stackAlignment = 16;
}

bool X86Subtarget::enablePostRAScheduler(
           CodeGenOpt::Level OptLevel,
           TargetSubtargetInfo::AntiDepBreakMode& Mode,
           RegClassVector& CriticalPathRCs) const {
  Mode = TargetSubtargetInfo::ANTIDEP_CRITICAL;
  CriticalPathRCs.clear();
  return PostRAScheduler && OptLevel >= CodeGenOpt::Default;
}<|MERGE_RESOLUTION|>--- conflicted
+++ resolved
@@ -423,21 +423,12 @@
   assert((!In64BitMode || HasX86_64) &&
          "64-bit code requested on a subtarget that doesn't support it!");
 
-<<<<<<< HEAD
-  // Stack alignment is 16 bytes on Darwin, FreeBSD, Linux, Solaris (both
+  // Stack alignment is 16 bytes on Darwin, Linux and Solaris (both
   // 32 and 64 bit), NaCl and for all 64-bit targets.
   if (StackAlignOverride)
     stackAlignment = StackAlignOverride;
-  else if (isTargetDarwin() || isTargetFreeBSD() || isTargetLinux() ||
-           isTargetSolaris() ||
+  else if (isTargetDarwin() || isTargetLinux() || isTargetSolaris() ||
            isTargetNaCl() || // @LOCALMOD
-=======
-  // Stack alignment is 16 bytes on Darwin, Linux and Solaris (both
-  // 32 and 64 bit) and for all 64-bit targets.
-  if (StackAlignOverride)
-    stackAlignment = StackAlignOverride;
-  else if (isTargetDarwin() || isTargetLinux() || isTargetSolaris() ||
->>>>>>> 08e9cb46
            In64BitMode)
     stackAlignment = 16;
 }
