//===-- X86Subtarget.cpp - X86 Subtarget Information ----------------------===//
//
//                     The LLVM Compiler Infrastructure
//
// This file is distributed under the University of Illinois Open Source
// License. See LICENSE.TXT for details.
//
//===----------------------------------------------------------------------===//
//
// This file implements the X86 specific subclass of TargetSubtargetInfo.
//
//===----------------------------------------------------------------------===//

#include "X86Subtarget.h"
#include "X86InstrInfo.h"
#include "X86TargetMachine.h"
#include "llvm/IR/Attributes.h"
#include "llvm/IR/Function.h"
#include "llvm/IR/GlobalValue.h"
#include "llvm/Support/CommandLine.h"
#include "llvm/Support/Debug.h"
#include "llvm/Support/ErrorHandling.h"
#include "llvm/Support/Host.h"
#include "llvm/Support/raw_ostream.h"
#include "llvm/Target/TargetMachine.h"
#include "llvm/Target/TargetOptions.h"

#if defined(_MSC_VER)
#include <intrin.h>
#endif

using namespace llvm;

#define DEBUG_TYPE "subtarget"

#define GET_SUBTARGETINFO_TARGET_DESC
#define GET_SUBTARGETINFO_CTOR
#include "X86GenSubtargetInfo.inc"

// Temporary option to control early if-conversion for x86 while adding machine
// models.
static cl::opt<bool>
X86EarlyIfConv("x86-early-ifcvt", cl::Hidden,
               cl::desc("Enable early if-conversion on X86"));


// @LOCALMOD-START
static cl::opt<bool>
MalignDouble("malign-double", cl::Hidden,
             cl::desc("Align i64 and f64 types to 8 bytes"));
// @LOCALMOD-END


/// ClassifyBlockAddressReference - Classify a blockaddress reference for the
/// current subtarget according to how we should reference it in a non-pcrel
/// context.
unsigned char X86Subtarget::ClassifyBlockAddressReference() const {
  if (isPICStyleGOT())    // 32-bit ELF targets.
    return X86II::MO_GOTOFF;

  if (isPICStyleStubPIC())   // Darwin/32 in PIC mode.
    return X86II::MO_PIC_BASE_OFFSET;

  // Direct static reference to label.
  return X86II::MO_NO_FLAG;
}

/// ClassifyGlobalReference - Classify a global variable reference for the
/// current subtarget according to how we should reference it in a non-pcrel
/// context.
unsigned char X86Subtarget::
ClassifyGlobalReference(const GlobalValue *GV, const TargetMachine &TM) const {
  // DLLImport only exists on windows, it is implemented as a load from a
  // DLLIMPORT stub.
  if (GV->hasDLLImportStorageClass())
    return X86II::MO_DLLIMPORT;

  // Determine whether this is a reference to a definition or a declaration.
  // Materializable GVs (in JIT lazy compilation mode) do not require an extra
  // load from stub.
  bool isDecl = GV->hasAvailableExternallyLinkage();
  if (GV->isDeclaration() && !GV->isMaterializable())
    isDecl = true;

  // X86-64 in PIC mode.
  if (isPICStyleRIPRel()) {
    // Large model never uses stubs.
    if (TM.getCodeModel() == CodeModel::Large)
      return X86II::MO_NO_FLAG;

    if (isTargetDarwin()) {
      // If symbol visibility is hidden, the extra load is not needed if
      // target is x86-64 or the symbol is definitely defined in the current
      // translation unit.
      if (GV->hasDefaultVisibility() &&
          (isDecl || GV->isWeakForLinker()))
        return X86II::MO_GOTPCREL;
    } else if (!isTargetWin64()) {
      assert(isTargetELF() && "Unknown rip-relative target");

      // Extra load is needed for all externally visible.
      if (!GV->hasLocalLinkage() && GV->hasDefaultVisibility())
        return X86II::MO_GOTPCREL;
    }

    return X86II::MO_NO_FLAG;
  }

  if (isPICStyleGOT()) {   // 32-bit ELF targets.
    // Extra load is needed for all externally visible.
    if (GV->hasLocalLinkage() || GV->hasHiddenVisibility())
      return X86II::MO_GOTOFF;
    return X86II::MO_GOT;
  }

  if (isPICStyleStubPIC()) {  // Darwin/32 in PIC mode.
    // Determine whether we have a stub reference and/or whether the reference
    // is relative to the PIC base or not.

    // If this is a strong reference to a definition, it is definitely not
    // through a stub.
    if (!isDecl && !GV->isWeakForLinker())
      return X86II::MO_PIC_BASE_OFFSET;

    // Unless we have a symbol with hidden visibility, we have to go through a
    // normal $non_lazy_ptr stub because this symbol might be resolved late.
    if (!GV->hasHiddenVisibility())  // Non-hidden $non_lazy_ptr reference.
      return X86II::MO_DARWIN_NONLAZY_PIC_BASE;

    // If symbol visibility is hidden, we have a stub for common symbol
    // references and external declarations.
    if (isDecl || GV->hasCommonLinkage()) {
      // Hidden $non_lazy_ptr reference.
      return X86II::MO_DARWIN_HIDDEN_NONLAZY_PIC_BASE;
    }

    // Otherwise, no stub.
    return X86II::MO_PIC_BASE_OFFSET;
  }

  if (isPICStyleStubNoDynamic()) {  // Darwin/32 in -mdynamic-no-pic mode.
    // Determine whether we have a stub reference.

    // If this is a strong reference to a definition, it is definitely not
    // through a stub.
    if (!isDecl && !GV->isWeakForLinker())
      return X86II::MO_NO_FLAG;

    // Unless we have a symbol with hidden visibility, we have to go through a
    // normal $non_lazy_ptr stub because this symbol might be resolved late.
    if (!GV->hasHiddenVisibility())  // Non-hidden $non_lazy_ptr reference.
      return X86II::MO_DARWIN_NONLAZY;

    // Otherwise, no stub.
    return X86II::MO_NO_FLAG;
  }

  // Direct static reference to global.
  return X86II::MO_NO_FLAG;
}


/// getBZeroEntry - This function returns the name of a function which has an
/// interface like the non-standard bzero function, if such a function exists on
/// the current subtarget and it is considered prefereable over memset with zero
/// passed as the second argument. Otherwise it returns null.
const char *X86Subtarget::getBZeroEntry() const {
  // Darwin 10 has a __bzero entry point for this purpose.
  if (getTargetTriple().isMacOSX() &&
      !getTargetTriple().isMacOSXVersionLT(10, 6))
    return "__bzero";

  return nullptr;
}

bool X86Subtarget::hasSinCos() const {
  return getTargetTriple().isMacOSX() &&
    !getTargetTriple().isMacOSXVersionLT(10, 9) &&
    is64Bit();
}

/// IsLegalToCallImmediateAddr - Return true if the subtarget allows calls
/// to immediate address.
bool X86Subtarget::IsLegalToCallImmediateAddr(const TargetMachine &TM) const {
  // FIXME: I386 PE/COFF supports PC relative calls using IMAGE_REL_I386_REL32
  // but WinCOFFObjectWriter::RecordRelocation cannot emit them.  Once it does,
  // the following check for Win32 should be removed.
  if (In64BitMode || isTargetWin32())
    return false;
  // @LOCALMOD-BEGIN
  // BUG= http://code.google.com/p/nativeclient/issues/detail?id=2367
  // For NaCl dynamic linking we do not want to generate a text relocation to
  // an absolute address in PIC mode.  Such a situation arises from
  // test/CodeGen/X86/call-imm.ll with the default implementation.
  // For other platforms we retain the default behavior.
  return (isTargetELF() && !isTargetNaCl()) ||
         TM.getRelocationModel() == Reloc::Static;
  // @LOCALMOD-END
}

void X86Subtarget::initSubtargetFeatures(StringRef CPU, StringRef FS) {
  std::string CPUName = CPU;
  if (CPUName.empty())
    CPUName = "generic";

  // Make sure 64-bit features are available in 64-bit mode. (But make sure
  // SSE2 can be turned off explicitly.)
  std::string FullFS = FS;
  if (In64BitMode) {
    if (!FullFS.empty())
      FullFS = "+64bit,+sse2," + FullFS;
    else
      FullFS = "+64bit,+sse2";
  }

  // If feature string is not empty, parse features string.
  ParseSubtargetFeatures(CPUName, FullFS);

  // Make sure the right MCSchedModel is used.
  InitCPUSchedModel(CPUName);

  InstrItins = getInstrItineraryForCPU(CPUName);

  // It's important to keep the MCSubtargetInfo feature bits in sync with
  // target data structure which is shared with MC code emitter, etc.
  if (In64BitMode)
    ToggleFeature(X86::Mode64Bit);
  else if (In32BitMode)
    ToggleFeature(X86::Mode32Bit);
  else if (In16BitMode)
    ToggleFeature(X86::Mode16Bit);
  else
    llvm_unreachable("Not 16-bit, 32-bit or 64-bit mode!");

  DEBUG(dbgs() << "Subtarget features: SSELevel " << X86SSELevel
               << ", 3DNowLevel " << X863DNowLevel
               << ", 64bit " << HasX86_64 << "\n");
  assert((!In64BitMode || HasX86_64) &&
         "64-bit code requested on a subtarget that doesn't support it!");

  // Stack alignment is 16 bytes on Darwin, Linux and Solaris (both
  // 32 and 64 bit), NaCl and for all 64-bit targets.
  if (StackAlignOverride)
    stackAlignment = StackAlignOverride;
  else if (isTargetDarwin() || isTargetLinux() || isTargetSolaris() ||
           isTargetNaCl() || // @LOCALMOD
           In64BitMode)
    stackAlignment = 16;
}

void X86Subtarget::initializeEnvironment() {
  X86SSELevel = NoMMXSSE;
  X863DNowLevel = NoThreeDNow;
  HasCMov = false;
  HasX86_64 = false;
  HasPOPCNT = false;
  HasSSE4A = false;
  HasAES = false;
  HasPCLMUL = false;
  HasFMA = false;
  HasFMA4 = false;
  HasXOP = false;
  HasTBM = false;
  HasMOVBE = false;
  HasRDRAND = false;
  HasF16C = false;
  HasFSGSBase = false;
  HasLZCNT = false;
  HasBMI = false;
  HasBMI2 = false;
  HasRTM = false;
  HasHLE = false;
  HasERI = false;
  HasCDI = false;
  HasPFI = false;
  HasDQI = false;
  HasBWI = false;
  HasVLX = false;
  HasADX = false;
  HasSHA = false;
  HasSGX = false;
  HasPRFCHW = false;
  HasRDSEED = false;
  HasSMAP = false;
  IsBTMemSlow = false;
  IsSHLDSlow = false;
  IsUAMemFast = false;
  HasVectorUAMem = false;
  HasCmpxchg16b = false;
  UseLeaForSP = false;
  HasSlowDivide = false;
  PadShortFunctions = false;
  CallRegIndirect = false;
  LEAUsesAG = false;
  SlowLEA = false;
  SlowIncDec = false;
  stackAlignment = 4;
  // FIXME: this is a known good value for Yonah. How about others?
  MaxInlineSizeThreshold = 128;
}

static std::string computeDataLayout(const Triple &TT) {
  // X86 is little endian
  std::string Ret = "e";

  Ret += DataLayout::getManglingComponent(TT);
  // X86 and x32 have 32 bit pointers.
  if ((TT.isArch64Bit() &&
       (TT.getEnvironment() == Triple::GNUX32 || TT.isOSNaCl())) ||
      !TT.isArch64Bit())
    Ret += "-p:32:32";

  // Some ABIs align 64 bit integers and doubles to 64 bits, others to 32.
<<<<<<< HEAD
  if (ST.is64Bit() || ST.isOSWindows() || ST.isTargetNaCl()
      || MalignDouble) // @LOCALMOD
=======
  if (TT.isArch64Bit() || TT.isOSWindows() || TT.isOSNaCl())
>>>>>>> 7ffc5bb5
    Ret += "-i64:64";
  else
    Ret += "-f64:32:64";

  // Some ABIs align long double to 128 bits, others to 32.
<<<<<<< HEAD
  // @LOCALMOD Removed the NaCl special-casing for LLVM 3.5 merge, it was
  //           wrong. Patch sent upstream.
  if (ST.is64Bit() || ST.isTargetDarwin())
=======
  if (TT.isOSNaCl())
    ; // No f80
  else if (TT.isArch64Bit() || TT.isOSDarwin())
>>>>>>> 7ffc5bb5
    Ret += "-f80:128";
  else
    Ret += "-f80:32";

  // The registers can hold 8, 16, 32 or, in x86-64, 64 bits.
  if (TT.isArch64Bit())
    Ret += "-n8:16:32:64";
  else
    Ret += "-n8:16:32";

  // The stack is aligned to 32 bits on some ABIs and 128 bits on others.
  if (!TT.isArch64Bit() && TT.isOSWindows())
    Ret += "-S32";
  else
    Ret += "-S128";

  return Ret;
}

X86Subtarget &X86Subtarget::initializeSubtargetDependencies(StringRef CPU,
                                                            StringRef FS) {
  initializeEnvironment();
  initSubtargetFeatures(CPU, FS);
  return *this;
}

X86Subtarget::X86Subtarget(const std::string &TT, const std::string &CPU,
                           const std::string &FS, const X86TargetMachine &TM,
                           unsigned StackAlignOverride)
    : X86GenSubtargetInfo(TT, CPU, FS), X86ProcFamily(Others),
      PICStyle(PICStyles::None), TargetTriple(TT),
      DL(computeDataLayout(TargetTriple)),
      StackAlignOverride(StackAlignOverride),
      In64BitMode(TargetTriple.getArch() == Triple::x86_64),
      In32BitMode(TargetTriple.getArch() == Triple::x86 &&
                  TargetTriple.getEnvironment() != Triple::CODE16),
      In16BitMode(TargetTriple.getArch() == Triple::x86 &&
                  TargetTriple.getEnvironment() == Triple::CODE16),
      TSInfo(DL), InstrInfo(initializeSubtargetDependencies(CPU, FS)),
      TLInfo(TM), FrameLowering(TargetFrameLowering::StackGrowsDown,
                                getStackAlignment(), is64Bit() ? -8 : -4) {
  // Determine the PICStyle based on the target selected.
  if (TM.getRelocationModel() == Reloc::Static) {
    // Unless we're in PIC or DynamicNoPIC mode, set the PIC style to None.
    setPICStyle(PICStyles::None);
  } else if (is64Bit()) {
    // PIC in 64 bit mode is always rip-rel.
    setPICStyle(PICStyles::RIPRel);
  } else if (isTargetCOFF()) {
    setPICStyle(PICStyles::None);
  } else if (isTargetDarwin()) {
    if (TM.getRelocationModel() == Reloc::PIC_)
      setPICStyle(PICStyles::StubPIC);
    else {
      assert(TM.getRelocationModel() == Reloc::DynamicNoPIC);
      setPICStyle(PICStyles::StubDynamicNoPIC);
    }
  } else if (isTargetELF()) {
    setPICStyle(PICStyles::GOT);
  }
}

bool X86Subtarget::enableEarlyIfConversion() const {
  return hasCMov() && X86EarlyIfConv;
}<|MERGE_RESOLUTION|>--- conflicted
+++ resolved
@@ -311,26 +311,16 @@
     Ret += "-p:32:32";
 
   // Some ABIs align 64 bit integers and doubles to 64 bits, others to 32.
-<<<<<<< HEAD
-  if (ST.is64Bit() || ST.isOSWindows() || ST.isTargetNaCl()
+  if (TT.isArch64Bit() || TT.isOSWindows() || TT.isOSNaCl()
       || MalignDouble) // @LOCALMOD
-=======
-  if (TT.isArch64Bit() || TT.isOSWindows() || TT.isOSNaCl())
->>>>>>> 7ffc5bb5
     Ret += "-i64:64";
   else
     Ret += "-f64:32:64";
 
   // Some ABIs align long double to 128 bits, others to 32.
-<<<<<<< HEAD
   // @LOCALMOD Removed the NaCl special-casing for LLVM 3.5 merge, it was
   //           wrong. Patch sent upstream.
-  if (ST.is64Bit() || ST.isTargetDarwin())
-=======
-  if (TT.isOSNaCl())
-    ; // No f80
-  else if (TT.isArch64Bit() || TT.isOSDarwin())
->>>>>>> 7ffc5bb5
+  if (TT.isArch64Bit() || TT.isOSDarwin())
     Ret += "-f80:128";
   else
     Ret += "-f80:32";
