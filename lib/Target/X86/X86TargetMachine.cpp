//===-- X86TargetMachine.cpp - Define TargetMachine for the X86 -----------===//
//
//                     The LLVM Compiler Infrastructure
//
// This file is distributed under the University of Illinois Open Source
// License. See LICENSE.TXT for details.
//
//===----------------------------------------------------------------------===//
//
// This file defines the X86 specific subclass of TargetMachine.
//
//===----------------------------------------------------------------------===//

#include "X86TargetMachine.h"
#include "X86.h"
#include "X86TargetObjectFile.h"
#include "X86TargetTransformInfo.h"
#include "llvm/CodeGen/Passes.h"
#include "llvm/IR/Function.h"
#include "llvm/IR/LegacyPassManager.h"
#include "llvm/Support/CommandLine.h"
#include "llvm/Support/FormattedStream.h"
#include "llvm/Support/TargetRegistry.h"
#include "llvm/Target/TargetOptions.h"
using namespace llvm;

<<<<<<< HEAD
// @LOCALMOD-START
static cl::opt<bool>
MalignDouble("malign-double", cl::Hidden,
             cl::desc("Align i64 and f64 types to 8 bytes"));
// @LOCALMOD-END

=======
static cl::opt<bool> EnableMachineCombinerPass("x86-machine-combiner",
                               cl::desc("Enable the machine combiner pass"),
                               cl::init(true), cl::Hidden);
>>>>>>> 99e9f85e

extern "C" void LLVMInitializeX86Target() {
  // Register the target.
  RegisterTargetMachine<X86TargetMachine> X(TheX86_32Target);
  RegisterTargetMachine<X86TargetMachine> Y(TheX86_64Target);
}

static std::unique_ptr<TargetLoweringObjectFile> createTLOF(const Triple &TT) {
  if (TT.isOSBinFormatMachO()) {
    if (TT.getArch() == Triple::x86_64)
      return make_unique<X86_64MachoTargetObjectFile>();
    return make_unique<TargetLoweringObjectFileMachO>();
  }

  if (TT.isOSLinux() || TT.isOSNaCl())
    return make_unique<X86LinuxNaClTargetObjectFile>();
  if (TT.isOSBinFormatELF())
    return make_unique<X86ELFTargetObjectFile>();
  if (TT.isKnownWindowsMSVCEnvironment())
    return make_unique<X86WindowsTargetObjectFile>();
  if (TT.isOSBinFormatCOFF())
    return make_unique<TargetLoweringObjectFileCOFF>();
  llvm_unreachable("unknown subtarget type");
}

static std::string computeDataLayout(const Triple &TT) {
  // X86 is little endian
  std::string Ret = "e";

  Ret += DataLayout::getManglingComponent(TT);
  // X86 and x32 have 32 bit pointers.
  if ((TT.isArch64Bit() &&
       (TT.getEnvironment() == Triple::GNUX32 || TT.isOSNaCl())) ||
      !TT.isArch64Bit())
    Ret += "-p:32:32";

  // Some ABIs align 64 bit integers and doubles to 64 bits, others to 32.
  if (TT.isArch64Bit() || TT.isOSWindows() || TT.isOSNaCl() ||
      MalignDouble) //@LOCALMOD
    Ret += "-i64:64";
  else
    Ret += "-f64:32:64";

  // Some ABIs align long double to 128 bits, others to 32.
  if (TT.isOSNaCl())
    ; // No f80
  else if (TT.isArch64Bit() || TT.isOSDarwin())
    Ret += "-f80:128";
  else
    Ret += "-f80:32";

  // The registers can hold 8, 16, 32 or, in x86-64, 64 bits.
  if (TT.isArch64Bit())
    Ret += "-n8:16:32:64";
  else
    Ret += "-n8:16:32";

  // The stack is aligned to 32 bits on some ABIs and 128 bits on others.
  if (!TT.isArch64Bit() && TT.isOSWindows())
    Ret += "-a:0:32-S32";
  else
    Ret += "-S128";

  return Ret;
}

/// X86TargetMachine ctor - Create an X86 target.
///
X86TargetMachine::X86TargetMachine(const Target &T, const Triple &TT,
                                   StringRef CPU, StringRef FS,
                                   const TargetOptions &Options,
                                   Reloc::Model RM, CodeModel::Model CM,
                                   CodeGenOpt::Level OL)
    : LLVMTargetMachine(T, computeDataLayout(TT), TT, CPU, FS, Options, RM, CM,
                        OL),
      TLOF(createTLOF(getTargetTriple())),
      Subtarget(TT, CPU, FS, *this, Options.StackAlignmentOverride) {
  // Windows stack unwinder gets confused when execution flow "falls through"
  // after a call to 'noreturn' function.
  // To prevent that, we emit a trap for 'unreachable' IR instructions.
  // (which on X86, happens to be the 'ud2' instruction)
  if (Subtarget.isTargetWin64())
    this->Options.TrapUnreachable = true;

  // By default (and when -ffast-math is on), enable estimate codegen for
  // everything except scalar division. By default, use 1 refinement step for
  // all operations. Defaults may be overridden by using command-line options.
  // Scalar division estimates are disabled because they break too much
  // real-world code. These defaults match GCC behavior.
  this->Options.Reciprocals.setDefaults("sqrtf", true, 1);
  this->Options.Reciprocals.setDefaults("divf", false, 1);
  this->Options.Reciprocals.setDefaults("vec-sqrtf", true, 1);
  this->Options.Reciprocals.setDefaults("vec-divf", true, 1);

  initAsmInfo();
}

X86TargetMachine::~X86TargetMachine() {}

const X86Subtarget *
X86TargetMachine::getSubtargetImpl(const Function &F) const {
  Attribute CPUAttr = F.getFnAttribute("target-cpu");
  Attribute FSAttr = F.getFnAttribute("target-features");

  std::string CPU = !CPUAttr.hasAttribute(Attribute::None)
                        ? CPUAttr.getValueAsString().str()
                        : TargetCPU;
  std::string FS = !FSAttr.hasAttribute(Attribute::None)
                       ? FSAttr.getValueAsString().str()
                       : TargetFS;

  // FIXME: This is related to the code below to reset the target options,
  // we need to know whether or not the soft float flag is set on the
  // function before we can generate a subtarget. We also need to use
  // it as a key for the subtarget since that can be the only difference
  // between two functions.
  bool SoftFloat =
      F.hasFnAttribute("use-soft-float") &&
      F.getFnAttribute("use-soft-float").getValueAsString() == "true";
  // If the soft float attribute is set on the function turn on the soft float
  // subtarget feature.
  if (SoftFloat)
    FS += FS.empty() ? "+soft-float" : ",+soft-float";

  auto &I = SubtargetMap[CPU + FS];
  if (!I) {
    // This needs to be done before we create a new subtarget since any
    // creation will depend on the TM and the code generation flags on the
    // function that reside in TargetOptions.
    resetTargetOptions(F);
    I = llvm::make_unique<X86Subtarget>(TargetTriple, CPU, FS, *this,
                                        Options.StackAlignmentOverride);
  }
  return I.get();
}

//===----------------------------------------------------------------------===//
// Command line options for x86
//===----------------------------------------------------------------------===//
static cl::opt<bool>
UseVZeroUpper("x86-use-vzeroupper", cl::Hidden,
  cl::desc("Minimize AVX to SSE transition penalty"),
  cl::init(true));

//===----------------------------------------------------------------------===//
// X86 TTI query.
//===----------------------------------------------------------------------===//

TargetIRAnalysis X86TargetMachine::getTargetIRAnalysis() {
  return TargetIRAnalysis(
      [this](Function &F) { return TargetTransformInfo(X86TTIImpl(this, F)); });
}


//===----------------------------------------------------------------------===//
// Pass Pipeline Configuration
//===----------------------------------------------------------------------===//

namespace {
/// X86 Code Generator Pass Configuration Options.
class X86PassConfig : public TargetPassConfig {
public:
  X86PassConfig(X86TargetMachine *TM, PassManagerBase &PM)
    : TargetPassConfig(TM, PM) {}

  X86TargetMachine &getX86TargetMachine() const {
    return getTM<X86TargetMachine>();
  }

  void addIRPasses() override;
  bool addInstSelector() override;
  bool addILPOpts() override;
  bool addPreISel() override;
  void addPreRegAlloc() override;
  void addPostRegAlloc() override;
  void addPreEmitPass() override;
  void addPreSched2() override;
};
} // namespace

TargetPassConfig *X86TargetMachine::createPassConfig(PassManagerBase &PM) {
  return new X86PassConfig(this, PM);
}

void X86PassConfig::addIRPasses() {
  addPass(createAtomicExpandPass(&getX86TargetMachine()));

  TargetPassConfig::addIRPasses();
}

bool X86PassConfig::addInstSelector() {
  // Install an instruction selector.
  addPass(createX86ISelDag(getX86TargetMachine(), getOptLevel()));

  // For ELF, cleanup any local-dynamic TLS accesses.
  if (TM->getTargetTriple().isOSBinFormatELF() &&
      getOptLevel() != CodeGenOpt::None)
    addPass(createCleanupLocalDynamicTLSPass());

  addPass(createX86GlobalBaseRegPass());

  return false;
}

bool X86PassConfig::addILPOpts() {
  addPass(&EarlyIfConverterID);
  if (EnableMachineCombinerPass)
    addPass(&MachineCombinerID);
  return true;
}

bool X86PassConfig::addPreISel() {
  // Only add this pass for 32-bit x86 Windows.
  const Triple &TT = TM->getTargetTriple();
  if (TT.isOSWindows() && TT.getArch() == Triple::x86)
    addPass(createX86WinEHStatePass());
  return true;
}

void X86PassConfig::addPreRegAlloc() {
  addPass(createX86CallFrameOptimization());
}

void X86PassConfig::addPostRegAlloc() {
  addPass(createX86FloatingPointStackifierPass());
}

void X86PassConfig::addPreSched2() { addPass(createX86ExpandPseudoPass()); }

void X86PassConfig::addPreEmitPass() {
  if (getOptLevel() != CodeGenOpt::None)
    addPass(createExecutionDependencyFixPass(&X86::VR128RegClass));

  if (UseVZeroUpper)
    addPass(createX86IssueVZeroUpperPass());

  if (getOptLevel() != CodeGenOpt::None) {
    addPass(createX86PadShortFunctions());
    addPass(createX86FixupLEAs());
  }
  // @LOCALMOD-START
  if (Triple(TM->getTargetTriple()).isOSNaCl()) {
    addPass(createX86NaClRewritePass());
  }
  // @LOCALMOD-END
}<|MERGE_RESOLUTION|>--- conflicted
+++ resolved
@@ -24,18 +24,9 @@
 #include "llvm/Target/TargetOptions.h"
 using namespace llvm;
 
-<<<<<<< HEAD
-// @LOCALMOD-START
-static cl::opt<bool>
-MalignDouble("malign-double", cl::Hidden,
-             cl::desc("Align i64 and f64 types to 8 bytes"));
-// @LOCALMOD-END
-
-=======
 static cl::opt<bool> EnableMachineCombinerPass("x86-machine-combiner",
                                cl::desc("Enable the machine combiner pass"),
                                cl::init(true), cl::Hidden);
->>>>>>> 99e9f85e
 
 extern "C" void LLVMInitializeX86Target() {
   // Register the target.
