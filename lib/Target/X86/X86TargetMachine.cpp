--- conflicted
+++ resolved
@@ -61,14 +61,10 @@
                                          Reloc::Model RM, CodeModel::Model CM,
                                          CodeGenOpt::Level OL)
   : X86TargetMachine(T, TT, CPU, FS, Options, RM, CM, OL, true),
-<<<<<<< HEAD
-    DataLayout(getSubtargetImpl()->isTargetNaCl() ? // @LOCALMOD
+    DL(getSubtargetImpl()->isTargetNaCl() ? // @LOCALMOD
                "e-p:32:32-s:64-f64:64:64-f32:32:32-f80:128:128-i64:64:64-"
                "n8:16:32:64-S128" :
                "e-p:64:64-s:64-f64:64:64-i64:64:64-f80:128:128-f128:128:128-"
-=======
-    DL("e-p:64:64-s:64-f64:64:64-i64:64:64-f80:128:128-f128:128:128-"
->>>>>>> 2fa8af22
                "n8:16:32:64-S128"),
     InstrInfo(*this),
     TSInfo(*this),
