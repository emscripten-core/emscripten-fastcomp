--- conflicted
+++ resolved
@@ -303,20 +303,6 @@
     //// MRM_XX - A mod/rm byte of exactly 0xXX.
     MRM_C0 = 32, MRM_C1 = 33, MRM_C2 = 34, MRM_C3 = 35,
     MRM_C4 = 36, MRM_C8 = 37, MRM_C9 = 38, MRM_CA = 39,
-<<<<<<< HEAD
-    MRM_CB = 40, MRM_D0 = 41, MRM_D1 = 42, MRM_D4 = 43,
-    MRM_D5 = 44, MRM_D6 = 45, MRM_D8 = 46, MRM_D9 = 47,
-    MRM_DA = 48, MRM_DB = 49, MRM_DC = 50, MRM_DD = 51,
-    MRM_DE = 52, MRM_DF = 53, MRM_E0 = 54, MRM_E1 = 55,
-    MRM_E2 = 56, MRM_E3 = 57, MRM_E4 = 58, MRM_E5 = 59,
-    MRM_E8 = 60, MRM_E9 = 61, MRM_EA = 62, MRM_EB = 63,
-    MRM_EC = 64, MRM_ED = 65, MRM_EE = 66, MRM_F0 = 67,
-    MRM_F1 = 68, MRM_F2 = 69, MRM_F3 = 70, MRM_F4 = 71,
-    MRM_F5 = 72, MRM_F6 = 73, MRM_F7 = 74, MRM_F8 = 75,
-    MRM_F9 = 76, MRM_FA = 77, MRM_FB = 78, MRM_FC = 79,
-    MRM_FD = 80, MRM_FE = 81, MRM_FF = 82,
-    CustomFrm = 126, // @LOCALMOD
-=======
     MRM_CB = 40, MRM_CF = 41, MRM_D0 = 42, MRM_D1 = 43,
     MRM_D4 = 44, MRM_D5 = 45, MRM_D6 = 46, MRM_D7 = 47,
     MRM_D8 = 48, MRM_D9 = 49, MRM_DA = 50, MRM_DB = 51,
@@ -329,8 +315,7 @@
     MRM_F7 = 76, MRM_F8 = 77, MRM_F9 = 78, MRM_FA = 79,
     MRM_FB = 80, MRM_FC = 81, MRM_FD = 82, MRM_FE = 83,
     MRM_FF = 84,
-
->>>>>>> 7ffc5bb5
+    CustomFrm = 126, // @LOCALMOD
     FormMask       = 127,
 
     //===------------------------------------------------------------------===//
