--- conflicted
+++ resolved
@@ -590,11 +590,7 @@
                                            int MemOperand, const MCInst &MI,
                                            const MCInstrDesc &Desc,
                                            raw_ostream &OS) const {
-<<<<<<< HEAD
   assert(!(TSFlags & X86II::LOCK) && "Can't have LOCK VEX.");
-=======
-  assert(!(TSFlags & X86II::LOCK)); // Can't have LOCK VEX. @LOCALMOD
->>>>>>> b82e6c61
 
   uint64_t Encoding = TSFlags & X86II::EncodingMask;
   bool HasEVEX_K = TSFlags & X86II::EVEX_K;
@@ -1115,17 +1111,9 @@
                                                          : X86II::OpSize16))
     EmitByte(0x66, CurByte, OS);
 
-<<<<<<< HEAD
   // Emit the LOCK opcode prefix.
   if (TSFlags & X86II::LOCK)
     EmitByte(0xF0, CurByte, OS);
-=======
-  // @LOCALMOD-START
-  // Emit the LOCK opcode prefix.
-  if (TSFlags & X86II::LOCK)
-    EmitByte(0xF0, CurByte, OS);
-  // @LOCALMOD-END
->>>>>>> b82e6c61
 
   switch (TSFlags & X86II::OpPrefixMask) {
   case X86II::PD:   // 66
@@ -1200,11 +1188,6 @@
   int MemoryOperand = X86II::getMemoryOperandNo(TSFlags, Opcode);
   if (MemoryOperand != -1) MemoryOperand += CurOp;
 
-<<<<<<< HEAD
-=======
-  // @LOCALMOD Moved LOCK prefix generation to EmitOpcodePrefix.
-
->>>>>>> b82e6c61
   // Emit segment override opcode prefix as needed.
   if (MemoryOperand >= 0)
     EmitSegmentOverridePrefix(CurByte, MemoryOperand+X86::AddrSegmentReg,
