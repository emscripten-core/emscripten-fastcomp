//===-- ARMISelLowering.cpp - ARM DAG Lowering Implementation -------------===//
//
//                     The LLVM Compiler Infrastructure
//
// This file is distributed under the University of Illinois Open Source
// License. See LICENSE.TXT for details.
//
//===----------------------------------------------------------------------===//
//
// This file defines the interfaces that ARM uses to lower LLVM code into a
// selection DAG.
//
//===----------------------------------------------------------------------===//

#include "ARMISelLowering.h"
#include "ARMCallingConv.h"
#include "ARMConstantPoolValue.h"
#include "ARMMachineFunctionInfo.h"
#include "ARMPerfectShuffle.h"
#include "ARMSubtarget.h"
#include "ARMTargetMachine.h"
#include "ARMTargetObjectFile.h"
#include "MCTargetDesc/ARMAddressingModes.h"
#include "llvm/ADT/Statistic.h"
#include "llvm/ADT/StringExtras.h"
#include "llvm/ADT/StringSwitch.h"
#include "llvm/CodeGen/CallingConvLower.h"
#include "llvm/CodeGen/IntrinsicLowering.h"
#include "llvm/CodeGen/MachineBasicBlock.h"
#include "llvm/CodeGen/MachineFrameInfo.h"
#include "llvm/CodeGen/MachineFunction.h"
#include "llvm/CodeGen/MachineInstrBuilder.h"
#include "llvm/CodeGen/MachineJumpTableInfo.h"
#include "llvm/CodeGen/MachineModuleInfo.h"
#include "llvm/CodeGen/MachineRegisterInfo.h"
#include "llvm/CodeGen/SelectionDAG.h"
#include "llvm/IR/CallingConv.h"
#include "llvm/IR/Constants.h"
#include "llvm/IR/Function.h"
#include "llvm/IR/GlobalValue.h"
#include "llvm/IR/IRBuilder.h"
#include "llvm/IR/Instruction.h"
#include "llvm/IR/Instructions.h"
#include "llvm/IR/IntrinsicInst.h"
#include "llvm/IR/Intrinsics.h"
#include "llvm/IR/Type.h"
#include "llvm/MC/MCSectionMachO.h"
#include "llvm/Support/CommandLine.h"
#include "llvm/Support/Debug.h"
#include "llvm/Support/ErrorHandling.h"
#include "llvm/Support/MathExtras.h"
#include "llvm/Support/raw_ostream.h"
#include "llvm/Target/TargetOptions.h"
#include <utility>

using namespace llvm;

#define DEBUG_TYPE "arm-isel"

STATISTIC(NumTailCalls, "Number of tail calls");
STATISTIC(NumMovwMovt, "Number of GAs materialized with movw + movt");
STATISTIC(NumLoopByVals, "Number of loops generated for byval arguments");

static cl::opt<bool>
ARMInterworking("arm-interworking", cl::Hidden,
  cl::desc("Enable / disable ARM interworking (for debugging only)"),
  cl::init(true));

namespace {
  class ARMCCState : public CCState {
  public:
    ARMCCState(CallingConv::ID CC, bool isVarArg, MachineFunction &MF,
               SmallVectorImpl<CCValAssign> &locs, LLVMContext &C,
               ParmContext PC)
        : CCState(CC, isVarArg, MF, locs, C) {
      assert(((PC == Call) || (PC == Prologue)) &&
             "ARMCCState users must specify whether their context is call"
             "or prologue generation.");
      CallOrPrologue = PC;
    }
  };
}

// The APCS parameter registers.
static const MCPhysReg GPRArgRegs[] = {
  ARM::R0, ARM::R1, ARM::R2, ARM::R3
};

void ARMTargetLowering::addTypeForNEON(MVT VT, MVT PromotedLdStVT,
                                       MVT PromotedBitwiseVT) {
  if (VT != PromotedLdStVT) {
    setOperationAction(ISD::LOAD, VT, Promote);
    AddPromotedToType (ISD::LOAD, VT, PromotedLdStVT);

    setOperationAction(ISD::STORE, VT, Promote);
    AddPromotedToType (ISD::STORE, VT, PromotedLdStVT);
  }

  MVT ElemTy = VT.getVectorElementType();
  if (ElemTy != MVT::i64 && ElemTy != MVT::f64)
    setOperationAction(ISD::SETCC, VT, Custom);
  setOperationAction(ISD::INSERT_VECTOR_ELT, VT, Custom);
  setOperationAction(ISD::EXTRACT_VECTOR_ELT, VT, Custom);
  if (ElemTy == MVT::i32) {
    setOperationAction(ISD::SINT_TO_FP, VT, Custom);
    setOperationAction(ISD::UINT_TO_FP, VT, Custom);
    setOperationAction(ISD::FP_TO_SINT, VT, Custom);
    setOperationAction(ISD::FP_TO_UINT, VT, Custom);
  } else {
    setOperationAction(ISD::SINT_TO_FP, VT, Expand);
    setOperationAction(ISD::UINT_TO_FP, VT, Expand);
    setOperationAction(ISD::FP_TO_SINT, VT, Expand);
    setOperationAction(ISD::FP_TO_UINT, VT, Expand);
  }
  setOperationAction(ISD::BUILD_VECTOR,      VT, Custom);
  setOperationAction(ISD::VECTOR_SHUFFLE,    VT, Custom);
  setOperationAction(ISD::CONCAT_VECTORS,    VT, Legal);
  setOperationAction(ISD::EXTRACT_SUBVECTOR, VT, Legal);
  setOperationAction(ISD::SELECT,            VT, Expand);
  setOperationAction(ISD::SELECT_CC,         VT, Expand);
  setOperationAction(ISD::VSELECT,           VT, Expand);
  setOperationAction(ISD::SIGN_EXTEND_INREG, VT, Expand);
  if (VT.isInteger()) {
    setOperationAction(ISD::SHL, VT, Custom);
    setOperationAction(ISD::SRA, VT, Custom);
    setOperationAction(ISD::SRL, VT, Custom);
  }

  // Promote all bit-wise operations.
  if (VT.isInteger() && VT != PromotedBitwiseVT) {
    setOperationAction(ISD::AND, VT, Promote);
    AddPromotedToType (ISD::AND, VT, PromotedBitwiseVT);
    setOperationAction(ISD::OR,  VT, Promote);
    AddPromotedToType (ISD::OR,  VT, PromotedBitwiseVT);
    setOperationAction(ISD::XOR, VT, Promote);
    AddPromotedToType (ISD::XOR, VT, PromotedBitwiseVT);
  }

  // Neon does not support vector divide/remainder operations.
  setOperationAction(ISD::SDIV, VT, Expand);
  setOperationAction(ISD::UDIV, VT, Expand);
  setOperationAction(ISD::FDIV, VT, Expand);
  setOperationAction(ISD::SREM, VT, Expand);
  setOperationAction(ISD::UREM, VT, Expand);
  setOperationAction(ISD::FREM, VT, Expand);

  if (VT.isInteger()) {
    setOperationAction(ISD::SABSDIFF, VT, Legal);
    setOperationAction(ISD::UABSDIFF, VT, Legal);
  }
}

void ARMTargetLowering::addDRTypeForNEON(MVT VT) {
  addRegisterClass(VT, &ARM::DPRRegClass);
  addTypeForNEON(VT, MVT::f64, MVT::v2i32);
}

void ARMTargetLowering::addQRTypeForNEON(MVT VT) {
  addRegisterClass(VT, &ARM::DPairRegClass);
  addTypeForNEON(VT, MVT::v2f64, MVT::v4i32);
}

ARMTargetLowering::ARMTargetLowering(const TargetMachine &TM,
                                     const ARMSubtarget &STI)
    : TargetLowering(TM), Subtarget(&STI) {
  RegInfo = Subtarget->getRegisterInfo();
  Itins = Subtarget->getInstrItineraryData();

  setBooleanVectorContents(ZeroOrNegativeOneBooleanContent);

  if (Subtarget->isTargetMachO()) {
    // Uses VFP for Thumb libfuncs if available.
    if (Subtarget->isThumb() && Subtarget->hasVFP2() &&
        Subtarget->hasARMOps() && !Subtarget->useSoftFloat()) {
      // Single-precision floating-point arithmetic.
      setLibcallName(RTLIB::ADD_F32, "__addsf3vfp");
      setLibcallName(RTLIB::SUB_F32, "__subsf3vfp");
      setLibcallName(RTLIB::MUL_F32, "__mulsf3vfp");
      setLibcallName(RTLIB::DIV_F32, "__divsf3vfp");

      // Double-precision floating-point arithmetic.
      setLibcallName(RTLIB::ADD_F64, "__adddf3vfp");
      setLibcallName(RTLIB::SUB_F64, "__subdf3vfp");
      setLibcallName(RTLIB::MUL_F64, "__muldf3vfp");
      setLibcallName(RTLIB::DIV_F64, "__divdf3vfp");

      // Single-precision comparisons.
      setLibcallName(RTLIB::OEQ_F32, "__eqsf2vfp");
      setLibcallName(RTLIB::UNE_F32, "__nesf2vfp");
      setLibcallName(RTLIB::OLT_F32, "__ltsf2vfp");
      setLibcallName(RTLIB::OLE_F32, "__lesf2vfp");
      setLibcallName(RTLIB::OGE_F32, "__gesf2vfp");
      setLibcallName(RTLIB::OGT_F32, "__gtsf2vfp");
      setLibcallName(RTLIB::UO_F32,  "__unordsf2vfp");
      setLibcallName(RTLIB::O_F32,   "__unordsf2vfp");

      setCmpLibcallCC(RTLIB::OEQ_F32, ISD::SETNE);
      setCmpLibcallCC(RTLIB::UNE_F32, ISD::SETNE);
      setCmpLibcallCC(RTLIB::OLT_F32, ISD::SETNE);
      setCmpLibcallCC(RTLIB::OLE_F32, ISD::SETNE);
      setCmpLibcallCC(RTLIB::OGE_F32, ISD::SETNE);
      setCmpLibcallCC(RTLIB::OGT_F32, ISD::SETNE);
      setCmpLibcallCC(RTLIB::UO_F32,  ISD::SETNE);
      setCmpLibcallCC(RTLIB::O_F32,   ISD::SETEQ);

      // Double-precision comparisons.
      setLibcallName(RTLIB::OEQ_F64, "__eqdf2vfp");
      setLibcallName(RTLIB::UNE_F64, "__nedf2vfp");
      setLibcallName(RTLIB::OLT_F64, "__ltdf2vfp");
      setLibcallName(RTLIB::OLE_F64, "__ledf2vfp");
      setLibcallName(RTLIB::OGE_F64, "__gedf2vfp");
      setLibcallName(RTLIB::OGT_F64, "__gtdf2vfp");
      setLibcallName(RTLIB::UO_F64,  "__unorddf2vfp");
      setLibcallName(RTLIB::O_F64,   "__unorddf2vfp");

      setCmpLibcallCC(RTLIB::OEQ_F64, ISD::SETNE);
      setCmpLibcallCC(RTLIB::UNE_F64, ISD::SETNE);
      setCmpLibcallCC(RTLIB::OLT_F64, ISD::SETNE);
      setCmpLibcallCC(RTLIB::OLE_F64, ISD::SETNE);
      setCmpLibcallCC(RTLIB::OGE_F64, ISD::SETNE);
      setCmpLibcallCC(RTLIB::OGT_F64, ISD::SETNE);
      setCmpLibcallCC(RTLIB::UO_F64,  ISD::SETNE);
      setCmpLibcallCC(RTLIB::O_F64,   ISD::SETEQ);

      // Floating-point to integer conversions.
      // i64 conversions are done via library routines even when generating VFP
      // instructions, so use the same ones.
      setLibcallName(RTLIB::FPTOSINT_F64_I32, "__fixdfsivfp");
      setLibcallName(RTLIB::FPTOUINT_F64_I32, "__fixunsdfsivfp");
      setLibcallName(RTLIB::FPTOSINT_F32_I32, "__fixsfsivfp");
      setLibcallName(RTLIB::FPTOUINT_F32_I32, "__fixunssfsivfp");

      // Conversions between floating types.
      setLibcallName(RTLIB::FPROUND_F64_F32, "__truncdfsf2vfp");
      setLibcallName(RTLIB::FPEXT_F32_F64,   "__extendsfdf2vfp");

      // Integer to floating-point conversions.
      // i64 conversions are done via library routines even when generating VFP
      // instructions, so use the same ones.
      // FIXME: There appears to be some naming inconsistency in ARM libgcc:
      // e.g., __floatunsidf vs. __floatunssidfvfp.
      setLibcallName(RTLIB::SINTTOFP_I32_F64, "__floatsidfvfp");
      setLibcallName(RTLIB::UINTTOFP_I32_F64, "__floatunssidfvfp");
      setLibcallName(RTLIB::SINTTOFP_I32_F32, "__floatsisfvfp");
      setLibcallName(RTLIB::UINTTOFP_I32_F32, "__floatunssisfvfp");
    }
  }

  // These libcalls are not available in 32-bit.
  setLibcallName(RTLIB::SHL_I128, nullptr);
  setLibcallName(RTLIB::SRL_I128, nullptr);
  setLibcallName(RTLIB::SRA_I128, nullptr);

  if (Subtarget->isAAPCS_ABI() && !Subtarget->isTargetMachO() &&
      !Subtarget->isTargetWindows()) {
    static const struct {
      const RTLIB::Libcall Op;
      const char * const Name;
      const CallingConv::ID CC;
      const ISD::CondCode Cond;
    } LibraryCalls[] = {
      // Double-precision floating-point arithmetic helper functions
      // RTABI chapter 4.1.2, Table 2
      { RTLIB::ADD_F64, "__aeabi_dadd", CallingConv::ARM_AAPCS, ISD::SETCC_INVALID },
      { RTLIB::DIV_F64, "__aeabi_ddiv", CallingConv::ARM_AAPCS, ISD::SETCC_INVALID },
      { RTLIB::MUL_F64, "__aeabi_dmul", CallingConv::ARM_AAPCS, ISD::SETCC_INVALID },
      { RTLIB::SUB_F64, "__aeabi_dsub", CallingConv::ARM_AAPCS, ISD::SETCC_INVALID },

      // Double-precision floating-point comparison helper functions
      // RTABI chapter 4.1.2, Table 3
      { RTLIB::OEQ_F64, "__aeabi_dcmpeq", CallingConv::ARM_AAPCS, ISD::SETNE },
      { RTLIB::UNE_F64, "__aeabi_dcmpeq", CallingConv::ARM_AAPCS, ISD::SETEQ },
      { RTLIB::OLT_F64, "__aeabi_dcmplt", CallingConv::ARM_AAPCS, ISD::SETNE },
      { RTLIB::OLE_F64, "__aeabi_dcmple", CallingConv::ARM_AAPCS, ISD::SETNE },
      { RTLIB::OGE_F64, "__aeabi_dcmpge", CallingConv::ARM_AAPCS, ISD::SETNE },
      { RTLIB::OGT_F64, "__aeabi_dcmpgt", CallingConv::ARM_AAPCS, ISD::SETNE },
      { RTLIB::UO_F64,  "__aeabi_dcmpun", CallingConv::ARM_AAPCS, ISD::SETNE },
      { RTLIB::O_F64,   "__aeabi_dcmpun", CallingConv::ARM_AAPCS, ISD::SETEQ },

      // Single-precision floating-point arithmetic helper functions
      // RTABI chapter 4.1.2, Table 4
      { RTLIB::ADD_F32, "__aeabi_fadd", CallingConv::ARM_AAPCS, ISD::SETCC_INVALID },
      { RTLIB::DIV_F32, "__aeabi_fdiv", CallingConv::ARM_AAPCS, ISD::SETCC_INVALID },
      { RTLIB::MUL_F32, "__aeabi_fmul", CallingConv::ARM_AAPCS, ISD::SETCC_INVALID },
      { RTLIB::SUB_F32, "__aeabi_fsub", CallingConv::ARM_AAPCS, ISD::SETCC_INVALID },

      // Single-precision floating-point comparison helper functions
      // RTABI chapter 4.1.2, Table 5
      { RTLIB::OEQ_F32, "__aeabi_fcmpeq", CallingConv::ARM_AAPCS, ISD::SETNE },
      { RTLIB::UNE_F32, "__aeabi_fcmpeq", CallingConv::ARM_AAPCS, ISD::SETEQ },
      { RTLIB::OLT_F32, "__aeabi_fcmplt", CallingConv::ARM_AAPCS, ISD::SETNE },
      { RTLIB::OLE_F32, "__aeabi_fcmple", CallingConv::ARM_AAPCS, ISD::SETNE },
      { RTLIB::OGE_F32, "__aeabi_fcmpge", CallingConv::ARM_AAPCS, ISD::SETNE },
      { RTLIB::OGT_F32, "__aeabi_fcmpgt", CallingConv::ARM_AAPCS, ISD::SETNE },
      { RTLIB::UO_F32,  "__aeabi_fcmpun", CallingConv::ARM_AAPCS, ISD::SETNE },
      { RTLIB::O_F32,   "__aeabi_fcmpun", CallingConv::ARM_AAPCS, ISD::SETEQ },

      // Floating-point to integer conversions.
      // RTABI chapter 4.1.2, Table 6
      { RTLIB::FPTOSINT_F64_I32, "__aeabi_d2iz",  CallingConv::ARM_AAPCS, ISD::SETCC_INVALID },
      { RTLIB::FPTOUINT_F64_I32, "__aeabi_d2uiz", CallingConv::ARM_AAPCS, ISD::SETCC_INVALID },
      { RTLIB::FPTOSINT_F64_I64, "__aeabi_d2lz",  CallingConv::ARM_AAPCS, ISD::SETCC_INVALID },
      { RTLIB::FPTOUINT_F64_I64, "__aeabi_d2ulz", CallingConv::ARM_AAPCS, ISD::SETCC_INVALID },
      { RTLIB::FPTOSINT_F32_I32, "__aeabi_f2iz",  CallingConv::ARM_AAPCS, ISD::SETCC_INVALID },
      { RTLIB::FPTOUINT_F32_I32, "__aeabi_f2uiz", CallingConv::ARM_AAPCS, ISD::SETCC_INVALID },
      { RTLIB::FPTOSINT_F32_I64, "__aeabi_f2lz",  CallingConv::ARM_AAPCS, ISD::SETCC_INVALID },
      { RTLIB::FPTOUINT_F32_I64, "__aeabi_f2ulz", CallingConv::ARM_AAPCS, ISD::SETCC_INVALID },

      // Conversions between floating types.
      // RTABI chapter 4.1.2, Table 7
      { RTLIB::FPROUND_F64_F32, "__aeabi_d2f", CallingConv::ARM_AAPCS, ISD::SETCC_INVALID },
      { RTLIB::FPROUND_F64_F16, "__aeabi_d2h", CallingConv::ARM_AAPCS, ISD::SETCC_INVALID },
      { RTLIB::FPEXT_F32_F64,   "__aeabi_f2d", CallingConv::ARM_AAPCS, ISD::SETCC_INVALID },

      // Integer to floating-point conversions.
      // RTABI chapter 4.1.2, Table 8
      { RTLIB::SINTTOFP_I32_F64, "__aeabi_i2d",  CallingConv::ARM_AAPCS, ISD::SETCC_INVALID },
      { RTLIB::UINTTOFP_I32_F64, "__aeabi_ui2d", CallingConv::ARM_AAPCS, ISD::SETCC_INVALID },
      { RTLIB::SINTTOFP_I64_F64, "__aeabi_l2d",  CallingConv::ARM_AAPCS, ISD::SETCC_INVALID },
      { RTLIB::UINTTOFP_I64_F64, "__aeabi_ul2d", CallingConv::ARM_AAPCS, ISD::SETCC_INVALID },
      { RTLIB::SINTTOFP_I32_F32, "__aeabi_i2f",  CallingConv::ARM_AAPCS, ISD::SETCC_INVALID },
      { RTLIB::UINTTOFP_I32_F32, "__aeabi_ui2f", CallingConv::ARM_AAPCS, ISD::SETCC_INVALID },
      { RTLIB::SINTTOFP_I64_F32, "__aeabi_l2f",  CallingConv::ARM_AAPCS, ISD::SETCC_INVALID },
      { RTLIB::UINTTOFP_I64_F32, "__aeabi_ul2f", CallingConv::ARM_AAPCS, ISD::SETCC_INVALID },

      // Long long helper functions
      // RTABI chapter 4.2, Table 9
      { RTLIB::MUL_I64, "__aeabi_lmul", CallingConv::ARM_AAPCS, ISD::SETCC_INVALID },
      { RTLIB::SHL_I64, "__aeabi_llsl", CallingConv::ARM_AAPCS, ISD::SETCC_INVALID },
      { RTLIB::SRL_I64, "__aeabi_llsr", CallingConv::ARM_AAPCS, ISD::SETCC_INVALID },
      { RTLIB::SRA_I64, "__aeabi_lasr", CallingConv::ARM_AAPCS, ISD::SETCC_INVALID },

      // Integer division functions
      // RTABI chapter 4.3.1
      { RTLIB::SDIV_I8,  "__aeabi_idiv",     CallingConv::ARM_AAPCS, ISD::SETCC_INVALID },
      { RTLIB::SDIV_I16, "__aeabi_idiv",     CallingConv::ARM_AAPCS, ISD::SETCC_INVALID },
      { RTLIB::SDIV_I32, "__aeabi_idiv",     CallingConv::ARM_AAPCS, ISD::SETCC_INVALID },
      { RTLIB::SDIV_I64, "__aeabi_ldivmod",  CallingConv::ARM_AAPCS, ISD::SETCC_INVALID },
      { RTLIB::UDIV_I8,  "__aeabi_uidiv",    CallingConv::ARM_AAPCS, ISD::SETCC_INVALID },
      { RTLIB::UDIV_I16, "__aeabi_uidiv",    CallingConv::ARM_AAPCS, ISD::SETCC_INVALID },
      { RTLIB::UDIV_I32, "__aeabi_uidiv",    CallingConv::ARM_AAPCS, ISD::SETCC_INVALID },
      { RTLIB::UDIV_I64, "__aeabi_uldivmod", CallingConv::ARM_AAPCS, ISD::SETCC_INVALID },

      // Memory operations
      // RTABI chapter 4.3.4
      { RTLIB::MEMCPY,  "__aeabi_memcpy",  CallingConv::ARM_AAPCS, ISD::SETCC_INVALID },
      { RTLIB::MEMMOVE, "__aeabi_memmove", CallingConv::ARM_AAPCS, ISD::SETCC_INVALID },
      { RTLIB::MEMSET,  "__aeabi_memset",  CallingConv::ARM_AAPCS, ISD::SETCC_INVALID },
    };

    for (const auto &LC : LibraryCalls) {
      setLibcallName(LC.Op, LC.Name);
      setLibcallCallingConv(LC.Op, LC.CC);
      if (LC.Cond != ISD::SETCC_INVALID)
        setCmpLibcallCC(LC.Op, LC.Cond);
    }
  }

  if (Subtarget->isTargetWindows()) {
    static const struct {
      const RTLIB::Libcall Op;
      const char * const Name;
      const CallingConv::ID CC;
    } LibraryCalls[] = {
      { RTLIB::FPTOSINT_F32_I64, "__stoi64", CallingConv::ARM_AAPCS_VFP },
      { RTLIB::FPTOSINT_F64_I64, "__dtoi64", CallingConv::ARM_AAPCS_VFP },
      { RTLIB::FPTOUINT_F32_I64, "__stou64", CallingConv::ARM_AAPCS_VFP },
      { RTLIB::FPTOUINT_F64_I64, "__dtou64", CallingConv::ARM_AAPCS_VFP },
      { RTLIB::SINTTOFP_I64_F32, "__i64tos", CallingConv::ARM_AAPCS_VFP },
      { RTLIB::SINTTOFP_I64_F64, "__i64tod", CallingConv::ARM_AAPCS_VFP },
      { RTLIB::UINTTOFP_I64_F32, "__u64tos", CallingConv::ARM_AAPCS_VFP },
      { RTLIB::UINTTOFP_I64_F64, "__u64tod", CallingConv::ARM_AAPCS_VFP },
    };

    for (const auto &LC : LibraryCalls) {
      setLibcallName(LC.Op, LC.Name);
      setLibcallCallingConv(LC.Op, LC.CC);
    }
  }

  // Use divmod compiler-rt calls for iOS 5.0 and later.
  if (Subtarget->getTargetTriple().isiOS() &&
      !Subtarget->getTargetTriple().isOSVersionLT(5, 0)) {
    setLibcallName(RTLIB::SDIVREM_I32, "__divmodsi4");
    setLibcallName(RTLIB::UDIVREM_I32, "__udivmodsi4");
  }

  // The half <-> float conversion functions are always soft-float, but are
  // needed for some targets which use a hard-float calling convention by
  // default.
  if (Subtarget->isAAPCS_ABI()) {
    setLibcallCallingConv(RTLIB::FPROUND_F32_F16, CallingConv::ARM_AAPCS);
    setLibcallCallingConv(RTLIB::FPROUND_F64_F16, CallingConv::ARM_AAPCS);
    setLibcallCallingConv(RTLIB::FPEXT_F16_F32, CallingConv::ARM_AAPCS);
  } else {
    setLibcallCallingConv(RTLIB::FPROUND_F32_F16, CallingConv::ARM_APCS);
    setLibcallCallingConv(RTLIB::FPROUND_F64_F16, CallingConv::ARM_APCS);
    setLibcallCallingConv(RTLIB::FPEXT_F16_F32, CallingConv::ARM_APCS);
  }

  if (Subtarget->isThumb1Only())
    addRegisterClass(MVT::i32, &ARM::tGPRRegClass);
  else
    addRegisterClass(MVT::i32, &ARM::GPRRegClass);
  if (!Subtarget->useSoftFloat() && Subtarget->hasVFP2() &&
      !Subtarget->isThumb1Only()) {
    addRegisterClass(MVT::f32, &ARM::SPRRegClass);
    addRegisterClass(MVT::f64, &ARM::DPRRegClass);
  }

  for (MVT VT : MVT::vector_valuetypes()) {
    for (MVT InnerVT : MVT::vector_valuetypes()) {
      setTruncStoreAction(VT, InnerVT, Expand);
      setLoadExtAction(ISD::SEXTLOAD, VT, InnerVT, Expand);
      setLoadExtAction(ISD::ZEXTLOAD, VT, InnerVT, Expand);
      setLoadExtAction(ISD::EXTLOAD, VT, InnerVT, Expand);
    }

    setOperationAction(ISD::MULHS, VT, Expand);
    setOperationAction(ISD::SMUL_LOHI, VT, Expand);
    setOperationAction(ISD::MULHU, VT, Expand);
    setOperationAction(ISD::UMUL_LOHI, VT, Expand);

    setOperationAction(ISD::BSWAP, VT, Expand);
  }

  setOperationAction(ISD::ConstantFP, MVT::f32, Custom);
  setOperationAction(ISD::ConstantFP, MVT::f64, Custom);

  setOperationAction(ISD::READ_REGISTER, MVT::i64, Custom);
  setOperationAction(ISD::WRITE_REGISTER, MVT::i64, Custom);

  if (Subtarget->hasNEON()) {
    addDRTypeForNEON(MVT::v2f32);
    addDRTypeForNEON(MVT::v8i8);
    addDRTypeForNEON(MVT::v4i16);
    addDRTypeForNEON(MVT::v2i32);
    addDRTypeForNEON(MVT::v1i64);

    addQRTypeForNEON(MVT::v4f32);
    addQRTypeForNEON(MVT::v2f64);
    addQRTypeForNEON(MVT::v16i8);
    addQRTypeForNEON(MVT::v8i16);
    addQRTypeForNEON(MVT::v4i32);
    addQRTypeForNEON(MVT::v2i64);

    // v2f64 is legal so that QR subregs can be extracted as f64 elements, but
    // neither Neon nor VFP support any arithmetic operations on it.
    // The same with v4f32. But keep in mind that vadd, vsub, vmul are natively
    // supported for v4f32.
    setOperationAction(ISD::FADD, MVT::v2f64, Expand);
    setOperationAction(ISD::FSUB, MVT::v2f64, Expand);
    setOperationAction(ISD::FMUL, MVT::v2f64, Expand);
    // FIXME: Code duplication: FDIV and FREM are expanded always, see
    // ARMTargetLowering::addTypeForNEON method for details.
    setOperationAction(ISD::FDIV, MVT::v2f64, Expand);
    setOperationAction(ISD::FREM, MVT::v2f64, Expand);
    // FIXME: Create unittest.
    // In another words, find a way when "copysign" appears in DAG with vector
    // operands.
    setOperationAction(ISD::FCOPYSIGN, MVT::v2f64, Expand);
    // FIXME: Code duplication: SETCC has custom operation action, see
    // ARMTargetLowering::addTypeForNEON method for details.
    setOperationAction(ISD::SETCC, MVT::v2f64, Expand);
    // FIXME: Create unittest for FNEG and for FABS.
    setOperationAction(ISD::FNEG, MVT::v2f64, Expand);
    setOperationAction(ISD::FABS, MVT::v2f64, Expand);
    setOperationAction(ISD::FSQRT, MVT::v2f64, Expand);
    setOperationAction(ISD::FSIN, MVT::v2f64, Expand);
    setOperationAction(ISD::FCOS, MVT::v2f64, Expand);
    setOperationAction(ISD::FPOWI, MVT::v2f64, Expand);
    setOperationAction(ISD::FPOW, MVT::v2f64, Expand);
    setOperationAction(ISD::FLOG, MVT::v2f64, Expand);
    setOperationAction(ISD::FLOG2, MVT::v2f64, Expand);
    setOperationAction(ISD::FLOG10, MVT::v2f64, Expand);
    setOperationAction(ISD::FEXP, MVT::v2f64, Expand);
    setOperationAction(ISD::FEXP2, MVT::v2f64, Expand);
    // FIXME: Create unittest for FCEIL, FTRUNC, FRINT, FNEARBYINT, FFLOOR.
    setOperationAction(ISD::FCEIL, MVT::v2f64, Expand);
    setOperationAction(ISD::FTRUNC, MVT::v2f64, Expand);
    setOperationAction(ISD::FRINT, MVT::v2f64, Expand);
    setOperationAction(ISD::FNEARBYINT, MVT::v2f64, Expand);
    setOperationAction(ISD::FFLOOR, MVT::v2f64, Expand);
    setOperationAction(ISD::FMA, MVT::v2f64, Expand);

    setOperationAction(ISD::FSQRT, MVT::v4f32, Expand);
    setOperationAction(ISD::FSIN, MVT::v4f32, Expand);
    setOperationAction(ISD::FCOS, MVT::v4f32, Expand);
    setOperationAction(ISD::FPOWI, MVT::v4f32, Expand);
    setOperationAction(ISD::FPOW, MVT::v4f32, Expand);
    setOperationAction(ISD::FLOG, MVT::v4f32, Expand);
    setOperationAction(ISD::FLOG2, MVT::v4f32, Expand);
    setOperationAction(ISD::FLOG10, MVT::v4f32, Expand);
    setOperationAction(ISD::FEXP, MVT::v4f32, Expand);
    setOperationAction(ISD::FEXP2, MVT::v4f32, Expand);
    setOperationAction(ISD::FCEIL, MVT::v4f32, Expand);
    setOperationAction(ISD::FTRUNC, MVT::v4f32, Expand);
    setOperationAction(ISD::FRINT, MVT::v4f32, Expand);
    setOperationAction(ISD::FNEARBYINT, MVT::v4f32, Expand);
    setOperationAction(ISD::FFLOOR, MVT::v4f32, Expand);

    // Mark v2f32 intrinsics.
    setOperationAction(ISD::FSQRT, MVT::v2f32, Expand);
    setOperationAction(ISD::FSIN, MVT::v2f32, Expand);
    setOperationAction(ISD::FCOS, MVT::v2f32, Expand);
    setOperationAction(ISD::FPOWI, MVT::v2f32, Expand);
    setOperationAction(ISD::FPOW, MVT::v2f32, Expand);
    setOperationAction(ISD::FLOG, MVT::v2f32, Expand);
    setOperationAction(ISD::FLOG2, MVT::v2f32, Expand);
    setOperationAction(ISD::FLOG10, MVT::v2f32, Expand);
    setOperationAction(ISD::FEXP, MVT::v2f32, Expand);
    setOperationAction(ISD::FEXP2, MVT::v2f32, Expand);
    setOperationAction(ISD::FCEIL, MVT::v2f32, Expand);
    setOperationAction(ISD::FTRUNC, MVT::v2f32, Expand);
    setOperationAction(ISD::FRINT, MVT::v2f32, Expand);
    setOperationAction(ISD::FNEARBYINT, MVT::v2f32, Expand);
    setOperationAction(ISD::FFLOOR, MVT::v2f32, Expand);

    // Neon does not support some operations on v1i64 and v2i64 types.
    setOperationAction(ISD::MUL, MVT::v1i64, Expand);
    // Custom handling for some quad-vector types to detect VMULL.
    setOperationAction(ISD::MUL, MVT::v8i16, Custom);
    setOperationAction(ISD::MUL, MVT::v4i32, Custom);
    setOperationAction(ISD::MUL, MVT::v2i64, Custom);
    // Custom handling for some vector types to avoid expensive expansions
    setOperationAction(ISD::SDIV, MVT::v4i16, Custom);
    setOperationAction(ISD::SDIV, MVT::v8i8, Custom);
    setOperationAction(ISD::UDIV, MVT::v4i16, Custom);
    setOperationAction(ISD::UDIV, MVT::v8i8, Custom);
    setOperationAction(ISD::SETCC, MVT::v1i64, Expand);
    setOperationAction(ISD::SETCC, MVT::v2i64, Expand);
    // Neon does not have single instruction SINT_TO_FP and UINT_TO_FP with
    // a destination type that is wider than the source, and nor does
    // it have a FP_TO_[SU]INT instruction with a narrower destination than
    // source.
    setOperationAction(ISD::SINT_TO_FP, MVT::v4i16, Custom);
    setOperationAction(ISD::UINT_TO_FP, MVT::v4i16, Custom);
    setOperationAction(ISD::FP_TO_UINT, MVT::v4i16, Custom);
    setOperationAction(ISD::FP_TO_SINT, MVT::v4i16, Custom);

    setOperationAction(ISD::FP_ROUND,   MVT::v2f32, Expand);
    setOperationAction(ISD::FP_EXTEND,  MVT::v2f64, Expand);

    // NEON does not have single instruction CTPOP for vectors with element
    // types wider than 8-bits.  However, custom lowering can leverage the
    // v8i8/v16i8 vcnt instruction.
    setOperationAction(ISD::CTPOP,      MVT::v2i32, Custom);
    setOperationAction(ISD::CTPOP,      MVT::v4i32, Custom);
    setOperationAction(ISD::CTPOP,      MVT::v4i16, Custom);
    setOperationAction(ISD::CTPOP,      MVT::v8i16, Custom);

    // NEON does not have single instruction CTTZ for vectors.
    setOperationAction(ISD::CTTZ, MVT::v8i8, Custom);
    setOperationAction(ISD::CTTZ, MVT::v4i16, Custom);
    setOperationAction(ISD::CTTZ, MVT::v2i32, Custom);
    setOperationAction(ISD::CTTZ, MVT::v1i64, Custom);

    setOperationAction(ISD::CTTZ, MVT::v16i8, Custom);
    setOperationAction(ISD::CTTZ, MVT::v8i16, Custom);
    setOperationAction(ISD::CTTZ, MVT::v4i32, Custom);
    setOperationAction(ISD::CTTZ, MVT::v2i64, Custom);

    setOperationAction(ISD::CTTZ_ZERO_UNDEF, MVT::v8i8, Custom);
    setOperationAction(ISD::CTTZ_ZERO_UNDEF, MVT::v4i16, Custom);
    setOperationAction(ISD::CTTZ_ZERO_UNDEF, MVT::v2i32, Custom);
    setOperationAction(ISD::CTTZ_ZERO_UNDEF, MVT::v1i64, Custom);

    setOperationAction(ISD::CTTZ_ZERO_UNDEF, MVT::v16i8, Custom);
    setOperationAction(ISD::CTTZ_ZERO_UNDEF, MVT::v8i16, Custom);
    setOperationAction(ISD::CTTZ_ZERO_UNDEF, MVT::v4i32, Custom);
    setOperationAction(ISD::CTTZ_ZERO_UNDEF, MVT::v2i64, Custom);

    // NEON only has FMA instructions as of VFP4.
    if (!Subtarget->hasVFP4()) {
      setOperationAction(ISD::FMA, MVT::v2f32, Expand);
      setOperationAction(ISD::FMA, MVT::v4f32, Expand);
    }

    setTargetDAGCombine(ISD::INTRINSIC_VOID);
    setTargetDAGCombine(ISD::INTRINSIC_W_CHAIN);
    setTargetDAGCombine(ISD::INTRINSIC_WO_CHAIN);
    setTargetDAGCombine(ISD::SHL);
    setTargetDAGCombine(ISD::SRL);
    setTargetDAGCombine(ISD::SRA);
    setTargetDAGCombine(ISD::SIGN_EXTEND);
    setTargetDAGCombine(ISD::ZERO_EXTEND);
    setTargetDAGCombine(ISD::ANY_EXTEND);
    setTargetDAGCombine(ISD::SELECT_CC);
    setTargetDAGCombine(ISD::BUILD_VECTOR);
    setTargetDAGCombine(ISD::VECTOR_SHUFFLE);
    setTargetDAGCombine(ISD::INSERT_VECTOR_ELT);
    setTargetDAGCombine(ISD::STORE);
    setTargetDAGCombine(ISD::FP_TO_SINT);
    setTargetDAGCombine(ISD::FP_TO_UINT);
    setTargetDAGCombine(ISD::FDIV);
    setTargetDAGCombine(ISD::LOAD);

    // It is legal to extload from v4i8 to v4i16 or v4i32.
    for (MVT Ty : {MVT::v8i8, MVT::v4i8, MVT::v2i8, MVT::v4i16, MVT::v2i16,
                   MVT::v2i32}) {
      for (MVT VT : MVT::integer_vector_valuetypes()) {
        setLoadExtAction(ISD::EXTLOAD, VT, Ty, Legal);
        setLoadExtAction(ISD::ZEXTLOAD, VT, Ty, Legal);
        setLoadExtAction(ISD::SEXTLOAD, VT, Ty, Legal);
      }
    }
  }

  // ARM and Thumb2 support UMLAL/SMLAL.
  if (!Subtarget->isThumb1Only())
    setTargetDAGCombine(ISD::ADDC);

  if (Subtarget->isFPOnlySP()) {
    // When targetting a floating-point unit with only single-precision
    // operations, f64 is legal for the few double-precision instructions which
    // are present However, no double-precision operations other than moves,
    // loads and stores are provided by the hardware.
    setOperationAction(ISD::FADD,       MVT::f64, Expand);
    setOperationAction(ISD::FSUB,       MVT::f64, Expand);
    setOperationAction(ISD::FMUL,       MVT::f64, Expand);
    setOperationAction(ISD::FMA,        MVT::f64, Expand);
    setOperationAction(ISD::FDIV,       MVT::f64, Expand);
    setOperationAction(ISD::FREM,       MVT::f64, Expand);
    setOperationAction(ISD::FCOPYSIGN,  MVT::f64, Expand);
    setOperationAction(ISD::FGETSIGN,   MVT::f64, Expand);
    setOperationAction(ISD::FNEG,       MVT::f64, Expand);
    setOperationAction(ISD::FABS,       MVT::f64, Expand);
    setOperationAction(ISD::FSQRT,      MVT::f64, Expand);
    setOperationAction(ISD::FSIN,       MVT::f64, Expand);
    setOperationAction(ISD::FCOS,       MVT::f64, Expand);
    setOperationAction(ISD::FPOWI,      MVT::f64, Expand);
    setOperationAction(ISD::FPOW,       MVT::f64, Expand);
    setOperationAction(ISD::FLOG,       MVT::f64, Expand);
    setOperationAction(ISD::FLOG2,      MVT::f64, Expand);
    setOperationAction(ISD::FLOG10,     MVT::f64, Expand);
    setOperationAction(ISD::FEXP,       MVT::f64, Expand);
    setOperationAction(ISD::FEXP2,      MVT::f64, Expand);
    setOperationAction(ISD::FCEIL,      MVT::f64, Expand);
    setOperationAction(ISD::FTRUNC,     MVT::f64, Expand);
    setOperationAction(ISD::FRINT,      MVT::f64, Expand);
    setOperationAction(ISD::FNEARBYINT, MVT::f64, Expand);
    setOperationAction(ISD::FFLOOR,     MVT::f64, Expand);
    setOperationAction(ISD::SINT_TO_FP, MVT::i32, Custom);
    setOperationAction(ISD::UINT_TO_FP, MVT::i32, Custom);
    setOperationAction(ISD::FP_TO_SINT, MVT::i32, Custom);
    setOperationAction(ISD::FP_TO_UINT, MVT::i32, Custom);
    setOperationAction(ISD::FP_TO_SINT, MVT::f64, Custom);
    setOperationAction(ISD::FP_TO_UINT, MVT::f64, Custom);
    setOperationAction(ISD::FP_ROUND,   MVT::f32, Custom);
    setOperationAction(ISD::FP_EXTEND,  MVT::f64, Custom);
  }

  computeRegisterProperties(Subtarget->getRegisterInfo());

  // ARM does not have floating-point extending loads.
  for (MVT VT : MVT::fp_valuetypes()) {
    setLoadExtAction(ISD::EXTLOAD, VT, MVT::f32, Expand);
    setLoadExtAction(ISD::EXTLOAD, VT, MVT::f16, Expand);
  }

  // ... or truncating stores
  setTruncStoreAction(MVT::f64, MVT::f32, Expand);
  setTruncStoreAction(MVT::f32, MVT::f16, Expand);
  setTruncStoreAction(MVT::f64, MVT::f16, Expand);

  // ARM does not have i1 sign extending load.
  for (MVT VT : MVT::integer_valuetypes())
    setLoadExtAction(ISD::SEXTLOAD, VT, MVT::i1, Promote);

  // ARM supports all 4 flavors of integer indexed load / store.
  if (!Subtarget->isThumb1Only()) {
    for (unsigned im = (unsigned)ISD::PRE_INC;
         im != (unsigned)ISD::LAST_INDEXED_MODE; ++im) {
      setIndexedLoadAction(im,  MVT::i1,  Legal);
      setIndexedLoadAction(im,  MVT::i8,  Legal);
      setIndexedLoadAction(im,  MVT::i16, Legal);
      setIndexedLoadAction(im,  MVT::i32, Legal);
      setIndexedStoreAction(im, MVT::i1,  Legal);
      setIndexedStoreAction(im, MVT::i8,  Legal);
      setIndexedStoreAction(im, MVT::i16, Legal);
      setIndexedStoreAction(im, MVT::i32, Legal);
    }
  }

  setOperationAction(ISD::SADDO, MVT::i32, Custom);
  setOperationAction(ISD::UADDO, MVT::i32, Custom);
  setOperationAction(ISD::SSUBO, MVT::i32, Custom);
  setOperationAction(ISD::USUBO, MVT::i32, Custom);

  // i64 operation support.
  setOperationAction(ISD::MUL,     MVT::i64, Expand);
  setOperationAction(ISD::MULHU,   MVT::i32, Expand);
  if (Subtarget->isThumb1Only()) {
    setOperationAction(ISD::UMUL_LOHI, MVT::i32, Expand);
    setOperationAction(ISD::SMUL_LOHI, MVT::i32, Expand);
  }
  if (Subtarget->isThumb1Only() || !Subtarget->hasV6Ops()
      || (Subtarget->isThumb2() && !Subtarget->hasThumb2DSP()))
    setOperationAction(ISD::MULHS, MVT::i32, Expand);

  setOperationAction(ISD::SHL_PARTS, MVT::i32, Custom);
  setOperationAction(ISD::SRA_PARTS, MVT::i32, Custom);
  setOperationAction(ISD::SRL_PARTS, MVT::i32, Custom);
  setOperationAction(ISD::SRL,       MVT::i64, Custom);
  setOperationAction(ISD::SRA,       MVT::i64, Custom);

  if (!Subtarget->isThumb1Only()) {
    // FIXME: We should do this for Thumb1 as well.
    setOperationAction(ISD::ADDC,    MVT::i32, Custom);
    setOperationAction(ISD::ADDE,    MVT::i32, Custom);
    setOperationAction(ISD::SUBC,    MVT::i32, Custom);
    setOperationAction(ISD::SUBE,    MVT::i32, Custom);
  }

  // ARM does not have ROTL.
  setOperationAction(ISD::ROTL,  MVT::i32, Expand);
  setOperationAction(ISD::CTTZ,  MVT::i32, Custom);
  setOperationAction(ISD::CTPOP, MVT::i32, Expand);
  if (!Subtarget->hasV5TOps() || Subtarget->isThumb1Only())
    setOperationAction(ISD::CTLZ, MVT::i32, Expand);

  // These just redirect to CTTZ and CTLZ on ARM.
  setOperationAction(ISD::CTTZ_ZERO_UNDEF  , MVT::i32  , Expand);
  setOperationAction(ISD::CTLZ_ZERO_UNDEF  , MVT::i32  , Expand);

  setOperationAction(ISD::READCYCLECOUNTER, MVT::i64, Custom);

  // Only ARMv6 has BSWAP.
  if (!Subtarget->hasV6Ops())
    setOperationAction(ISD::BSWAP, MVT::i32, Expand);

  if (!(Subtarget->hasDivide() && Subtarget->isThumb2()) &&
      !(Subtarget->hasDivideInARMMode() && !Subtarget->isThumb())) {
    // These are expanded into libcalls if the cpu doesn't have HW divider.
    setOperationAction(ISD::SDIV,  MVT::i32, Expand);
    setOperationAction(ISD::UDIV,  MVT::i32, Expand);
  }

  // FIXME: Also set divmod for SREM on EABI/androideabi
  setOperationAction(ISD::SREM,  MVT::i32, Expand);
  setOperationAction(ISD::UREM,  MVT::i32, Expand);
  // Register based DivRem for AEABI (RTABI 4.2)
  if (Subtarget->isTargetAEABI() || Subtarget->isTargetAndroid()) {
    setLibcallName(RTLIB::SDIVREM_I8,  "__aeabi_idivmod");
    setLibcallName(RTLIB::SDIVREM_I16, "__aeabi_idivmod");
    setLibcallName(RTLIB::SDIVREM_I32, "__aeabi_idivmod");
    setLibcallName(RTLIB::SDIVREM_I64, "__aeabi_ldivmod");
    setLibcallName(RTLIB::UDIVREM_I8,  "__aeabi_uidivmod");
    setLibcallName(RTLIB::UDIVREM_I16, "__aeabi_uidivmod");
    setLibcallName(RTLIB::UDIVREM_I32, "__aeabi_uidivmod");
    setLibcallName(RTLIB::UDIVREM_I64, "__aeabi_uldivmod");

    setLibcallCallingConv(RTLIB::SDIVREM_I8, CallingConv::ARM_AAPCS);
    setLibcallCallingConv(RTLIB::SDIVREM_I16, CallingConv::ARM_AAPCS);
    setLibcallCallingConv(RTLIB::SDIVREM_I32, CallingConv::ARM_AAPCS);
    setLibcallCallingConv(RTLIB::SDIVREM_I64, CallingConv::ARM_AAPCS);
    setLibcallCallingConv(RTLIB::UDIVREM_I8, CallingConv::ARM_AAPCS);
    setLibcallCallingConv(RTLIB::UDIVREM_I16, CallingConv::ARM_AAPCS);
    setLibcallCallingConv(RTLIB::UDIVREM_I32, CallingConv::ARM_AAPCS);
    setLibcallCallingConv(RTLIB::UDIVREM_I64, CallingConv::ARM_AAPCS);

    setOperationAction(ISD::SDIVREM, MVT::i32, Custom);
    setOperationAction(ISD::UDIVREM, MVT::i32, Custom);
  } else {
    setOperationAction(ISD::SDIVREM, MVT::i32, Expand);
    setOperationAction(ISD::UDIVREM, MVT::i32, Expand);
  }

  setOperationAction(ISD::GlobalAddress, MVT::i32,   Custom);
  setOperationAction(ISD::ConstantPool,  MVT::i32,   Custom);
  setOperationAction(ISD::GLOBAL_OFFSET_TABLE, MVT::i32, Custom);
  setOperationAction(ISD::GlobalTLSAddress, MVT::i32, Custom);
  setOperationAction(ISD::BlockAddress, MVT::i32, Custom);
  // @LOCALMOD-START
  if (!Subtarget->useInlineJumpTables())
    setOperationAction(ISD::JumpTable,     MVT::i32,   Custom);
  // @LOCALMOD-END
  
  setOperationAction(ISD::TRAP, MVT::Other, Legal);

  // Use the default implementation.
  setOperationAction(ISD::VASTART,            MVT::Other, Custom);
  setOperationAction(ISD::VAARG,              MVT::Other, Expand);
  setOperationAction(ISD::VACOPY,             MVT::Other, Expand);
  setOperationAction(ISD::VAEND,              MVT::Other, Expand);
  setOperationAction(ISD::STACKSAVE,          MVT::Other, Expand);
  setOperationAction(ISD::STACKRESTORE,       MVT::Other, Expand);

  if (!Subtarget->isTargetMachO()) {
    // Non-MachO platforms may return values in these registers via the
    // personality function.
    // @LOCALMOD-START
    if (Subtarget->isTargetNaCl()) {
      // we use the first caller saved regs here
      // c.f.: llvm-gcc/llvm-gcc-4.2/gcc/unwind-dw2.c::uw_install_context
      // NOTE: these are related to the _Unwind_PNaClSetResult{0,1} functions
      setExceptionPointerRegister(ARM::R4);
      setExceptionSelectorRegister(ARM::R5);
  
      setOperationAction(ISD::FRAME_TO_ARGS_OFFSET, MVT::i32, Custom);

      setOperationAction(ISD::EH_RETURN, MVT::Other, Custom);
    } else {
      setExceptionPointerRegister(ARM::R0);
      setExceptionSelectorRegister(ARM::R1);
    }
    // @LOCALMOD-END
  }

  if (Subtarget->getTargetTriple().isWindowsItaniumEnvironment())
    setOperationAction(ISD::DYNAMIC_STACKALLOC, MVT::i32, Custom);
  else
    setOperationAction(ISD::DYNAMIC_STACKALLOC, MVT::i32, Expand);

  // ARMv6 Thumb1 (except for CPUs that support dmb / dsb) and earlier use
  // the default expansion. If we are targeting a single threaded system,
  // then set them all for expand so we can lower them later into their
  // non-atomic form.
  if (TM.Options.ThreadModel == ThreadModel::Single)
    setOperationAction(ISD::ATOMIC_FENCE,   MVT::Other, Expand);
  else if (Subtarget->hasAnyDataBarrier() && !Subtarget->isThumb1Only()) {
    // ATOMIC_FENCE needs custom lowering; the others should have been expanded
    // to ldrex/strex loops already.
    setOperationAction(ISD::ATOMIC_FENCE,     MVT::Other, Custom);

    // On v8, we have particularly efficient implementations of atomic fences
    // if they can be combined with nearby atomic loads and stores.
    if (!Subtarget->hasV8Ops()) {
      // Automatically insert fences (dmb ish) around ATOMIC_SWAP etc.
      setInsertFencesForAtomic(true);
    }
  } else {
    // If there's anything we can use as a barrier, go through custom lowering
    // for ATOMIC_FENCE.
    setOperationAction(ISD::ATOMIC_FENCE,   MVT::Other,
                       Subtarget->hasAnyDataBarrier() ? Custom : Expand);

    // Set them all for expansion, which will force libcalls.
    setOperationAction(ISD::ATOMIC_CMP_SWAP,  MVT::i32, Expand);
    setOperationAction(ISD::ATOMIC_SWAP,      MVT::i32, Expand);
    setOperationAction(ISD::ATOMIC_LOAD_ADD,  MVT::i32, Expand);
    setOperationAction(ISD::ATOMIC_LOAD_SUB,  MVT::i32, Expand);
    setOperationAction(ISD::ATOMIC_LOAD_AND,  MVT::i32, Expand);
    setOperationAction(ISD::ATOMIC_LOAD_OR,   MVT::i32, Expand);
    setOperationAction(ISD::ATOMIC_LOAD_XOR,  MVT::i32, Expand);
    setOperationAction(ISD::ATOMIC_LOAD_NAND, MVT::i32, Expand);
    setOperationAction(ISD::ATOMIC_LOAD_MIN, MVT::i32, Expand);
    setOperationAction(ISD::ATOMIC_LOAD_MAX, MVT::i32, Expand);
    setOperationAction(ISD::ATOMIC_LOAD_UMIN, MVT::i32, Expand);
    setOperationAction(ISD::ATOMIC_LOAD_UMAX, MVT::i32, Expand);
    // Mark ATOMIC_LOAD and ATOMIC_STORE custom so we can handle the
    // Unordered/Monotonic case.
    setOperationAction(ISD::ATOMIC_LOAD, MVT::i32, Custom);
    setOperationAction(ISD::ATOMIC_STORE, MVT::i32, Custom);
  }

  setOperationAction(ISD::PREFETCH,         MVT::Other, Custom);

  // Requires SXTB/SXTH, available on v6 and up in both ARM and Thumb modes.
  if (!Subtarget->hasV6Ops()) {
    setOperationAction(ISD::SIGN_EXTEND_INREG, MVT::i16, Expand);
    setOperationAction(ISD::SIGN_EXTEND_INREG, MVT::i8,  Expand);
  }
  setOperationAction(ISD::SIGN_EXTEND_INREG, MVT::i1, Expand);

  if (!Subtarget->useSoftFloat() && Subtarget->hasVFP2() &&
      !Subtarget->isThumb1Only()) {
    // Turn f64->i64 into VMOVRRD, i64 -> f64 to VMOVDRR
    // iff target supports vfp2.
    setOperationAction(ISD::BITCAST, MVT::i64, Custom);
    setOperationAction(ISD::FLT_ROUNDS_, MVT::i32, Custom);
  }

  // We want to custom lower some of our intrinsics.
  setOperationAction(ISD::INTRINSIC_WO_CHAIN, MVT::Other, Custom);
  setOperationAction(ISD::EH_SJLJ_SETJMP, MVT::i32, Custom);
  setOperationAction(ISD::EH_SJLJ_LONGJMP, MVT::Other, Custom);
  setOperationAction(ISD::EH_SJLJ_SETUP_DISPATCH, MVT::Other, Custom);
  if (Subtarget->isTargetDarwin())
    setLibcallName(RTLIB::UNWIND_RESUME, "_Unwind_SjLj_Resume");

  setOperationAction(ISD::SETCC,     MVT::i32, Expand);
  setOperationAction(ISD::SETCC,     MVT::f32, Expand);
  setOperationAction(ISD::SETCC,     MVT::f64, Expand);
  setOperationAction(ISD::SELECT,    MVT::i32, Custom);
  setOperationAction(ISD::SELECT,    MVT::f32, Custom);
  setOperationAction(ISD::SELECT,    MVT::f64, Custom);
  setOperationAction(ISD::SELECT_CC, MVT::i32, Custom);
  setOperationAction(ISD::SELECT_CC, MVT::f32, Custom);
  setOperationAction(ISD::SELECT_CC, MVT::f64, Custom);

  setOperationAction(ISD::BRCOND,    MVT::Other, Expand);
  setOperationAction(ISD::BR_CC,     MVT::i32,   Custom);
  setOperationAction(ISD::BR_CC,     MVT::f32,   Custom);
  setOperationAction(ISD::BR_CC,     MVT::f64,   Custom);
  // @LOCALMOD-START
  //setOperationAction(ISD::BR_JT,     MVT::Other, Custom);
  setOperationAction(ISD::BR_JT,     MVT::Other,
                     Subtarget->useInlineJumpTables() ? Custom : Expand);
  // @LOCALMOD-END
  
  // We don't support sin/cos/fmod/copysign/pow
  setOperationAction(ISD::FSIN,      MVT::f64, Expand);
  setOperationAction(ISD::FSIN,      MVT::f32, Expand);
  setOperationAction(ISD::FCOS,      MVT::f32, Expand);
  setOperationAction(ISD::FCOS,      MVT::f64, Expand);
  setOperationAction(ISD::FSINCOS,   MVT::f64, Expand);
  setOperationAction(ISD::FSINCOS,   MVT::f32, Expand);
  setOperationAction(ISD::FREM,      MVT::f64, Expand);
  setOperationAction(ISD::FREM,      MVT::f32, Expand);
  if (!Subtarget->useSoftFloat() && Subtarget->hasVFP2() &&
      !Subtarget->isThumb1Only()) {
    setOperationAction(ISD::FCOPYSIGN, MVT::f64, Custom);
    setOperationAction(ISD::FCOPYSIGN, MVT::f32, Custom);
  }
  setOperationAction(ISD::FPOW,      MVT::f64, Expand);
  setOperationAction(ISD::FPOW,      MVT::f32, Expand);

  if (!Subtarget->hasVFP4()) {
    setOperationAction(ISD::FMA, MVT::f64, Expand);
    setOperationAction(ISD::FMA, MVT::f32, Expand);
  }

  // Various VFP goodness
  if (!Subtarget->useSoftFloat() && !Subtarget->isThumb1Only()) {
    // FP-ARMv8 adds f64 <-> f16 conversion. Before that it should be expanded.
    if (!Subtarget->hasFPARMv8() || Subtarget->isFPOnlySP()) {
      setOperationAction(ISD::FP16_TO_FP, MVT::f64, Expand);
      setOperationAction(ISD::FP_TO_FP16, MVT::f64, Expand);
    }

    // fp16 is a special v7 extension that adds f16 <-> f32 conversions.
    if (!Subtarget->hasFP16()) {
      setOperationAction(ISD::FP16_TO_FP, MVT::f32, Expand);
      setOperationAction(ISD::FP_TO_FP16, MVT::f32, Expand);
    }
  }

  // Combine sin / cos into one node or libcall if possible.
  if (Subtarget->hasSinCos()) {
    setLibcallName(RTLIB::SINCOS_F32, "sincosf");
    setLibcallName(RTLIB::SINCOS_F64, "sincos");
    if (Subtarget->getTargetTriple().isiOS()) {
      // For iOS, we don't want to the normal expansion of a libcall to
      // sincos. We want to issue a libcall to __sincos_stret.
      setOperationAction(ISD::FSINCOS, MVT::f64, Custom);
      setOperationAction(ISD::FSINCOS, MVT::f32, Custom);
    }
  }

  // FP-ARMv8 implements a lot of rounding-like FP operations.
  if (Subtarget->hasFPARMv8()) {
    setOperationAction(ISD::FFLOOR, MVT::f32, Legal);
    setOperationAction(ISD::FCEIL, MVT::f32, Legal);
    setOperationAction(ISD::FROUND, MVT::f32, Legal);
    setOperationAction(ISD::FTRUNC, MVT::f32, Legal);
    setOperationAction(ISD::FNEARBYINT, MVT::f32, Legal);
    setOperationAction(ISD::FRINT, MVT::f32, Legal);
    if (!Subtarget->isFPOnlySP()) {
      setOperationAction(ISD::FFLOOR, MVT::f64, Legal);
      setOperationAction(ISD::FCEIL, MVT::f64, Legal);
      setOperationAction(ISD::FROUND, MVT::f64, Legal);
      setOperationAction(ISD::FTRUNC, MVT::f64, Legal);
      setOperationAction(ISD::FNEARBYINT, MVT::f64, Legal);
      setOperationAction(ISD::FRINT, MVT::f64, Legal);
    }
  }
  // We have target-specific dag combine patterns for the following nodes:
  // ARMISD::VMOVRRD  - No need to call setTargetDAGCombine
  setTargetDAGCombine(ISD::ADD);
  setTargetDAGCombine(ISD::SUB);
  setTargetDAGCombine(ISD::MUL);
  setTargetDAGCombine(ISD::AND);
  setTargetDAGCombine(ISD::OR);
  setTargetDAGCombine(ISD::XOR);

  if (Subtarget->hasV6Ops())
    setTargetDAGCombine(ISD::SRL);

  setStackPointerRegisterToSaveRestore(ARM::SP);

  if (Subtarget->useSoftFloat() || Subtarget->isThumb1Only() ||
      !Subtarget->hasVFP2())
    setSchedulingPreference(Sched::RegPressure);
  else
    setSchedulingPreference(Sched::Hybrid);

  //// temporary - rewrite interface to use type
  MaxStoresPerMemset = 8;
  MaxStoresPerMemsetOptSize = 4;
  MaxStoresPerMemcpy = 4; // For @llvm.memcpy -> sequence of stores
  MaxStoresPerMemcpyOptSize = 2;
  MaxStoresPerMemmove = 4; // For @llvm.memmove -> sequence of stores
  MaxStoresPerMemmoveOptSize = 2;

  // On ARM arguments smaller than 4 bytes are extended, so all arguments
  // are at least 4 bytes aligned.
  setMinStackArgumentAlignment(4);

  // Prefer likely predicted branches to selects on out-of-order cores.
  PredictableSelectIsExpensive = Subtarget->isLikeA9();

  setMinFunctionAlignment(Subtarget->isThumb() ? 1 : 2);
}

bool ARMTargetLowering::useSoftFloat() const {
  return Subtarget->useSoftFloat();
}

// FIXME: It might make sense to define the representative register class as the
// nearest super-register that has a non-null superset. For example, DPR_VFP2 is
// a super-register of SPR, and DPR is a superset if DPR_VFP2. Consequently,
// SPR's representative would be DPR_VFP2. This should work well if register
// pressure tracking were modified such that a register use would increment the
// pressure of the register class's representative and all of it's super
// classes' representatives transitively. We have not implemented this because
// of the difficulty prior to coalescing of modeling operand register classes
// due to the common occurrence of cross class copies and subregister insertions
// and extractions.
std::pair<const TargetRegisterClass *, uint8_t>
ARMTargetLowering::findRepresentativeClass(const TargetRegisterInfo *TRI,
                                           MVT VT) const {
  const TargetRegisterClass *RRC = nullptr;
  uint8_t Cost = 1;
  switch (VT.SimpleTy) {
  default:
    return TargetLowering::findRepresentativeClass(TRI, VT);
  // Use DPR as representative register class for all floating point
  // and vector types. Since there are 32 SPR registers and 32 DPR registers so
  // the cost is 1 for both f32 and f64.
  case MVT::f32: case MVT::f64: case MVT::v8i8: case MVT::v4i16:
  case MVT::v2i32: case MVT::v1i64: case MVT::v2f32:
    RRC = &ARM::DPRRegClass;
    // When NEON is used for SP, only half of the register file is available
    // because operations that define both SP and DP results will be constrained
    // to the VFP2 class (D0-D15). We currently model this constraint prior to
    // coalescing by double-counting the SP regs. See the FIXME above.
    if (Subtarget->useNEONForSinglePrecisionFP())
      Cost = 2;
    break;
  case MVT::v16i8: case MVT::v8i16: case MVT::v4i32: case MVT::v2i64:
  case MVT::v4f32: case MVT::v2f64:
    RRC = &ARM::DPRRegClass;
    Cost = 2;
    break;
  case MVT::v4i64:
    RRC = &ARM::DPRRegClass;
    Cost = 4;
    break;
  case MVT::v8i64:
    RRC = &ARM::DPRRegClass;
    Cost = 8;
    break;
  }
  return std::make_pair(RRC, Cost);
}

const char *ARMTargetLowering::getTargetNodeName(unsigned Opcode) const {
  switch ((ARMISD::NodeType)Opcode) {
  case ARMISD::FIRST_NUMBER:  break;
  case ARMISD::Wrapper:       return "ARMISD::Wrapper";
  case ARMISD::WrapperPIC:    return "ARMISD::WrapperPIC";
  case ARMISD::WrapperJT:     return "ARMISD::WrapperJT";
<<<<<<< HEAD
  // @LOCALMOD-START
  case ARMISD::WrapperJT2:    return "ARMISD::WrapperJT2"; 
  case ARMISD::EH_RETURN:     return "ARMISD::EH_RETURN"; 
  // @LOCALMOD-END
=======
  case ARMISD::COPY_STRUCT_BYVAL: return "ARMISD::COPY_STRUCT_BYVAL";
>>>>>>> 99e9f85e
  case ARMISD::CALL:          return "ARMISD::CALL";
  case ARMISD::CALL_PRED:     return "ARMISD::CALL_PRED";
  case ARMISD::CALL_NOLINK:   return "ARMISD::CALL_NOLINK";
  case ARMISD::tCALL:         return "ARMISD::tCALL";
  case ARMISD::BRCOND:        return "ARMISD::BRCOND";
  case ARMISD::BR_JT:         return "ARMISD::BR_JT";
  case ARMISD::BR2_JT:        return "ARMISD::BR2_JT";
  case ARMISD::RET_FLAG:      return "ARMISD::RET_FLAG";
  case ARMISD::INTRET_FLAG:   return "ARMISD::INTRET_FLAG";
  case ARMISD::PIC_ADD:       return "ARMISD::PIC_ADD";
  case ARMISD::CMP:           return "ARMISD::CMP";
  case ARMISD::CMN:           return "ARMISD::CMN";
  case ARMISD::CMPZ:          return "ARMISD::CMPZ";
  case ARMISD::CMPFP:         return "ARMISD::CMPFP";
  case ARMISD::CMPFPw0:       return "ARMISD::CMPFPw0";
  case ARMISD::BCC_i64:       return "ARMISD::BCC_i64";
  case ARMISD::FMSTAT:        return "ARMISD::FMSTAT";

  case ARMISD::CMOV:          return "ARMISD::CMOV";

  case ARMISD::RBIT:          return "ARMISD::RBIT";

  case ARMISD::SRL_FLAG:      return "ARMISD::SRL_FLAG";
  case ARMISD::SRA_FLAG:      return "ARMISD::SRA_FLAG";
  case ARMISD::RRX:           return "ARMISD::RRX";

  case ARMISD::ADDC:          return "ARMISD::ADDC";
  case ARMISD::ADDE:          return "ARMISD::ADDE";
  case ARMISD::SUBC:          return "ARMISD::SUBC";
  case ARMISD::SUBE:          return "ARMISD::SUBE";

  case ARMISD::VMOVRRD:       return "ARMISD::VMOVRRD";
  case ARMISD::VMOVDRR:       return "ARMISD::VMOVDRR";

  case ARMISD::EH_SJLJ_SETJMP: return "ARMISD::EH_SJLJ_SETJMP";
  case ARMISD::EH_SJLJ_LONGJMP: return "ARMISD::EH_SJLJ_LONGJMP";
  case ARMISD::EH_SJLJ_SETUP_DISPATCH: return "ARMISD::EH_SJLJ_SETUP_DISPATCH";

  case ARMISD::TC_RETURN:     return "ARMISD::TC_RETURN";

  case ARMISD::THREAD_POINTER:return "ARMISD::THREAD_POINTER";

  case ARMISD::DYN_ALLOC:     return "ARMISD::DYN_ALLOC";

  case ARMISD::MEMBARRIER_MCR: return "ARMISD::MEMBARRIER_MCR";

  case ARMISD::PRELOAD:       return "ARMISD::PRELOAD";

  case ARMISD::WIN__CHKSTK:   return "ARMISD:::WIN__CHKSTK";

  case ARMISD::VCEQ:          return "ARMISD::VCEQ";
  case ARMISD::VCEQZ:         return "ARMISD::VCEQZ";
  case ARMISD::VCGE:          return "ARMISD::VCGE";
  case ARMISD::VCGEZ:         return "ARMISD::VCGEZ";
  case ARMISD::VCLEZ:         return "ARMISD::VCLEZ";
  case ARMISD::VCGEU:         return "ARMISD::VCGEU";
  case ARMISD::VCGT:          return "ARMISD::VCGT";
  case ARMISD::VCGTZ:         return "ARMISD::VCGTZ";
  case ARMISD::VCLTZ:         return "ARMISD::VCLTZ";
  case ARMISD::VCGTU:         return "ARMISD::VCGTU";
  case ARMISD::VTST:          return "ARMISD::VTST";

  case ARMISD::VSHL:          return "ARMISD::VSHL";
  case ARMISD::VSHRs:         return "ARMISD::VSHRs";
  case ARMISD::VSHRu:         return "ARMISD::VSHRu";
  case ARMISD::VRSHRs:        return "ARMISD::VRSHRs";
  case ARMISD::VRSHRu:        return "ARMISD::VRSHRu";
  case ARMISD::VRSHRN:        return "ARMISD::VRSHRN";
  case ARMISD::VQSHLs:        return "ARMISD::VQSHLs";
  case ARMISD::VQSHLu:        return "ARMISD::VQSHLu";
  case ARMISD::VQSHLsu:       return "ARMISD::VQSHLsu";
  case ARMISD::VQSHRNs:       return "ARMISD::VQSHRNs";
  case ARMISD::VQSHRNu:       return "ARMISD::VQSHRNu";
  case ARMISD::VQSHRNsu:      return "ARMISD::VQSHRNsu";
  case ARMISD::VQRSHRNs:      return "ARMISD::VQRSHRNs";
  case ARMISD::VQRSHRNu:      return "ARMISD::VQRSHRNu";
  case ARMISD::VQRSHRNsu:     return "ARMISD::VQRSHRNsu";
  case ARMISD::VSLI:          return "ARMISD::VSLI";
  case ARMISD::VSRI:          return "ARMISD::VSRI";
  case ARMISD::VGETLANEu:     return "ARMISD::VGETLANEu";
  case ARMISD::VGETLANEs:     return "ARMISD::VGETLANEs";
  case ARMISD::VMOVIMM:       return "ARMISD::VMOVIMM";
  case ARMISD::VMVNIMM:       return "ARMISD::VMVNIMM";
  case ARMISD::VMOVFPIMM:     return "ARMISD::VMOVFPIMM";
  case ARMISD::VDUP:          return "ARMISD::VDUP";
  case ARMISD::VDUPLANE:      return "ARMISD::VDUPLANE";
  case ARMISD::VEXT:          return "ARMISD::VEXT";
  case ARMISD::VREV64:        return "ARMISD::VREV64";
  case ARMISD::VREV32:        return "ARMISD::VREV32";
  case ARMISD::VREV16:        return "ARMISD::VREV16";
  case ARMISD::VZIP:          return "ARMISD::VZIP";
  case ARMISD::VUZP:          return "ARMISD::VUZP";
  case ARMISD::VTRN:          return "ARMISD::VTRN";
  case ARMISD::VTBL1:         return "ARMISD::VTBL1";
  case ARMISD::VTBL2:         return "ARMISD::VTBL2";
  case ARMISD::VMULLs:        return "ARMISD::VMULLs";
  case ARMISD::VMULLu:        return "ARMISD::VMULLu";
  case ARMISD::UMLAL:         return "ARMISD::UMLAL";
  case ARMISD::SMLAL:         return "ARMISD::SMLAL";
  case ARMISD::BUILD_VECTOR:  return "ARMISD::BUILD_VECTOR";
  case ARMISD::FMAX:          return "ARMISD::FMAX";
  case ARMISD::FMIN:          return "ARMISD::FMIN";
  case ARMISD::VMAXNM:        return "ARMISD::VMAX";
  case ARMISD::VMINNM:        return "ARMISD::VMIN";
  case ARMISD::BFI:           return "ARMISD::BFI";
  case ARMISD::VORRIMM:       return "ARMISD::VORRIMM";
  case ARMISD::VBICIMM:       return "ARMISD::VBICIMM";
  case ARMISD::VBSL:          return "ARMISD::VBSL";
  case ARMISD::VLD2DUP:       return "ARMISD::VLD2DUP";
  case ARMISD::VLD3DUP:       return "ARMISD::VLD3DUP";
  case ARMISD::VLD4DUP:       return "ARMISD::VLD4DUP";
  case ARMISD::VLD1_UPD:      return "ARMISD::VLD1_UPD";
  case ARMISD::VLD2_UPD:      return "ARMISD::VLD2_UPD";
  case ARMISD::VLD3_UPD:      return "ARMISD::VLD3_UPD";
  case ARMISD::VLD4_UPD:      return "ARMISD::VLD4_UPD";
  case ARMISD::VLD2LN_UPD:    return "ARMISD::VLD2LN_UPD";
  case ARMISD::VLD3LN_UPD:    return "ARMISD::VLD3LN_UPD";
  case ARMISD::VLD4LN_UPD:    return "ARMISD::VLD4LN_UPD";
  case ARMISD::VLD2DUP_UPD:   return "ARMISD::VLD2DUP_UPD";
  case ARMISD::VLD3DUP_UPD:   return "ARMISD::VLD3DUP_UPD";
  case ARMISD::VLD4DUP_UPD:   return "ARMISD::VLD4DUP_UPD";
  case ARMISD::VST1_UPD:      return "ARMISD::VST1_UPD";
  case ARMISD::VST2_UPD:      return "ARMISD::VST2_UPD";
  case ARMISD::VST3_UPD:      return "ARMISD::VST3_UPD";
  case ARMISD::VST4_UPD:      return "ARMISD::VST4_UPD";
  case ARMISD::VST2LN_UPD:    return "ARMISD::VST2LN_UPD";
  case ARMISD::VST3LN_UPD:    return "ARMISD::VST3LN_UPD";
  case ARMISD::VST4LN_UPD:    return "ARMISD::VST4LN_UPD";
  }
  return nullptr;
}

EVT ARMTargetLowering::getSetCCResultType(const DataLayout &DL, LLVMContext &,
                                          EVT VT) const {
  if (!VT.isVector())
    return getPointerTy(DL);
  return VT.changeVectorElementTypeToInteger();
}

/// getRegClassFor - Return the register class that should be used for the
/// specified value type.
const TargetRegisterClass *ARMTargetLowering::getRegClassFor(MVT VT) const {
  // Map v4i64 to QQ registers but do not make the type legal. Similarly map
  // v8i64 to QQQQ registers. v4i64 and v8i64 are only used for REG_SEQUENCE to
  // load / store 4 to 8 consecutive D registers.
  if (Subtarget->hasNEON()) {
    if (VT == MVT::v4i64)
      return &ARM::QQPRRegClass;
    if (VT == MVT::v8i64)
      return &ARM::QQQQPRRegClass;
  }
  return TargetLowering::getRegClassFor(VT);
}

// memcpy, and other memory intrinsics, typically tries to use LDM/STM if the
// source/dest is aligned and the copy size is large enough. We therefore want
// to align such objects passed to memory intrinsics.
bool ARMTargetLowering::shouldAlignPointerArgs(CallInst *CI, unsigned &MinSize,
                                               unsigned &PrefAlign) const {
  if (!isa<MemIntrinsic>(CI))
    return false;
  MinSize = 8;
  // On ARM11 onwards (excluding M class) 8-byte aligned LDM is typically 1
  // cycle faster than 4-byte aligned LDM.
  PrefAlign = (Subtarget->hasV6Ops() && !Subtarget->isMClass() ? 8 : 4);
  return true;
}

// Create a fast isel object.
FastISel *
ARMTargetLowering::createFastISel(FunctionLoweringInfo &funcInfo,
                                  const TargetLibraryInfo *libInfo) const {
  return ARM::createFastISel(funcInfo, libInfo);
}

Sched::Preference ARMTargetLowering::getSchedulingPreference(SDNode *N) const {
  unsigned NumVals = N->getNumValues();
  if (!NumVals)
    return Sched::RegPressure;

  for (unsigned i = 0; i != NumVals; ++i) {
    EVT VT = N->getValueType(i);
    if (VT == MVT::Glue || VT == MVT::Other)
      continue;
    if (VT.isFloatingPoint() || VT.isVector())
      return Sched::ILP;
  }

  if (!N->isMachineOpcode())
    return Sched::RegPressure;

  // Load are scheduled for latency even if there instruction itinerary
  // is not available.
  const TargetInstrInfo *TII = Subtarget->getInstrInfo();
  const MCInstrDesc &MCID = TII->get(N->getMachineOpcode());

  if (MCID.getNumDefs() == 0)
    return Sched::RegPressure;
  if (!Itins->isEmpty() &&
      Itins->getOperandCycle(MCID.getSchedClass(), 0) > 2)
    return Sched::ILP;

  return Sched::RegPressure;
}

//===----------------------------------------------------------------------===//
// Lowering Code
//===----------------------------------------------------------------------===//

/// IntCCToARMCC - Convert a DAG integer condition code to an ARM CC
static ARMCC::CondCodes IntCCToARMCC(ISD::CondCode CC) {
  switch (CC) {
  default: llvm_unreachable("Unknown condition code!");
  case ISD::SETNE:  return ARMCC::NE;
  case ISD::SETEQ:  return ARMCC::EQ;
  case ISD::SETGT:  return ARMCC::GT;
  case ISD::SETGE:  return ARMCC::GE;
  case ISD::SETLT:  return ARMCC::LT;
  case ISD::SETLE:  return ARMCC::LE;
  case ISD::SETUGT: return ARMCC::HI;
  case ISD::SETUGE: return ARMCC::HS;
  case ISD::SETULT: return ARMCC::LO;
  case ISD::SETULE: return ARMCC::LS;
  }
}

/// FPCCToARMCC - Convert a DAG fp condition code to an ARM CC.
static void FPCCToARMCC(ISD::CondCode CC, ARMCC::CondCodes &CondCode,
                        ARMCC::CondCodes &CondCode2) {
  CondCode2 = ARMCC::AL;
  switch (CC) {
  default: llvm_unreachable("Unknown FP condition!");
  case ISD::SETEQ:
  case ISD::SETOEQ: CondCode = ARMCC::EQ; break;
  case ISD::SETGT:
  case ISD::SETOGT: CondCode = ARMCC::GT; break;
  case ISD::SETGE:
  case ISD::SETOGE: CondCode = ARMCC::GE; break;
  case ISD::SETOLT: CondCode = ARMCC::MI; break;
  case ISD::SETOLE: CondCode = ARMCC::LS; break;
  case ISD::SETONE: CondCode = ARMCC::MI; CondCode2 = ARMCC::GT; break;
  case ISD::SETO:   CondCode = ARMCC::VC; break;
  case ISD::SETUO:  CondCode = ARMCC::VS; break;
  case ISD::SETUEQ: CondCode = ARMCC::EQ; CondCode2 = ARMCC::VS; break;
  case ISD::SETUGT: CondCode = ARMCC::HI; break;
  case ISD::SETUGE: CondCode = ARMCC::PL; break;
  case ISD::SETLT:
  case ISD::SETULT: CondCode = ARMCC::LT; break;
  case ISD::SETLE:
  case ISD::SETULE: CondCode = ARMCC::LE; break;
  case ISD::SETNE:
  case ISD::SETUNE: CondCode = ARMCC::NE; break;
  }
}

//===----------------------------------------------------------------------===//
//                      Calling Convention Implementation
//===----------------------------------------------------------------------===//

#include "ARMGenCallingConv.inc"

/// getEffectiveCallingConv - Get the effective calling convention, taking into
/// account presence of floating point hardware and calling convention
/// limitations, such as support for variadic functions.
CallingConv::ID
ARMTargetLowering::getEffectiveCallingConv(CallingConv::ID CC,
                                           bool isVarArg) const {
  switch (CC) {
  default:
    llvm_unreachable("Unsupported calling convention");
  case CallingConv::ARM_AAPCS:
  case CallingConv::ARM_APCS:
  case CallingConv::GHC:
    return CC;
  case CallingConv::ARM_AAPCS_VFP:
    return isVarArg ? CallingConv::ARM_AAPCS : CallingConv::ARM_AAPCS_VFP;
  case CallingConv::C:
    if (!Subtarget->isAAPCS_ABI())
      return CallingConv::ARM_APCS;
    else if (Subtarget->hasVFP2() && !Subtarget->isThumb1Only() &&
             getTargetMachine().Options.FloatABIType == FloatABI::Hard &&
             !isVarArg)
      return CallingConv::ARM_AAPCS_VFP;
    else
      return CallingConv::ARM_AAPCS;
  case CallingConv::Fast:
    if (!Subtarget->isAAPCS_ABI()) {
      if (Subtarget->hasVFP2() && !Subtarget->isThumb1Only() && !isVarArg)
        return CallingConv::Fast;
      return CallingConv::ARM_APCS;
    } else if (Subtarget->hasVFP2() && !Subtarget->isThumb1Only() && !isVarArg)
      return CallingConv::ARM_AAPCS_VFP;
    else
      return CallingConv::ARM_AAPCS;
  }
}

/// CCAssignFnForNode - Selects the correct CCAssignFn for the given
/// CallingConvention.
CCAssignFn *ARMTargetLowering::CCAssignFnForNode(CallingConv::ID CC,
                                                 bool Return,
                                                 bool isVarArg) const {
  switch (getEffectiveCallingConv(CC, isVarArg)) {
  default:
    llvm_unreachable("Unsupported calling convention");
  case CallingConv::ARM_APCS:
    return (Return ? RetCC_ARM_APCS : CC_ARM_APCS);
  case CallingConv::ARM_AAPCS:
    return (Return ? RetCC_ARM_AAPCS : CC_ARM_AAPCS);
  case CallingConv::ARM_AAPCS_VFP:
    return (Return ? RetCC_ARM_AAPCS_VFP : CC_ARM_AAPCS_VFP);
  case CallingConv::Fast:
    return (Return ? RetFastCC_ARM_APCS : FastCC_ARM_APCS);
  case CallingConv::GHC:
    return (Return ? RetCC_ARM_APCS : CC_ARM_APCS_GHC);
  }
}

/// LowerCallResult - Lower the result values of a call into the
/// appropriate copies out of appropriate physical registers.
SDValue
ARMTargetLowering::LowerCallResult(SDValue Chain, SDValue InFlag,
                                   CallingConv::ID CallConv, bool isVarArg,
                                   const SmallVectorImpl<ISD::InputArg> &Ins,
                                   SDLoc dl, SelectionDAG &DAG,
                                   SmallVectorImpl<SDValue> &InVals,
                                   bool isThisReturn, SDValue ThisVal) const {

  // Assign locations to each value returned by this call.
  SmallVector<CCValAssign, 16> RVLocs;
  ARMCCState CCInfo(CallConv, isVarArg, DAG.getMachineFunction(), RVLocs,
                    *DAG.getContext(), Call);
  CCInfo.AnalyzeCallResult(Ins,
                           CCAssignFnForNode(CallConv, /* Return*/ true,
                                             isVarArg));

  // Copy all of the result registers out of their specified physreg.
  for (unsigned i = 0; i != RVLocs.size(); ++i) {
    CCValAssign VA = RVLocs[i];

    // Pass 'this' value directly from the argument to return value, to avoid
    // reg unit interference
    if (i == 0 && isThisReturn) {
      assert(!VA.needsCustom() && VA.getLocVT() == MVT::i32 &&
             "unexpected return calling convention register assignment");
      InVals.push_back(ThisVal);
      continue;
    }

    SDValue Val;
    if (VA.needsCustom()) {
      // Handle f64 or half of a v2f64.
      SDValue Lo = DAG.getCopyFromReg(Chain, dl, VA.getLocReg(), MVT::i32,
                                      InFlag);
      Chain = Lo.getValue(1);
      InFlag = Lo.getValue(2);
      VA = RVLocs[++i]; // skip ahead to next loc
      SDValue Hi = DAG.getCopyFromReg(Chain, dl, VA.getLocReg(), MVT::i32,
                                      InFlag);
      Chain = Hi.getValue(1);
      InFlag = Hi.getValue(2);
      if (!Subtarget->isLittle())
        std::swap (Lo, Hi);
      Val = DAG.getNode(ARMISD::VMOVDRR, dl, MVT::f64, Lo, Hi);

      if (VA.getLocVT() == MVT::v2f64) {
        SDValue Vec = DAG.getNode(ISD::UNDEF, dl, MVT::v2f64);
        Vec = DAG.getNode(ISD::INSERT_VECTOR_ELT, dl, MVT::v2f64, Vec, Val,
                          DAG.getConstant(0, dl, MVT::i32));

        VA = RVLocs[++i]; // skip ahead to next loc
        Lo = DAG.getCopyFromReg(Chain, dl, VA.getLocReg(), MVT::i32, InFlag);
        Chain = Lo.getValue(1);
        InFlag = Lo.getValue(2);
        VA = RVLocs[++i]; // skip ahead to next loc
        Hi = DAG.getCopyFromReg(Chain, dl, VA.getLocReg(), MVT::i32, InFlag);
        Chain = Hi.getValue(1);
        InFlag = Hi.getValue(2);
        if (!Subtarget->isLittle())
          std::swap (Lo, Hi);
        Val = DAG.getNode(ARMISD::VMOVDRR, dl, MVT::f64, Lo, Hi);
        Val = DAG.getNode(ISD::INSERT_VECTOR_ELT, dl, MVT::v2f64, Vec, Val,
                          DAG.getConstant(1, dl, MVT::i32));
      }
    } else {
      Val = DAG.getCopyFromReg(Chain, dl, VA.getLocReg(), VA.getLocVT(),
                               InFlag);
      Chain = Val.getValue(1);
      InFlag = Val.getValue(2);
    }

    switch (VA.getLocInfo()) {
    default: llvm_unreachable("Unknown loc info!");
    case CCValAssign::Full: break;
    case CCValAssign::BCvt:
      Val = DAG.getNode(ISD::BITCAST, dl, VA.getValVT(), Val);
      break;
    }

    InVals.push_back(Val);
  }

  return Chain;
}

/// LowerMemOpCallTo - Store the argument to the stack.
SDValue
ARMTargetLowering::LowerMemOpCallTo(SDValue Chain,
                                    SDValue StackPtr, SDValue Arg,
                                    SDLoc dl, SelectionDAG &DAG,
                                    const CCValAssign &VA,
                                    ISD::ArgFlagsTy Flags) const {
  unsigned LocMemOffset = VA.getLocMemOffset();
  SDValue PtrOff = DAG.getIntPtrConstant(LocMemOffset, dl);
  PtrOff = DAG.getNode(ISD::ADD, dl, getPointerTy(DAG.getDataLayout()),
                       StackPtr, PtrOff);
  return DAG.getStore(Chain, dl, Arg, PtrOff,
                      MachinePointerInfo::getStack(LocMemOffset),
                      false, false, 0);
}

void ARMTargetLowering::PassF64ArgInRegs(SDLoc dl, SelectionDAG &DAG,
                                         SDValue Chain, SDValue &Arg,
                                         RegsToPassVector &RegsToPass,
                                         CCValAssign &VA, CCValAssign &NextVA,
                                         SDValue &StackPtr,
                                         SmallVectorImpl<SDValue> &MemOpChains,
                                         ISD::ArgFlagsTy Flags) const {

  SDValue fmrrd = DAG.getNode(ARMISD::VMOVRRD, dl,
                              DAG.getVTList(MVT::i32, MVT::i32), Arg);
  unsigned id = Subtarget->isLittle() ? 0 : 1;
  RegsToPass.push_back(std::make_pair(VA.getLocReg(), fmrrd.getValue(id)));

  if (NextVA.isRegLoc())
    RegsToPass.push_back(std::make_pair(NextVA.getLocReg(), fmrrd.getValue(1-id)));
  else {
    assert(NextVA.isMemLoc());
    if (!StackPtr.getNode())
      StackPtr = DAG.getCopyFromReg(Chain, dl, ARM::SP,
                                    getPointerTy(DAG.getDataLayout()));

    MemOpChains.push_back(LowerMemOpCallTo(Chain, StackPtr, fmrrd.getValue(1-id),
                                           dl, DAG, NextVA,
                                           Flags));
  }
}

/// LowerCall - Lowering a call into a callseq_start <-
/// ARMISD:CALL <- callseq_end chain. Also add input and output parameter
/// nodes.
SDValue
ARMTargetLowering::LowerCall(TargetLowering::CallLoweringInfo &CLI,
                             SmallVectorImpl<SDValue> &InVals) const {
  SelectionDAG &DAG                     = CLI.DAG;
  SDLoc &dl                             = CLI.DL;
  SmallVectorImpl<ISD::OutputArg> &Outs = CLI.Outs;
  SmallVectorImpl<SDValue> &OutVals     = CLI.OutVals;
  SmallVectorImpl<ISD::InputArg> &Ins   = CLI.Ins;
  SDValue Chain                         = CLI.Chain;
  SDValue Callee                        = CLI.Callee;
  bool &isTailCall                      = CLI.IsTailCall;
  CallingConv::ID CallConv              = CLI.CallConv;
  bool doesNotRet                       = CLI.DoesNotReturn;
  bool isVarArg                         = CLI.IsVarArg;

  MachineFunction &MF = DAG.getMachineFunction();
  bool isStructRet    = (Outs.empty()) ? false : Outs[0].Flags.isSRet();
  bool isThisReturn   = false;
  bool isSibCall      = false;
  auto Attr = MF.getFunction()->getFnAttribute("disable-tail-calls");

  // Disable tail calls if they're not supported.
  if (!Subtarget->supportsTailCall() || Attr.getValueAsString() == "true")
    isTailCall = false;

  if (isTailCall) {
    // Check if it's really possible to do a tail call.
    isTailCall = IsEligibleForTailCallOptimization(Callee, CallConv,
                    isVarArg, isStructRet, MF.getFunction()->hasStructRetAttr(),
                                                   Outs, OutVals, Ins, DAG);
    if (!isTailCall && CLI.CS && CLI.CS->isMustTailCall())
      report_fatal_error("failed to perform tail call elimination on a call "
                         "site marked musttail");
    // We don't support GuaranteedTailCallOpt for ARM, only automatically
    // detected sibcalls.
    if (isTailCall) {
      ++NumTailCalls;
      isSibCall = true;
    }
  }

  // Analyze operands of the call, assigning locations to each operand.
  SmallVector<CCValAssign, 16> ArgLocs;
  ARMCCState CCInfo(CallConv, isVarArg, DAG.getMachineFunction(), ArgLocs,
                    *DAG.getContext(), Call);
  CCInfo.AnalyzeCallOperands(Outs,
                             CCAssignFnForNode(CallConv, /* Return*/ false,
                                               isVarArg));

  // Get a count of how many bytes are to be pushed on the stack.
  unsigned NumBytes = CCInfo.getNextStackOffset();

  // For tail calls, memory operands are available in our caller's stack.
  if (isSibCall)
    NumBytes = 0;

  // Adjust the stack pointer for the new arguments...
  // These operations are automatically eliminated by the prolog/epilog pass
  if (!isSibCall)
    Chain = DAG.getCALLSEQ_START(Chain,
                                 DAG.getIntPtrConstant(NumBytes, dl, true), dl);

  SDValue StackPtr =
      DAG.getCopyFromReg(Chain, dl, ARM::SP, getPointerTy(DAG.getDataLayout()));

  RegsToPassVector RegsToPass;
  SmallVector<SDValue, 8> MemOpChains;

  // Walk the register/memloc assignments, inserting copies/loads.  In the case
  // of tail call optimization, arguments are handled later.
  for (unsigned i = 0, realArgIdx = 0, e = ArgLocs.size();
       i != e;
       ++i, ++realArgIdx) {
    CCValAssign &VA = ArgLocs[i];
    SDValue Arg = OutVals[realArgIdx];
    ISD::ArgFlagsTy Flags = Outs[realArgIdx].Flags;
    bool isByVal = Flags.isByVal();

    // Promote the value if needed.
    switch (VA.getLocInfo()) {
    default: llvm_unreachable("Unknown loc info!");
    case CCValAssign::Full: break;
    case CCValAssign::SExt:
      Arg = DAG.getNode(ISD::SIGN_EXTEND, dl, VA.getLocVT(), Arg);
      break;
    case CCValAssign::ZExt:
      Arg = DAG.getNode(ISD::ZERO_EXTEND, dl, VA.getLocVT(), Arg);
      break;
    case CCValAssign::AExt:
      Arg = DAG.getNode(ISD::ANY_EXTEND, dl, VA.getLocVT(), Arg);
      break;
    case CCValAssign::BCvt:
      Arg = DAG.getNode(ISD::BITCAST, dl, VA.getLocVT(), Arg);
      break;
    }

    // f64 and v2f64 might be passed in i32 pairs and must be split into pieces
    if (VA.needsCustom()) {
      if (VA.getLocVT() == MVT::v2f64) {
        SDValue Op0 = DAG.getNode(ISD::EXTRACT_VECTOR_ELT, dl, MVT::f64, Arg,
                                  DAG.getConstant(0, dl, MVT::i32));
        SDValue Op1 = DAG.getNode(ISD::EXTRACT_VECTOR_ELT, dl, MVT::f64, Arg,
                                  DAG.getConstant(1, dl, MVT::i32));

        PassF64ArgInRegs(dl, DAG, Chain, Op0, RegsToPass,
                         VA, ArgLocs[++i], StackPtr, MemOpChains, Flags);

        VA = ArgLocs[++i]; // skip ahead to next loc
        if (VA.isRegLoc()) {
          PassF64ArgInRegs(dl, DAG, Chain, Op1, RegsToPass,
                           VA, ArgLocs[++i], StackPtr, MemOpChains, Flags);
        } else {
          assert(VA.isMemLoc());

          MemOpChains.push_back(LowerMemOpCallTo(Chain, StackPtr, Op1,
                                                 dl, DAG, VA, Flags));
        }
      } else {
        PassF64ArgInRegs(dl, DAG, Chain, Arg, RegsToPass, VA, ArgLocs[++i],
                         StackPtr, MemOpChains, Flags);
      }
    } else if (VA.isRegLoc()) {
      if (realArgIdx == 0 && Flags.isReturned() && Outs[0].VT == MVT::i32) {
        assert(VA.getLocVT() == MVT::i32 &&
               "unexpected calling convention register assignment");
        assert(!Ins.empty() && Ins[0].VT == MVT::i32 &&
               "unexpected use of 'returned'");
        isThisReturn = true;
      }
      RegsToPass.push_back(std::make_pair(VA.getLocReg(), Arg));
    } else if (isByVal) {
      assert(VA.isMemLoc());
      unsigned offset = 0;

      // True if this byval aggregate will be split between registers
      // and memory.
      unsigned ByValArgsCount = CCInfo.getInRegsParamsCount();
      unsigned CurByValIdx = CCInfo.getInRegsParamsProcessed();

      if (CurByValIdx < ByValArgsCount) {

        unsigned RegBegin, RegEnd;
        CCInfo.getInRegsParamInfo(CurByValIdx, RegBegin, RegEnd);

        EVT PtrVT =
            DAG.getTargetLoweringInfo().getPointerTy(DAG.getDataLayout());
        unsigned int i, j;
        for (i = 0, j = RegBegin; j < RegEnd; i++, j++) {
          SDValue Const = DAG.getConstant(4*i, dl, MVT::i32);
          SDValue AddArg = DAG.getNode(ISD::ADD, dl, PtrVT, Arg, Const);
          SDValue Load = DAG.getLoad(PtrVT, dl, Chain, AddArg,
                                     MachinePointerInfo(),
                                     false, false, false,
                                     DAG.InferPtrAlignment(AddArg));
          MemOpChains.push_back(Load.getValue(1));
          RegsToPass.push_back(std::make_pair(j, Load));
        }

        // If parameter size outsides register area, "offset" value
        // helps us to calculate stack slot for remained part properly.
        offset = RegEnd - RegBegin;

        CCInfo.nextInRegsParam();
      }

      if (Flags.getByValSize() > 4*offset) {
        auto PtrVT = getPointerTy(DAG.getDataLayout());
        unsigned LocMemOffset = VA.getLocMemOffset();
        SDValue StkPtrOff = DAG.getIntPtrConstant(LocMemOffset, dl);
        SDValue Dst = DAG.getNode(ISD::ADD, dl, PtrVT, StackPtr, StkPtrOff);
        SDValue SrcOffset = DAG.getIntPtrConstant(4*offset, dl);
        SDValue Src = DAG.getNode(ISD::ADD, dl, PtrVT, Arg, SrcOffset);
        SDValue SizeNode = DAG.getConstant(Flags.getByValSize() - 4*offset, dl,
                                           MVT::i32);
        SDValue AlignNode = DAG.getConstant(Flags.getByValAlign(), dl,
                                            MVT::i32);

        SDVTList VTs = DAG.getVTList(MVT::Other, MVT::Glue);
        SDValue Ops[] = { Chain, Dst, Src, SizeNode, AlignNode};
        MemOpChains.push_back(DAG.getNode(ARMISD::COPY_STRUCT_BYVAL, dl, VTs,
                                          Ops));
      }
    } else if (!isSibCall) {
      assert(VA.isMemLoc());

      MemOpChains.push_back(LowerMemOpCallTo(Chain, StackPtr, Arg,
                                             dl, DAG, VA, Flags));
    }
  }

  if (!MemOpChains.empty())
    Chain = DAG.getNode(ISD::TokenFactor, dl, MVT::Other, MemOpChains);

  // Build a sequence of copy-to-reg nodes chained together with token chain
  // and flag operands which copy the outgoing args into the appropriate regs.
  SDValue InFlag;
  // Tail call byval lowering might overwrite argument registers so in case of
  // tail call optimization the copies to registers are lowered later.
  if (!isTailCall)
    for (unsigned i = 0, e = RegsToPass.size(); i != e; ++i) {
      Chain = DAG.getCopyToReg(Chain, dl, RegsToPass[i].first,
                               RegsToPass[i].second, InFlag);
      InFlag = Chain.getValue(1);
    }

  // For tail calls lower the arguments to the 'real' stack slot.
  if (isTailCall) {
    // Force all the incoming stack arguments to be loaded from the stack
    // before any new outgoing arguments are stored to the stack, because the
    // outgoing stack slots may alias the incoming argument stack slots, and
    // the alias isn't otherwise explicit. This is slightly more conservative
    // than necessary, because it means that each store effectively depends
    // on every argument instead of just those arguments it would clobber.

    // Do not flag preceding copytoreg stuff together with the following stuff.
    InFlag = SDValue();
    for (unsigned i = 0, e = RegsToPass.size(); i != e; ++i) {
      Chain = DAG.getCopyToReg(Chain, dl, RegsToPass[i].first,
                               RegsToPass[i].second, InFlag);
      InFlag = Chain.getValue(1);
    }
    InFlag = SDValue();
  }

  // If the callee is a GlobalAddress/ExternalSymbol node (quite common, every
  // direct call is) turn it into a TargetGlobalAddress/TargetExternalSymbol
  // node so that legalize doesn't hack it.
  bool isDirect = false;
  bool isARMFunc = false;
  bool isLocalARMFunc = false;
  ARMFunctionInfo *AFI = MF.getInfo<ARMFunctionInfo>();
  auto PtrVt = getPointerTy(DAG.getDataLayout());

  if (Subtarget->genLongCalls()) {
    assert((Subtarget->isTargetWindows() ||
            getTargetMachine().getRelocationModel() == Reloc::Static) &&
           "long-calls with non-static relocation model!");
    // Handle a global address or an external symbol. If it's not one of
    // those, the target's already in a register, so we don't need to do
    // anything extra.
    if (GlobalAddressSDNode *G = dyn_cast<GlobalAddressSDNode>(Callee)) {
      const GlobalValue *GV = G->getGlobal();
      // Create a constant pool entry for the callee address
      unsigned ARMPCLabelIndex = AFI->createPICLabelUId();
      ARMConstantPoolValue *CPV =
        ARMConstantPoolConstant::Create(GV, ARMPCLabelIndex, ARMCP::CPValue, 0);

      // Get the address of the callee into a register
      SDValue CPAddr = DAG.getTargetConstantPool(CPV, PtrVt, 4);
      CPAddr = DAG.getNode(ARMISD::Wrapper, dl, MVT::i32, CPAddr);
      Callee = DAG.getLoad(PtrVt, dl, DAG.getEntryNode(), CPAddr,
                           MachinePointerInfo::getConstantPool(), false, false,
                           false, 0);
    } else if (ExternalSymbolSDNode *S=dyn_cast<ExternalSymbolSDNode>(Callee)) {
      const char *Sym = S->getSymbol();

      // Create a constant pool entry for the callee address
      unsigned ARMPCLabelIndex = AFI->createPICLabelUId();
      ARMConstantPoolValue *CPV =
        ARMConstantPoolSymbol::Create(*DAG.getContext(), Sym,
                                      ARMPCLabelIndex, 0);
      // Get the address of the callee into a register
      SDValue CPAddr = DAG.getTargetConstantPool(CPV, PtrVt, 4);
      CPAddr = DAG.getNode(ARMISD::Wrapper, dl, MVT::i32, CPAddr);
      Callee = DAG.getLoad(PtrVt, dl, DAG.getEntryNode(), CPAddr,
                           MachinePointerInfo::getConstantPool(), false, false,
                           false, 0);
    }
  } else if (GlobalAddressSDNode *G = dyn_cast<GlobalAddressSDNode>(Callee)) {
    const GlobalValue *GV = G->getGlobal();
    isDirect = true;
    bool isDef = GV->isStrongDefinitionForLinker();
    bool isStub = (!isDef && Subtarget->isTargetMachO()) &&
                   getTargetMachine().getRelocationModel() != Reloc::Static;
    isARMFunc = !Subtarget->isThumb() || (isStub && !Subtarget->isMClass());
    // ARM call to a local ARM function is predicable.
    isLocalARMFunc = !Subtarget->isThumb() && (isDef || !ARMInterworking);
    // tBX takes a register source operand.
    if (isStub && Subtarget->isThumb1Only() && !Subtarget->hasV5TOps()) {
      assert(Subtarget->isTargetMachO() && "WrapperPIC use on non-MachO?");
      Callee = DAG.getNode(
          ARMISD::WrapperPIC, dl, PtrVt,
          DAG.getTargetGlobalAddress(GV, dl, PtrVt, 0, ARMII::MO_NONLAZY));
      Callee = DAG.getLoad(PtrVt, dl, DAG.getEntryNode(), Callee,
                           MachinePointerInfo::getGOT(), false, false, true, 0);
    } else if (Subtarget->isTargetCOFF()) {
      assert(Subtarget->isTargetWindows() &&
             "Windows is the only supported COFF target");
      unsigned TargetFlags = GV->hasDLLImportStorageClass()
                                 ? ARMII::MO_DLLIMPORT
                                 : ARMII::MO_NO_FLAG;
      Callee =
          DAG.getTargetGlobalAddress(GV, dl, PtrVt, /*Offset=*/0, TargetFlags);
      if (GV->hasDLLImportStorageClass())
        Callee =
            DAG.getLoad(PtrVt, dl, DAG.getEntryNode(),
                        DAG.getNode(ARMISD::Wrapper, dl, PtrVt, Callee),
                        MachinePointerInfo::getGOT(), false, false, false, 0);
    } else {
      // On ELF targets for PIC code, direct calls should go through the PLT
      unsigned OpFlags = 0;
      if (Subtarget->isTargetELF() &&
          getTargetMachine().getRelocationModel() == Reloc::PIC_)
        OpFlags = ARMII::MO_PLT;
      Callee = DAG.getTargetGlobalAddress(GV, dl, PtrVt, 0, OpFlags);
    }
  } else if (ExternalSymbolSDNode *S = dyn_cast<ExternalSymbolSDNode>(Callee)) {
    isDirect = true;
    bool isStub = Subtarget->isTargetMachO() &&
                  getTargetMachine().getRelocationModel() != Reloc::Static;
    isARMFunc = !Subtarget->isThumb() || (isStub && !Subtarget->isMClass());
    // tBX takes a register source operand.
    const char *Sym = S->getSymbol();
    if (isARMFunc && Subtarget->isThumb1Only() && !Subtarget->hasV5TOps()) {
      unsigned ARMPCLabelIndex = AFI->createPICLabelUId();
      ARMConstantPoolValue *CPV =
        ARMConstantPoolSymbol::Create(*DAG.getContext(), Sym,
                                      ARMPCLabelIndex, 4);
      SDValue CPAddr = DAG.getTargetConstantPool(CPV, PtrVt, 4);
      CPAddr = DAG.getNode(ARMISD::Wrapper, dl, MVT::i32, CPAddr);
      Callee = DAG.getLoad(PtrVt, dl, DAG.getEntryNode(), CPAddr,
                           MachinePointerInfo::getConstantPool(), false, false,
                           false, 0);
      SDValue PICLabel = DAG.getConstant(ARMPCLabelIndex, dl, MVT::i32);
      Callee = DAG.getNode(ARMISD::PIC_ADD, dl, PtrVt, Callee, PICLabel);
    } else {
      unsigned OpFlags = 0;
      // On ELF targets for PIC code, direct calls should go through the PLT
      if (Subtarget->isTargetELF() &&
                  getTargetMachine().getRelocationModel() == Reloc::PIC_)
        OpFlags = ARMII::MO_PLT;
      Callee = DAG.getTargetExternalSymbol(Sym, PtrVt, OpFlags);
    }
  }

  // FIXME: handle tail calls differently.
  unsigned CallOpc;
  bool HasMinSizeAttr = MF.getFunction()->hasFnAttribute(Attribute::MinSize);
  if (Subtarget->isThumb()) {
    if ((!isDirect || isARMFunc) && !Subtarget->hasV5TOps())
      CallOpc = ARMISD::CALL_NOLINK;
    else
      CallOpc = isARMFunc ? ARMISD::CALL : ARMISD::tCALL;
  } else {
    if (!isDirect && !Subtarget->hasV5TOps())
      CallOpc = ARMISD::CALL_NOLINK;
    else if (doesNotRet && isDirect && Subtarget->hasRAS() &&
               // Emit regular call when code size is the priority
               !HasMinSizeAttr)
      // "mov lr, pc; b _foo" to avoid confusing the RSP
      CallOpc = ARMISD::CALL_NOLINK;
    else
      CallOpc = isLocalARMFunc ? ARMISD::CALL_PRED : ARMISD::CALL;
  }

  std::vector<SDValue> Ops;
  Ops.push_back(Chain);
  Ops.push_back(Callee);

  // Add argument registers to the end of the list so that they are known live
  // into the call.
  for (unsigned i = 0, e = RegsToPass.size(); i != e; ++i)
    Ops.push_back(DAG.getRegister(RegsToPass[i].first,
                                  RegsToPass[i].second.getValueType()));

  // Add a register mask operand representing the call-preserved registers.
  if (!isTailCall) {
    const uint32_t *Mask;
    const ARMBaseRegisterInfo *ARI = Subtarget->getRegisterInfo();
    if (isThisReturn) {
      // For 'this' returns, use the R0-preserving mask if applicable
      Mask = ARI->getThisReturnPreservedMask(MF, CallConv);
      if (!Mask) {
        // Set isThisReturn to false if the calling convention is not one that
        // allows 'returned' to be modeled in this way, so LowerCallResult does
        // not try to pass 'this' straight through
        isThisReturn = false;
        Mask = ARI->getCallPreservedMask(MF, CallConv);
      }
    } else
      Mask = ARI->getCallPreservedMask(MF, CallConv);

    assert(Mask && "Missing call preserved mask for calling convention");
    Ops.push_back(DAG.getRegisterMask(Mask));
  }

  if (InFlag.getNode())
    Ops.push_back(InFlag);

  SDVTList NodeTys = DAG.getVTList(MVT::Other, MVT::Glue);
  if (isTailCall) {
    MF.getFrameInfo()->setHasTailCall();
    return DAG.getNode(ARMISD::TC_RETURN, dl, NodeTys, Ops);
  }

  // Returns a chain and a flag for retval copy to use.
  Chain = DAG.getNode(CallOpc, dl, NodeTys, Ops);
  InFlag = Chain.getValue(1);

  Chain = DAG.getCALLSEQ_END(Chain, DAG.getIntPtrConstant(NumBytes, dl, true),
                             DAG.getIntPtrConstant(0, dl, true), InFlag, dl);
  if (!Ins.empty())
    InFlag = Chain.getValue(1);

  // Handle result values, copying them out of physregs into vregs that we
  // return.
  return LowerCallResult(Chain, InFlag, CallConv, isVarArg, Ins, dl, DAG,
                         InVals, isThisReturn,
                         isThisReturn ? OutVals[0] : SDValue());
}

/// HandleByVal - Every parameter *after* a byval parameter is passed
/// on the stack.  Remember the next parameter register to allocate,
/// and then confiscate the rest of the parameter registers to insure
/// this.
void ARMTargetLowering::HandleByVal(CCState *State, unsigned &Size,
                                    unsigned Align) const {
  assert((State->getCallOrPrologue() == Prologue ||
          State->getCallOrPrologue() == Call) &&
         "unhandled ParmContext");

  // Byval (as with any stack) slots are always at least 4 byte aligned.
  Align = std::max(Align, 4U);

  unsigned Reg = State->AllocateReg(GPRArgRegs);
  if (!Reg)
    return;

  unsigned AlignInRegs = Align / 4;
  unsigned Waste = (ARM::R4 - Reg) % AlignInRegs;
  for (unsigned i = 0; i < Waste; ++i)
    Reg = State->AllocateReg(GPRArgRegs);

  if (!Reg)
    return;

  unsigned Excess = 4 * (ARM::R4 - Reg);

  // Special case when NSAA != SP and parameter size greater than size of
  // all remained GPR regs. In that case we can't split parameter, we must
  // send it to stack. We also must set NCRN to R4, so waste all
  // remained registers.
  const unsigned NSAAOffset = State->getNextStackOffset();
  if (NSAAOffset != 0 && Size > Excess) {
    while (State->AllocateReg(GPRArgRegs))
      ;
    return;
  }

  // First register for byval parameter is the first register that wasn't
  // allocated before this method call, so it would be "reg".
  // If parameter is small enough to be saved in range [reg, r4), then
  // the end (first after last) register would be reg + param-size-in-regs,
  // else parameter would be splitted between registers and stack,
  // end register would be r4 in this case.
  unsigned ByValRegBegin = Reg;
  unsigned ByValRegEnd = std::min<unsigned>(Reg + Size / 4, ARM::R4);
  State->addInRegsParamInfo(ByValRegBegin, ByValRegEnd);
  // Note, first register is allocated in the beginning of function already,
  // allocate remained amount of registers we need.
  for (unsigned i = Reg + 1; i != ByValRegEnd; ++i)
    State->AllocateReg(GPRArgRegs);
  // A byval parameter that is split between registers and memory needs its
  // size truncated here.
  // In the case where the entire structure fits in registers, we set the
  // size in memory to zero.
  Size = std::max<int>(Size - Excess, 0);
}

/// MatchingStackOffset - Return true if the given stack call argument is
/// already available in the same position (relatively) of the caller's
/// incoming argument stack.
static
bool MatchingStackOffset(SDValue Arg, unsigned Offset, ISD::ArgFlagsTy Flags,
                         MachineFrameInfo *MFI, const MachineRegisterInfo *MRI,
                         const TargetInstrInfo *TII) {
  unsigned Bytes = Arg.getValueType().getSizeInBits() / 8;
  int FI = INT_MAX;
  if (Arg.getOpcode() == ISD::CopyFromReg) {
    unsigned VR = cast<RegisterSDNode>(Arg.getOperand(1))->getReg();
    if (!TargetRegisterInfo::isVirtualRegister(VR))
      return false;
    MachineInstr *Def = MRI->getVRegDef(VR);
    if (!Def)
      return false;
    if (!Flags.isByVal()) {
      if (!TII->isLoadFromStackSlot(Def, FI))
        return false;
    } else {
      return false;
    }
  } else if (LoadSDNode *Ld = dyn_cast<LoadSDNode>(Arg)) {
    if (Flags.isByVal())
      // ByVal argument is passed in as a pointer but it's now being
      // dereferenced. e.g.
      // define @foo(%struct.X* %A) {
      //   tail call @bar(%struct.X* byval %A)
      // }
      return false;
    SDValue Ptr = Ld->getBasePtr();
    FrameIndexSDNode *FINode = dyn_cast<FrameIndexSDNode>(Ptr);
    if (!FINode)
      return false;
    FI = FINode->getIndex();
  } else
    return false;

  assert(FI != INT_MAX);
  if (!MFI->isFixedObjectIndex(FI))
    return false;
  return Offset == MFI->getObjectOffset(FI) && Bytes == MFI->getObjectSize(FI);
}

/// IsEligibleForTailCallOptimization - Check whether the call is eligible
/// for tail call optimization. Targets which want to do tail call
/// optimization should implement this function.
bool
ARMTargetLowering::IsEligibleForTailCallOptimization(SDValue Callee,
                                                     CallingConv::ID CalleeCC,
                                                     bool isVarArg,
                                                     bool isCalleeStructRet,
                                                     bool isCallerStructRet,
                                    const SmallVectorImpl<ISD::OutputArg> &Outs,
                                    const SmallVectorImpl<SDValue> &OutVals,
                                    const SmallVectorImpl<ISD::InputArg> &Ins,
                                                     SelectionDAG& DAG) const {
  const Function *CallerF = DAG.getMachineFunction().getFunction();
  CallingConv::ID CallerCC = CallerF->getCallingConv();
  bool CCMatch = CallerCC == CalleeCC;

  // Look for obvious safe cases to perform tail call optimization that do not
  // require ABI changes. This is what gcc calls sibcall.

  // Do not sibcall optimize vararg calls unless the call site is not passing
  // any arguments.
  if (isVarArg && !Outs.empty())
    return false;

  // Exception-handling functions need a special set of instructions to indicate
  // a return to the hardware. Tail-calling another function would probably
  // break this.
  if (CallerF->hasFnAttribute("interrupt"))
    return false;

  // Also avoid sibcall optimization if either caller or callee uses struct
  // return semantics.
  if (isCalleeStructRet || isCallerStructRet)
    return false;

  // FIXME: Completely disable sibcall for Thumb1 since ThumbRegisterInfo::
  // emitEpilogue is not ready for them. Thumb tail calls also use t2B, as
  // the Thumb1 16-bit unconditional branch doesn't have sufficient relocation
  // support in the assembler and linker to be used. This would need to be
  // fixed to fully support tail calls in Thumb1.
  //
  // Doing this is tricky, since the LDM/POP instruction on Thumb doesn't take
  // LR.  This means if we need to reload LR, it takes an extra instructions,
  // which outweighs the value of the tail call; but here we don't know yet
  // whether LR is going to be used.  Probably the right approach is to
  // generate the tail call here and turn it back into CALL/RET in
  // emitEpilogue if LR is used.

  // Thumb1 PIC calls to external symbols use BX, so they can be tail calls,
  // but we need to make sure there are enough registers; the only valid
  // registers are the 4 used for parameters.  We don't currently do this
  // case.
  if (Subtarget->isThumb1Only())
    return false;

  // Externally-defined functions with weak linkage should not be
  // tail-called on ARM when the OS does not support dynamic
  // pre-emption of symbols, as the AAELF spec requires normal calls
  // to undefined weak functions to be replaced with a NOP or jump to the
  // next instruction. The behaviour of branch instructions in this
  // situation (as used for tail calls) is implementation-defined, so we
  // cannot rely on the linker replacing the tail call with a return.
  if (GlobalAddressSDNode *G = dyn_cast<GlobalAddressSDNode>(Callee)) {
    const GlobalValue *GV = G->getGlobal();
    const Triple &TT = getTargetMachine().getTargetTriple();
    if (GV->hasExternalWeakLinkage() &&
        (!TT.isOSWindows() || TT.isOSBinFormatELF() || TT.isOSBinFormatMachO()))
      return false;
  }

  // If the calling conventions do not match, then we'd better make sure the
  // results are returned in the same way as what the caller expects.
  if (!CCMatch) {
    SmallVector<CCValAssign, 16> RVLocs1;
    ARMCCState CCInfo1(CalleeCC, false, DAG.getMachineFunction(), RVLocs1,
                       *DAG.getContext(), Call);
    CCInfo1.AnalyzeCallResult(Ins, CCAssignFnForNode(CalleeCC, true, isVarArg));

    SmallVector<CCValAssign, 16> RVLocs2;
    ARMCCState CCInfo2(CallerCC, false, DAG.getMachineFunction(), RVLocs2,
                       *DAG.getContext(), Call);
    CCInfo2.AnalyzeCallResult(Ins, CCAssignFnForNode(CallerCC, true, isVarArg));

    if (RVLocs1.size() != RVLocs2.size())
      return false;
    for (unsigned i = 0, e = RVLocs1.size(); i != e; ++i) {
      if (RVLocs1[i].isRegLoc() != RVLocs2[i].isRegLoc())
        return false;
      if (RVLocs1[i].getLocInfo() != RVLocs2[i].getLocInfo())
        return false;
      if (RVLocs1[i].isRegLoc()) {
        if (RVLocs1[i].getLocReg() != RVLocs2[i].getLocReg())
          return false;
      } else {
        if (RVLocs1[i].getLocMemOffset() != RVLocs2[i].getLocMemOffset())
          return false;
      }
    }
  }

  // If Caller's vararg or byval argument has been split between registers and
  // stack, do not perform tail call, since part of the argument is in caller's
  // local frame.
  const ARMFunctionInfo *AFI_Caller = DAG.getMachineFunction().
                                      getInfo<ARMFunctionInfo>();
  if (AFI_Caller->getArgRegsSaveSize())
    return false;

  // If the callee takes no arguments then go on to check the results of the
  // call.
  if (!Outs.empty()) {
    // Check if stack adjustment is needed. For now, do not do this if any
    // argument is passed on the stack.
    SmallVector<CCValAssign, 16> ArgLocs;
    ARMCCState CCInfo(CalleeCC, isVarArg, DAG.getMachineFunction(), ArgLocs,
                      *DAG.getContext(), Call);
    CCInfo.AnalyzeCallOperands(Outs,
                               CCAssignFnForNode(CalleeCC, false, isVarArg));
    if (CCInfo.getNextStackOffset()) {
      MachineFunction &MF = DAG.getMachineFunction();

      // Check if the arguments are already laid out in the right way as
      // the caller's fixed stack objects.
      MachineFrameInfo *MFI = MF.getFrameInfo();
      const MachineRegisterInfo *MRI = &MF.getRegInfo();
      const TargetInstrInfo *TII = Subtarget->getInstrInfo();
      for (unsigned i = 0, realArgIdx = 0, e = ArgLocs.size();
           i != e;
           ++i, ++realArgIdx) {
        CCValAssign &VA = ArgLocs[i];
        EVT RegVT = VA.getLocVT();
        SDValue Arg = OutVals[realArgIdx];
        ISD::ArgFlagsTy Flags = Outs[realArgIdx].Flags;
        if (VA.getLocInfo() == CCValAssign::Indirect)
          return false;
        if (VA.needsCustom()) {
          // f64 and vector types are split into multiple registers or
          // register/stack-slot combinations.  The types will not match
          // the registers; give up on memory f64 refs until we figure
          // out what to do about this.
          if (!VA.isRegLoc())
            return false;
          if (!ArgLocs[++i].isRegLoc())
            return false;
          if (RegVT == MVT::v2f64) {
            if (!ArgLocs[++i].isRegLoc())
              return false;
            if (!ArgLocs[++i].isRegLoc())
              return false;
          }
        } else if (!VA.isRegLoc()) {
          if (!MatchingStackOffset(Arg, VA.getLocMemOffset(), Flags,
                                   MFI, MRI, TII))
            return false;
        }
      }
    }
  }

  return true;
}

bool
ARMTargetLowering::CanLowerReturn(CallingConv::ID CallConv,
                                  MachineFunction &MF, bool isVarArg,
                                  const SmallVectorImpl<ISD::OutputArg> &Outs,
                                  LLVMContext &Context) const {
  SmallVector<CCValAssign, 16> RVLocs;
  CCState CCInfo(CallConv, isVarArg, MF, RVLocs, Context);
  return CCInfo.CheckReturn(Outs, CCAssignFnForNode(CallConv, /*Return=*/true,
                                                    isVarArg));
}

static SDValue LowerInterruptReturn(SmallVectorImpl<SDValue> &RetOps,
                                    SDLoc DL, SelectionDAG &DAG) {
  const MachineFunction &MF = DAG.getMachineFunction();
  const Function *F = MF.getFunction();

  StringRef IntKind = F->getFnAttribute("interrupt").getValueAsString();

  // See ARM ARM v7 B1.8.3. On exception entry LR is set to a possibly offset
  // version of the "preferred return address". These offsets affect the return
  // instruction if this is a return from PL1 without hypervisor extensions.
  //    IRQ/FIQ: +4     "subs pc, lr, #4"
  //    SWI:     0      "subs pc, lr, #0"
  //    ABORT:   +4     "subs pc, lr, #4"
  //    UNDEF:   +4/+2  "subs pc, lr, #0"
  // UNDEF varies depending on where the exception came from ARM or Thumb
  // mode. Alongside GCC, we throw our hands up in disgust and pretend it's 0.

  int64_t LROffset;
  if (IntKind == "" || IntKind == "IRQ" || IntKind == "FIQ" ||
      IntKind == "ABORT")
    LROffset = 4;
  else if (IntKind == "SWI" || IntKind == "UNDEF")
    LROffset = 0;
  else
    report_fatal_error("Unsupported interrupt attribute. If present, value "
                       "must be one of: IRQ, FIQ, SWI, ABORT or UNDEF");

  RetOps.insert(RetOps.begin() + 1,
                DAG.getConstant(LROffset, DL, MVT::i32, false));

  return DAG.getNode(ARMISD::INTRET_FLAG, DL, MVT::Other, RetOps);
}

SDValue
ARMTargetLowering::LowerReturn(SDValue Chain,
                               CallingConv::ID CallConv, bool isVarArg,
                               const SmallVectorImpl<ISD::OutputArg> &Outs,
                               const SmallVectorImpl<SDValue> &OutVals,
                               SDLoc dl, SelectionDAG &DAG) const {

  // CCValAssign - represent the assignment of the return value to a location.
  SmallVector<CCValAssign, 16> RVLocs;

  // CCState - Info about the registers and stack slots.
  ARMCCState CCInfo(CallConv, isVarArg, DAG.getMachineFunction(), RVLocs,
                    *DAG.getContext(), Call);

  // Analyze outgoing return values.
  CCInfo.AnalyzeReturn(Outs, CCAssignFnForNode(CallConv, /* Return */ true,
                                               isVarArg));

  SDValue Flag;
  SmallVector<SDValue, 4> RetOps;
  RetOps.push_back(Chain); // Operand #0 = Chain (updated below)
  bool isLittleEndian = Subtarget->isLittle();

  MachineFunction &MF = DAG.getMachineFunction();
  ARMFunctionInfo *AFI = MF.getInfo<ARMFunctionInfo>();
  AFI->setReturnRegsCount(RVLocs.size());

  // Copy the result values into the output registers.
  for (unsigned i = 0, realRVLocIdx = 0;
       i != RVLocs.size();
       ++i, ++realRVLocIdx) {
    CCValAssign &VA = RVLocs[i];
    assert(VA.isRegLoc() && "Can only return in registers!");

    SDValue Arg = OutVals[realRVLocIdx];

    switch (VA.getLocInfo()) {
    default: llvm_unreachable("Unknown loc info!");
    case CCValAssign::Full: break;
    case CCValAssign::BCvt:
      Arg = DAG.getNode(ISD::BITCAST, dl, VA.getLocVT(), Arg);
      break;
    }

    if (VA.needsCustom()) {
      if (VA.getLocVT() == MVT::v2f64) {
        // Extract the first half and return it in two registers.
        SDValue Half = DAG.getNode(ISD::EXTRACT_VECTOR_ELT, dl, MVT::f64, Arg,
                                   DAG.getConstant(0, dl, MVT::i32));
        SDValue HalfGPRs = DAG.getNode(ARMISD::VMOVRRD, dl,
                                       DAG.getVTList(MVT::i32, MVT::i32), Half);

        Chain = DAG.getCopyToReg(Chain, dl, VA.getLocReg(),
                                 HalfGPRs.getValue(isLittleEndian ? 0 : 1),
                                 Flag);
        Flag = Chain.getValue(1);
        RetOps.push_back(DAG.getRegister(VA.getLocReg(), VA.getLocVT()));
        VA = RVLocs[++i]; // skip ahead to next loc
        Chain = DAG.getCopyToReg(Chain, dl, VA.getLocReg(),
                                 HalfGPRs.getValue(isLittleEndian ? 1 : 0),
                                 Flag);
        Flag = Chain.getValue(1);
        RetOps.push_back(DAG.getRegister(VA.getLocReg(), VA.getLocVT()));
        VA = RVLocs[++i]; // skip ahead to next loc

        // Extract the 2nd half and fall through to handle it as an f64 value.
        Arg = DAG.getNode(ISD::EXTRACT_VECTOR_ELT, dl, MVT::f64, Arg,
                          DAG.getConstant(1, dl, MVT::i32));
      }
      // Legalize ret f64 -> ret 2 x i32.  We always have fmrrd if f64 is
      // available.
      SDValue fmrrd = DAG.getNode(ARMISD::VMOVRRD, dl,
                                  DAG.getVTList(MVT::i32, MVT::i32), Arg);
      Chain = DAG.getCopyToReg(Chain, dl, VA.getLocReg(),
                               fmrrd.getValue(isLittleEndian ? 0 : 1),
                               Flag);
      Flag = Chain.getValue(1);
      RetOps.push_back(DAG.getRegister(VA.getLocReg(), VA.getLocVT()));
      VA = RVLocs[++i]; // skip ahead to next loc
      Chain = DAG.getCopyToReg(Chain, dl, VA.getLocReg(),
                               fmrrd.getValue(isLittleEndian ? 1 : 0),
                               Flag);
    } else
      Chain = DAG.getCopyToReg(Chain, dl, VA.getLocReg(), Arg, Flag);

    // Guarantee that all emitted copies are
    // stuck together, avoiding something bad.
    Flag = Chain.getValue(1);
    RetOps.push_back(DAG.getRegister(VA.getLocReg(), VA.getLocVT()));
  }

  // Update chain and glue.
  RetOps[0] = Chain;
  if (Flag.getNode())
    RetOps.push_back(Flag);

  // CPUs which aren't M-class use a special sequence to return from
  // exceptions (roughly, any instruction setting pc and cpsr simultaneously,
  // though we use "subs pc, lr, #N").
  //
  // M-class CPUs actually use a normal return sequence with a special
  // (hardware-provided) value in LR, so the normal code path works.
  if (DAG.getMachineFunction().getFunction()->hasFnAttribute("interrupt") &&
      !Subtarget->isMClass()) {
    if (Subtarget->isThumb1Only())
      report_fatal_error("interrupt attribute is not supported in Thumb1");
    return LowerInterruptReturn(RetOps, dl, DAG);
  }

  return DAG.getNode(ARMISD::RET_FLAG, dl, MVT::Other, RetOps);
}

bool ARMTargetLowering::isUsedByReturnOnly(SDNode *N, SDValue &Chain) const {
  if (N->getNumValues() != 1)
    return false;
  if (!N->hasNUsesOfValue(1, 0))
    return false;

  SDValue TCChain = Chain;
  SDNode *Copy = *N->use_begin();
  if (Copy->getOpcode() == ISD::CopyToReg) {
    // If the copy has a glue operand, we conservatively assume it isn't safe to
    // perform a tail call.
    if (Copy->getOperand(Copy->getNumOperands()-1).getValueType() == MVT::Glue)
      return false;
    TCChain = Copy->getOperand(0);
  } else if (Copy->getOpcode() == ARMISD::VMOVRRD) {
    SDNode *VMov = Copy;
    // f64 returned in a pair of GPRs.
    SmallPtrSet<SDNode*, 2> Copies;
    for (SDNode::use_iterator UI = VMov->use_begin(), UE = VMov->use_end();
         UI != UE; ++UI) {
      if (UI->getOpcode() != ISD::CopyToReg)
        return false;
      Copies.insert(*UI);
    }
    if (Copies.size() > 2)
      return false;

    for (SDNode::use_iterator UI = VMov->use_begin(), UE = VMov->use_end();
         UI != UE; ++UI) {
      SDValue UseChain = UI->getOperand(0);
      if (Copies.count(UseChain.getNode()))
        // Second CopyToReg
        Copy = *UI;
      else {
        // We are at the top of this chain.
        // If the copy has a glue operand, we conservatively assume it
        // isn't safe to perform a tail call.
        if (UI->getOperand(UI->getNumOperands()-1).getValueType() == MVT::Glue)
          return false;
        // First CopyToReg
        TCChain = UseChain;
      }
    }
  } else if (Copy->getOpcode() == ISD::BITCAST) {
    // f32 returned in a single GPR.
    if (!Copy->hasOneUse())
      return false;
    Copy = *Copy->use_begin();
    if (Copy->getOpcode() != ISD::CopyToReg || !Copy->hasNUsesOfValue(1, 0))
      return false;
    // If the copy has a glue operand, we conservatively assume it isn't safe to
    // perform a tail call.
    if (Copy->getOperand(Copy->getNumOperands()-1).getValueType() == MVT::Glue)
      return false;
    TCChain = Copy->getOperand(0);
  } else {
    return false;
  }

  bool HasRet = false;
  for (SDNode::use_iterator UI = Copy->use_begin(), UE = Copy->use_end();
       UI != UE; ++UI) {
    if (UI->getOpcode() != ARMISD::RET_FLAG &&
        UI->getOpcode() != ARMISD::INTRET_FLAG)
      return false;
    HasRet = true;
  }

  if (!HasRet)
    return false;

  Chain = TCChain;
  return true;
}

bool ARMTargetLowering::mayBeEmittedAsTailCall(CallInst *CI) const {
  if (!Subtarget->supportsTailCall())
    return false;

  auto Attr =
      CI->getParent()->getParent()->getFnAttribute("disable-tail-calls");
  if (!CI->isTailCall() || Attr.getValueAsString() == "true")
    return false;

  return !Subtarget->isThumb1Only();
}

// Trying to write a 64 bit value so need to split into two 32 bit values first,
// and pass the lower and high parts through.
static SDValue LowerWRITE_REGISTER(SDValue Op, SelectionDAG &DAG) {
  SDLoc DL(Op);
  SDValue WriteValue = Op->getOperand(2);

  // This function is only supposed to be called for i64 type argument.
  assert(WriteValue.getValueType() == MVT::i64
          && "LowerWRITE_REGISTER called for non-i64 type argument.");

  SDValue Lo = DAG.getNode(ISD::EXTRACT_ELEMENT, DL, MVT::i32, WriteValue,
                           DAG.getConstant(0, DL, MVT::i32));
  SDValue Hi = DAG.getNode(ISD::EXTRACT_ELEMENT, DL, MVT::i32, WriteValue,
                           DAG.getConstant(1, DL, MVT::i32));
  SDValue Ops[] = { Op->getOperand(0), Op->getOperand(1), Lo, Hi };
  return DAG.getNode(ISD::WRITE_REGISTER, DL, MVT::Other, Ops);
}

// ConstantPool, JumpTable, GlobalAddress, and ExternalSymbol are lowered as
// their target counterpart wrapped in the ARMISD::Wrapper node. Suppose N is
// one of the above mentioned nodes. It has to be wrapped because otherwise
// Select(N) returns N. So the raw TargetGlobalAddress nodes, etc. can only
// be used to form addressing mode. These wrapped nodes will be selected
// into MOVi.
static SDValue LowerConstantPool(SDValue Op, SelectionDAG &DAG) {
  EVT PtrVT = Op.getValueType();
  // FIXME there is no actual debug info here
  SDLoc dl(Op);
  ConstantPoolSDNode *CP = cast<ConstantPoolSDNode>(Op);
  SDValue Res;
  if (CP->isMachineConstantPoolEntry())
    Res = DAG.getTargetConstantPool(CP->getMachineCPVal(), PtrVT,
                                    CP->getAlignment());
  else
    Res = DAG.getTargetConstantPool(CP->getConstVal(), PtrVT,
                                    CP->getAlignment());
  return DAG.getNode(ARMISD::Wrapper, dl, MVT::i32, Res);
}

unsigned ARMTargetLowering::getJumpTableEncoding() const {
  // @LOCALMOD-BEGIN
  if (Subtarget->useInlineJumpTables()) { 
    return MachineJumpTableInfo::EK_Inline;
  } else {
    // TODO: Find a better way to call the super-class.
    return TargetLowering::getJumpTableEncoding();
  }
  // @LOCALMOD-END
}

SDValue ARMTargetLowering::LowerBlockAddress(SDValue Op,
                                             SelectionDAG &DAG) const {
  MachineFunction &MF = DAG.getMachineFunction();
  ARMFunctionInfo *AFI = MF.getInfo<ARMFunctionInfo>();
  unsigned ARMPCLabelIndex = 0;
  SDLoc DL(Op);
  EVT PtrVT = getPointerTy(DAG.getDataLayout());
  const BlockAddress *BA = cast<BlockAddressSDNode>(Op)->getBlockAddress();
  Reloc::Model RelocM = getTargetMachine().getRelocationModel();
  SDValue CPAddr;
  if (RelocM == Reloc::Static) {
    CPAddr = DAG.getTargetConstantPool(BA, PtrVT, 4);
  } else {
    unsigned PCAdj = Subtarget->isThumb() ? 4 : 8;
    ARMPCLabelIndex = AFI->createPICLabelUId();
    ARMConstantPoolValue *CPV =
      ARMConstantPoolConstant::Create(BA, ARMPCLabelIndex,
                                      ARMCP::CPBlockAddress, PCAdj);
    CPAddr = DAG.getTargetConstantPool(CPV, PtrVT, 4);
  }
  CPAddr = DAG.getNode(ARMISD::Wrapper, DL, PtrVT, CPAddr);
  SDValue Result = DAG.getLoad(PtrVT, DL, DAG.getEntryNode(), CPAddr,
                               MachinePointerInfo::getConstantPool(),
                               false, false, false, 0);
  if (RelocM == Reloc::Static)
    return Result;
  SDValue PICLabel = DAG.getConstant(ARMPCLabelIndex, DL, MVT::i32);
  return DAG.getNode(ARMISD::PIC_ADD, DL, PtrVT, Result, PICLabel);
}

// @LOCALMOD-START
// more conventional jumptable implementation
SDValue ARMTargetLowering::LowerJumpTable(SDValue Op, SelectionDAG &DAG) const {
  assert(!Subtarget->useInlineJumpTables() &&
         "inline jump tables not custom lowered");
  const SDLoc dl(Op);
  EVT PTy = getPointerTy();
  JumpTableSDNode *JT = cast<JumpTableSDNode>(Op);
  SDValue JTI = DAG.getTargetJumpTable(JT->getIndex(), PTy);
  return DAG.getNode(ARMISD::WrapperJT2, dl, MVT::i32, JTI);
}
// @LOCALMOD-END

// Lower ISD::GlobalTLSAddress using the "general dynamic" model
SDValue
ARMTargetLowering::LowerToTLSGeneralDynamicModel(GlobalAddressSDNode *GA,
                                                 SelectionDAG &DAG) const {
  SDLoc dl(GA);
<<<<<<< HEAD
  EVT PtrVT = getPointerTy();
  // @LOCALMOD-BEGIN
  SDValue Chain;
  SDValue Argument;

  if (!Subtarget->useConstIslands()) {
    // With constant islands "disabled" (moved to rodata), this constant pool
    // entry is no longer in text, and simultaneous PC relativeness
    // and CP Addr relativeness is no longer expressible.
    // So, instead of having:
    //
    // .LCPI12_0:
    //   .long var(tlsgd)-((.LPC12_0+8) - .)
    // ...
    //    ldr r2, .LCPI12_0
    // .LPC12_0:
    //    add r0, pc, r2
    //
    // we have:
    //
    // .LCPI12_0:
    //   .long var(tlsgd)
    // ...
    //    // get addr of .LCPI12_0 into r2
    //    ldr r0, [r2]
    //    add r0, r2, r0
    // (1) No longer subtracting pc, so no longer adding that back
    // (2) Not adding "." in the CP entry, so adding it via instructions.
    //
    unsigned char PCAdj = 0;
    MachineFunction &MF = DAG.getMachineFunction();
    ARMFunctionInfo *AFI = MF.getInfo<ARMFunctionInfo>();
    unsigned ARMPCLabelIndex = AFI->createPICLabelUId();
    ARMConstantPoolValue *CPV =
        ARMConstantPoolConstant::Create(GA->getGlobal(), ARMPCLabelIndex,
                                        ARMCP::CPValue, PCAdj, ARMCP::TLSGD,
                                        false);
    SDValue CPAddr = DAG.getTargetConstantPool(CPV, PtrVT, 4);
    CPAddr = DAG.getNode(ARMISD::Wrapper, dl, MVT::i32, CPAddr);
    Argument = DAG.getLoad(PtrVT, dl, DAG.getEntryNode(), CPAddr,
                                   MachinePointerInfo::getConstantPool(),
                                   false, false, false, 0);
    Chain = Argument.getValue(1);
    Argument = DAG.getNode(ISD::ADD, dl, PtrVT, Argument, CPAddr);
  } else { // sort of @LOCALMOD-END
=======
  EVT PtrVT = getPointerTy(DAG.getDataLayout());
>>>>>>> 99e9f85e
  unsigned char PCAdj = Subtarget->isThumb() ? 4 : 8;
  MachineFunction &MF = DAG.getMachineFunction();
  ARMFunctionInfo *AFI = MF.getInfo<ARMFunctionInfo>();
  unsigned ARMPCLabelIndex = AFI->createPICLabelUId();
  ARMConstantPoolValue *CPV =
    ARMConstantPoolConstant::Create(GA->getGlobal(), ARMPCLabelIndex,
                                    ARMCP::CPValue, PCAdj, ARMCP::TLSGD, true);
  /*SDValue*/ Argument = DAG.getTargetConstantPool(CPV, PtrVT, 4); // @LOCALMOD
  Argument = DAG.getNode(ARMISD::Wrapper, dl, MVT::i32, Argument);
  Argument = DAG.getLoad(PtrVT, dl, DAG.getEntryNode(), Argument,
                         MachinePointerInfo::getConstantPool(),
                         false, false, false, 0);
  /*SDValue*/ Chain = Argument.getValue(1); // @LOCALMOD

  SDValue PICLabel = DAG.getConstant(ARMPCLabelIndex, dl, MVT::i32);
  Argument = DAG.getNode(ARMISD::PIC_ADD, dl, PtrVT, Argument, PICLabel);
  } // @LOCALMOD-END

  // call __tls_get_addr.
  ArgListTy Args;
  ArgListEntry Entry;
  Entry.Node = Argument;
  Entry.Ty = (Type *) Type::getInt32Ty(*DAG.getContext());
  Args.push_back(Entry);

  // FIXME: is there useful debug info available here?
  TargetLowering::CallLoweringInfo CLI(DAG);
  CLI.setDebugLoc(dl).setChain(Chain)
    .setCallee(CallingConv::C, Type::getInt32Ty(*DAG.getContext()),
               DAG.getExternalSymbol("__tls_get_addr", PtrVT), std::move(Args),
               0);

  std::pair<SDValue, SDValue> CallResult = LowerCallTo(CLI);
  return CallResult.first;
}

// Lower ISD::GlobalTLSAddress using the "initial exec" or
// "local exec" model.
SDValue
ARMTargetLowering::LowerToTLSExecModels(GlobalAddressSDNode *GA,
                                        SelectionDAG &DAG,
                                        TLSModel::Model model) const {
  const GlobalValue *GV = GA->getGlobal();
  SDLoc dl(GA);
  SDValue Offset;
  SDValue Chain = DAG.getEntryNode();
  EVT PtrVT = getPointerTy(DAG.getDataLayout());
  // Get the Thread Pointer
  SDValue ThreadPointer = DAG.getNode(ARMISD::THREAD_POINTER, dl, PtrVT);

  if (model == TLSModel::InitialExec) {
    MachineFunction &MF = DAG.getMachineFunction();
    ARMFunctionInfo *AFI = MF.getInfo<ARMFunctionInfo>();
    unsigned ARMPCLabelIndex = AFI->createPICLabelUId();

    // @LOCALMOD-BEGIN
    if (!Subtarget->useConstIslands()) {
      // Similar to change to LowerToTLSGeneralDynamicModel, and
      // for the same reason.
      unsigned char PCAdj = 0;
      ARMConstantPoolValue *CPV =
        ARMConstantPoolConstant::Create(GA->getGlobal(), ARMPCLabelIndex,
                                        ARMCP::CPValue, PCAdj, ARMCP::GOTTPOFF,
                                        false);
      SDValue CPAddr = DAG.getTargetConstantPool(CPV, PtrVT, 4);
      CPAddr = DAG.getNode(ARMISD::Wrapper, dl, MVT::i32, CPAddr);
      Offset = DAG.getLoad(PtrVT, dl, Chain, CPAddr,
                           MachinePointerInfo::getConstantPool(),
                           false, false, false, 0);
      Chain = Offset.getValue(1);

      Offset = DAG.getNode(ISD::ADD, dl, PtrVT, Offset, CPAddr);

      Offset = DAG.getLoad(PtrVT, dl, Chain, Offset,
                           MachinePointerInfo::getConstantPool(),
                           false, false, false, 0);
    } else { // sort of @LOCALMOD-END (indentation)
      // Initial exec model.
      unsigned char PCAdj = Subtarget->isThumb() ? 4 : 8;
      ARMConstantPoolValue *CPV =
      ARMConstantPoolConstant::Create(GA->getGlobal(), ARMPCLabelIndex,
                                      ARMCP::CPValue, PCAdj, ARMCP::GOTTPOFF,
                                      true);
      Offset = DAG.getTargetConstantPool(CPV, PtrVT, 4);
      Offset = DAG.getNode(ARMISD::Wrapper, dl, MVT::i32, Offset);
      Offset = DAG.getLoad(PtrVT, dl, Chain, Offset,
                           MachinePointerInfo::getConstantPool(),
                           false, false, false, 0);
      Chain = Offset.getValue(1);

<<<<<<< HEAD
      SDValue PICLabel = DAG.getConstant(ARMPCLabelIndex, MVT::i32);
      Offset = DAG.getNode(ARMISD::PIC_ADD, dl, PtrVT, Offset, PICLabel);
=======
    SDValue PICLabel = DAG.getConstant(ARMPCLabelIndex, dl, MVT::i32);
    Offset = DAG.getNode(ARMISD::PIC_ADD, dl, PtrVT, Offset, PICLabel);
>>>>>>> 99e9f85e

      Offset = DAG.getLoad(PtrVT, dl, Chain, Offset,
                           MachinePointerInfo::getConstantPool(),
                           false, false, false, 0);
    } // @LOCALMOD-END
  } else {
    // local exec model
    assert(model == TLSModel::LocalExec);
    ARMConstantPoolValue *CPV =
      ARMConstantPoolConstant::Create(GV, ARMCP::TPOFF);
    Offset = DAG.getTargetConstantPool(CPV, PtrVT, 4);
    Offset = DAG.getNode(ARMISD::Wrapper, dl, MVT::i32, Offset);
    Offset = DAG.getLoad(PtrVT, dl, Chain, Offset,
                         MachinePointerInfo::getConstantPool(),
                         false, false, false, 0);
  }

  // The address of the thread local variable is the add of the thread
  // pointer with the offset of the variable.
  return DAG.getNode(ISD::ADD, dl, PtrVT, ThreadPointer, Offset);
}

SDValue
ARMTargetLowering::LowerGlobalTLSAddress(SDValue Op, SelectionDAG &DAG) const {
  // TODO: implement the "local dynamic" model
  assert(Subtarget->isTargetELF() &&
         "TLS not implemented for non-ELF targets");
  GlobalAddressSDNode *GA = cast<GlobalAddressSDNode>(Op);
  if (DAG.getTarget().Options.EmulatedTLS)
    return LowerToTLSEmulatedModel(GA, DAG);

  TLSModel::Model model = getTargetMachine().getTLSModel(GA->getGlobal());

  switch (model) {
    case TLSModel::GeneralDynamic:
    case TLSModel::LocalDynamic:
      return LowerToTLSGeneralDynamicModel(GA, DAG);
    case TLSModel::InitialExec:
    case TLSModel::LocalExec:
      return LowerToTLSExecModels(GA, DAG, model);
  }
  llvm_unreachable("bogus TLS model");
}

SDValue ARMTargetLowering::LowerGlobalAddressELF(SDValue Op,
                                                 SelectionDAG &DAG) const {
  EVT PtrVT = getPointerTy(DAG.getDataLayout());
  SDLoc dl(Op);
  const GlobalValue *GV = cast<GlobalAddressSDNode>(Op)->getGlobal();
  if (getTargetMachine().getRelocationModel() == Reloc::PIC_) {
    bool UseGOTOFF = GV->hasLocalLinkage() || GV->hasHiddenVisibility();
    ARMConstantPoolValue *CPV =
      ARMConstantPoolConstant::Create(GV,
                                      UseGOTOFF ? ARMCP::GOTOFF : ARMCP::GOT);
    SDValue CPAddr = DAG.getTargetConstantPool(CPV, PtrVT, 4);
    CPAddr = DAG.getNode(ARMISD::Wrapper, dl, MVT::i32, CPAddr);
    SDValue Result = DAG.getLoad(PtrVT, dl, DAG.getEntryNode(),
                                 CPAddr,
                                 MachinePointerInfo::getConstantPool(),
                                 false, false, false, 0);
    SDValue Chain = Result.getValue(1);
    SDValue GOT = DAG.getGLOBAL_OFFSET_TABLE(PtrVT);
    Result = DAG.getNode(ISD::ADD, dl, PtrVT, Result, GOT);
    if (!UseGOTOFF)
      Result = DAG.getLoad(PtrVT, dl, Chain, Result,
                           MachinePointerInfo::getGOT(),
                           false, false, false, 0);
    return Result;
  }

  // If we have T2 ops, we can materialize the address directly via movt/movw
  // pair. This is always cheaper.
  if (Subtarget->useMovt(DAG.getMachineFunction())) {
    ++NumMovwMovt;
    // FIXME: Once remat is capable of dealing with instructions with register
    // operands, expand this into two nodes.
    return DAG.getNode(ARMISD::Wrapper, dl, PtrVT,
                       DAG.getTargetGlobalAddress(GV, dl, PtrVT));
  } else {
    SDValue CPAddr = DAG.getTargetConstantPool(GV, PtrVT, 4);
    CPAddr = DAG.getNode(ARMISD::Wrapper, dl, MVT::i32, CPAddr);
    return DAG.getLoad(PtrVT, dl, DAG.getEntryNode(), CPAddr,
                       MachinePointerInfo::getConstantPool(),
                       false, false, false, 0);
  }
}

SDValue ARMTargetLowering::LowerGlobalAddressDarwin(SDValue Op,
                                                    SelectionDAG &DAG) const {
  EVT PtrVT = getPointerTy(DAG.getDataLayout());
  SDLoc dl(Op);
  const GlobalValue *GV = cast<GlobalAddressSDNode>(Op)->getGlobal();
  Reloc::Model RelocM = getTargetMachine().getRelocationModel();

  if (Subtarget->useMovt(DAG.getMachineFunction()))
    ++NumMovwMovt;

  // FIXME: Once remat is capable of dealing with instructions with register
  // operands, expand this into multiple nodes
  unsigned Wrapper =
      RelocM == Reloc::PIC_ ? ARMISD::WrapperPIC : ARMISD::Wrapper;

  SDValue G = DAG.getTargetGlobalAddress(GV, dl, PtrVT, 0, ARMII::MO_NONLAZY);
  SDValue Result = DAG.getNode(Wrapper, dl, PtrVT, G);

  if (Subtarget->GVIsIndirectSymbol(GV, RelocM))
    Result = DAG.getLoad(PtrVT, dl, DAG.getEntryNode(), Result,
                         MachinePointerInfo::getGOT(), false, false, false, 0);
  return Result;
}

SDValue ARMTargetLowering::LowerGlobalAddressWindows(SDValue Op,
                                                     SelectionDAG &DAG) const {
  assert(Subtarget->isTargetWindows() && "non-Windows COFF is not supported");
  assert(Subtarget->useMovt(DAG.getMachineFunction()) &&
         "Windows on ARM expects to use movw/movt");

  const GlobalValue *GV = cast<GlobalAddressSDNode>(Op)->getGlobal();
  const ARMII::TOF TargetFlags =
    (GV->hasDLLImportStorageClass() ? ARMII::MO_DLLIMPORT : ARMII::MO_NO_FLAG);
  EVT PtrVT = getPointerTy(DAG.getDataLayout());
  SDValue Result;
  SDLoc DL(Op);

  ++NumMovwMovt;

  // FIXME: Once remat is capable of dealing with instructions with register
  // operands, expand this into two nodes.
  Result = DAG.getNode(ARMISD::Wrapper, DL, PtrVT,
                       DAG.getTargetGlobalAddress(GV, DL, PtrVT, /*Offset=*/0,
                                                  TargetFlags));
  if (GV->hasDLLImportStorageClass())
    Result = DAG.getLoad(PtrVT, DL, DAG.getEntryNode(), Result,
                         MachinePointerInfo::getGOT(), false, false, false, 0);
  return Result;
}

SDValue ARMTargetLowering::LowerGLOBAL_OFFSET_TABLE(SDValue Op,
                                                    SelectionDAG &DAG) const {
  assert(Subtarget->isTargetELF() &&
         "GLOBAL OFFSET TABLE not implemented for non-ELF targets");
  MachineFunction &MF = DAG.getMachineFunction();
  ARMFunctionInfo *AFI = MF.getInfo<ARMFunctionInfo>();
  unsigned ARMPCLabelIndex = AFI->createPICLabelUId();
  EVT PtrVT = getPointerTy(DAG.getDataLayout());
  SDLoc dl(Op);

  // @LOCALMOD-BEGIN
  if (!Subtarget->useConstIslands()) {
    // With constant islands "disabled" (moved to rodata), the constant pool
    // entry is no longer in text, and the PC relativeness is
    // no longer expressible.
    //
    // Instead of having:
    //
    // .LCPI12_0:
    //   .long _GLOBAL_OFFSET_TABLE_-(.LPC12_0+8)
    // ...
    //    ldr r2, .LCPI12_0
    // .LPC12_0:
    //    add r0, pc, r2
    //
    // Things to try:
    // (1) get the address of the GOT through a pc-relative MOVW / MOVT.
    //
    //    movw r0, :lower16:_GLOBAL_OFFSET_TABLE_ - (.LPC12_0 + 8)
    //    movt r0, :upper16:_GLOBAL_OFFSET_TABLE_ - (.LPC12_0 + 8)
    // .LPC12_0:
    //    add r0, pc, r0
    //
    // (2) Make the constant pool entry relative to its own location
    //
    // .LCPI12_0:
    //   .long _GLOBAL_OFFSET_TABLE_-.
    // ...
    //    // get address of LCPI12_0 into r0 (possibly 3 instructions for PIC)
    //    ldr r1, [r0]
    //    add r1, r0, r1
    //
    // We will try (1) for now, since (2) takes about 3 more instructions
    // (and one of them is a load).
    return DAG.getNode(ARMISD::WrapperGOT, dl, MVT::i32);
  }
  // @LOCALMOD-END
  unsigned PCAdj = Subtarget->isThumb() ? 4 : 8;
  ARMConstantPoolValue *CPV =
    ARMConstantPoolSymbol::Create(*DAG.getContext(), "_GLOBAL_OFFSET_TABLE_",
                                  ARMPCLabelIndex, PCAdj);
  SDValue CPAddr = DAG.getTargetConstantPool(CPV, PtrVT, 4);
  CPAddr = DAG.getNode(ARMISD::Wrapper, dl, MVT::i32, CPAddr);
  SDValue Result = DAG.getLoad(PtrVT, dl, DAG.getEntryNode(), CPAddr,
                               MachinePointerInfo::getConstantPool(),
                               false, false, false, 0);
  SDValue PICLabel = DAG.getConstant(ARMPCLabelIndex, dl, MVT::i32);
  return DAG.getNode(ARMISD::PIC_ADD, dl, PtrVT, Result, PICLabel);
}

SDValue
ARMTargetLowering::LowerEH_SJLJ_SETJMP(SDValue Op, SelectionDAG &DAG) const {
  SDLoc dl(Op);
  SDValue Val = DAG.getConstant(0, dl, MVT::i32);
  return DAG.getNode(ARMISD::EH_SJLJ_SETJMP, dl,
                     DAG.getVTList(MVT::i32, MVT::Other), Op.getOperand(0),
                     Op.getOperand(1), Val);
}

SDValue
ARMTargetLowering::LowerEH_SJLJ_LONGJMP(SDValue Op, SelectionDAG &DAG) const {
  SDLoc dl(Op);
  return DAG.getNode(ARMISD::EH_SJLJ_LONGJMP, dl, MVT::Other, Op.getOperand(0),
                     Op.getOperand(1), DAG.getConstant(0, dl, MVT::i32));
}

SDValue ARMTargetLowering::LowerEH_SJLJ_SETUP_DISPATCH(SDValue Op,
                                                      SelectionDAG &DAG) const {
  SDLoc dl(Op);
  return DAG.getNode(ARMISD::EH_SJLJ_SETUP_DISPATCH, dl, MVT::Other,
                     Op.getOperand(0));
}

SDValue
ARMTargetLowering::LowerINTRINSIC_WO_CHAIN(SDValue Op, SelectionDAG &DAG,
                                          const ARMSubtarget *Subtarget) const {
  unsigned IntNo = cast<ConstantSDNode>(Op.getOperand(0))->getZExtValue();
  SDLoc dl(Op);
  switch (IntNo) {
  default: return SDValue();    // Don't custom lower most intrinsics.
  case Intrinsic::arm_rbit: {
    assert(Op.getOperand(1).getValueType() == MVT::i32 &&
           "RBIT intrinsic must have i32 type!");
    return DAG.getNode(ARMISD::RBIT, dl, MVT::i32, Op.getOperand(1));
  }
  case Intrinsic::nacl_read_tp:  // @LOCALMOD
  case Intrinsic::arm_thread_pointer: {
    EVT PtrVT = getPointerTy(DAG.getDataLayout());
    return DAG.getNode(ARMISD::THREAD_POINTER, dl, PtrVT);
  }
  case Intrinsic::eh_sjlj_lsda: {
    MachineFunction &MF = DAG.getMachineFunction();
    ARMFunctionInfo *AFI = MF.getInfo<ARMFunctionInfo>();
    unsigned ARMPCLabelIndex = AFI->createPICLabelUId();
    EVT PtrVT = getPointerTy(DAG.getDataLayout());
    Reloc::Model RelocM = getTargetMachine().getRelocationModel();
    SDValue CPAddr;
    unsigned PCAdj = (RelocM != Reloc::PIC_)
      ? 0 : (Subtarget->isThumb() ? 4 : 8);
    ARMConstantPoolValue *CPV =
      ARMConstantPoolConstant::Create(MF.getFunction(), ARMPCLabelIndex,
                                      ARMCP::CPLSDA, PCAdj);
    CPAddr = DAG.getTargetConstantPool(CPV, PtrVT, 4);
    CPAddr = DAG.getNode(ARMISD::Wrapper, dl, MVT::i32, CPAddr);
    SDValue Result =
      DAG.getLoad(PtrVT, dl, DAG.getEntryNode(), CPAddr,
                  MachinePointerInfo::getConstantPool(),
                  false, false, false, 0);

    if (RelocM == Reloc::PIC_) {
      SDValue PICLabel = DAG.getConstant(ARMPCLabelIndex, dl, MVT::i32);
      Result = DAG.getNode(ARMISD::PIC_ADD, dl, PtrVT, Result, PICLabel);
    }
    return Result;
  }
  case Intrinsic::arm_neon_vmulls:
  case Intrinsic::arm_neon_vmullu: {
    unsigned NewOpc = (IntNo == Intrinsic::arm_neon_vmulls)
      ? ARMISD::VMULLs : ARMISD::VMULLu;
    return DAG.getNode(NewOpc, SDLoc(Op), Op.getValueType(),
                       Op.getOperand(1), Op.getOperand(2));
  }
  }
}

static SDValue LowerATOMIC_FENCE(SDValue Op, SelectionDAG &DAG,
                                 const ARMSubtarget *Subtarget) {
  // FIXME: handle "fence singlethread" more efficiently.
  SDLoc dl(Op);
  if (!Subtarget->hasDataBarrier()) {
    // Some ARMv6 cpus can support data barriers with an mcr instruction.
    // Thumb1 and pre-v6 ARM mode use a libcall instead and should never get
    // here.
    assert(Subtarget->hasV6Ops() && !Subtarget->isThumb() &&
           "Unexpected ISD::ATOMIC_FENCE encountered. Should be libcall!");
    return DAG.getNode(ARMISD::MEMBARRIER_MCR, dl, MVT::Other, Op.getOperand(0),
                       DAG.getConstant(0, dl, MVT::i32));
  }

  ConstantSDNode *OrdN = cast<ConstantSDNode>(Op.getOperand(1));
  AtomicOrdering Ord = static_cast<AtomicOrdering>(OrdN->getZExtValue());
  ARM_MB::MemBOpt Domain = ARM_MB::ISH;
  if (Subtarget->isMClass()) {
    // Only a full system barrier exists in the M-class architectures.
    Domain = ARM_MB::SY;
  } else if (Subtarget->isSwift() && Ord == Release) {
    // Swift happens to implement ISHST barriers in a way that's compatible with
    // Release semantics but weaker than ISH so we'd be fools not to use
    // it. Beware: other processors probably don't!
    Domain = ARM_MB::ISHST;
  }

  return DAG.getNode(ISD::INTRINSIC_VOID, dl, MVT::Other, Op.getOperand(0),
                     DAG.getConstant(Intrinsic::arm_dmb, dl, MVT::i32),
                     DAG.getConstant(Domain, dl, MVT::i32));
}

static SDValue LowerPREFETCH(SDValue Op, SelectionDAG &DAG,
                             const ARMSubtarget *Subtarget) {
  // ARM pre v5TE and Thumb1 does not have preload instructions.
  if (!(Subtarget->isThumb2() ||
        (!Subtarget->isThumb1Only() && Subtarget->hasV5TEOps())))
    // Just preserve the chain.
    return Op.getOperand(0);

  SDLoc dl(Op);
  unsigned isRead = ~cast<ConstantSDNode>(Op.getOperand(2))->getZExtValue() & 1;
  if (!isRead &&
      (!Subtarget->hasV7Ops() || !Subtarget->hasMPExtension()))
    // ARMv7 with MP extension has PLDW.
    return Op.getOperand(0);

  unsigned isData = cast<ConstantSDNode>(Op.getOperand(4))->getZExtValue();
  if (Subtarget->isThumb()) {
    // Invert the bits.
    isRead = ~isRead & 1;
    isData = ~isData & 1;
  }

  return DAG.getNode(ARMISD::PRELOAD, dl, MVT::Other, Op.getOperand(0),
                     Op.getOperand(1), DAG.getConstant(isRead, dl, MVT::i32),
                     DAG.getConstant(isData, dl, MVT::i32));
}

static SDValue LowerVASTART(SDValue Op, SelectionDAG &DAG) {
  MachineFunction &MF = DAG.getMachineFunction();
  ARMFunctionInfo *FuncInfo = MF.getInfo<ARMFunctionInfo>();

  // vastart just stores the address of the VarArgsFrameIndex slot into the
  // memory location argument.
  SDLoc dl(Op);
  EVT PtrVT = DAG.getTargetLoweringInfo().getPointerTy(DAG.getDataLayout());
  SDValue FR = DAG.getFrameIndex(FuncInfo->getVarArgsFrameIndex(), PtrVT);
  const Value *SV = cast<SrcValueSDNode>(Op.getOperand(2))->getValue();
  return DAG.getStore(Op.getOperand(0), dl, FR, Op.getOperand(1),
                      MachinePointerInfo(SV), false, false, 0);
}

SDValue
ARMTargetLowering::GetF64FormalArgument(CCValAssign &VA, CCValAssign &NextVA,
                                        SDValue &Root, SelectionDAG &DAG,
                                        SDLoc dl) const {
  MachineFunction &MF = DAG.getMachineFunction();
  ARMFunctionInfo *AFI = MF.getInfo<ARMFunctionInfo>();

  const TargetRegisterClass *RC;
  if (AFI->isThumb1OnlyFunction())
    RC = &ARM::tGPRRegClass;
  else
    RC = &ARM::GPRRegClass;

  // Transform the arguments stored in physical registers into virtual ones.
  unsigned Reg = MF.addLiveIn(VA.getLocReg(), RC);
  SDValue ArgValue = DAG.getCopyFromReg(Root, dl, Reg, MVT::i32);

  SDValue ArgValue2;
  if (NextVA.isMemLoc()) {
    MachineFrameInfo *MFI = MF.getFrameInfo();
    int FI = MFI->CreateFixedObject(4, NextVA.getLocMemOffset(), true);

    // Create load node to retrieve arguments from the stack.
    SDValue FIN = DAG.getFrameIndex(FI, getPointerTy(DAG.getDataLayout()));
    ArgValue2 = DAG.getLoad(MVT::i32, dl, Root, FIN,
                            MachinePointerInfo::getFixedStack(FI),
                            false, false, false, 0);
  } else {
    Reg = MF.addLiveIn(NextVA.getLocReg(), RC);
    ArgValue2 = DAG.getCopyFromReg(Root, dl, Reg, MVT::i32);
  }
  if (!Subtarget->isLittle())
    std::swap (ArgValue, ArgValue2);
  return DAG.getNode(ARMISD::VMOVDRR, dl, MVT::f64, ArgValue, ArgValue2);
}

// The remaining GPRs hold either the beginning of variable-argument
// data, or the beginning of an aggregate passed by value (usually
// byval).  Either way, we allocate stack slots adjacent to the data
// provided by our caller, and store the unallocated registers there.
// If this is a variadic function, the va_list pointer will begin with
// these values; otherwise, this reassembles a (byval) structure that
// was split between registers and memory.
// Return: The frame index registers were stored into.
int
ARMTargetLowering::StoreByValRegs(CCState &CCInfo, SelectionDAG &DAG,
                                  SDLoc dl, SDValue &Chain,
                                  const Value *OrigArg,
                                  unsigned InRegsParamRecordIdx,
                                  int ArgOffset,
                                  unsigned ArgSize) const {
  // Currently, two use-cases possible:
  // Case #1. Non-var-args function, and we meet first byval parameter.
  //          Setup first unallocated register as first byval register;
  //          eat all remained registers
  //          (these two actions are performed by HandleByVal method).
  //          Then, here, we initialize stack frame with
  //          "store-reg" instructions.
  // Case #2. Var-args function, that doesn't contain byval parameters.
  //          The same: eat all remained unallocated registers,
  //          initialize stack frame.

  MachineFunction &MF = DAG.getMachineFunction();
  MachineFrameInfo *MFI = MF.getFrameInfo();
  ARMFunctionInfo *AFI = MF.getInfo<ARMFunctionInfo>();
  unsigned RBegin, REnd;
  if (InRegsParamRecordIdx < CCInfo.getInRegsParamsCount()) {
    CCInfo.getInRegsParamInfo(InRegsParamRecordIdx, RBegin, REnd);
  } else {
    unsigned RBeginIdx = CCInfo.getFirstUnallocated(GPRArgRegs);
    RBegin = RBeginIdx == 4 ? (unsigned)ARM::R4 : GPRArgRegs[RBeginIdx];
    REnd = ARM::R4;
  }

  if (REnd != RBegin)
    ArgOffset = -4 * (ARM::R4 - RBegin);

  auto PtrVT = getPointerTy(DAG.getDataLayout());
  int FrameIndex = MFI->CreateFixedObject(ArgSize, ArgOffset, false);
  SDValue FIN = DAG.getFrameIndex(FrameIndex, PtrVT);

  SmallVector<SDValue, 4> MemOps;
  const TargetRegisterClass *RC =
      AFI->isThumb1OnlyFunction() ? &ARM::tGPRRegClass : &ARM::GPRRegClass;

  for (unsigned Reg = RBegin, i = 0; Reg < REnd; ++Reg, ++i) {
    unsigned VReg = MF.addLiveIn(Reg, RC);
    SDValue Val = DAG.getCopyFromReg(Chain, dl, VReg, MVT::i32);
    SDValue Store =
        DAG.getStore(Val.getValue(1), dl, Val, FIN,
                     MachinePointerInfo(OrigArg, 4 * i), false, false, 0);
    MemOps.push_back(Store);
    FIN = DAG.getNode(ISD::ADD, dl, PtrVT, FIN, DAG.getConstant(4, dl, PtrVT));
  }

  if (!MemOps.empty())
    Chain = DAG.getNode(ISD::TokenFactor, dl, MVT::Other, MemOps);
  return FrameIndex;
}

// Setup stack frame, the va_list pointer will start from.
void
ARMTargetLowering::VarArgStyleRegisters(CCState &CCInfo, SelectionDAG &DAG,
                                        SDLoc dl, SDValue &Chain,
                                        unsigned ArgOffset,
                                        unsigned TotalArgRegsSaveSize,
                                        bool ForceMutable) const {
  MachineFunction &MF = DAG.getMachineFunction();
  ARMFunctionInfo *AFI = MF.getInfo<ARMFunctionInfo>();

  // Try to store any remaining integer argument regs
  // to their spots on the stack so that they may be loaded by deferencing
  // the result of va_next.
  // If there is no regs to be stored, just point address after last
  // argument passed via stack.
  int FrameIndex = StoreByValRegs(CCInfo, DAG, dl, Chain, nullptr,
                                  CCInfo.getInRegsParamsCount(),
                                  CCInfo.getNextStackOffset(), 4);
  AFI->setVarArgsFrameIndex(FrameIndex);
}

SDValue
ARMTargetLowering::LowerFormalArguments(SDValue Chain,
                                        CallingConv::ID CallConv, bool isVarArg,
                                        const SmallVectorImpl<ISD::InputArg>
                                          &Ins,
                                        SDLoc dl, SelectionDAG &DAG,
                                        SmallVectorImpl<SDValue> &InVals)
                                          const {
  MachineFunction &MF = DAG.getMachineFunction();
  MachineFrameInfo *MFI = MF.getFrameInfo();

  ARMFunctionInfo *AFI = MF.getInfo<ARMFunctionInfo>();

  // Assign locations to all of the incoming arguments.
  SmallVector<CCValAssign, 16> ArgLocs;
  ARMCCState CCInfo(CallConv, isVarArg, DAG.getMachineFunction(), ArgLocs,
                    *DAG.getContext(), Prologue);
  CCInfo.AnalyzeFormalArguments(Ins,
                                CCAssignFnForNode(CallConv, /* Return*/ false,
                                                  isVarArg));

  SmallVector<SDValue, 16> ArgValues;
  SDValue ArgValue;
  Function::const_arg_iterator CurOrigArg = MF.getFunction()->arg_begin();
  unsigned CurArgIdx = 0;

  // Initially ArgRegsSaveSize is zero.
  // Then we increase this value each time we meet byval parameter.
  // We also increase this value in case of varargs function.
  AFI->setArgRegsSaveSize(0);

  // Calculate the amount of stack space that we need to allocate to store
  // byval and variadic arguments that are passed in registers.
  // We need to know this before we allocate the first byval or variadic
  // argument, as they will be allocated a stack slot below the CFA (Canonical
  // Frame Address, the stack pointer at entry to the function).
  unsigned ArgRegBegin = ARM::R4;
  for (unsigned i = 0, e = ArgLocs.size(); i != e; ++i) {
    if (CCInfo.getInRegsParamsProcessed() >= CCInfo.getInRegsParamsCount())
      break;

    CCValAssign &VA = ArgLocs[i];
    unsigned Index = VA.getValNo();
    ISD::ArgFlagsTy Flags = Ins[Index].Flags;
    if (!Flags.isByVal())
      continue;

    assert(VA.isMemLoc() && "unexpected byval pointer in reg");
    unsigned RBegin, REnd;
    CCInfo.getInRegsParamInfo(CCInfo.getInRegsParamsProcessed(), RBegin, REnd);
    ArgRegBegin = std::min(ArgRegBegin, RBegin);

    CCInfo.nextInRegsParam();
  }
  CCInfo.rewindByValRegsInfo();

  int lastInsIndex = -1;
  if (isVarArg && MFI->hasVAStart()) {
    unsigned RegIdx = CCInfo.getFirstUnallocated(GPRArgRegs);
    if (RegIdx != array_lengthof(GPRArgRegs))
      ArgRegBegin = std::min(ArgRegBegin, (unsigned)GPRArgRegs[RegIdx]);
  }

  unsigned TotalArgRegsSaveSize = 4 * (ARM::R4 - ArgRegBegin);
  AFI->setArgRegsSaveSize(TotalArgRegsSaveSize);
  auto PtrVT = getPointerTy(DAG.getDataLayout());

  for (unsigned i = 0, e = ArgLocs.size(); i != e; ++i) {
    CCValAssign &VA = ArgLocs[i];
    if (Ins[VA.getValNo()].isOrigArg()) {
      std::advance(CurOrigArg,
                   Ins[VA.getValNo()].getOrigArgIndex() - CurArgIdx);
      CurArgIdx = Ins[VA.getValNo()].getOrigArgIndex();
    }
    // Arguments stored in registers.
    if (VA.isRegLoc()) {
      EVT RegVT = VA.getLocVT();

      if (VA.needsCustom()) {
        // f64 and vector types are split up into multiple registers or
        // combinations of registers and stack slots.
        if (VA.getLocVT() == MVT::v2f64) {
          SDValue ArgValue1 = GetF64FormalArgument(VA, ArgLocs[++i],
                                                   Chain, DAG, dl);
          VA = ArgLocs[++i]; // skip ahead to next loc
          SDValue ArgValue2;
          if (VA.isMemLoc()) {
            int FI = MFI->CreateFixedObject(8, VA.getLocMemOffset(), true);
            SDValue FIN = DAG.getFrameIndex(FI, PtrVT);
            ArgValue2 = DAG.getLoad(MVT::f64, dl, Chain, FIN,
                                    MachinePointerInfo::getFixedStack(FI),
                                    false, false, false, 0);
          } else {
            ArgValue2 = GetF64FormalArgument(VA, ArgLocs[++i],
                                             Chain, DAG, dl);
          }
          ArgValue = DAG.getNode(ISD::UNDEF, dl, MVT::v2f64);
          ArgValue = DAG.getNode(ISD::INSERT_VECTOR_ELT, dl, MVT::v2f64,
                                 ArgValue, ArgValue1,
                                 DAG.getIntPtrConstant(0, dl));
          ArgValue = DAG.getNode(ISD::INSERT_VECTOR_ELT, dl, MVT::v2f64,
                                 ArgValue, ArgValue2,
                                 DAG.getIntPtrConstant(1, dl));
        } else
          ArgValue = GetF64FormalArgument(VA, ArgLocs[++i], Chain, DAG, dl);

      } else {
        const TargetRegisterClass *RC;

        if (RegVT == MVT::f32)
          RC = &ARM::SPRRegClass;
        else if (RegVT == MVT::f64)
          RC = &ARM::DPRRegClass;
        else if (RegVT == MVT::v2f64)
          RC = &ARM::QPRRegClass;
        else if (RegVT == MVT::i32)
          RC = AFI->isThumb1OnlyFunction() ? &ARM::tGPRRegClass
                                           : &ARM::GPRRegClass;
        else
          llvm_unreachable("RegVT not supported by FORMAL_ARGUMENTS Lowering");

        // Transform the arguments in physical registers into virtual ones.
        unsigned Reg = MF.addLiveIn(VA.getLocReg(), RC);
        ArgValue = DAG.getCopyFromReg(Chain, dl, Reg, RegVT);
      }

      // If this is an 8 or 16-bit value, it is really passed promoted
      // to 32 bits.  Insert an assert[sz]ext to capture this, then
      // truncate to the right size.
      switch (VA.getLocInfo()) {
      default: llvm_unreachable("Unknown loc info!");
      case CCValAssign::Full: break;
      case CCValAssign::BCvt:
        ArgValue = DAG.getNode(ISD::BITCAST, dl, VA.getValVT(), ArgValue);
        break;
      case CCValAssign::SExt:
        ArgValue = DAG.getNode(ISD::AssertSext, dl, RegVT, ArgValue,
                               DAG.getValueType(VA.getValVT()));
        ArgValue = DAG.getNode(ISD::TRUNCATE, dl, VA.getValVT(), ArgValue);
        break;
      case CCValAssign::ZExt:
        ArgValue = DAG.getNode(ISD::AssertZext, dl, RegVT, ArgValue,
                               DAG.getValueType(VA.getValVT()));
        ArgValue = DAG.getNode(ISD::TRUNCATE, dl, VA.getValVT(), ArgValue);
        break;
      }

      InVals.push_back(ArgValue);

    } else { // VA.isRegLoc()

      // sanity check
      assert(VA.isMemLoc());
      assert(VA.getValVT() != MVT::i64 && "i64 should already be lowered");

      int index = VA.getValNo();

      // Some Ins[] entries become multiple ArgLoc[] entries.
      // Process them only once.
      if (index != lastInsIndex)
        {
          ISD::ArgFlagsTy Flags = Ins[index].Flags;
          // FIXME: For now, all byval parameter objects are marked mutable.
          // This can be changed with more analysis.
          // In case of tail call optimization mark all arguments mutable.
          // Since they could be overwritten by lowering of arguments in case of
          // a tail call.
          if (Flags.isByVal()) {
            assert(Ins[index].isOrigArg() &&
                   "Byval arguments cannot be implicit");
            unsigned CurByValIndex = CCInfo.getInRegsParamsProcessed();

            int FrameIndex = StoreByValRegs(CCInfo, DAG, dl, Chain, CurOrigArg,
                                            CurByValIndex, VA.getLocMemOffset(),
                                            Flags.getByValSize());
            InVals.push_back(DAG.getFrameIndex(FrameIndex, PtrVT));
            CCInfo.nextInRegsParam();
          } else {
            unsigned FIOffset = VA.getLocMemOffset();
            int FI = MFI->CreateFixedObject(VA.getLocVT().getSizeInBits()/8,
                                            FIOffset, true);

            // Create load nodes to retrieve arguments from the stack.
            SDValue FIN = DAG.getFrameIndex(FI, PtrVT);
            InVals.push_back(DAG.getLoad(VA.getValVT(), dl, Chain, FIN,
                                         MachinePointerInfo::getFixedStack(FI),
                                         false, false, false, 0));
          }
          lastInsIndex = index;
        }
    }
  }

  // varargs
  if (isVarArg && MFI->hasVAStart())
    VarArgStyleRegisters(CCInfo, DAG, dl, Chain,
                         CCInfo.getNextStackOffset(),
                         TotalArgRegsSaveSize);

  AFI->setArgumentStackSize(CCInfo.getNextStackOffset());

  return Chain;
}

/// isFloatingPointZero - Return true if this is +0.0.
static bool isFloatingPointZero(SDValue Op) {
  if (ConstantFPSDNode *CFP = dyn_cast<ConstantFPSDNode>(Op))
    return CFP->getValueAPF().isPosZero();
  else if (ISD::isEXTLoad(Op.getNode()) || ISD::isNON_EXTLoad(Op.getNode())) {
    // Maybe this has already been legalized into the constant pool?
    if (Op.getOperand(1).getOpcode() == ARMISD::Wrapper) {
      SDValue WrapperOp = Op.getOperand(1).getOperand(0);
      if (ConstantPoolSDNode *CP = dyn_cast<ConstantPoolSDNode>(WrapperOp))
        if (const ConstantFP *CFP = dyn_cast<ConstantFP>(CP->getConstVal()))
          return CFP->getValueAPF().isPosZero();
    }
  } else if (Op->getOpcode() == ISD::BITCAST &&
             Op->getValueType(0) == MVT::f64) {
    // Handle (ISD::BITCAST (ARMISD::VMOVIMM (ISD::TargetConstant 0)) MVT::f64)
    // created by LowerConstantFP().
    SDValue BitcastOp = Op->getOperand(0);
    if (BitcastOp->getOpcode() == ARMISD::VMOVIMM) {
      SDValue MoveOp = BitcastOp->getOperand(0);
      if (MoveOp->getOpcode() == ISD::TargetConstant &&
          cast<ConstantSDNode>(MoveOp)->getZExtValue() == 0) {
        return true;
      }
    }
  }
  return false;
}

/// Returns appropriate ARM CMP (cmp) and corresponding condition code for
/// the given operands.
SDValue
ARMTargetLowering::getARMCmp(SDValue LHS, SDValue RHS, ISD::CondCode CC,
                             SDValue &ARMcc, SelectionDAG &DAG,
                             SDLoc dl) const {
  if (ConstantSDNode *RHSC = dyn_cast<ConstantSDNode>(RHS.getNode())) {
    unsigned C = RHSC->getZExtValue();
    if (!isLegalICmpImmediate(C)) {
      // Constant does not fit, try adjusting it by one?
      switch (CC) {
      default: break;
      case ISD::SETLT:
      case ISD::SETGE:
        if (C != 0x80000000 && isLegalICmpImmediate(C-1)) {
          CC = (CC == ISD::SETLT) ? ISD::SETLE : ISD::SETGT;
          RHS = DAG.getConstant(C - 1, dl, MVT::i32);
        }
        break;
      case ISD::SETULT:
      case ISD::SETUGE:
        if (C != 0 && isLegalICmpImmediate(C-1)) {
          CC = (CC == ISD::SETULT) ? ISD::SETULE : ISD::SETUGT;
          RHS = DAG.getConstant(C - 1, dl, MVT::i32);
        }
        break;
      case ISD::SETLE:
      case ISD::SETGT:
        if (C != 0x7fffffff && isLegalICmpImmediate(C+1)) {
          CC = (CC == ISD::SETLE) ? ISD::SETLT : ISD::SETGE;
          RHS = DAG.getConstant(C + 1, dl, MVT::i32);
        }
        break;
      case ISD::SETULE:
      case ISD::SETUGT:
        if (C != 0xffffffff && isLegalICmpImmediate(C+1)) {
          CC = (CC == ISD::SETULE) ? ISD::SETULT : ISD::SETUGE;
          RHS = DAG.getConstant(C + 1, dl, MVT::i32);
        }
        break;
      }
    }
  }

  ARMCC::CondCodes CondCode = IntCCToARMCC(CC);
  ARMISD::NodeType CompareType;
  switch (CondCode) {
  default:
    CompareType = ARMISD::CMP;
    break;
  case ARMCC::EQ:
  case ARMCC::NE:
    // Uses only Z Flag
    CompareType = ARMISD::CMPZ;
    break;
  }
  ARMcc = DAG.getConstant(CondCode, dl, MVT::i32);
  return DAG.getNode(CompareType, dl, MVT::Glue, LHS, RHS);
}

/// Returns a appropriate VFP CMP (fcmp{s|d}+fmstat) for the given operands.
SDValue
ARMTargetLowering::getVFPCmp(SDValue LHS, SDValue RHS, SelectionDAG &DAG,
                             SDLoc dl) const {
  assert(!Subtarget->isFPOnlySP() || RHS.getValueType() != MVT::f64);
  SDValue Cmp;
  if (!isFloatingPointZero(RHS))
    Cmp = DAG.getNode(ARMISD::CMPFP, dl, MVT::Glue, LHS, RHS);
  else
    Cmp = DAG.getNode(ARMISD::CMPFPw0, dl, MVT::Glue, LHS);
  return DAG.getNode(ARMISD::FMSTAT, dl, MVT::Glue, Cmp);
}

/// duplicateCmp - Glue values can have only one use, so this function
/// duplicates a comparison node.
SDValue
ARMTargetLowering::duplicateCmp(SDValue Cmp, SelectionDAG &DAG) const {
  unsigned Opc = Cmp.getOpcode();
  SDLoc DL(Cmp);
  if (Opc == ARMISD::CMP || Opc == ARMISD::CMPZ)
    return DAG.getNode(Opc, DL, MVT::Glue, Cmp.getOperand(0),Cmp.getOperand(1));

  assert(Opc == ARMISD::FMSTAT && "unexpected comparison operation");
  Cmp = Cmp.getOperand(0);
  Opc = Cmp.getOpcode();
  if (Opc == ARMISD::CMPFP)
    Cmp = DAG.getNode(Opc, DL, MVT::Glue, Cmp.getOperand(0),Cmp.getOperand(1));
  else {
    assert(Opc == ARMISD::CMPFPw0 && "unexpected operand of FMSTAT");
    Cmp = DAG.getNode(Opc, DL, MVT::Glue, Cmp.getOperand(0));
  }
  return DAG.getNode(ARMISD::FMSTAT, DL, MVT::Glue, Cmp);
}

std::pair<SDValue, SDValue>
ARMTargetLowering::getARMXALUOOp(SDValue Op, SelectionDAG &DAG,
                                 SDValue &ARMcc) const {
  assert(Op.getValueType() == MVT::i32 &&  "Unsupported value type");

  SDValue Value, OverflowCmp;
  SDValue LHS = Op.getOperand(0);
  SDValue RHS = Op.getOperand(1);
  SDLoc dl(Op);

  // FIXME: We are currently always generating CMPs because we don't support
  // generating CMN through the backend. This is not as good as the natural
  // CMP case because it causes a register dependency and cannot be folded
  // later.

  switch (Op.getOpcode()) {
  default:
    llvm_unreachable("Unknown overflow instruction!");
  case ISD::SADDO:
    ARMcc = DAG.getConstant(ARMCC::VC, dl, MVT::i32);
    Value = DAG.getNode(ISD::ADD, dl, Op.getValueType(), LHS, RHS);
    OverflowCmp = DAG.getNode(ARMISD::CMP, dl, MVT::Glue, Value, LHS);
    break;
  case ISD::UADDO:
    ARMcc = DAG.getConstant(ARMCC::HS, dl, MVT::i32);
    Value = DAG.getNode(ISD::ADD, dl, Op.getValueType(), LHS, RHS);
    OverflowCmp = DAG.getNode(ARMISD::CMP, dl, MVT::Glue, Value, LHS);
    break;
  case ISD::SSUBO:
    ARMcc = DAG.getConstant(ARMCC::VC, dl, MVT::i32);
    Value = DAG.getNode(ISD::SUB, dl, Op.getValueType(), LHS, RHS);
    OverflowCmp = DAG.getNode(ARMISD::CMP, dl, MVT::Glue, LHS, RHS);
    break;
  case ISD::USUBO:
    ARMcc = DAG.getConstant(ARMCC::HS, dl, MVT::i32);
    Value = DAG.getNode(ISD::SUB, dl, Op.getValueType(), LHS, RHS);
    OverflowCmp = DAG.getNode(ARMISD::CMP, dl, MVT::Glue, LHS, RHS);
    break;
  } // switch (...)

  return std::make_pair(Value, OverflowCmp);
}


SDValue
ARMTargetLowering::LowerXALUO(SDValue Op, SelectionDAG &DAG) const {
  // Let legalize expand this if it isn't a legal type yet.
  if (!DAG.getTargetLoweringInfo().isTypeLegal(Op.getValueType()))
    return SDValue();

  SDValue Value, OverflowCmp;
  SDValue ARMcc;
  std::tie(Value, OverflowCmp) = getARMXALUOOp(Op, DAG, ARMcc);
  SDValue CCR = DAG.getRegister(ARM::CPSR, MVT::i32);
  SDLoc dl(Op);
  // We use 0 and 1 as false and true values.
  SDValue TVal = DAG.getConstant(1, dl, MVT::i32);
  SDValue FVal = DAG.getConstant(0, dl, MVT::i32);
  EVT VT = Op.getValueType();

  SDValue Overflow = DAG.getNode(ARMISD::CMOV, dl, VT, TVal, FVal,
                                 ARMcc, CCR, OverflowCmp);

  SDVTList VTs = DAG.getVTList(Op.getValueType(), MVT::i32);
  return DAG.getNode(ISD::MERGE_VALUES, dl, VTs, Value, Overflow);
}


SDValue ARMTargetLowering::LowerSELECT(SDValue Op, SelectionDAG &DAG) const {
  SDValue Cond = Op.getOperand(0);
  SDValue SelectTrue = Op.getOperand(1);
  SDValue SelectFalse = Op.getOperand(2);
  SDLoc dl(Op);
  unsigned Opc = Cond.getOpcode();

  if (Cond.getResNo() == 1 &&
      (Opc == ISD::SADDO || Opc == ISD::UADDO || Opc == ISD::SSUBO ||
       Opc == ISD::USUBO)) {
    if (!DAG.getTargetLoweringInfo().isTypeLegal(Cond->getValueType(0)))
      return SDValue();

    SDValue Value, OverflowCmp;
    SDValue ARMcc;
    std::tie(Value, OverflowCmp) = getARMXALUOOp(Cond, DAG, ARMcc);
    SDValue CCR = DAG.getRegister(ARM::CPSR, MVT::i32);
    EVT VT = Op.getValueType();

    return getCMOV(dl, VT, SelectTrue, SelectFalse, ARMcc, CCR,
                   OverflowCmp, DAG);
  }

  // Convert:
  //
  //   (select (cmov 1, 0, cond), t, f) -> (cmov t, f, cond)
  //   (select (cmov 0, 1, cond), t, f) -> (cmov f, t, cond)
  //
  if (Cond.getOpcode() == ARMISD::CMOV && Cond.hasOneUse()) {
    const ConstantSDNode *CMOVTrue =
      dyn_cast<ConstantSDNode>(Cond.getOperand(0));
    const ConstantSDNode *CMOVFalse =
      dyn_cast<ConstantSDNode>(Cond.getOperand(1));

    if (CMOVTrue && CMOVFalse) {
      unsigned CMOVTrueVal = CMOVTrue->getZExtValue();
      unsigned CMOVFalseVal = CMOVFalse->getZExtValue();

      SDValue True;
      SDValue False;
      if (CMOVTrueVal == 1 && CMOVFalseVal == 0) {
        True = SelectTrue;
        False = SelectFalse;
      } else if (CMOVTrueVal == 0 && CMOVFalseVal == 1) {
        True = SelectFalse;
        False = SelectTrue;
      }

      if (True.getNode() && False.getNode()) {
        EVT VT = Op.getValueType();
        SDValue ARMcc = Cond.getOperand(2);
        SDValue CCR = Cond.getOperand(3);
        SDValue Cmp = duplicateCmp(Cond.getOperand(4), DAG);
        assert(True.getValueType() == VT);
        return getCMOV(dl, VT, True, False, ARMcc, CCR, Cmp, DAG);
      }
    }
  }

  // ARM's BooleanContents value is UndefinedBooleanContent. Mask out the
  // undefined bits before doing a full-word comparison with zero.
  Cond = DAG.getNode(ISD::AND, dl, Cond.getValueType(), Cond,
                     DAG.getConstant(1, dl, Cond.getValueType()));

  return DAG.getSelectCC(dl, Cond,
                         DAG.getConstant(0, dl, Cond.getValueType()),
                         SelectTrue, SelectFalse, ISD::SETNE);
}

static void checkVSELConstraints(ISD::CondCode CC, ARMCC::CondCodes &CondCode,
                                 bool &swpCmpOps, bool &swpVselOps) {
  // Start by selecting the GE condition code for opcodes that return true for
  // 'equality'
  if (CC == ISD::SETUGE || CC == ISD::SETOGE || CC == ISD::SETOLE ||
      CC == ISD::SETULE)
    CondCode = ARMCC::GE;

  // and GT for opcodes that return false for 'equality'.
  else if (CC == ISD::SETUGT || CC == ISD::SETOGT || CC == ISD::SETOLT ||
           CC == ISD::SETULT)
    CondCode = ARMCC::GT;

  // Since we are constrained to GE/GT, if the opcode contains 'less', we need
  // to swap the compare operands.
  if (CC == ISD::SETOLE || CC == ISD::SETULE || CC == ISD::SETOLT ||
      CC == ISD::SETULT)
    swpCmpOps = true;

  // Both GT and GE are ordered comparisons, and return false for 'unordered'.
  // If we have an unordered opcode, we need to swap the operands to the VSEL
  // instruction (effectively negating the condition).
  //
  // This also has the effect of swapping which one of 'less' or 'greater'
  // returns true, so we also swap the compare operands. It also switches
  // whether we return true for 'equality', so we compensate by picking the
  // opposite condition code to our original choice.
  if (CC == ISD::SETULE || CC == ISD::SETULT || CC == ISD::SETUGE ||
      CC == ISD::SETUGT) {
    swpCmpOps = !swpCmpOps;
    swpVselOps = !swpVselOps;
    CondCode = CondCode == ARMCC::GT ? ARMCC::GE : ARMCC::GT;
  }

  // 'ordered' is 'anything but unordered', so use the VS condition code and
  // swap the VSEL operands.
  if (CC == ISD::SETO) {
    CondCode = ARMCC::VS;
    swpVselOps = true;
  }

  // 'unordered or not equal' is 'anything but equal', so use the EQ condition
  // code and swap the VSEL operands.
  if (CC == ISD::SETUNE) {
    CondCode = ARMCC::EQ;
    swpVselOps = true;
  }
}

SDValue ARMTargetLowering::getCMOV(SDLoc dl, EVT VT, SDValue FalseVal,
                                   SDValue TrueVal, SDValue ARMcc, SDValue CCR,
                                   SDValue Cmp, SelectionDAG &DAG) const {
  if (Subtarget->isFPOnlySP() && VT == MVT::f64) {
    FalseVal = DAG.getNode(ARMISD::VMOVRRD, dl,
                           DAG.getVTList(MVT::i32, MVT::i32), FalseVal);
    TrueVal = DAG.getNode(ARMISD::VMOVRRD, dl,
                          DAG.getVTList(MVT::i32, MVT::i32), TrueVal);

    SDValue TrueLow = TrueVal.getValue(0);
    SDValue TrueHigh = TrueVal.getValue(1);
    SDValue FalseLow = FalseVal.getValue(0);
    SDValue FalseHigh = FalseVal.getValue(1);

    SDValue Low = DAG.getNode(ARMISD::CMOV, dl, MVT::i32, FalseLow, TrueLow,
                              ARMcc, CCR, Cmp);
    SDValue High = DAG.getNode(ARMISD::CMOV, dl, MVT::i32, FalseHigh, TrueHigh,
                               ARMcc, CCR, duplicateCmp(Cmp, DAG));

    return DAG.getNode(ARMISD::VMOVDRR, dl, MVT::f64, Low, High);
  } else {
    return DAG.getNode(ARMISD::CMOV, dl, VT, FalseVal, TrueVal, ARMcc, CCR,
                       Cmp);
  }
}

SDValue ARMTargetLowering::LowerSELECT_CC(SDValue Op, SelectionDAG &DAG) const {
  EVT VT = Op.getValueType();
  SDValue LHS = Op.getOperand(0);
  SDValue RHS = Op.getOperand(1);
  ISD::CondCode CC = cast<CondCodeSDNode>(Op.getOperand(4))->get();
  SDValue TrueVal = Op.getOperand(2);
  SDValue FalseVal = Op.getOperand(3);
  SDLoc dl(Op);

  if (Subtarget->isFPOnlySP() && LHS.getValueType() == MVT::f64) {
    DAG.getTargetLoweringInfo().softenSetCCOperands(DAG, MVT::f64, LHS, RHS, CC,
                                                    dl);

    // If softenSetCCOperands only returned one value, we should compare it to
    // zero.
    if (!RHS.getNode()) {
      RHS = DAG.getConstant(0, dl, LHS.getValueType());
      CC = ISD::SETNE;
    }
  }

  if (LHS.getValueType() == MVT::i32) {
    // Try to generate VSEL on ARMv8.
    // The VSEL instruction can't use all the usual ARM condition
    // codes: it only has two bits to select the condition code, so it's
    // constrained to use only GE, GT, VS and EQ.
    //
    // To implement all the various ISD::SETXXX opcodes, we sometimes need to
    // swap the operands of the previous compare instruction (effectively
    // inverting the compare condition, swapping 'less' and 'greater') and
    // sometimes need to swap the operands to the VSEL (which inverts the
    // condition in the sense of firing whenever the previous condition didn't)
    if (Subtarget->hasFPARMv8() && (TrueVal.getValueType() == MVT::f32 ||
                                    TrueVal.getValueType() == MVT::f64)) {
      ARMCC::CondCodes CondCode = IntCCToARMCC(CC);
      if (CondCode == ARMCC::LT || CondCode == ARMCC::LE ||
          CondCode == ARMCC::VC || CondCode == ARMCC::NE) {
        CC = ISD::getSetCCInverse(CC, true);
        std::swap(TrueVal, FalseVal);
      }
    }

    SDValue ARMcc;
    SDValue CCR = DAG.getRegister(ARM::CPSR, MVT::i32);
    SDValue Cmp = getARMCmp(LHS, RHS, CC, ARMcc, DAG, dl);
    return getCMOV(dl, VT, FalseVal, TrueVal, ARMcc, CCR, Cmp, DAG);
  }

  ARMCC::CondCodes CondCode, CondCode2;
  FPCCToARMCC(CC, CondCode, CondCode2);

  // Try to generate VMAXNM/VMINNM on ARMv8.
  if (Subtarget->hasFPARMv8() && (TrueVal.getValueType() == MVT::f32 ||
                                  TrueVal.getValueType() == MVT::f64)) {
    // We can use VMAXNM/VMINNM for a compare followed by a select with the
    // same operands, as follows:
    //   c = fcmp [?gt, ?ge, ?lt, ?le] a, b
    //   select c, a, b
    // In NoNaNsFPMath the CC will have been changed from, e.g., 'ogt' to 'gt'.
    bool swapSides = false;
    if (!getTargetMachine().Options.NoNaNsFPMath) {
      // transformability may depend on which way around we compare
      switch (CC) {
      default:
        break;
      case ISD::SETOGT:
      case ISD::SETOGE:
      case ISD::SETOLT:
      case ISD::SETOLE:
        // the non-NaN should be RHS
        swapSides = DAG.isKnownNeverNaN(LHS) && !DAG.isKnownNeverNaN(RHS);
        break;
      case ISD::SETUGT:
      case ISD::SETUGE:
      case ISD::SETULT:
      case ISD::SETULE:
        // the non-NaN should be LHS
        swapSides = DAG.isKnownNeverNaN(RHS) && !DAG.isKnownNeverNaN(LHS);
        break;
      }
    }
    swapSides = swapSides || (LHS == FalseVal && RHS == TrueVal);
    if (swapSides) {
      CC = ISD::getSetCCSwappedOperands(CC);
      std::swap(LHS, RHS);
    }
    if (LHS == TrueVal && RHS == FalseVal) {
      bool canTransform = true;
      // FIXME: FastMathFlags::noSignedZeros() doesn't appear reachable from here
      if (!getTargetMachine().Options.UnsafeFPMath &&
          !DAG.isKnownNeverZero(LHS) && !DAG.isKnownNeverZero(RHS)) {
        const ConstantFPSDNode *Zero;
        switch (CC) {
        default:
          break;
        case ISD::SETOGT:
        case ISD::SETUGT:
        case ISD::SETGT:
          // RHS must not be -0
          canTransform = (Zero = dyn_cast<ConstantFPSDNode>(RHS)) &&
                         !Zero->isNegative();
          break;
        case ISD::SETOGE:
        case ISD::SETUGE:
        case ISD::SETGE:
          // LHS must not be -0
          canTransform = (Zero = dyn_cast<ConstantFPSDNode>(LHS)) &&
                         !Zero->isNegative();
          break;
        case ISD::SETOLT:
        case ISD::SETULT:
        case ISD::SETLT:
          // RHS must not be +0
          canTransform = (Zero = dyn_cast<ConstantFPSDNode>(RHS)) &&
                          Zero->isNegative();
          break;
        case ISD::SETOLE:
        case ISD::SETULE:
        case ISD::SETLE:
          // LHS must not be +0
          canTransform = (Zero = dyn_cast<ConstantFPSDNode>(LHS)) &&
                          Zero->isNegative();
          break;
        }
      }
      if (canTransform) {
        // Note: If one of the elements in a pair is a number and the other
        // element is NaN, the corresponding result element is the number.
        // This is consistent with the IEEE 754-2008 standard.
        // Therefore, a > b ? a : b <=> vmax(a,b), if b is constant and a is NaN
        switch (CC) {
        default:
          break;
        case ISD::SETOGT:
        case ISD::SETOGE:
          if (!DAG.isKnownNeverNaN(RHS))
            break;
          return DAG.getNode(ARMISD::VMAXNM, dl, VT, LHS, RHS);
        case ISD::SETUGT:
        case ISD::SETUGE:
          if (!DAG.isKnownNeverNaN(LHS))
            break;
        case ISD::SETGT:
        case ISD::SETGE:
          return DAG.getNode(ARMISD::VMAXNM, dl, VT, LHS, RHS);
        case ISD::SETOLT:
        case ISD::SETOLE:
          if (!DAG.isKnownNeverNaN(RHS))
            break;
          return DAG.getNode(ARMISD::VMINNM, dl, VT, LHS, RHS);
        case ISD::SETULT:
        case ISD::SETULE:
          if (!DAG.isKnownNeverNaN(LHS))
            break;
        case ISD::SETLT:
        case ISD::SETLE:
          return DAG.getNode(ARMISD::VMINNM, dl, VT, LHS, RHS);
        }
      }
    }

    bool swpCmpOps = false;
    bool swpVselOps = false;
    checkVSELConstraints(CC, CondCode, swpCmpOps, swpVselOps);

    if (CondCode == ARMCC::GT || CondCode == ARMCC::GE ||
        CondCode == ARMCC::VS || CondCode == ARMCC::EQ) {
      if (swpCmpOps)
        std::swap(LHS, RHS);
      if (swpVselOps)
        std::swap(TrueVal, FalseVal);
    }
  }

  SDValue ARMcc = DAG.getConstant(CondCode, dl, MVT::i32);
  SDValue Cmp = getVFPCmp(LHS, RHS, DAG, dl);
  SDValue CCR = DAG.getRegister(ARM::CPSR, MVT::i32);
  SDValue Result = getCMOV(dl, VT, FalseVal, TrueVal, ARMcc, CCR, Cmp, DAG);
  if (CondCode2 != ARMCC::AL) {
    SDValue ARMcc2 = DAG.getConstant(CondCode2, dl, MVT::i32);
    // FIXME: Needs another CMP because flag can have but one use.
    SDValue Cmp2 = getVFPCmp(LHS, RHS, DAG, dl);
    Result = getCMOV(dl, VT, Result, TrueVal, ARMcc2, CCR, Cmp2, DAG);
  }
  return Result;
}

/// canChangeToInt - Given the fp compare operand, return true if it is suitable
/// to morph to an integer compare sequence.
static bool canChangeToInt(SDValue Op, bool &SeenZero,
                           const ARMSubtarget *Subtarget) {
  SDNode *N = Op.getNode();
  if (!N->hasOneUse())
    // Otherwise it requires moving the value from fp to integer registers.
    return false;
  if (!N->getNumValues())
    return false;
  EVT VT = Op.getValueType();
  if (VT != MVT::f32 && !Subtarget->isFPBrccSlow())
    // f32 case is generally profitable. f64 case only makes sense when vcmpe +
    // vmrs are very slow, e.g. cortex-a8.
    return false;

  if (isFloatingPointZero(Op)) {
    SeenZero = true;
    return true;
  }
  return ISD::isNormalLoad(N);
}

static SDValue bitcastf32Toi32(SDValue Op, SelectionDAG &DAG) {
  if (isFloatingPointZero(Op))
    return DAG.getConstant(0, SDLoc(Op), MVT::i32);

  if (LoadSDNode *Ld = dyn_cast<LoadSDNode>(Op))
    return DAG.getLoad(MVT::i32, SDLoc(Op),
                       Ld->getChain(), Ld->getBasePtr(), Ld->getPointerInfo(),
                       Ld->isVolatile(), Ld->isNonTemporal(),
                       Ld->isInvariant(), Ld->getAlignment());

  llvm_unreachable("Unknown VFP cmp argument!");
}

static void expandf64Toi32(SDValue Op, SelectionDAG &DAG,
                           SDValue &RetVal1, SDValue &RetVal2) {
  SDLoc dl(Op);

  if (isFloatingPointZero(Op)) {
    RetVal1 = DAG.getConstant(0, dl, MVT::i32);
    RetVal2 = DAG.getConstant(0, dl, MVT::i32);
    return;
  }

  if (LoadSDNode *Ld = dyn_cast<LoadSDNode>(Op)) {
    SDValue Ptr = Ld->getBasePtr();
    RetVal1 = DAG.getLoad(MVT::i32, dl,
                          Ld->getChain(), Ptr,
                          Ld->getPointerInfo(),
                          Ld->isVolatile(), Ld->isNonTemporal(),
                          Ld->isInvariant(), Ld->getAlignment());

    EVT PtrType = Ptr.getValueType();
    unsigned NewAlign = MinAlign(Ld->getAlignment(), 4);
    SDValue NewPtr = DAG.getNode(ISD::ADD, dl,
                                 PtrType, Ptr, DAG.getConstant(4, dl, PtrType));
    RetVal2 = DAG.getLoad(MVT::i32, dl,
                          Ld->getChain(), NewPtr,
                          Ld->getPointerInfo().getWithOffset(4),
                          Ld->isVolatile(), Ld->isNonTemporal(),
                          Ld->isInvariant(), NewAlign);
    return;
  }

  llvm_unreachable("Unknown VFP cmp argument!");
}

/// OptimizeVFPBrcond - With -enable-unsafe-fp-math, it's legal to optimize some
/// f32 and even f64 comparisons to integer ones.
SDValue
ARMTargetLowering::OptimizeVFPBrcond(SDValue Op, SelectionDAG &DAG) const {
  SDValue Chain = Op.getOperand(0);
  ISD::CondCode CC = cast<CondCodeSDNode>(Op.getOperand(1))->get();
  SDValue LHS = Op.getOperand(2);
  SDValue RHS = Op.getOperand(3);
  SDValue Dest = Op.getOperand(4);
  SDLoc dl(Op);

  bool LHSSeenZero = false;
  bool LHSOk = canChangeToInt(LHS, LHSSeenZero, Subtarget);
  bool RHSSeenZero = false;
  bool RHSOk = canChangeToInt(RHS, RHSSeenZero, Subtarget);
  if (LHSOk && RHSOk && (LHSSeenZero || RHSSeenZero)) {
    // If unsafe fp math optimization is enabled and there are no other uses of
    // the CMP operands, and the condition code is EQ or NE, we can optimize it
    // to an integer comparison.
    if (CC == ISD::SETOEQ)
      CC = ISD::SETEQ;
    else if (CC == ISD::SETUNE)
      CC = ISD::SETNE;

    SDValue Mask = DAG.getConstant(0x7fffffff, dl, MVT::i32);
    SDValue ARMcc;
    if (LHS.getValueType() == MVT::f32) {
      LHS = DAG.getNode(ISD::AND, dl, MVT::i32,
                        bitcastf32Toi32(LHS, DAG), Mask);
      RHS = DAG.getNode(ISD::AND, dl, MVT::i32,
                        bitcastf32Toi32(RHS, DAG), Mask);
      SDValue Cmp = getARMCmp(LHS, RHS, CC, ARMcc, DAG, dl);
      SDValue CCR = DAG.getRegister(ARM::CPSR, MVT::i32);
      return DAG.getNode(ARMISD::BRCOND, dl, MVT::Other,
                         Chain, Dest, ARMcc, CCR, Cmp);
    }

    SDValue LHS1, LHS2;
    SDValue RHS1, RHS2;
    expandf64Toi32(LHS, DAG, LHS1, LHS2);
    expandf64Toi32(RHS, DAG, RHS1, RHS2);
    LHS2 = DAG.getNode(ISD::AND, dl, MVT::i32, LHS2, Mask);
    RHS2 = DAG.getNode(ISD::AND, dl, MVT::i32, RHS2, Mask);
    ARMCC::CondCodes CondCode = IntCCToARMCC(CC);
    ARMcc = DAG.getConstant(CondCode, dl, MVT::i32);
    SDVTList VTList = DAG.getVTList(MVT::Other, MVT::Glue);
    SDValue Ops[] = { Chain, ARMcc, LHS1, LHS2, RHS1, RHS2, Dest };
    return DAG.getNode(ARMISD::BCC_i64, dl, VTList, Ops);
  }

  return SDValue();
}

SDValue ARMTargetLowering::LowerBR_CC(SDValue Op, SelectionDAG &DAG) const {
  SDValue Chain = Op.getOperand(0);
  ISD::CondCode CC = cast<CondCodeSDNode>(Op.getOperand(1))->get();
  SDValue LHS = Op.getOperand(2);
  SDValue RHS = Op.getOperand(3);
  SDValue Dest = Op.getOperand(4);
  SDLoc dl(Op);

  if (Subtarget->isFPOnlySP() && LHS.getValueType() == MVT::f64) {
    DAG.getTargetLoweringInfo().softenSetCCOperands(DAG, MVT::f64, LHS, RHS, CC,
                                                    dl);

    // If softenSetCCOperands only returned one value, we should compare it to
    // zero.
    if (!RHS.getNode()) {
      RHS = DAG.getConstant(0, dl, LHS.getValueType());
      CC = ISD::SETNE;
    }
  }

  if (LHS.getValueType() == MVT::i32) {
    SDValue ARMcc;
    SDValue Cmp = getARMCmp(LHS, RHS, CC, ARMcc, DAG, dl);
    SDValue CCR = DAG.getRegister(ARM::CPSR, MVT::i32);
    return DAG.getNode(ARMISD::BRCOND, dl, MVT::Other,
                       Chain, Dest, ARMcc, CCR, Cmp);
  }

  assert(LHS.getValueType() == MVT::f32 || LHS.getValueType() == MVT::f64);

  if (getTargetMachine().Options.UnsafeFPMath &&
      (CC == ISD::SETEQ || CC == ISD::SETOEQ ||
       CC == ISD::SETNE || CC == ISD::SETUNE)) {
    SDValue Result = OptimizeVFPBrcond(Op, DAG);
    if (Result.getNode())
      return Result;
  }

  ARMCC::CondCodes CondCode, CondCode2;
  FPCCToARMCC(CC, CondCode, CondCode2);

  SDValue ARMcc = DAG.getConstant(CondCode, dl, MVT::i32);
  SDValue Cmp = getVFPCmp(LHS, RHS, DAG, dl);
  SDValue CCR = DAG.getRegister(ARM::CPSR, MVT::i32);
  SDVTList VTList = DAG.getVTList(MVT::Other, MVT::Glue);
  SDValue Ops[] = { Chain, Dest, ARMcc, CCR, Cmp };
  SDValue Res = DAG.getNode(ARMISD::BRCOND, dl, VTList, Ops);
  if (CondCode2 != ARMCC::AL) {
    ARMcc = DAG.getConstant(CondCode2, dl, MVT::i32);
    SDValue Ops[] = { Res, Dest, ARMcc, CCR, Res.getValue(1) };
    Res = DAG.getNode(ARMISD::BRCOND, dl, VTList, Ops);
  }
  return Res;
}

SDValue ARMTargetLowering::LowerBR_JT(SDValue Op, SelectionDAG &DAG) const {
  SDValue Chain = Op.getOperand(0);
  SDValue Table = Op.getOperand(1);
  SDValue Index = Op.getOperand(2);
  SDLoc dl(Op);

  EVT PTy = getPointerTy(DAG.getDataLayout());
  JumpTableSDNode *JT = cast<JumpTableSDNode>(Table);
  SDValue JTI = DAG.getTargetJumpTable(JT->getIndex(), PTy);
  Table = DAG.getNode(ARMISD::WrapperJT, dl, MVT::i32, JTI);
  Index = DAG.getNode(ISD::MUL, dl, PTy, Index, DAG.getConstant(4, dl, PTy));
  SDValue Addr = DAG.getNode(ISD::ADD, dl, PTy, Index, Table);
  if (Subtarget->isThumb2()) {
    // Thumb2 uses a two-level jump. That is, it jumps into the jump table
    // which does another jump to the destination. This also makes it easier
    // to translate it to TBB / TBH later.
    // FIXME: This might not work if the function is extremely large.
    return DAG.getNode(ARMISD::BR2_JT, dl, MVT::Other, Chain,
                       Addr, Op.getOperand(2), JTI);
  }
  if (getTargetMachine().getRelocationModel() == Reloc::PIC_) {
    Addr = DAG.getLoad((EVT)MVT::i32, dl, Chain, Addr,
                       MachinePointerInfo::getJumpTable(),
                       false, false, false, 0);
    Chain = Addr.getValue(1);
    Addr = DAG.getNode(ISD::ADD, dl, PTy, Addr, Table);
    return DAG.getNode(ARMISD::BR_JT, dl, MVT::Other, Chain, Addr, JTI);
  } else {
    Addr = DAG.getLoad(PTy, dl, Chain, Addr,
                       MachinePointerInfo::getJumpTable(),
                       false, false, false, 0);
    Chain = Addr.getValue(1);
    return DAG.getNode(ARMISD::BR_JT, dl, MVT::Other, Chain, Addr, JTI);
  }
}

static SDValue LowerVectorFP_TO_INT(SDValue Op, SelectionDAG &DAG) {
  EVT VT = Op.getValueType();
  SDLoc dl(Op);

  if (Op.getValueType().getVectorElementType() == MVT::i32) {
    if (Op.getOperand(0).getValueType().getVectorElementType() == MVT::f32)
      return Op;
    return DAG.UnrollVectorOp(Op.getNode());
  }

  assert(Op.getOperand(0).getValueType() == MVT::v4f32 &&
         "Invalid type for custom lowering!");
  if (VT != MVT::v4i16)
    return DAG.UnrollVectorOp(Op.getNode());

  Op = DAG.getNode(Op.getOpcode(), dl, MVT::v4i32, Op.getOperand(0));
  return DAG.getNode(ISD::TRUNCATE, dl, VT, Op);
}

SDValue ARMTargetLowering::LowerFP_TO_INT(SDValue Op, SelectionDAG &DAG) const {
  EVT VT = Op.getValueType();
  if (VT.isVector())
    return LowerVectorFP_TO_INT(Op, DAG);
  if (Subtarget->isFPOnlySP() && Op.getOperand(0).getValueType() == MVT::f64) {
    RTLIB::Libcall LC;
    if (Op.getOpcode() == ISD::FP_TO_SINT)
      LC = RTLIB::getFPTOSINT(Op.getOperand(0).getValueType(),
                              Op.getValueType());
    else
      LC = RTLIB::getFPTOUINT(Op.getOperand(0).getValueType(),
                              Op.getValueType());
    return makeLibCall(DAG, LC, Op.getValueType(), &Op.getOperand(0), 1,
                       /*isSigned*/ false, SDLoc(Op)).first;
  }

  return Op;
}

static SDValue LowerVectorINT_TO_FP(SDValue Op, SelectionDAG &DAG) {
  EVT VT = Op.getValueType();
  SDLoc dl(Op);

  if (Op.getOperand(0).getValueType().getVectorElementType() == MVT::i32) {
    if (VT.getVectorElementType() == MVT::f32)
      return Op;
    return DAG.UnrollVectorOp(Op.getNode());
  }

  assert(Op.getOperand(0).getValueType() == MVT::v4i16 &&
         "Invalid type for custom lowering!");
  if (VT != MVT::v4f32)
    return DAG.UnrollVectorOp(Op.getNode());

  unsigned CastOpc;
  unsigned Opc;
  switch (Op.getOpcode()) {
  default: llvm_unreachable("Invalid opcode!");
  case ISD::SINT_TO_FP:
    CastOpc = ISD::SIGN_EXTEND;
    Opc = ISD::SINT_TO_FP;
    break;
  case ISD::UINT_TO_FP:
    CastOpc = ISD::ZERO_EXTEND;
    Opc = ISD::UINT_TO_FP;
    break;
  }

  Op = DAG.getNode(CastOpc, dl, MVT::v4i32, Op.getOperand(0));
  return DAG.getNode(Opc, dl, VT, Op);
}

SDValue ARMTargetLowering::LowerINT_TO_FP(SDValue Op, SelectionDAG &DAG) const {
  EVT VT = Op.getValueType();
  if (VT.isVector())
    return LowerVectorINT_TO_FP(Op, DAG);
  if (Subtarget->isFPOnlySP() && Op.getValueType() == MVT::f64) {
    RTLIB::Libcall LC;
    if (Op.getOpcode() == ISD::SINT_TO_FP)
      LC = RTLIB::getSINTTOFP(Op.getOperand(0).getValueType(),
                              Op.getValueType());
    else
      LC = RTLIB::getUINTTOFP(Op.getOperand(0).getValueType(),
                              Op.getValueType());
    return makeLibCall(DAG, LC, Op.getValueType(), &Op.getOperand(0), 1,
                       /*isSigned*/ false, SDLoc(Op)).first;
  }

  return Op;
}

SDValue ARMTargetLowering::LowerFCOPYSIGN(SDValue Op, SelectionDAG &DAG) const {
  // Implement fcopysign with a fabs and a conditional fneg.
  SDValue Tmp0 = Op.getOperand(0);
  SDValue Tmp1 = Op.getOperand(1);
  SDLoc dl(Op);
  EVT VT = Op.getValueType();
  EVT SrcVT = Tmp1.getValueType();
  bool InGPR = Tmp0.getOpcode() == ISD::BITCAST ||
    Tmp0.getOpcode() == ARMISD::VMOVDRR;
  bool UseNEON = !InGPR && Subtarget->hasNEON();

  if (UseNEON) {
    // Use VBSL to copy the sign bit.
    unsigned EncodedVal = ARM_AM::createNEONModImm(0x6, 0x80);
    SDValue Mask = DAG.getNode(ARMISD::VMOVIMM, dl, MVT::v2i32,
                               DAG.getTargetConstant(EncodedVal, dl, MVT::i32));
    EVT OpVT = (VT == MVT::f32) ? MVT::v2i32 : MVT::v1i64;
    if (VT == MVT::f64)
      Mask = DAG.getNode(ARMISD::VSHL, dl, OpVT,
                         DAG.getNode(ISD::BITCAST, dl, OpVT, Mask),
                         DAG.getConstant(32, dl, MVT::i32));
    else /*if (VT == MVT::f32)*/
      Tmp0 = DAG.getNode(ISD::SCALAR_TO_VECTOR, dl, MVT::v2f32, Tmp0);
    if (SrcVT == MVT::f32) {
      Tmp1 = DAG.getNode(ISD::SCALAR_TO_VECTOR, dl, MVT::v2f32, Tmp1);
      if (VT == MVT::f64)
        Tmp1 = DAG.getNode(ARMISD::VSHL, dl, OpVT,
                           DAG.getNode(ISD::BITCAST, dl, OpVT, Tmp1),
                           DAG.getConstant(32, dl, MVT::i32));
    } else if (VT == MVT::f32)
      Tmp1 = DAG.getNode(ARMISD::VSHRu, dl, MVT::v1i64,
                         DAG.getNode(ISD::BITCAST, dl, MVT::v1i64, Tmp1),
                         DAG.getConstant(32, dl, MVT::i32));
    Tmp0 = DAG.getNode(ISD::BITCAST, dl, OpVT, Tmp0);
    Tmp1 = DAG.getNode(ISD::BITCAST, dl, OpVT, Tmp1);

    SDValue AllOnes = DAG.getTargetConstant(ARM_AM::createNEONModImm(0xe, 0xff),
                                            dl, MVT::i32);
    AllOnes = DAG.getNode(ARMISD::VMOVIMM, dl, MVT::v8i8, AllOnes);
    SDValue MaskNot = DAG.getNode(ISD::XOR, dl, OpVT, Mask,
                                  DAG.getNode(ISD::BITCAST, dl, OpVT, AllOnes));

    SDValue Res = DAG.getNode(ISD::OR, dl, OpVT,
                              DAG.getNode(ISD::AND, dl, OpVT, Tmp1, Mask),
                              DAG.getNode(ISD::AND, dl, OpVT, Tmp0, MaskNot));
    if (VT == MVT::f32) {
      Res = DAG.getNode(ISD::BITCAST, dl, MVT::v2f32, Res);
      Res = DAG.getNode(ISD::EXTRACT_VECTOR_ELT, dl, MVT::f32, Res,
                        DAG.getConstant(0, dl, MVT::i32));
    } else {
      Res = DAG.getNode(ISD::BITCAST, dl, MVT::f64, Res);
    }

    return Res;
  }

  // Bitcast operand 1 to i32.
  if (SrcVT == MVT::f64)
    Tmp1 = DAG.getNode(ARMISD::VMOVRRD, dl, DAG.getVTList(MVT::i32, MVT::i32),
                       Tmp1).getValue(1);
  Tmp1 = DAG.getNode(ISD::BITCAST, dl, MVT::i32, Tmp1);

  // Or in the signbit with integer operations.
  SDValue Mask1 = DAG.getConstant(0x80000000, dl, MVT::i32);
  SDValue Mask2 = DAG.getConstant(0x7fffffff, dl, MVT::i32);
  Tmp1 = DAG.getNode(ISD::AND, dl, MVT::i32, Tmp1, Mask1);
  if (VT == MVT::f32) {
    Tmp0 = DAG.getNode(ISD::AND, dl, MVT::i32,
                       DAG.getNode(ISD::BITCAST, dl, MVT::i32, Tmp0), Mask2);
    return DAG.getNode(ISD::BITCAST, dl, MVT::f32,
                       DAG.getNode(ISD::OR, dl, MVT::i32, Tmp0, Tmp1));
  }

  // f64: Or the high part with signbit and then combine two parts.
  Tmp0 = DAG.getNode(ARMISD::VMOVRRD, dl, DAG.getVTList(MVT::i32, MVT::i32),
                     Tmp0);
  SDValue Lo = Tmp0.getValue(0);
  SDValue Hi = DAG.getNode(ISD::AND, dl, MVT::i32, Tmp0.getValue(1), Mask2);
  Hi = DAG.getNode(ISD::OR, dl, MVT::i32, Hi, Tmp1);
  return DAG.getNode(ARMISD::VMOVDRR, dl, MVT::f64, Lo, Hi);
}

SDValue ARMTargetLowering::LowerRETURNADDR(SDValue Op, SelectionDAG &DAG) const{
  MachineFunction &MF = DAG.getMachineFunction();
  MachineFrameInfo *MFI = MF.getFrameInfo();
  MFI->setReturnAddressIsTaken(true);

  if (verifyReturnAddressArgumentIsConstant(Op, DAG))
    return SDValue();

  EVT VT = Op.getValueType();
  SDLoc dl(Op);
  unsigned Depth = cast<ConstantSDNode>(Op.getOperand(0))->getZExtValue();
  if (Depth) {
    SDValue FrameAddr = LowerFRAMEADDR(Op, DAG);
    SDValue Offset = DAG.getConstant(4, dl, MVT::i32);
    return DAG.getLoad(VT, dl, DAG.getEntryNode(),
                       DAG.getNode(ISD::ADD, dl, VT, FrameAddr, Offset),
                       MachinePointerInfo(), false, false, false, 0);
  }

  // Return LR, which contains the return address. Mark it an implicit live-in.
  unsigned Reg = MF.addLiveIn(ARM::LR, getRegClassFor(MVT::i32));
  return DAG.getCopyFromReg(DAG.getEntryNode(), dl, Reg, VT);
}

SDValue ARMTargetLowering::LowerFRAMEADDR(SDValue Op, SelectionDAG &DAG) const {
  const ARMBaseRegisterInfo &ARI =
    *static_cast<const ARMBaseRegisterInfo*>(RegInfo);
  MachineFunction &MF = DAG.getMachineFunction();
  MachineFrameInfo *MFI = MF.getFrameInfo();
  MFI->setFrameAddressIsTaken(true);

  EVT VT = Op.getValueType();
  SDLoc dl(Op);  // FIXME probably not meaningful
  unsigned Depth = cast<ConstantSDNode>(Op.getOperand(0))->getZExtValue();
  unsigned FrameReg = ARI.getFrameRegister(MF);
  SDValue FrameAddr = DAG.getCopyFromReg(DAG.getEntryNode(), dl, FrameReg, VT);
  while (Depth--)
    FrameAddr = DAG.getLoad(VT, dl, DAG.getEntryNode(), FrameAddr,
                            MachinePointerInfo(),
                            false, false, false, 0);
  return FrameAddr;
}

// FIXME? Maybe this could be a TableGen attribute on some registers and
// this table could be generated automatically from RegInfo.
unsigned ARMTargetLowering::getRegisterByName(const char* RegName, EVT VT,
                                              SelectionDAG &DAG) const {
  unsigned Reg = StringSwitch<unsigned>(RegName)
                       .Case("sp", ARM::SP)
                       .Default(0);
  if (Reg)
    return Reg;
  report_fatal_error(Twine("Invalid register name \""
                              + StringRef(RegName)  + "\"."));
}

// Result is 64 bit value so split into two 32 bit values and return as a
// pair of values.
static void ExpandREAD_REGISTER(SDNode *N, SmallVectorImpl<SDValue> &Results,
                                SelectionDAG &DAG) {
  SDLoc DL(N);

  // This function is only supposed to be called for i64 type destination.
  assert(N->getValueType(0) == MVT::i64
          && "ExpandREAD_REGISTER called for non-i64 type result.");

  SDValue Read = DAG.getNode(ISD::READ_REGISTER, DL,
                             DAG.getVTList(MVT::i32, MVT::i32, MVT::Other),
                             N->getOperand(0),
                             N->getOperand(1));

  Results.push_back(DAG.getNode(ISD::BUILD_PAIR, DL, MVT::i64, Read.getValue(0),
                    Read.getValue(1)));
  Results.push_back(Read.getOperand(0));
}

/// ExpandBITCAST - If the target supports VFP, this function is called to
/// expand a bit convert where either the source or destination type is i64 to
/// use a VMOVDRR or VMOVRRD node.  This should not be done when the non-i64
/// operand type is illegal (e.g., v2f32 for a target that doesn't support
/// vectors), since the legalizer won't know what to do with that.
static SDValue ExpandBITCAST(SDNode *N, SelectionDAG &DAG) {
  const TargetLowering &TLI = DAG.getTargetLoweringInfo();
  SDLoc dl(N);
  SDValue Op = N->getOperand(0);

  // This function is only supposed to be called for i64 types, either as the
  // source or destination of the bit convert.
  EVT SrcVT = Op.getValueType();
  EVT DstVT = N->getValueType(0);
  assert((SrcVT == MVT::i64 || DstVT == MVT::i64) &&
         "ExpandBITCAST called for non-i64 type");

  // Turn i64->f64 into VMOVDRR.
  if (SrcVT == MVT::i64 && TLI.isTypeLegal(DstVT)) {
    SDValue Lo = DAG.getNode(ISD::EXTRACT_ELEMENT, dl, MVT::i32, Op,
                             DAG.getConstant(0, dl, MVT::i32));
    SDValue Hi = DAG.getNode(ISD::EXTRACT_ELEMENT, dl, MVT::i32, Op,
                             DAG.getConstant(1, dl, MVT::i32));
    return DAG.getNode(ISD::BITCAST, dl, DstVT,
                       DAG.getNode(ARMISD::VMOVDRR, dl, MVT::f64, Lo, Hi));
  }

  // Turn f64->i64 into VMOVRRD.
  if (DstVT == MVT::i64 && TLI.isTypeLegal(SrcVT)) {
    SDValue Cvt;
    if (DAG.getDataLayout().isBigEndian() && SrcVT.isVector() &&
        SrcVT.getVectorNumElements() > 1)
      Cvt = DAG.getNode(ARMISD::VMOVRRD, dl,
                        DAG.getVTList(MVT::i32, MVT::i32),
                        DAG.getNode(ARMISD::VREV64, dl, SrcVT, Op));
    else
      Cvt = DAG.getNode(ARMISD::VMOVRRD, dl,
                        DAG.getVTList(MVT::i32, MVT::i32), Op);
    // Merge the pieces into a single i64 value.
    return DAG.getNode(ISD::BUILD_PAIR, dl, MVT::i64, Cvt, Cvt.getValue(1));
  }

  return SDValue();
}

/// getZeroVector - Returns a vector of specified type with all zero elements.
/// Zero vectors are used to represent vector negation and in those cases
/// will be implemented with the NEON VNEG instruction.  However, VNEG does
/// not support i64 elements, so sometimes the zero vectors will need to be
/// explicitly constructed.  Regardless, use a canonical VMOV to create the
/// zero vector.
static SDValue getZeroVector(EVT VT, SelectionDAG &DAG, SDLoc dl) {
  assert(VT.isVector() && "Expected a vector type");
  // The canonical modified immediate encoding of a zero vector is....0!
  SDValue EncodedVal = DAG.getTargetConstant(0, dl, MVT::i32);
  EVT VmovVT = VT.is128BitVector() ? MVT::v4i32 : MVT::v2i32;
  SDValue Vmov = DAG.getNode(ARMISD::VMOVIMM, dl, VmovVT, EncodedVal);
  return DAG.getNode(ISD::BITCAST, dl, VT, Vmov);
}

/// LowerShiftRightParts - Lower SRA_PARTS, which returns two
/// i32 values and take a 2 x i32 value to shift plus a shift amount.
SDValue ARMTargetLowering::LowerShiftRightParts(SDValue Op,
                                                SelectionDAG &DAG) const {
  assert(Op.getNumOperands() == 3 && "Not a double-shift!");
  EVT VT = Op.getValueType();
  unsigned VTBits = VT.getSizeInBits();
  SDLoc dl(Op);
  SDValue ShOpLo = Op.getOperand(0);
  SDValue ShOpHi = Op.getOperand(1);
  SDValue ShAmt  = Op.getOperand(2);
  SDValue ARMcc;
  unsigned Opc = (Op.getOpcode() == ISD::SRA_PARTS) ? ISD::SRA : ISD::SRL;

  assert(Op.getOpcode() == ISD::SRA_PARTS || Op.getOpcode() == ISD::SRL_PARTS);

  SDValue RevShAmt = DAG.getNode(ISD::SUB, dl, MVT::i32,
                                 DAG.getConstant(VTBits, dl, MVT::i32), ShAmt);
  SDValue Tmp1 = DAG.getNode(ISD::SRL, dl, VT, ShOpLo, ShAmt);
  SDValue ExtraShAmt = DAG.getNode(ISD::SUB, dl, MVT::i32, ShAmt,
                                   DAG.getConstant(VTBits, dl, MVT::i32));
  SDValue Tmp2 = DAG.getNode(ISD::SHL, dl, VT, ShOpHi, RevShAmt);
  SDValue FalseVal = DAG.getNode(ISD::OR, dl, VT, Tmp1, Tmp2);
  SDValue TrueVal = DAG.getNode(Opc, dl, VT, ShOpHi, ExtraShAmt);

  SDValue CCR = DAG.getRegister(ARM::CPSR, MVT::i32);
  SDValue Cmp = getARMCmp(ExtraShAmt, DAG.getConstant(0, dl, MVT::i32),
                          ISD::SETGE, ARMcc, DAG, dl);
  SDValue Hi = DAG.getNode(Opc, dl, VT, ShOpHi, ShAmt);
  SDValue Lo = DAG.getNode(ARMISD::CMOV, dl, VT, FalseVal, TrueVal, ARMcc,
                           CCR, Cmp);

  SDValue Ops[2] = { Lo, Hi };
  return DAG.getMergeValues(Ops, dl);
}

/// LowerShiftLeftParts - Lower SHL_PARTS, which returns two
/// i32 values and take a 2 x i32 value to shift plus a shift amount.
SDValue ARMTargetLowering::LowerShiftLeftParts(SDValue Op,
                                               SelectionDAG &DAG) const {
  assert(Op.getNumOperands() == 3 && "Not a double-shift!");
  EVT VT = Op.getValueType();
  unsigned VTBits = VT.getSizeInBits();
  SDLoc dl(Op);
  SDValue ShOpLo = Op.getOperand(0);
  SDValue ShOpHi = Op.getOperand(1);
  SDValue ShAmt  = Op.getOperand(2);
  SDValue ARMcc;

  assert(Op.getOpcode() == ISD::SHL_PARTS);
  SDValue RevShAmt = DAG.getNode(ISD::SUB, dl, MVT::i32,
                                 DAG.getConstant(VTBits, dl, MVT::i32), ShAmt);
  SDValue Tmp1 = DAG.getNode(ISD::SRL, dl, VT, ShOpLo, RevShAmt);
  SDValue ExtraShAmt = DAG.getNode(ISD::SUB, dl, MVT::i32, ShAmt,
                                   DAG.getConstant(VTBits, dl, MVT::i32));
  SDValue Tmp2 = DAG.getNode(ISD::SHL, dl, VT, ShOpHi, ShAmt);
  SDValue Tmp3 = DAG.getNode(ISD::SHL, dl, VT, ShOpLo, ExtraShAmt);

  SDValue FalseVal = DAG.getNode(ISD::OR, dl, VT, Tmp1, Tmp2);
  SDValue CCR = DAG.getRegister(ARM::CPSR, MVT::i32);
  SDValue Cmp = getARMCmp(ExtraShAmt, DAG.getConstant(0, dl, MVT::i32),
                          ISD::SETGE, ARMcc, DAG, dl);
  SDValue Lo = DAG.getNode(ISD::SHL, dl, VT, ShOpLo, ShAmt);
  SDValue Hi = DAG.getNode(ARMISD::CMOV, dl, VT, FalseVal, Tmp3, ARMcc,
                           CCR, Cmp);

  SDValue Ops[2] = { Lo, Hi };
  return DAG.getMergeValues(Ops, dl);
}

SDValue ARMTargetLowering::LowerFLT_ROUNDS_(SDValue Op,
                                            SelectionDAG &DAG) const {
  // The rounding mode is in bits 23:22 of the FPSCR.
  // The ARM rounding mode value to FLT_ROUNDS mapping is 0->1, 1->2, 2->3, 3->0
  // The formula we use to implement this is (((FPSCR + 1 << 22) >> 22) & 3)
  // so that the shift + and get folded into a bitfield extract.
  SDLoc dl(Op);
  SDValue FPSCR = DAG.getNode(ISD::INTRINSIC_WO_CHAIN, dl, MVT::i32,
                              DAG.getConstant(Intrinsic::arm_get_fpscr, dl,
                                              MVT::i32));
  SDValue FltRounds = DAG.getNode(ISD::ADD, dl, MVT::i32, FPSCR,
                                  DAG.getConstant(1U << 22, dl, MVT::i32));
  SDValue RMODE = DAG.getNode(ISD::SRL, dl, MVT::i32, FltRounds,
                              DAG.getConstant(22, dl, MVT::i32));
  return DAG.getNode(ISD::AND, dl, MVT::i32, RMODE,
                     DAG.getConstant(3, dl, MVT::i32));
}

static SDValue LowerCTTZ(SDNode *N, SelectionDAG &DAG,
                         const ARMSubtarget *ST) {
  SDLoc dl(N);
  EVT VT = N->getValueType(0);
  if (VT.isVector()) {
    assert(ST->hasNEON());

    // Compute the least significant set bit: LSB = X & -X
    SDValue X = N->getOperand(0);
    SDValue NX = DAG.getNode(ISD::SUB, dl, VT, getZeroVector(VT, DAG, dl), X);
    SDValue LSB = DAG.getNode(ISD::AND, dl, VT, X, NX);

    EVT ElemTy = VT.getVectorElementType();

    if (ElemTy == MVT::i8) {
      // Compute with: cttz(x) = ctpop(lsb - 1)
      SDValue One = DAG.getNode(ARMISD::VMOVIMM, dl, VT,
                                DAG.getTargetConstant(1, dl, ElemTy));
      SDValue Bits = DAG.getNode(ISD::SUB, dl, VT, LSB, One);
      return DAG.getNode(ISD::CTPOP, dl, VT, Bits);
    }

    if ((ElemTy == MVT::i16 || ElemTy == MVT::i32) &&
        (N->getOpcode() == ISD::CTTZ_ZERO_UNDEF)) {
      // Compute with: cttz(x) = (width - 1) - ctlz(lsb), if x != 0
      unsigned NumBits = ElemTy.getSizeInBits();
      SDValue WidthMinus1 =
          DAG.getNode(ARMISD::VMOVIMM, dl, VT,
                      DAG.getTargetConstant(NumBits - 1, dl, ElemTy));
      SDValue CTLZ = DAG.getNode(ISD::CTLZ, dl, VT, LSB);
      return DAG.getNode(ISD::SUB, dl, VT, WidthMinus1, CTLZ);
    }

    // Compute with: cttz(x) = ctpop(lsb - 1)

    // Since we can only compute the number of bits in a byte with vcnt.8, we
    // have to gather the result with pairwise addition (vpaddl) for i16, i32,
    // and i64.

    // Compute LSB - 1.
    SDValue Bits;
    if (ElemTy == MVT::i64) {
      // Load constant 0xffff'ffff'ffff'ffff to register.
      SDValue FF = DAG.getNode(ARMISD::VMOVIMM, dl, VT,
                               DAG.getTargetConstant(0x1eff, dl, MVT::i32));
      Bits = DAG.getNode(ISD::ADD, dl, VT, LSB, FF);
    } else {
      SDValue One = DAG.getNode(ARMISD::VMOVIMM, dl, VT,
                                DAG.getTargetConstant(1, dl, ElemTy));
      Bits = DAG.getNode(ISD::SUB, dl, VT, LSB, One);
    }

    // Count #bits with vcnt.8.
    EVT VT8Bit = VT.is64BitVector() ? MVT::v8i8 : MVT::v16i8;
    SDValue BitsVT8 = DAG.getNode(ISD::BITCAST, dl, VT8Bit, Bits);
    SDValue Cnt8 = DAG.getNode(ISD::CTPOP, dl, VT8Bit, BitsVT8);

    // Gather the #bits with vpaddl (pairwise add.)
    EVT VT16Bit = VT.is64BitVector() ? MVT::v4i16 : MVT::v8i16;
    SDValue Cnt16 = DAG.getNode(ISD::INTRINSIC_WO_CHAIN, dl, VT16Bit,
        DAG.getTargetConstant(Intrinsic::arm_neon_vpaddlu, dl, MVT::i32),
        Cnt8);
    if (ElemTy == MVT::i16)
      return Cnt16;

    EVT VT32Bit = VT.is64BitVector() ? MVT::v2i32 : MVT::v4i32;
    SDValue Cnt32 = DAG.getNode(ISD::INTRINSIC_WO_CHAIN, dl, VT32Bit,
        DAG.getTargetConstant(Intrinsic::arm_neon_vpaddlu, dl, MVT::i32),
        Cnt16);
    if (ElemTy == MVT::i32)
      return Cnt32;

    assert(ElemTy == MVT::i64);
    SDValue Cnt64 = DAG.getNode(ISD::INTRINSIC_WO_CHAIN, dl, VT,
        DAG.getTargetConstant(Intrinsic::arm_neon_vpaddlu, dl, MVT::i32),
        Cnt32);
    return Cnt64;
  }

  if (!ST->hasV6T2Ops())
    return SDValue();

  SDValue rbit = DAG.getNode(ARMISD::RBIT, dl, VT, N->getOperand(0));
  return DAG.getNode(ISD::CTLZ, dl, VT, rbit);
}

/// getCTPOP16BitCounts - Returns a v8i8/v16i8 vector containing the bit-count
/// for each 16-bit element from operand, repeated.  The basic idea is to
/// leverage vcnt to get the 8-bit counts, gather and add the results.
///
/// Trace for v4i16:
/// input    = [v0    v1    v2    v3   ] (vi 16-bit element)
/// cast: N0 = [w0 w1 w2 w3 w4 w5 w6 w7] (v0 = [w0 w1], wi 8-bit element)
/// vcnt: N1 = [b0 b1 b2 b3 b4 b5 b6 b7] (bi = bit-count of 8-bit element wi)
/// vrev: N2 = [b1 b0 b3 b2 b5 b4 b7 b6]
///            [b0 b1 b2 b3 b4 b5 b6 b7]
///           +[b1 b0 b3 b2 b5 b4 b7 b6]
/// N3=N1+N2 = [k0 k0 k1 k1 k2 k2 k3 k3] (k0 = b0+b1 = bit-count of 16-bit v0,
/// vuzp:    = [k0 k1 k2 k3 k0 k1 k2 k3]  each ki is 8-bits)
static SDValue getCTPOP16BitCounts(SDNode *N, SelectionDAG &DAG) {
  EVT VT = N->getValueType(0);
  SDLoc DL(N);

  EVT VT8Bit = VT.is64BitVector() ? MVT::v8i8 : MVT::v16i8;
  SDValue N0 = DAG.getNode(ISD::BITCAST, DL, VT8Bit, N->getOperand(0));
  SDValue N1 = DAG.getNode(ISD::CTPOP, DL, VT8Bit, N0);
  SDValue N2 = DAG.getNode(ARMISD::VREV16, DL, VT8Bit, N1);
  SDValue N3 = DAG.getNode(ISD::ADD, DL, VT8Bit, N1, N2);
  return DAG.getNode(ARMISD::VUZP, DL, VT8Bit, N3, N3);
}

/// lowerCTPOP16BitElements - Returns a v4i16/v8i16 vector containing the
/// bit-count for each 16-bit element from the operand.  We need slightly
/// different sequencing for v4i16 and v8i16 to stay within NEON's available
/// 64/128-bit registers.
///
/// Trace for v4i16:
/// input           = [v0    v1    v2    v3    ] (vi 16-bit element)
/// v8i8: BitCounts = [k0 k1 k2 k3 k0 k1 k2 k3 ] (ki is the bit-count of vi)
/// v8i16:Extended  = [k0    k1    k2    k3    k0    k1    k2    k3    ]
/// v4i16:Extracted = [k0    k1    k2    k3    ]
static SDValue lowerCTPOP16BitElements(SDNode *N, SelectionDAG &DAG) {
  EVT VT = N->getValueType(0);
  SDLoc DL(N);

  SDValue BitCounts = getCTPOP16BitCounts(N, DAG);
  if (VT.is64BitVector()) {
    SDValue Extended = DAG.getNode(ISD::ZERO_EXTEND, DL, MVT::v8i16, BitCounts);
    return DAG.getNode(ISD::EXTRACT_SUBVECTOR, DL, MVT::v4i16, Extended,
                       DAG.getIntPtrConstant(0, DL));
  } else {
    SDValue Extracted = DAG.getNode(ISD::EXTRACT_SUBVECTOR, DL, MVT::v8i8,
                                    BitCounts, DAG.getIntPtrConstant(0, DL));
    return DAG.getNode(ISD::ZERO_EXTEND, DL, MVT::v8i16, Extracted);
  }
}

/// lowerCTPOP32BitElements - Returns a v2i32/v4i32 vector containing the
/// bit-count for each 32-bit element from the operand.  The idea here is
/// to split the vector into 16-bit elements, leverage the 16-bit count
/// routine, and then combine the results.
///
/// Trace for v2i32 (v4i32 similar with Extracted/Extended exchanged):
/// input    = [v0    v1    ] (vi: 32-bit elements)
/// Bitcast  = [w0 w1 w2 w3 ] (wi: 16-bit elements, v0 = [w0 w1])
/// Counts16 = [k0 k1 k2 k3 ] (ki: 16-bit elements, bit-count of wi)
/// vrev: N0 = [k1 k0 k3 k2 ]
///            [k0 k1 k2 k3 ]
///       N1 =+[k1 k0 k3 k2 ]
///            [k0 k2 k1 k3 ]
///       N2 =+[k1 k3 k0 k2 ]
///            [k0    k2    k1    k3    ]
/// Extended =+[k1    k3    k0    k2    ]
///            [k0    k2    ]
/// Extracted=+[k1    k3    ]
///
static SDValue lowerCTPOP32BitElements(SDNode *N, SelectionDAG &DAG) {
  EVT VT = N->getValueType(0);
  SDLoc DL(N);

  EVT VT16Bit = VT.is64BitVector() ? MVT::v4i16 : MVT::v8i16;

  SDValue Bitcast = DAG.getNode(ISD::BITCAST, DL, VT16Bit, N->getOperand(0));
  SDValue Counts16 = lowerCTPOP16BitElements(Bitcast.getNode(), DAG);
  SDValue N0 = DAG.getNode(ARMISD::VREV32, DL, VT16Bit, Counts16);
  SDValue N1 = DAG.getNode(ISD::ADD, DL, VT16Bit, Counts16, N0);
  SDValue N2 = DAG.getNode(ARMISD::VUZP, DL, VT16Bit, N1, N1);

  if (VT.is64BitVector()) {
    SDValue Extended = DAG.getNode(ISD::ZERO_EXTEND, DL, MVT::v4i32, N2);
    return DAG.getNode(ISD::EXTRACT_SUBVECTOR, DL, MVT::v2i32, Extended,
                       DAG.getIntPtrConstant(0, DL));
  } else {
    SDValue Extracted = DAG.getNode(ISD::EXTRACT_SUBVECTOR, DL, MVT::v4i16, N2,
                                    DAG.getIntPtrConstant(0, DL));
    return DAG.getNode(ISD::ZERO_EXTEND, DL, MVT::v4i32, Extracted);
  }
}

static SDValue LowerCTPOP(SDNode *N, SelectionDAG &DAG,
                          const ARMSubtarget *ST) {
  EVT VT = N->getValueType(0);

  assert(ST->hasNEON() && "Custom ctpop lowering requires NEON.");
  assert((VT == MVT::v2i32 || VT == MVT::v4i32 ||
          VT == MVT::v4i16 || VT == MVT::v8i16) &&
         "Unexpected type for custom ctpop lowering");

  if (VT.getVectorElementType() == MVT::i32)
    return lowerCTPOP32BitElements(N, DAG);
  else
    return lowerCTPOP16BitElements(N, DAG);
}

static SDValue LowerShift(SDNode *N, SelectionDAG &DAG,
                          const ARMSubtarget *ST) {
  EVT VT = N->getValueType(0);
  SDLoc dl(N);

  if (!VT.isVector())
    return SDValue();

  // Lower vector shifts on NEON to use VSHL.
  assert(ST->hasNEON() && "unexpected vector shift");

  // Left shifts translate directly to the vshiftu intrinsic.
  if (N->getOpcode() == ISD::SHL)
    return DAG.getNode(ISD::INTRINSIC_WO_CHAIN, dl, VT,
                       DAG.getConstant(Intrinsic::arm_neon_vshiftu, dl,
                                       MVT::i32),
                       N->getOperand(0), N->getOperand(1));

  assert((N->getOpcode() == ISD::SRA ||
          N->getOpcode() == ISD::SRL) && "unexpected vector shift opcode");

  // NEON uses the same intrinsics for both left and right shifts.  For
  // right shifts, the shift amounts are negative, so negate the vector of
  // shift amounts.
  EVT ShiftVT = N->getOperand(1).getValueType();
  SDValue NegatedCount = DAG.getNode(ISD::SUB, dl, ShiftVT,
                                     getZeroVector(ShiftVT, DAG, dl),
                                     N->getOperand(1));
  Intrinsic::ID vshiftInt = (N->getOpcode() == ISD::SRA ?
                             Intrinsic::arm_neon_vshifts :
                             Intrinsic::arm_neon_vshiftu);
  return DAG.getNode(ISD::INTRINSIC_WO_CHAIN, dl, VT,
                     DAG.getConstant(vshiftInt, dl, MVT::i32),
                     N->getOperand(0), NegatedCount);
}

static SDValue Expand64BitShift(SDNode *N, SelectionDAG &DAG,
                                const ARMSubtarget *ST) {
  EVT VT = N->getValueType(0);
  SDLoc dl(N);

  // We can get here for a node like i32 = ISD::SHL i32, i64
  if (VT != MVT::i64)
    return SDValue();

  assert((N->getOpcode() == ISD::SRL || N->getOpcode() == ISD::SRA) &&
         "Unknown shift to lower!");

  // We only lower SRA, SRL of 1 here, all others use generic lowering.
  if (!isa<ConstantSDNode>(N->getOperand(1)) ||
      cast<ConstantSDNode>(N->getOperand(1))->getZExtValue() != 1)
    return SDValue();

  // If we are in thumb mode, we don't have RRX.
  if (ST->isThumb1Only()) return SDValue();

  // Okay, we have a 64-bit SRA or SRL of 1.  Lower this to an RRX expr.
  SDValue Lo = DAG.getNode(ISD::EXTRACT_ELEMENT, dl, MVT::i32, N->getOperand(0),
                           DAG.getConstant(0, dl, MVT::i32));
  SDValue Hi = DAG.getNode(ISD::EXTRACT_ELEMENT, dl, MVT::i32, N->getOperand(0),
                           DAG.getConstant(1, dl, MVT::i32));

  // First, build a SRA_FLAG/SRL_FLAG op, which shifts the top part by one and
  // captures the result into a carry flag.
  unsigned Opc = N->getOpcode() == ISD::SRL ? ARMISD::SRL_FLAG:ARMISD::SRA_FLAG;
  Hi = DAG.getNode(Opc, dl, DAG.getVTList(MVT::i32, MVT::Glue), Hi);

  // The low part is an ARMISD::RRX operand, which shifts the carry in.
  Lo = DAG.getNode(ARMISD::RRX, dl, MVT::i32, Lo, Hi.getValue(1));

  // Merge the pieces into a single i64 value.
 return DAG.getNode(ISD::BUILD_PAIR, dl, MVT::i64, Lo, Hi);
}

static SDValue LowerVSETCC(SDValue Op, SelectionDAG &DAG) {
  SDValue TmpOp0, TmpOp1;
  bool Invert = false;
  bool Swap = false;
  unsigned Opc = 0;

  SDValue Op0 = Op.getOperand(0);
  SDValue Op1 = Op.getOperand(1);
  SDValue CC = Op.getOperand(2);
  EVT CmpVT = Op0.getValueType().changeVectorElementTypeToInteger();
  EVT VT = Op.getValueType();
  ISD::CondCode SetCCOpcode = cast<CondCodeSDNode>(CC)->get();
  SDLoc dl(Op);

  if (Op1.getValueType().isFloatingPoint()) {
    switch (SetCCOpcode) {
    default: llvm_unreachable("Illegal FP comparison");
    case ISD::SETUNE:
    case ISD::SETNE:  Invert = true; // Fallthrough
    case ISD::SETOEQ:
    case ISD::SETEQ:  Opc = ARMISD::VCEQ; break;
    case ISD::SETOLT:
    case ISD::SETLT: Swap = true; // Fallthrough
    case ISD::SETOGT:
    case ISD::SETGT:  Opc = ARMISD::VCGT; break;
    case ISD::SETOLE:
    case ISD::SETLE:  Swap = true; // Fallthrough
    case ISD::SETOGE:
    case ISD::SETGE: Opc = ARMISD::VCGE; break;
    case ISD::SETUGE: Swap = true; // Fallthrough
    case ISD::SETULE: Invert = true; Opc = ARMISD::VCGT; break;
    case ISD::SETUGT: Swap = true; // Fallthrough
    case ISD::SETULT: Invert = true; Opc = ARMISD::VCGE; break;
    case ISD::SETUEQ: Invert = true; // Fallthrough
    case ISD::SETONE:
      // Expand this to (OLT | OGT).
      TmpOp0 = Op0;
      TmpOp1 = Op1;
      Opc = ISD::OR;
      Op0 = DAG.getNode(ARMISD::VCGT, dl, CmpVT, TmpOp1, TmpOp0);
      Op1 = DAG.getNode(ARMISD::VCGT, dl, CmpVT, TmpOp0, TmpOp1);
      break;
    case ISD::SETUO: Invert = true; // Fallthrough
    case ISD::SETO:
      // Expand this to (OLT | OGE).
      TmpOp0 = Op0;
      TmpOp1 = Op1;
      Opc = ISD::OR;
      Op0 = DAG.getNode(ARMISD::VCGT, dl, CmpVT, TmpOp1, TmpOp0);
      Op1 = DAG.getNode(ARMISD::VCGE, dl, CmpVT, TmpOp0, TmpOp1);
      break;
    }
  } else {
    // Integer comparisons.
    switch (SetCCOpcode) {
    default: llvm_unreachable("Illegal integer comparison");
    case ISD::SETNE:  Invert = true;
    case ISD::SETEQ:  Opc = ARMISD::VCEQ; break;
    case ISD::SETLT:  Swap = true;
    case ISD::SETGT:  Opc = ARMISD::VCGT; break;
    case ISD::SETLE:  Swap = true;
    case ISD::SETGE:  Opc = ARMISD::VCGE; break;
    case ISD::SETULT: Swap = true;
    case ISD::SETUGT: Opc = ARMISD::VCGTU; break;
    case ISD::SETULE: Swap = true;
    case ISD::SETUGE: Opc = ARMISD::VCGEU; break;
    }

    // Detect VTST (Vector Test Bits) = icmp ne (and (op0, op1), zero).
    if (Opc == ARMISD::VCEQ) {

      SDValue AndOp;
      if (ISD::isBuildVectorAllZeros(Op1.getNode()))
        AndOp = Op0;
      else if (ISD::isBuildVectorAllZeros(Op0.getNode()))
        AndOp = Op1;

      // Ignore bitconvert.
      if (AndOp.getNode() && AndOp.getOpcode() == ISD::BITCAST)
        AndOp = AndOp.getOperand(0);

      if (AndOp.getNode() && AndOp.getOpcode() == ISD::AND) {
        Opc = ARMISD::VTST;
        Op0 = DAG.getNode(ISD::BITCAST, dl, CmpVT, AndOp.getOperand(0));
        Op1 = DAG.getNode(ISD::BITCAST, dl, CmpVT, AndOp.getOperand(1));
        Invert = !Invert;
      }
    }
  }

  if (Swap)
    std::swap(Op0, Op1);

  // If one of the operands is a constant vector zero, attempt to fold the
  // comparison to a specialized compare-against-zero form.
  SDValue SingleOp;
  if (ISD::isBuildVectorAllZeros(Op1.getNode()))
    SingleOp = Op0;
  else if (ISD::isBuildVectorAllZeros(Op0.getNode())) {
    if (Opc == ARMISD::VCGE)
      Opc = ARMISD::VCLEZ;
    else if (Opc == ARMISD::VCGT)
      Opc = ARMISD::VCLTZ;
    SingleOp = Op1;
  }

  SDValue Result;
  if (SingleOp.getNode()) {
    switch (Opc) {
    case ARMISD::VCEQ:
      Result = DAG.getNode(ARMISD::VCEQZ, dl, CmpVT, SingleOp); break;
    case ARMISD::VCGE:
      Result = DAG.getNode(ARMISD::VCGEZ, dl, CmpVT, SingleOp); break;
    case ARMISD::VCLEZ:
      Result = DAG.getNode(ARMISD::VCLEZ, dl, CmpVT, SingleOp); break;
    case ARMISD::VCGT:
      Result = DAG.getNode(ARMISD::VCGTZ, dl, CmpVT, SingleOp); break;
    case ARMISD::VCLTZ:
      Result = DAG.getNode(ARMISD::VCLTZ, dl, CmpVT, SingleOp); break;
    default:
      Result = DAG.getNode(Opc, dl, CmpVT, Op0, Op1);
    }
  } else {
     Result = DAG.getNode(Opc, dl, CmpVT, Op0, Op1);
  }

  Result = DAG.getSExtOrTrunc(Result, dl, VT);

  if (Invert)
    Result = DAG.getNOT(dl, Result, VT);

  return Result;
}

/// isNEONModifiedImm - Check if the specified splat value corresponds to a
/// valid vector constant for a NEON instruction with a "modified immediate"
/// operand (e.g., VMOV).  If so, return the encoded value.
static SDValue isNEONModifiedImm(uint64_t SplatBits, uint64_t SplatUndef,
                                 unsigned SplatBitSize, SelectionDAG &DAG,
                                 SDLoc dl, EVT &VT, bool is128Bits,
                                 NEONModImmType type) {
  unsigned OpCmode, Imm;

  // SplatBitSize is set to the smallest size that splats the vector, so a
  // zero vector will always have SplatBitSize == 8.  However, NEON modified
  // immediate instructions others than VMOV do not support the 8-bit encoding
  // of a zero vector, and the default encoding of zero is supposed to be the
  // 32-bit version.
  if (SplatBits == 0)
    SplatBitSize = 32;

  switch (SplatBitSize) {
  case 8:
    if (type != VMOVModImm)
      return SDValue();
    // Any 1-byte value is OK.  Op=0, Cmode=1110.
    assert((SplatBits & ~0xff) == 0 && "one byte splat value is too big");
    OpCmode = 0xe;
    Imm = SplatBits;
    VT = is128Bits ? MVT::v16i8 : MVT::v8i8;
    break;

  case 16:
    // NEON's 16-bit VMOV supports splat values where only one byte is nonzero.
    VT = is128Bits ? MVT::v8i16 : MVT::v4i16;
    if ((SplatBits & ~0xff) == 0) {
      // Value = 0x00nn: Op=x, Cmode=100x.
      OpCmode = 0x8;
      Imm = SplatBits;
      break;
    }
    if ((SplatBits & ~0xff00) == 0) {
      // Value = 0xnn00: Op=x, Cmode=101x.
      OpCmode = 0xa;
      Imm = SplatBits >> 8;
      break;
    }
    return SDValue();

  case 32:
    // NEON's 32-bit VMOV supports splat values where:
    // * only one byte is nonzero, or
    // * the least significant byte is 0xff and the second byte is nonzero, or
    // * the least significant 2 bytes are 0xff and the third is nonzero.
    VT = is128Bits ? MVT::v4i32 : MVT::v2i32;
    if ((SplatBits & ~0xff) == 0) {
      // Value = 0x000000nn: Op=x, Cmode=000x.
      OpCmode = 0;
      Imm = SplatBits;
      break;
    }
    if ((SplatBits & ~0xff00) == 0) {
      // Value = 0x0000nn00: Op=x, Cmode=001x.
      OpCmode = 0x2;
      Imm = SplatBits >> 8;
      break;
    }
    if ((SplatBits & ~0xff0000) == 0) {
      // Value = 0x00nn0000: Op=x, Cmode=010x.
      OpCmode = 0x4;
      Imm = SplatBits >> 16;
      break;
    }
    if ((SplatBits & ~0xff000000) == 0) {
      // Value = 0xnn000000: Op=x, Cmode=011x.
      OpCmode = 0x6;
      Imm = SplatBits >> 24;
      break;
    }

    // cmode == 0b1100 and cmode == 0b1101 are not supported for VORR or VBIC
    if (type == OtherModImm) return SDValue();

    if ((SplatBits & ~0xffff) == 0 &&
        ((SplatBits | SplatUndef) & 0xff) == 0xff) {
      // Value = 0x0000nnff: Op=x, Cmode=1100.
      OpCmode = 0xc;
      Imm = SplatBits >> 8;
      break;
    }

    if ((SplatBits & ~0xffffff) == 0 &&
        ((SplatBits | SplatUndef) & 0xffff) == 0xffff) {
      // Value = 0x00nnffff: Op=x, Cmode=1101.
      OpCmode = 0xd;
      Imm = SplatBits >> 16;
      break;
    }

    // Note: there are a few 32-bit splat values (specifically: 00ffff00,
    // ff000000, ff0000ff, and ffff00ff) that are valid for VMOV.I64 but not
    // VMOV.I32.  A (very) minor optimization would be to replicate the value
    // and fall through here to test for a valid 64-bit splat.  But, then the
    // caller would also need to check and handle the change in size.
    return SDValue();

  case 64: {
    if (type != VMOVModImm)
      return SDValue();
    // NEON has a 64-bit VMOV splat where each byte is either 0 or 0xff.
    uint64_t BitMask = 0xff;
    uint64_t Val = 0;
    unsigned ImmMask = 1;
    Imm = 0;
    for (int ByteNum = 0; ByteNum < 8; ++ByteNum) {
      if (((SplatBits | SplatUndef) & BitMask) == BitMask) {
        Val |= BitMask;
        Imm |= ImmMask;
      } else if ((SplatBits & BitMask) != 0) {
        return SDValue();
      }
      BitMask <<= 8;
      ImmMask <<= 1;
    }

    if (DAG.getDataLayout().isBigEndian())
      // swap higher and lower 32 bit word
      Imm = ((Imm & 0xf) << 4) | ((Imm & 0xf0) >> 4);

    // Op=1, Cmode=1110.
    OpCmode = 0x1e;
    VT = is128Bits ? MVT::v2i64 : MVT::v1i64;
    break;
  }

  default:
    llvm_unreachable("unexpected size for isNEONModifiedImm");
  }

  unsigned EncodedVal = ARM_AM::createNEONModImm(OpCmode, Imm);
  return DAG.getTargetConstant(EncodedVal, dl, MVT::i32);
}

SDValue ARMTargetLowering::LowerConstantFP(SDValue Op, SelectionDAG &DAG,
                                           const ARMSubtarget *ST) const {
  if (!ST->hasVFP3())
    return SDValue();

  bool IsDouble = Op.getValueType() == MVT::f64;
  ConstantFPSDNode *CFP = cast<ConstantFPSDNode>(Op);

  // Use the default (constant pool) lowering for double constants when we have
  // an SP-only FPU
  if (IsDouble && Subtarget->isFPOnlySP())
    return SDValue();

  // Try splatting with a VMOV.f32...
  APFloat FPVal = CFP->getValueAPF();
  int ImmVal = IsDouble ? ARM_AM::getFP64Imm(FPVal) : ARM_AM::getFP32Imm(FPVal);

  if (ImmVal != -1) {
    if (IsDouble || !ST->useNEONForSinglePrecisionFP()) {
      // We have code in place to select a valid ConstantFP already, no need to
      // do any mangling.
      return Op;
    }

    // It's a float and we are trying to use NEON operations where
    // possible. Lower it to a splat followed by an extract.
    SDLoc DL(Op);
    SDValue NewVal = DAG.getTargetConstant(ImmVal, DL, MVT::i32);
    SDValue VecConstant = DAG.getNode(ARMISD::VMOVFPIMM, DL, MVT::v2f32,
                                      NewVal);
    return DAG.getNode(ISD::EXTRACT_VECTOR_ELT, DL, MVT::f32, VecConstant,
                       DAG.getConstant(0, DL, MVT::i32));
  }

  // The rest of our options are NEON only, make sure that's allowed before
  // proceeding..
  if (!ST->hasNEON() || (!IsDouble && !ST->useNEONForSinglePrecisionFP()))
    return SDValue();

  EVT VMovVT;
  uint64_t iVal = FPVal.bitcastToAPInt().getZExtValue();

  // It wouldn't really be worth bothering for doubles except for one very
  // important value, which does happen to match: 0.0. So make sure we don't do
  // anything stupid.
  if (IsDouble && (iVal & 0xffffffff) != (iVal >> 32))
    return SDValue();

  // Try a VMOV.i32 (FIXME: i8, i16, or i64 could work too).
  SDValue NewVal = isNEONModifiedImm(iVal & 0xffffffffU, 0, 32, DAG, SDLoc(Op),
                                     VMovVT, false, VMOVModImm);
  if (NewVal != SDValue()) {
    SDLoc DL(Op);
    SDValue VecConstant = DAG.getNode(ARMISD::VMOVIMM, DL, VMovVT,
                                      NewVal);
    if (IsDouble)
      return DAG.getNode(ISD::BITCAST, DL, MVT::f64, VecConstant);

    // It's a float: cast and extract a vector element.
    SDValue VecFConstant = DAG.getNode(ISD::BITCAST, DL, MVT::v2f32,
                                       VecConstant);
    return DAG.getNode(ISD::EXTRACT_VECTOR_ELT, DL, MVT::f32, VecFConstant,
                       DAG.getConstant(0, DL, MVT::i32));
  }

  // Finally, try a VMVN.i32
  NewVal = isNEONModifiedImm(~iVal & 0xffffffffU, 0, 32, DAG, SDLoc(Op), VMovVT,
                             false, VMVNModImm);
  if (NewVal != SDValue()) {
    SDLoc DL(Op);
    SDValue VecConstant = DAG.getNode(ARMISD::VMVNIMM, DL, VMovVT, NewVal);

    if (IsDouble)
      return DAG.getNode(ISD::BITCAST, DL, MVT::f64, VecConstant);

    // It's a float: cast and extract a vector element.
    SDValue VecFConstant = DAG.getNode(ISD::BITCAST, DL, MVT::v2f32,
                                       VecConstant);
    return DAG.getNode(ISD::EXTRACT_VECTOR_ELT, DL, MVT::f32, VecFConstant,
                       DAG.getConstant(0, DL, MVT::i32));
  }

  return SDValue();
}

// check if an VEXT instruction can handle the shuffle mask when the
// vector sources of the shuffle are the same.
static bool isSingletonVEXTMask(ArrayRef<int> M, EVT VT, unsigned &Imm) {
  unsigned NumElts = VT.getVectorNumElements();

  // Assume that the first shuffle index is not UNDEF.  Fail if it is.
  if (M[0] < 0)
    return false;

  Imm = M[0];

  // If this is a VEXT shuffle, the immediate value is the index of the first
  // element.  The other shuffle indices must be the successive elements after
  // the first one.
  unsigned ExpectedElt = Imm;
  for (unsigned i = 1; i < NumElts; ++i) {
    // Increment the expected index.  If it wraps around, just follow it
    // back to index zero and keep going.
    ++ExpectedElt;
    if (ExpectedElt == NumElts)
      ExpectedElt = 0;

    if (M[i] < 0) continue; // ignore UNDEF indices
    if (ExpectedElt != static_cast<unsigned>(M[i]))
      return false;
  }

  return true;
}


static bool isVEXTMask(ArrayRef<int> M, EVT VT,
                       bool &ReverseVEXT, unsigned &Imm) {
  unsigned NumElts = VT.getVectorNumElements();
  ReverseVEXT = false;

  // Assume that the first shuffle index is not UNDEF.  Fail if it is.
  if (M[0] < 0)
    return false;

  Imm = M[0];

  // If this is a VEXT shuffle, the immediate value is the index of the first
  // element.  The other shuffle indices must be the successive elements after
  // the first one.
  unsigned ExpectedElt = Imm;
  for (unsigned i = 1; i < NumElts; ++i) {
    // Increment the expected index.  If it wraps around, it may still be
    // a VEXT but the source vectors must be swapped.
    ExpectedElt += 1;
    if (ExpectedElt == NumElts * 2) {
      ExpectedElt = 0;
      ReverseVEXT = true;
    }

    if (M[i] < 0) continue; // ignore UNDEF indices
    if (ExpectedElt != static_cast<unsigned>(M[i]))
      return false;
  }

  // Adjust the index value if the source operands will be swapped.
  if (ReverseVEXT)
    Imm -= NumElts;

  return true;
}

/// isVREVMask - Check if a vector shuffle corresponds to a VREV
/// instruction with the specified blocksize.  (The order of the elements
/// within each block of the vector is reversed.)
static bool isVREVMask(ArrayRef<int> M, EVT VT, unsigned BlockSize) {
  assert((BlockSize==16 || BlockSize==32 || BlockSize==64) &&
         "Only possible block sizes for VREV are: 16, 32, 64");

  unsigned EltSz = VT.getVectorElementType().getSizeInBits();
  if (EltSz == 64)
    return false;

  unsigned NumElts = VT.getVectorNumElements();
  unsigned BlockElts = M[0] + 1;
  // If the first shuffle index is UNDEF, be optimistic.
  if (M[0] < 0)
    BlockElts = BlockSize / EltSz;

  if (BlockSize <= EltSz || BlockSize != BlockElts * EltSz)
    return false;

  for (unsigned i = 0; i < NumElts; ++i) {
    if (M[i] < 0) continue; // ignore UNDEF indices
    if ((unsigned) M[i] != (i - i%BlockElts) + (BlockElts - 1 - i%BlockElts))
      return false;
  }

  return true;
}

static bool isVTBLMask(ArrayRef<int> M, EVT VT) {
  // We can handle <8 x i8> vector shuffles. If the index in the mask is out of
  // range, then 0 is placed into the resulting vector. So pretty much any mask
  // of 8 elements can work here.
  return VT == MVT::v8i8 && M.size() == 8;
}

// Checks whether the shuffle mask represents a vector transpose (VTRN) by
// checking that pairs of elements in the shuffle mask represent the same index
// in each vector, incrementing the expected index by 2 at each step.
// e.g. For v1,v2 of type v4i32 a valid shuffle mask is: [0, 4, 2, 6]
//  v1={a,b,c,d} => x=shufflevector v1, v2 shufflemask => x={a,e,c,g}
//  v2={e,f,g,h}
// WhichResult gives the offset for each element in the mask based on which
// of the two results it belongs to.
//
// The transpose can be represented either as:
// result1 = shufflevector v1, v2, result1_shuffle_mask
// result2 = shufflevector v1, v2, result2_shuffle_mask
// where v1/v2 and the shuffle masks have the same number of elements
// (here WhichResult (see below) indicates which result is being checked)
//
// or as:
// results = shufflevector v1, v2, shuffle_mask
// where both results are returned in one vector and the shuffle mask has twice
// as many elements as v1/v2 (here WhichResult will always be 0 if true) here we
// want to check the low half and high half of the shuffle mask as if it were
// the other case
static bool isVTRNMask(ArrayRef<int> M, EVT VT, unsigned &WhichResult) {
  unsigned EltSz = VT.getVectorElementType().getSizeInBits();
  if (EltSz == 64)
    return false;

  unsigned NumElts = VT.getVectorNumElements();
  if (M.size() != NumElts && M.size() != NumElts*2)
    return false;

  // If the mask is twice as long as the result then we need to check the upper
  // and lower parts of the mask
  for (unsigned i = 0; i < M.size(); i += NumElts) {
    WhichResult = M[i] == 0 ? 0 : 1;
    for (unsigned j = 0; j < NumElts; j += 2) {
      if ((M[i+j] >= 0 && (unsigned) M[i+j] != j + WhichResult) ||
          (M[i+j+1] >= 0 && (unsigned) M[i+j+1] != j + NumElts + WhichResult))
        return false;
    }
  }

  if (M.size() == NumElts*2)
    WhichResult = 0;

  return true;
}

/// isVTRN_v_undef_Mask - Special case of isVTRNMask for canonical form of
/// "vector_shuffle v, v", i.e., "vector_shuffle v, undef".
/// Mask is e.g., <0, 0, 2, 2> instead of <0, 4, 2, 6>.
static bool isVTRN_v_undef_Mask(ArrayRef<int> M, EVT VT, unsigned &WhichResult){
  unsigned EltSz = VT.getVectorElementType().getSizeInBits();
  if (EltSz == 64)
    return false;

  unsigned NumElts = VT.getVectorNumElements();
  if (M.size() != NumElts && M.size() != NumElts*2)
    return false;

  for (unsigned i = 0; i < M.size(); i += NumElts) {
    WhichResult = M[i] == 0 ? 0 : 1;
    for (unsigned j = 0; j < NumElts; j += 2) {
      if ((M[i+j] >= 0 && (unsigned) M[i+j] != j + WhichResult) ||
          (M[i+j+1] >= 0 && (unsigned) M[i+j+1] != j + WhichResult))
        return false;
    }
  }

  if (M.size() == NumElts*2)
    WhichResult = 0;

  return true;
}

// Checks whether the shuffle mask represents a vector unzip (VUZP) by checking
// that the mask elements are either all even and in steps of size 2 or all odd
// and in steps of size 2.
// e.g. For v1,v2 of type v4i32 a valid shuffle mask is: [0, 2, 4, 6]
//  v1={a,b,c,d} => x=shufflevector v1, v2 shufflemask => x={a,c,e,g}
//  v2={e,f,g,h}
// Requires similar checks to that of isVTRNMask with
// respect the how results are returned.
static bool isVUZPMask(ArrayRef<int> M, EVT VT, unsigned &WhichResult) {
  unsigned EltSz = VT.getVectorElementType().getSizeInBits();
  if (EltSz == 64)
    return false;

  unsigned NumElts = VT.getVectorNumElements();
  if (M.size() != NumElts && M.size() != NumElts*2)
    return false;

  for (unsigned i = 0; i < M.size(); i += NumElts) {
    WhichResult = M[i] == 0 ? 0 : 1;
    for (unsigned j = 0; j < NumElts; ++j) {
      if (M[i+j] >= 0 && (unsigned) M[i+j] != 2 * j + WhichResult)
        return false;
    }
  }

  if (M.size() == NumElts*2)
    WhichResult = 0;

  // VUZP.32 for 64-bit vectors is a pseudo-instruction alias for VTRN.32.
  if (VT.is64BitVector() && EltSz == 32)
    return false;

  return true;
}

/// isVUZP_v_undef_Mask - Special case of isVUZPMask for canonical form of
/// "vector_shuffle v, v", i.e., "vector_shuffle v, undef".
/// Mask is e.g., <0, 2, 0, 2> instead of <0, 2, 4, 6>,
static bool isVUZP_v_undef_Mask(ArrayRef<int> M, EVT VT, unsigned &WhichResult){
  unsigned EltSz = VT.getVectorElementType().getSizeInBits();
  if (EltSz == 64)
    return false;

  unsigned NumElts = VT.getVectorNumElements();
  if (M.size() != NumElts && M.size() != NumElts*2)
    return false;

  unsigned Half = NumElts / 2;
  for (unsigned i = 0; i < M.size(); i += NumElts) {
    WhichResult = M[i] == 0 ? 0 : 1;
    for (unsigned j = 0; j < NumElts; j += Half) {
      unsigned Idx = WhichResult;
      for (unsigned k = 0; k < Half; ++k) {
        int MIdx = M[i + j + k];
        if (MIdx >= 0 && (unsigned) MIdx != Idx)
          return false;
        Idx += 2;
      }
    }
  }

  if (M.size() == NumElts*2)
    WhichResult = 0;

  // VUZP.32 for 64-bit vectors is a pseudo-instruction alias for VTRN.32.
  if (VT.is64BitVector() && EltSz == 32)
    return false;

  return true;
}

// Checks whether the shuffle mask represents a vector zip (VZIP) by checking
// that pairs of elements of the shufflemask represent the same index in each
// vector incrementing sequentially through the vectors.
// e.g. For v1,v2 of type v4i32 a valid shuffle mask is: [0, 4, 1, 5]
//  v1={a,b,c,d} => x=shufflevector v1, v2 shufflemask => x={a,e,b,f}
//  v2={e,f,g,h}
// Requires similar checks to that of isVTRNMask with respect the how results
// are returned.
static bool isVZIPMask(ArrayRef<int> M, EVT VT, unsigned &WhichResult) {
  unsigned EltSz = VT.getVectorElementType().getSizeInBits();
  if (EltSz == 64)
    return false;

  unsigned NumElts = VT.getVectorNumElements();
  if (M.size() != NumElts && M.size() != NumElts*2)
    return false;

  for (unsigned i = 0; i < M.size(); i += NumElts) {
    WhichResult = M[i] == 0 ? 0 : 1;
    unsigned Idx = WhichResult * NumElts / 2;
    for (unsigned j = 0; j < NumElts; j += 2) {
      if ((M[i+j] >= 0 && (unsigned) M[i+j] != Idx) ||
          (M[i+j+1] >= 0 && (unsigned) M[i+j+1] != Idx + NumElts))
        return false;
      Idx += 1;
    }
  }

  if (M.size() == NumElts*2)
    WhichResult = 0;

  // VZIP.32 for 64-bit vectors is a pseudo-instruction alias for VTRN.32.
  if (VT.is64BitVector() && EltSz == 32)
    return false;

  return true;
}

/// isVZIP_v_undef_Mask - Special case of isVZIPMask for canonical form of
/// "vector_shuffle v, v", i.e., "vector_shuffle v, undef".
/// Mask is e.g., <0, 0, 1, 1> instead of <0, 4, 1, 5>.
static bool isVZIP_v_undef_Mask(ArrayRef<int> M, EVT VT, unsigned &WhichResult){
  unsigned EltSz = VT.getVectorElementType().getSizeInBits();
  if (EltSz == 64)
    return false;

  unsigned NumElts = VT.getVectorNumElements();
  if (M.size() != NumElts && M.size() != NumElts*2)
    return false;

  for (unsigned i = 0; i < M.size(); i += NumElts) {
    WhichResult = M[i] == 0 ? 0 : 1;
    unsigned Idx = WhichResult * NumElts / 2;
    for (unsigned j = 0; j < NumElts; j += 2) {
      if ((M[i+j] >= 0 && (unsigned) M[i+j] != Idx) ||
          (M[i+j+1] >= 0 && (unsigned) M[i+j+1] != Idx))
        return false;
      Idx += 1;
    }
  }

  if (M.size() == NumElts*2)
    WhichResult = 0;

  // VZIP.32 for 64-bit vectors is a pseudo-instruction alias for VTRN.32.
  if (VT.is64BitVector() && EltSz == 32)
    return false;

  return true;
}

/// Check if \p ShuffleMask is a NEON two-result shuffle (VZIP, VUZP, VTRN),
/// and return the corresponding ARMISD opcode if it is, or 0 if it isn't.
static unsigned isNEONTwoResultShuffleMask(ArrayRef<int> ShuffleMask, EVT VT,
                                           unsigned &WhichResult,
                                           bool &isV_UNDEF) {
  isV_UNDEF = false;
  if (isVTRNMask(ShuffleMask, VT, WhichResult))
    return ARMISD::VTRN;
  if (isVUZPMask(ShuffleMask, VT, WhichResult))
    return ARMISD::VUZP;
  if (isVZIPMask(ShuffleMask, VT, WhichResult))
    return ARMISD::VZIP;

  isV_UNDEF = true;
  if (isVTRN_v_undef_Mask(ShuffleMask, VT, WhichResult))
    return ARMISD::VTRN;
  if (isVUZP_v_undef_Mask(ShuffleMask, VT, WhichResult))
    return ARMISD::VUZP;
  if (isVZIP_v_undef_Mask(ShuffleMask, VT, WhichResult))
    return ARMISD::VZIP;

  return 0;
}

/// \return true if this is a reverse operation on an vector.
static bool isReverseMask(ArrayRef<int> M, EVT VT) {
  unsigned NumElts = VT.getVectorNumElements();
  // Make sure the mask has the right size.
  if (NumElts != M.size())
      return false;

  // Look for <15, ..., 3, -1, 1, 0>.
  for (unsigned i = 0; i != NumElts; ++i)
    if (M[i] >= 0 && M[i] != (int) (NumElts - 1 - i))
      return false;

  return true;
}

// If N is an integer constant that can be moved into a register in one
// instruction, return an SDValue of such a constant (will become a MOV
// instruction).  Otherwise return null.
static SDValue IsSingleInstrConstant(SDValue N, SelectionDAG &DAG,
                                     const ARMSubtarget *ST, SDLoc dl) {
  uint64_t Val;
  if (!isa<ConstantSDNode>(N))
    return SDValue();
  Val = cast<ConstantSDNode>(N)->getZExtValue();

  if (ST->isThumb1Only()) {
    if (Val <= 255 || ~Val <= 255)
      return DAG.getConstant(Val, dl, MVT::i32);
  } else {
    if (ARM_AM::getSOImmVal(Val) != -1 || ARM_AM::getSOImmVal(~Val) != -1)
      return DAG.getConstant(Val, dl, MVT::i32);
  }
  return SDValue();
}

// If this is a case we can't handle, return null and let the default
// expansion code take care of it.
SDValue ARMTargetLowering::LowerBUILD_VECTOR(SDValue Op, SelectionDAG &DAG,
                                             const ARMSubtarget *ST) const {
  BuildVectorSDNode *BVN = cast<BuildVectorSDNode>(Op.getNode());
  SDLoc dl(Op);
  EVT VT = Op.getValueType();

  APInt SplatBits, SplatUndef;
  unsigned SplatBitSize;
  bool HasAnyUndefs;
  if (BVN->isConstantSplat(SplatBits, SplatUndef, SplatBitSize, HasAnyUndefs)) {
    if (SplatBitSize <= 64) {
      // Check if an immediate VMOV works.
      EVT VmovVT;
      SDValue Val = isNEONModifiedImm(SplatBits.getZExtValue(),
                                      SplatUndef.getZExtValue(), SplatBitSize,
                                      DAG, dl, VmovVT, VT.is128BitVector(),
                                      VMOVModImm);
      if (Val.getNode()) {
        SDValue Vmov = DAG.getNode(ARMISD::VMOVIMM, dl, VmovVT, Val);
        return DAG.getNode(ISD::BITCAST, dl, VT, Vmov);
      }

      // Try an immediate VMVN.
      uint64_t NegatedImm = (~SplatBits).getZExtValue();
      Val = isNEONModifiedImm(NegatedImm,
                                      SplatUndef.getZExtValue(), SplatBitSize,
                                      DAG, dl, VmovVT, VT.is128BitVector(),
                                      VMVNModImm);
      if (Val.getNode()) {
        SDValue Vmov = DAG.getNode(ARMISD::VMVNIMM, dl, VmovVT, Val);
        return DAG.getNode(ISD::BITCAST, dl, VT, Vmov);
      }

      // Use vmov.f32 to materialize other v2f32 and v4f32 splats.
      if ((VT == MVT::v2f32 || VT == MVT::v4f32) && SplatBitSize == 32) {
        int ImmVal = ARM_AM::getFP32Imm(SplatBits);
        if (ImmVal != -1) {
          SDValue Val = DAG.getTargetConstant(ImmVal, dl, MVT::i32);
          return DAG.getNode(ARMISD::VMOVFPIMM, dl, VT, Val);
        }
      }
    }
  }

  // Scan through the operands to see if only one value is used.
  //
  // As an optimisation, even if more than one value is used it may be more
  // profitable to splat with one value then change some lanes.
  //
  // Heuristically we decide to do this if the vector has a "dominant" value,
  // defined as splatted to more than half of the lanes.
  unsigned NumElts = VT.getVectorNumElements();
  bool isOnlyLowElement = true;
  bool usesOnlyOneValue = true;
  bool hasDominantValue = false;
  bool isConstant = true;

  // Map of the number of times a particular SDValue appears in the
  // element list.
  DenseMap<SDValue, unsigned> ValueCounts;
  SDValue Value;
  for (unsigned i = 0; i < NumElts; ++i) {
    SDValue V = Op.getOperand(i);
    if (V.getOpcode() == ISD::UNDEF)
      continue;
    if (i > 0)
      isOnlyLowElement = false;
    if (!isa<ConstantFPSDNode>(V) && !isa<ConstantSDNode>(V))
      isConstant = false;

    ValueCounts.insert(std::make_pair(V, 0));
    unsigned &Count = ValueCounts[V];

    // Is this value dominant? (takes up more than half of the lanes)
    if (++Count > (NumElts / 2)) {
      hasDominantValue = true;
      Value = V;
    }
  }
  if (ValueCounts.size() != 1)
    usesOnlyOneValue = false;
  if (!Value.getNode() && ValueCounts.size() > 0)
    Value = ValueCounts.begin()->first;

  if (ValueCounts.size() == 0)
    return DAG.getUNDEF(VT);

  // Loads are better lowered with insert_vector_elt/ARMISD::BUILD_VECTOR.
  // Keep going if we are hitting this case.
  if (isOnlyLowElement && !ISD::isNormalLoad(Value.getNode()))
    return DAG.getNode(ISD::SCALAR_TO_VECTOR, dl, VT, Value);

  unsigned EltSize = VT.getVectorElementType().getSizeInBits();

  // Use VDUP for non-constant splats.  For f32 constant splats, reduce to
  // i32 and try again.
  if (hasDominantValue && EltSize <= 32) {
    if (!isConstant) {
      SDValue N;

      // If we are VDUPing a value that comes directly from a vector, that will
      // cause an unnecessary move to and from a GPR, where instead we could
      // just use VDUPLANE. We can only do this if the lane being extracted
      // is at a constant index, as the VDUP from lane instructions only have
      // constant-index forms.
      if (Value->getOpcode() == ISD::EXTRACT_VECTOR_ELT &&
          isa<ConstantSDNode>(Value->getOperand(1))) {
        // We need to create a new undef vector to use for the VDUPLANE if the
        // size of the vector from which we get the value is different than the
        // size of the vector that we need to create. We will insert the element
        // such that the register coalescer will remove unnecessary copies.
        if (VT != Value->getOperand(0).getValueType()) {
          ConstantSDNode *constIndex;
          constIndex = dyn_cast<ConstantSDNode>(Value->getOperand(1));
          assert(constIndex && "The index is not a constant!");
          unsigned index = constIndex->getAPIntValue().getLimitedValue() %
                             VT.getVectorNumElements();
          N =  DAG.getNode(ARMISD::VDUPLANE, dl, VT,
                 DAG.getNode(ISD::INSERT_VECTOR_ELT, dl, VT, DAG.getUNDEF(VT),
                        Value, DAG.getConstant(index, dl, MVT::i32)),
                           DAG.getConstant(index, dl, MVT::i32));
        } else
          N = DAG.getNode(ARMISD::VDUPLANE, dl, VT,
                        Value->getOperand(0), Value->getOperand(1));
      } else
        N = DAG.getNode(ARMISD::VDUP, dl, VT, Value);

      if (!usesOnlyOneValue) {
        // The dominant value was splatted as 'N', but we now have to insert
        // all differing elements.
        for (unsigned I = 0; I < NumElts; ++I) {
          if (Op.getOperand(I) == Value)
            continue;
          SmallVector<SDValue, 3> Ops;
          Ops.push_back(N);
          Ops.push_back(Op.getOperand(I));
          Ops.push_back(DAG.getConstant(I, dl, MVT::i32));
          N = DAG.getNode(ISD::INSERT_VECTOR_ELT, dl, VT, Ops);
        }
      }
      return N;
    }
    if (VT.getVectorElementType().isFloatingPoint()) {
      SmallVector<SDValue, 8> Ops;
      for (unsigned i = 0; i < NumElts; ++i)
        Ops.push_back(DAG.getNode(ISD::BITCAST, dl, MVT::i32,
                                  Op.getOperand(i)));
      EVT VecVT = EVT::getVectorVT(*DAG.getContext(), MVT::i32, NumElts);
      SDValue Val = DAG.getNode(ISD::BUILD_VECTOR, dl, VecVT, Ops);
      Val = LowerBUILD_VECTOR(Val, DAG, ST);
      if (Val.getNode())
        return DAG.getNode(ISD::BITCAST, dl, VT, Val);
    }
    if (usesOnlyOneValue) {
      SDValue Val = IsSingleInstrConstant(Value, DAG, ST, dl);
      if (isConstant && Val.getNode())
        return DAG.getNode(ARMISD::VDUP, dl, VT, Val);
    }
  }

  // If all elements are constants and the case above didn't get hit, fall back
  // to the default expansion, which will generate a load from the constant
  // pool.
  if (isConstant)
    return SDValue();

  // Empirical tests suggest this is rarely worth it for vectors of length <= 2.
  if (NumElts >= 4) {
    SDValue shuffle = ReconstructShuffle(Op, DAG);
    if (shuffle != SDValue())
      return shuffle;
  }

  // Vectors with 32- or 64-bit elements can be built by directly assigning
  // the subregisters.  Lower it to an ARMISD::BUILD_VECTOR so the operands
  // will be legalized.
  if (EltSize >= 32) {
    // Do the expansion with floating-point types, since that is what the VFP
    // registers are defined to use, and since i64 is not legal.
    EVT EltVT = EVT::getFloatingPointVT(EltSize);
    EVT VecVT = EVT::getVectorVT(*DAG.getContext(), EltVT, NumElts);
    SmallVector<SDValue, 8> Ops;
    for (unsigned i = 0; i < NumElts; ++i)
      Ops.push_back(DAG.getNode(ISD::BITCAST, dl, EltVT, Op.getOperand(i)));
    SDValue Val = DAG.getNode(ARMISD::BUILD_VECTOR, dl, VecVT, Ops);
    return DAG.getNode(ISD::BITCAST, dl, VT, Val);
  }

  // If all else fails, just use a sequence of INSERT_VECTOR_ELT when we
  // know the default expansion would otherwise fall back on something even
  // worse. For a vector with one or two non-undef values, that's
  // scalar_to_vector for the elements followed by a shuffle (provided the
  // shuffle is valid for the target) and materialization element by element
  // on the stack followed by a load for everything else.
  if (!isConstant && !usesOnlyOneValue) {
    SDValue Vec = DAG.getUNDEF(VT);
    for (unsigned i = 0 ; i < NumElts; ++i) {
      SDValue V = Op.getOperand(i);
      if (V.getOpcode() == ISD::UNDEF)
        continue;
      SDValue LaneIdx = DAG.getConstant(i, dl, MVT::i32);
      Vec = DAG.getNode(ISD::INSERT_VECTOR_ELT, dl, VT, Vec, V, LaneIdx);
    }
    return Vec;
  }

  return SDValue();
}

// Gather data to see if the operation can be modelled as a
// shuffle in combination with VEXTs.
SDValue ARMTargetLowering::ReconstructShuffle(SDValue Op,
                                              SelectionDAG &DAG) const {
  SDLoc dl(Op);
  EVT VT = Op.getValueType();
  unsigned NumElts = VT.getVectorNumElements();

  SmallVector<SDValue, 2> SourceVecs;
  SmallVector<unsigned, 2> MinElts;
  SmallVector<unsigned, 2> MaxElts;

  for (unsigned i = 0; i < NumElts; ++i) {
    SDValue V = Op.getOperand(i);
    if (V.getOpcode() == ISD::UNDEF)
      continue;
    else if (V.getOpcode() != ISD::EXTRACT_VECTOR_ELT) {
      // A shuffle can only come from building a vector from various
      // elements of other vectors.
      return SDValue();
    } else if (V.getOperand(0).getValueType().getVectorElementType() !=
               VT.getVectorElementType()) {
      // This code doesn't know how to handle shuffles where the vector
      // element types do not match (this happens because type legalization
      // promotes the return type of EXTRACT_VECTOR_ELT).
      // FIXME: It might be appropriate to extend this code to handle
      // mismatched types.
      return SDValue();
    }

    // Record this extraction against the appropriate vector if possible...
    SDValue SourceVec = V.getOperand(0);
    // If the element number isn't a constant, we can't effectively
    // analyze what's going on.
    if (!isa<ConstantSDNode>(V.getOperand(1)))
      return SDValue();
    unsigned EltNo = cast<ConstantSDNode>(V.getOperand(1))->getZExtValue();
    bool FoundSource = false;
    for (unsigned j = 0; j < SourceVecs.size(); ++j) {
      if (SourceVecs[j] == SourceVec) {
        if (MinElts[j] > EltNo)
          MinElts[j] = EltNo;
        if (MaxElts[j] < EltNo)
          MaxElts[j] = EltNo;
        FoundSource = true;
        break;
      }
    }

    // Or record a new source if not...
    if (!FoundSource) {
      SourceVecs.push_back(SourceVec);
      MinElts.push_back(EltNo);
      MaxElts.push_back(EltNo);
    }
  }

  // Currently only do something sane when at most two source vectors
  // involved.
  if (SourceVecs.size() > 2)
    return SDValue();

  SDValue ShuffleSrcs[2] = {DAG.getUNDEF(VT), DAG.getUNDEF(VT) };
  int VEXTOffsets[2] = {0, 0};

  // This loop extracts the usage patterns of the source vectors
  // and prepares appropriate SDValues for a shuffle if possible.
  for (unsigned i = 0; i < SourceVecs.size(); ++i) {
    if (SourceVecs[i].getValueType() == VT) {
      // No VEXT necessary
      ShuffleSrcs[i] = SourceVecs[i];
      VEXTOffsets[i] = 0;
      continue;
    } else if (SourceVecs[i].getValueType().getVectorNumElements() < NumElts) {
      // It probably isn't worth padding out a smaller vector just to
      // break it down again in a shuffle.
      return SDValue();
    }

    // Since only 64-bit and 128-bit vectors are legal on ARM and
    // we've eliminated the other cases...
    assert(SourceVecs[i].getValueType().getVectorNumElements() == 2*NumElts &&
           "unexpected vector sizes in ReconstructShuffle");

    if (MaxElts[i] - MinElts[i] >= NumElts) {
      // Span too large for a VEXT to cope
      return SDValue();
    }

    if (MinElts[i] >= NumElts) {
      // The extraction can just take the second half
      VEXTOffsets[i] = NumElts;
      ShuffleSrcs[i] = DAG.getNode(ISD::EXTRACT_SUBVECTOR, dl, VT,
                                   SourceVecs[i],
                                   DAG.getIntPtrConstant(NumElts, dl));
    } else if (MaxElts[i] < NumElts) {
      // The extraction can just take the first half
      VEXTOffsets[i] = 0;
      ShuffleSrcs[i] = DAG.getNode(ISD::EXTRACT_SUBVECTOR, dl, VT,
                                   SourceVecs[i],
                                   DAG.getIntPtrConstant(0, dl));
    } else {
      // An actual VEXT is needed
      VEXTOffsets[i] = MinElts[i];
      SDValue VEXTSrc1 = DAG.getNode(ISD::EXTRACT_SUBVECTOR, dl, VT,
                                     SourceVecs[i],
                                     DAG.getIntPtrConstant(0, dl));
      SDValue VEXTSrc2 = DAG.getNode(ISD::EXTRACT_SUBVECTOR, dl, VT,
                                     SourceVecs[i],
                                     DAG.getIntPtrConstant(NumElts, dl));
      ShuffleSrcs[i] = DAG.getNode(ARMISD::VEXT, dl, VT, VEXTSrc1, VEXTSrc2,
                                   DAG.getConstant(VEXTOffsets[i], dl,
                                                   MVT::i32));
    }
  }

  SmallVector<int, 8> Mask;

  for (unsigned i = 0; i < NumElts; ++i) {
    SDValue Entry = Op.getOperand(i);
    if (Entry.getOpcode() == ISD::UNDEF) {
      Mask.push_back(-1);
      continue;
    }

    SDValue ExtractVec = Entry.getOperand(0);
    int ExtractElt = cast<ConstantSDNode>(Op.getOperand(i)
                                          .getOperand(1))->getSExtValue();
    if (ExtractVec == SourceVecs[0]) {
      Mask.push_back(ExtractElt - VEXTOffsets[0]);
    } else {
      Mask.push_back(ExtractElt + NumElts - VEXTOffsets[1]);
    }
  }

  // Final check before we try to produce nonsense...
  if (isShuffleMaskLegal(Mask, VT))
    return DAG.getVectorShuffle(VT, dl, ShuffleSrcs[0], ShuffleSrcs[1],
                                &Mask[0]);

  return SDValue();
}

/// isShuffleMaskLegal - Targets can use this to indicate that they only
/// support *some* VECTOR_SHUFFLE operations, those with specific masks.
/// By default, if a target supports the VECTOR_SHUFFLE node, all mask values
/// are assumed to be legal.
bool
ARMTargetLowering::isShuffleMaskLegal(const SmallVectorImpl<int> &M,
                                      EVT VT) const {
  if (VT.getVectorNumElements() == 4 &&
      (VT.is128BitVector() || VT.is64BitVector())) {
    unsigned PFIndexes[4];
    for (unsigned i = 0; i != 4; ++i) {
      if (M[i] < 0)
        PFIndexes[i] = 8;
      else
        PFIndexes[i] = M[i];
    }

    // Compute the index in the perfect shuffle table.
    unsigned PFTableIndex =
      PFIndexes[0]*9*9*9+PFIndexes[1]*9*9+PFIndexes[2]*9+PFIndexes[3];
    unsigned PFEntry = PerfectShuffleTable[PFTableIndex];
    unsigned Cost = (PFEntry >> 30);

    if (Cost <= 4)
      return true;
  }

  bool ReverseVEXT, isV_UNDEF;
  unsigned Imm, WhichResult;

  unsigned EltSize = VT.getVectorElementType().getSizeInBits();
  return (EltSize >= 32 ||
          ShuffleVectorSDNode::isSplatMask(&M[0], VT) ||
          isVREVMask(M, VT, 64) ||
          isVREVMask(M, VT, 32) ||
          isVREVMask(M, VT, 16) ||
          isVEXTMask(M, VT, ReverseVEXT, Imm) ||
          isVTBLMask(M, VT) ||
          isNEONTwoResultShuffleMask(M, VT, WhichResult, isV_UNDEF) ||
          ((VT == MVT::v8i16 || VT == MVT::v16i8) && isReverseMask(M, VT)));
}

/// GeneratePerfectShuffle - Given an entry in the perfect-shuffle table, emit
/// the specified operations to build the shuffle.
static SDValue GeneratePerfectShuffle(unsigned PFEntry, SDValue LHS,
                                      SDValue RHS, SelectionDAG &DAG,
                                      SDLoc dl) {
  unsigned OpNum = (PFEntry >> 26) & 0x0F;
  unsigned LHSID = (PFEntry >> 13) & ((1 << 13)-1);
  unsigned RHSID = (PFEntry >>  0) & ((1 << 13)-1);

  enum {
    OP_COPY = 0, // Copy, used for things like <u,u,u,3> to say it is <0,1,2,3>
    OP_VREV,
    OP_VDUP0,
    OP_VDUP1,
    OP_VDUP2,
    OP_VDUP3,
    OP_VEXT1,
    OP_VEXT2,
    OP_VEXT3,
    OP_VUZPL, // VUZP, left result
    OP_VUZPR, // VUZP, right result
    OP_VZIPL, // VZIP, left result
    OP_VZIPR, // VZIP, right result
    OP_VTRNL, // VTRN, left result
    OP_VTRNR  // VTRN, right result
  };

  if (OpNum == OP_COPY) {
    if (LHSID == (1*9+2)*9+3) return LHS;
    assert(LHSID == ((4*9+5)*9+6)*9+7 && "Illegal OP_COPY!");
    return RHS;
  }

  SDValue OpLHS, OpRHS;
  OpLHS = GeneratePerfectShuffle(PerfectShuffleTable[LHSID], LHS, RHS, DAG, dl);
  OpRHS = GeneratePerfectShuffle(PerfectShuffleTable[RHSID], LHS, RHS, DAG, dl);
  EVT VT = OpLHS.getValueType();

  switch (OpNum) {
  default: llvm_unreachable("Unknown shuffle opcode!");
  case OP_VREV:
    // VREV divides the vector in half and swaps within the half.
    if (VT.getVectorElementType() == MVT::i32 ||
        VT.getVectorElementType() == MVT::f32)
      return DAG.getNode(ARMISD::VREV64, dl, VT, OpLHS);
    // vrev <4 x i16> -> VREV32
    if (VT.getVectorElementType() == MVT::i16)
      return DAG.getNode(ARMISD::VREV32, dl, VT, OpLHS);
    // vrev <4 x i8> -> VREV16
    assert(VT.getVectorElementType() == MVT::i8);
    return DAG.getNode(ARMISD::VREV16, dl, VT, OpLHS);
  case OP_VDUP0:
  case OP_VDUP1:
  case OP_VDUP2:
  case OP_VDUP3:
    return DAG.getNode(ARMISD::VDUPLANE, dl, VT,
                       OpLHS, DAG.getConstant(OpNum-OP_VDUP0, dl, MVT::i32));
  case OP_VEXT1:
  case OP_VEXT2:
  case OP_VEXT3:
    return DAG.getNode(ARMISD::VEXT, dl, VT,
                       OpLHS, OpRHS,
                       DAG.getConstant(OpNum - OP_VEXT1 + 1, dl, MVT::i32));
  case OP_VUZPL:
  case OP_VUZPR:
    return DAG.getNode(ARMISD::VUZP, dl, DAG.getVTList(VT, VT),
                       OpLHS, OpRHS).getValue(OpNum-OP_VUZPL);
  case OP_VZIPL:
  case OP_VZIPR:
    return DAG.getNode(ARMISD::VZIP, dl, DAG.getVTList(VT, VT),
                       OpLHS, OpRHS).getValue(OpNum-OP_VZIPL);
  case OP_VTRNL:
  case OP_VTRNR:
    return DAG.getNode(ARMISD::VTRN, dl, DAG.getVTList(VT, VT),
                       OpLHS, OpRHS).getValue(OpNum-OP_VTRNL);
  }
}

static SDValue LowerVECTOR_SHUFFLEv8i8(SDValue Op,
                                       ArrayRef<int> ShuffleMask,
                                       SelectionDAG &DAG) {
  // Check to see if we can use the VTBL instruction.
  SDValue V1 = Op.getOperand(0);
  SDValue V2 = Op.getOperand(1);
  SDLoc DL(Op);

  SmallVector<SDValue, 8> VTBLMask;
  for (ArrayRef<int>::iterator
         I = ShuffleMask.begin(), E = ShuffleMask.end(); I != E; ++I)
    VTBLMask.push_back(DAG.getConstant(*I, DL, MVT::i32));

  if (V2.getNode()->getOpcode() == ISD::UNDEF)
    return DAG.getNode(ARMISD::VTBL1, DL, MVT::v8i8, V1,
                       DAG.getNode(ISD::BUILD_VECTOR, DL, MVT::v8i8, VTBLMask));

  return DAG.getNode(ARMISD::VTBL2, DL, MVT::v8i8, V1, V2,
                     DAG.getNode(ISD::BUILD_VECTOR, DL, MVT::v8i8, VTBLMask));
}

static SDValue LowerReverse_VECTOR_SHUFFLEv16i8_v8i16(SDValue Op,
                                                      SelectionDAG &DAG) {
  SDLoc DL(Op);
  SDValue OpLHS = Op.getOperand(0);
  EVT VT = OpLHS.getValueType();

  assert((VT == MVT::v8i16 || VT == MVT::v16i8) &&
         "Expect an v8i16/v16i8 type");
  OpLHS = DAG.getNode(ARMISD::VREV64, DL, VT, OpLHS);
  // For a v16i8 type: After the VREV, we have got <8, ...15, 8, ..., 0>. Now,
  // extract the first 8 bytes into the top double word and the last 8 bytes
  // into the bottom double word. The v8i16 case is similar.
  unsigned ExtractNum = (VT == MVT::v16i8) ? 8 : 4;
  return DAG.getNode(ARMISD::VEXT, DL, VT, OpLHS, OpLHS,
                     DAG.getConstant(ExtractNum, DL, MVT::i32));
}

static SDValue LowerVECTOR_SHUFFLE(SDValue Op, SelectionDAG &DAG) {
  SDValue V1 = Op.getOperand(0);
  SDValue V2 = Op.getOperand(1);
  SDLoc dl(Op);
  EVT VT = Op.getValueType();
  ShuffleVectorSDNode *SVN = cast<ShuffleVectorSDNode>(Op.getNode());

  // Convert shuffles that are directly supported on NEON to target-specific
  // DAG nodes, instead of keeping them as shuffles and matching them again
  // during code selection.  This is more efficient and avoids the possibility
  // of inconsistencies between legalization and selection.
  // FIXME: floating-point vectors should be canonicalized to integer vectors
  // of the same time so that they get CSEd properly.
  ArrayRef<int> ShuffleMask = SVN->getMask();

  unsigned EltSize = VT.getVectorElementType().getSizeInBits();
  if (EltSize <= 32) {
    if (ShuffleVectorSDNode::isSplatMask(&ShuffleMask[0], VT)) {
      int Lane = SVN->getSplatIndex();
      // If this is undef splat, generate it via "just" vdup, if possible.
      if (Lane == -1) Lane = 0;

      // Test if V1 is a SCALAR_TO_VECTOR.
      if (Lane == 0 && V1.getOpcode() == ISD::SCALAR_TO_VECTOR) {
        return DAG.getNode(ARMISD::VDUP, dl, VT, V1.getOperand(0));
      }
      // Test if V1 is a BUILD_VECTOR which is equivalent to a SCALAR_TO_VECTOR
      // (and probably will turn into a SCALAR_TO_VECTOR once legalization
      // reaches it).
      if (Lane == 0 && V1.getOpcode() == ISD::BUILD_VECTOR &&
          !isa<ConstantSDNode>(V1.getOperand(0))) {
        bool IsScalarToVector = true;
        for (unsigned i = 1, e = V1.getNumOperands(); i != e; ++i)
          if (V1.getOperand(i).getOpcode() != ISD::UNDEF) {
            IsScalarToVector = false;
            break;
          }
        if (IsScalarToVector)
          return DAG.getNode(ARMISD::VDUP, dl, VT, V1.getOperand(0));
      }
      return DAG.getNode(ARMISD::VDUPLANE, dl, VT, V1,
                         DAG.getConstant(Lane, dl, MVT::i32));
    }

    bool ReverseVEXT;
    unsigned Imm;
    if (isVEXTMask(ShuffleMask, VT, ReverseVEXT, Imm)) {
      if (ReverseVEXT)
        std::swap(V1, V2);
      return DAG.getNode(ARMISD::VEXT, dl, VT, V1, V2,
                         DAG.getConstant(Imm, dl, MVT::i32));
    }

    if (isVREVMask(ShuffleMask, VT, 64))
      return DAG.getNode(ARMISD::VREV64, dl, VT, V1);
    if (isVREVMask(ShuffleMask, VT, 32))
      return DAG.getNode(ARMISD::VREV32, dl, VT, V1);
    if (isVREVMask(ShuffleMask, VT, 16))
      return DAG.getNode(ARMISD::VREV16, dl, VT, V1);

    if (V2->getOpcode() == ISD::UNDEF &&
        isSingletonVEXTMask(ShuffleMask, VT, Imm)) {
      return DAG.getNode(ARMISD::VEXT, dl, VT, V1, V1,
                         DAG.getConstant(Imm, dl, MVT::i32));
    }

    // Check for Neon shuffles that modify both input vectors in place.
    // If both results are used, i.e., if there are two shuffles with the same
    // source operands and with masks corresponding to both results of one of
    // these operations, DAG memoization will ensure that a single node is
    // used for both shuffles.
    unsigned WhichResult;
    bool isV_UNDEF;
    if (unsigned ShuffleOpc = isNEONTwoResultShuffleMask(
            ShuffleMask, VT, WhichResult, isV_UNDEF)) {
      if (isV_UNDEF)
        V2 = V1;
      return DAG.getNode(ShuffleOpc, dl, DAG.getVTList(VT, VT), V1, V2)
          .getValue(WhichResult);
    }

    // Also check for these shuffles through CONCAT_VECTORS: we canonicalize
    // shuffles that produce a result larger than their operands with:
    //   shuffle(concat(v1, undef), concat(v2, undef))
    // ->
    //   shuffle(concat(v1, v2), undef)
    // because we can access quad vectors (see PerformVECTOR_SHUFFLECombine).
    //
    // This is useful in the general case, but there are special cases where
    // native shuffles produce larger results: the two-result ops.
    //
    // Look through the concat when lowering them:
    //   shuffle(concat(v1, v2), undef)
    // ->
    //   concat(VZIP(v1, v2):0, :1)
    //
    if (V1->getOpcode() == ISD::CONCAT_VECTORS &&
        V2->getOpcode() == ISD::UNDEF) {
      SDValue SubV1 = V1->getOperand(0);
      SDValue SubV2 = V1->getOperand(1);
      EVT SubVT = SubV1.getValueType();

      // We expect these to have been canonicalized to -1.
      assert(std::all_of(ShuffleMask.begin(), ShuffleMask.end(), [&](int i) {
        return i < (int)VT.getVectorNumElements();
      }) && "Unexpected shuffle index into UNDEF operand!");

      if (unsigned ShuffleOpc = isNEONTwoResultShuffleMask(
              ShuffleMask, SubVT, WhichResult, isV_UNDEF)) {
        if (isV_UNDEF)
          SubV2 = SubV1;
        assert((WhichResult == 0) &&
               "In-place shuffle of concat can only have one result!");
        SDValue Res = DAG.getNode(ShuffleOpc, dl, DAG.getVTList(SubVT, SubVT),
                                  SubV1, SubV2);
        return DAG.getNode(ISD::CONCAT_VECTORS, dl, VT, Res.getValue(0),
                           Res.getValue(1));
      }
    }
  }

  // If the shuffle is not directly supported and it has 4 elements, use
  // the PerfectShuffle-generated table to synthesize it from other shuffles.
  unsigned NumElts = VT.getVectorNumElements();
  if (NumElts == 4) {
    unsigned PFIndexes[4];
    for (unsigned i = 0; i != 4; ++i) {
      if (ShuffleMask[i] < 0)
        PFIndexes[i] = 8;
      else
        PFIndexes[i] = ShuffleMask[i];
    }

    // Compute the index in the perfect shuffle table.
    unsigned PFTableIndex =
      PFIndexes[0]*9*9*9+PFIndexes[1]*9*9+PFIndexes[2]*9+PFIndexes[3];
    unsigned PFEntry = PerfectShuffleTable[PFTableIndex];
    unsigned Cost = (PFEntry >> 30);

    if (Cost <= 4)
      return GeneratePerfectShuffle(PFEntry, V1, V2, DAG, dl);
  }

  // Implement shuffles with 32- or 64-bit elements as ARMISD::BUILD_VECTORs.
  if (EltSize >= 32) {
    // Do the expansion with floating-point types, since that is what the VFP
    // registers are defined to use, and since i64 is not legal.
    EVT EltVT = EVT::getFloatingPointVT(EltSize);
    EVT VecVT = EVT::getVectorVT(*DAG.getContext(), EltVT, NumElts);
    V1 = DAG.getNode(ISD::BITCAST, dl, VecVT, V1);
    V2 = DAG.getNode(ISD::BITCAST, dl, VecVT, V2);
    SmallVector<SDValue, 8> Ops;
    for (unsigned i = 0; i < NumElts; ++i) {
      if (ShuffleMask[i] < 0)
        Ops.push_back(DAG.getUNDEF(EltVT));
      else
        Ops.push_back(DAG.getNode(ISD::EXTRACT_VECTOR_ELT, dl, EltVT,
                                  ShuffleMask[i] < (int)NumElts ? V1 : V2,
                                  DAG.getConstant(ShuffleMask[i] & (NumElts-1),
                                                  dl, MVT::i32)));
    }
    SDValue Val = DAG.getNode(ARMISD::BUILD_VECTOR, dl, VecVT, Ops);
    return DAG.getNode(ISD::BITCAST, dl, VT, Val);
  }

  if ((VT == MVT::v8i16 || VT == MVT::v16i8) && isReverseMask(ShuffleMask, VT))
    return LowerReverse_VECTOR_SHUFFLEv16i8_v8i16(Op, DAG);

  if (VT == MVT::v8i8) {
    SDValue NewOp = LowerVECTOR_SHUFFLEv8i8(Op, ShuffleMask, DAG);
    if (NewOp.getNode())
      return NewOp;
  }

  return SDValue();
}

static SDValue LowerINSERT_VECTOR_ELT(SDValue Op, SelectionDAG &DAG) {
  // INSERT_VECTOR_ELT is legal only for immediate indexes.
  SDValue Lane = Op.getOperand(2);
  if (!isa<ConstantSDNode>(Lane))
    return SDValue();

  return Op;
}

static SDValue LowerEXTRACT_VECTOR_ELT(SDValue Op, SelectionDAG &DAG) {
  // EXTRACT_VECTOR_ELT is legal only for immediate indexes.
  SDValue Lane = Op.getOperand(1);
  if (!isa<ConstantSDNode>(Lane))
    return SDValue();

  SDValue Vec = Op.getOperand(0);
  if (Op.getValueType() == MVT::i32 &&
      Vec.getValueType().getVectorElementType().getSizeInBits() < 32) {
    SDLoc dl(Op);
    return DAG.getNode(ARMISD::VGETLANEu, dl, MVT::i32, Vec, Lane);
  }

  return Op;
}

static SDValue LowerCONCAT_VECTORS(SDValue Op, SelectionDAG &DAG) {
  // The only time a CONCAT_VECTORS operation can have legal types is when
  // two 64-bit vectors are concatenated to a 128-bit vector.
  assert(Op.getValueType().is128BitVector() && Op.getNumOperands() == 2 &&
         "unexpected CONCAT_VECTORS");
  SDLoc dl(Op);
  SDValue Val = DAG.getUNDEF(MVT::v2f64);
  SDValue Op0 = Op.getOperand(0);
  SDValue Op1 = Op.getOperand(1);
  if (Op0.getOpcode() != ISD::UNDEF)
    Val = DAG.getNode(ISD::INSERT_VECTOR_ELT, dl, MVT::v2f64, Val,
                      DAG.getNode(ISD::BITCAST, dl, MVT::f64, Op0),
                      DAG.getIntPtrConstant(0, dl));
  if (Op1.getOpcode() != ISD::UNDEF)
    Val = DAG.getNode(ISD::INSERT_VECTOR_ELT, dl, MVT::v2f64, Val,
                      DAG.getNode(ISD::BITCAST, dl, MVT::f64, Op1),
                      DAG.getIntPtrConstant(1, dl));
  return DAG.getNode(ISD::BITCAST, dl, Op.getValueType(), Val);
}

/// isExtendedBUILD_VECTOR - Check if N is a constant BUILD_VECTOR where each
/// element has been zero/sign-extended, depending on the isSigned parameter,
/// from an integer type half its size.
static bool isExtendedBUILD_VECTOR(SDNode *N, SelectionDAG &DAG,
                                   bool isSigned) {
  // A v2i64 BUILD_VECTOR will have been legalized to a BITCAST from v4i32.
  EVT VT = N->getValueType(0);
  if (VT == MVT::v2i64 && N->getOpcode() == ISD::BITCAST) {
    SDNode *BVN = N->getOperand(0).getNode();
    if (BVN->getValueType(0) != MVT::v4i32 ||
        BVN->getOpcode() != ISD::BUILD_VECTOR)
      return false;
    unsigned LoElt = DAG.getDataLayout().isBigEndian() ? 1 : 0;
    unsigned HiElt = 1 - LoElt;
    ConstantSDNode *Lo0 = dyn_cast<ConstantSDNode>(BVN->getOperand(LoElt));
    ConstantSDNode *Hi0 = dyn_cast<ConstantSDNode>(BVN->getOperand(HiElt));
    ConstantSDNode *Lo1 = dyn_cast<ConstantSDNode>(BVN->getOperand(LoElt+2));
    ConstantSDNode *Hi1 = dyn_cast<ConstantSDNode>(BVN->getOperand(HiElt+2));
    if (!Lo0 || !Hi0 || !Lo1 || !Hi1)
      return false;
    if (isSigned) {
      if (Hi0->getSExtValue() == Lo0->getSExtValue() >> 32 &&
          Hi1->getSExtValue() == Lo1->getSExtValue() >> 32)
        return true;
    } else {
      if (Hi0->isNullValue() && Hi1->isNullValue())
        return true;
    }
    return false;
  }

  if (N->getOpcode() != ISD::BUILD_VECTOR)
    return false;

  for (unsigned i = 0, e = N->getNumOperands(); i != e; ++i) {
    SDNode *Elt = N->getOperand(i).getNode();
    if (ConstantSDNode *C = dyn_cast<ConstantSDNode>(Elt)) {
      unsigned EltSize = VT.getVectorElementType().getSizeInBits();
      unsigned HalfSize = EltSize / 2;
      if (isSigned) {
        if (!isIntN(HalfSize, C->getSExtValue()))
          return false;
      } else {
        if (!isUIntN(HalfSize, C->getZExtValue()))
          return false;
      }
      continue;
    }
    return false;
  }

  return true;
}

/// isSignExtended - Check if a node is a vector value that is sign-extended
/// or a constant BUILD_VECTOR with sign-extended elements.
static bool isSignExtended(SDNode *N, SelectionDAG &DAG) {
  if (N->getOpcode() == ISD::SIGN_EXTEND || ISD::isSEXTLoad(N))
    return true;
  if (isExtendedBUILD_VECTOR(N, DAG, true))
    return true;
  return false;
}

/// isZeroExtended - Check if a node is a vector value that is zero-extended
/// or a constant BUILD_VECTOR with zero-extended elements.
static bool isZeroExtended(SDNode *N, SelectionDAG &DAG) {
  if (N->getOpcode() == ISD::ZERO_EXTEND || ISD::isZEXTLoad(N))
    return true;
  if (isExtendedBUILD_VECTOR(N, DAG, false))
    return true;
  return false;
}

static EVT getExtensionTo64Bits(const EVT &OrigVT) {
  if (OrigVT.getSizeInBits() >= 64)
    return OrigVT;

  assert(OrigVT.isSimple() && "Expecting a simple value type");

  MVT::SimpleValueType OrigSimpleTy = OrigVT.getSimpleVT().SimpleTy;
  switch (OrigSimpleTy) {
  default: llvm_unreachable("Unexpected Vector Type");
  case MVT::v2i8:
  case MVT::v2i16:
     return MVT::v2i32;
  case MVT::v4i8:
    return  MVT::v4i16;
  }
}

/// AddRequiredExtensionForVMULL - Add a sign/zero extension to extend the total
/// value size to 64 bits. We need a 64-bit D register as an operand to VMULL.
/// We insert the required extension here to get the vector to fill a D register.
static SDValue AddRequiredExtensionForVMULL(SDValue N, SelectionDAG &DAG,
                                            const EVT &OrigTy,
                                            const EVT &ExtTy,
                                            unsigned ExtOpcode) {
  // The vector originally had a size of OrigTy. It was then extended to ExtTy.
  // We expect the ExtTy to be 128-bits total. If the OrigTy is less than
  // 64-bits we need to insert a new extension so that it will be 64-bits.
  assert(ExtTy.is128BitVector() && "Unexpected extension size");
  if (OrigTy.getSizeInBits() >= 64)
    return N;

  // Must extend size to at least 64 bits to be used as an operand for VMULL.
  EVT NewVT = getExtensionTo64Bits(OrigTy);

  return DAG.getNode(ExtOpcode, SDLoc(N), NewVT, N);
}

/// SkipLoadExtensionForVMULL - return a load of the original vector size that
/// does not do any sign/zero extension. If the original vector is less
/// than 64 bits, an appropriate extension will be added after the load to
/// reach a total size of 64 bits. We have to add the extension separately
/// because ARM does not have a sign/zero extending load for vectors.
static SDValue SkipLoadExtensionForVMULL(LoadSDNode *LD, SelectionDAG& DAG) {
  EVT ExtendedTy = getExtensionTo64Bits(LD->getMemoryVT());

  // The load already has the right type.
  if (ExtendedTy == LD->getMemoryVT())
    return DAG.getLoad(LD->getMemoryVT(), SDLoc(LD), LD->getChain(),
                LD->getBasePtr(), LD->getPointerInfo(), LD->isVolatile(),
                LD->isNonTemporal(), LD->isInvariant(),
                LD->getAlignment());

  // We need to create a zextload/sextload. We cannot just create a load
  // followed by a zext/zext node because LowerMUL is also run during normal
  // operation legalization where we can't create illegal types.
  return DAG.getExtLoad(LD->getExtensionType(), SDLoc(LD), ExtendedTy,
                        LD->getChain(), LD->getBasePtr(), LD->getPointerInfo(),
                        LD->getMemoryVT(), LD->isVolatile(), LD->isInvariant(),
                        LD->isNonTemporal(), LD->getAlignment());
}

/// SkipExtensionForVMULL - For a node that is a SIGN_EXTEND, ZERO_EXTEND,
/// extending load, or BUILD_VECTOR with extended elements, return the
/// unextended value. The unextended vector should be 64 bits so that it can
/// be used as an operand to a VMULL instruction. If the original vector size
/// before extension is less than 64 bits we add a an extension to resize
/// the vector to 64 bits.
static SDValue SkipExtensionForVMULL(SDNode *N, SelectionDAG &DAG) {
  if (N->getOpcode() == ISD::SIGN_EXTEND || N->getOpcode() == ISD::ZERO_EXTEND)
    return AddRequiredExtensionForVMULL(N->getOperand(0), DAG,
                                        N->getOperand(0)->getValueType(0),
                                        N->getValueType(0),
                                        N->getOpcode());

  if (LoadSDNode *LD = dyn_cast<LoadSDNode>(N))
    return SkipLoadExtensionForVMULL(LD, DAG);

  // Otherwise, the value must be a BUILD_VECTOR.  For v2i64, it will
  // have been legalized as a BITCAST from v4i32.
  if (N->getOpcode() == ISD::BITCAST) {
    SDNode *BVN = N->getOperand(0).getNode();
    assert(BVN->getOpcode() == ISD::BUILD_VECTOR &&
           BVN->getValueType(0) == MVT::v4i32 && "expected v4i32 BUILD_VECTOR");
    unsigned LowElt = DAG.getDataLayout().isBigEndian() ? 1 : 0;
    return DAG.getNode(ISD::BUILD_VECTOR, SDLoc(N), MVT::v2i32,
                       BVN->getOperand(LowElt), BVN->getOperand(LowElt+2));
  }
  // Construct a new BUILD_VECTOR with elements truncated to half the size.
  assert(N->getOpcode() == ISD::BUILD_VECTOR && "expected BUILD_VECTOR");
  EVT VT = N->getValueType(0);
  unsigned EltSize = VT.getVectorElementType().getSizeInBits() / 2;
  unsigned NumElts = VT.getVectorNumElements();
  MVT TruncVT = MVT::getIntegerVT(EltSize);
  SmallVector<SDValue, 8> Ops;
  SDLoc dl(N);
  for (unsigned i = 0; i != NumElts; ++i) {
    ConstantSDNode *C = cast<ConstantSDNode>(N->getOperand(i));
    const APInt &CInt = C->getAPIntValue();
    // Element types smaller than 32 bits are not legal, so use i32 elements.
    // The values are implicitly truncated so sext vs. zext doesn't matter.
    Ops.push_back(DAG.getConstant(CInt.zextOrTrunc(32), dl, MVT::i32));
  }
  return DAG.getNode(ISD::BUILD_VECTOR, dl,
                     MVT::getVectorVT(TruncVT, NumElts), Ops);
}

static bool isAddSubSExt(SDNode *N, SelectionDAG &DAG) {
  unsigned Opcode = N->getOpcode();
  if (Opcode == ISD::ADD || Opcode == ISD::SUB) {
    SDNode *N0 = N->getOperand(0).getNode();
    SDNode *N1 = N->getOperand(1).getNode();
    return N0->hasOneUse() && N1->hasOneUse() &&
      isSignExtended(N0, DAG) && isSignExtended(N1, DAG);
  }
  return false;
}

static bool isAddSubZExt(SDNode *N, SelectionDAG &DAG) {
  unsigned Opcode = N->getOpcode();
  if (Opcode == ISD::ADD || Opcode == ISD::SUB) {
    SDNode *N0 = N->getOperand(0).getNode();
    SDNode *N1 = N->getOperand(1).getNode();
    return N0->hasOneUse() && N1->hasOneUse() &&
      isZeroExtended(N0, DAG) && isZeroExtended(N1, DAG);
  }
  return false;
}

static SDValue LowerMUL(SDValue Op, SelectionDAG &DAG) {
  // Multiplications are only custom-lowered for 128-bit vectors so that
  // VMULL can be detected.  Otherwise v2i64 multiplications are not legal.
  EVT VT = Op.getValueType();
  assert(VT.is128BitVector() && VT.isInteger() &&
         "unexpected type for custom-lowering ISD::MUL");
  SDNode *N0 = Op.getOperand(0).getNode();
  SDNode *N1 = Op.getOperand(1).getNode();
  unsigned NewOpc = 0;
  bool isMLA = false;
  bool isN0SExt = isSignExtended(N0, DAG);
  bool isN1SExt = isSignExtended(N1, DAG);
  if (isN0SExt && isN1SExt)
    NewOpc = ARMISD::VMULLs;
  else {
    bool isN0ZExt = isZeroExtended(N0, DAG);
    bool isN1ZExt = isZeroExtended(N1, DAG);
    if (isN0ZExt && isN1ZExt)
      NewOpc = ARMISD::VMULLu;
    else if (isN1SExt || isN1ZExt) {
      // Look for (s/zext A + s/zext B) * (s/zext C). We want to turn these
      // into (s/zext A * s/zext C) + (s/zext B * s/zext C)
      if (isN1SExt && isAddSubSExt(N0, DAG)) {
        NewOpc = ARMISD::VMULLs;
        isMLA = true;
      } else if (isN1ZExt && isAddSubZExt(N0, DAG)) {
        NewOpc = ARMISD::VMULLu;
        isMLA = true;
      } else if (isN0ZExt && isAddSubZExt(N1, DAG)) {
        std::swap(N0, N1);
        NewOpc = ARMISD::VMULLu;
        isMLA = true;
      }
    }

    if (!NewOpc) {
      if (VT == MVT::v2i64)
        // Fall through to expand this.  It is not legal.
        return SDValue();
      else
        // Other vector multiplications are legal.
        return Op;
    }
  }

  // Legalize to a VMULL instruction.
  SDLoc DL(Op);
  SDValue Op0;
  SDValue Op1 = SkipExtensionForVMULL(N1, DAG);
  if (!isMLA) {
    Op0 = SkipExtensionForVMULL(N0, DAG);
    assert(Op0.getValueType().is64BitVector() &&
           Op1.getValueType().is64BitVector() &&
           "unexpected types for extended operands to VMULL");
    return DAG.getNode(NewOpc, DL, VT, Op0, Op1);
  }

  // Optimizing (zext A + zext B) * C, to (VMULL A, C) + (VMULL B, C) during
  // isel lowering to take advantage of no-stall back to back vmul + vmla.
  //   vmull q0, d4, d6
  //   vmlal q0, d5, d6
  // is faster than
  //   vaddl q0, d4, d5
  //   vmovl q1, d6
  //   vmul  q0, q0, q1
  SDValue N00 = SkipExtensionForVMULL(N0->getOperand(0).getNode(), DAG);
  SDValue N01 = SkipExtensionForVMULL(N0->getOperand(1).getNode(), DAG);
  EVT Op1VT = Op1.getValueType();
  return DAG.getNode(N0->getOpcode(), DL, VT,
                     DAG.getNode(NewOpc, DL, VT,
                               DAG.getNode(ISD::BITCAST, DL, Op1VT, N00), Op1),
                     DAG.getNode(NewOpc, DL, VT,
                               DAG.getNode(ISD::BITCAST, DL, Op1VT, N01), Op1));
}

// @LOCALMOD-START
// An EH_RETURN is the result of lowering llvm.eh.return.i32 which in turn is
// generated from __builtin_eh_return (offset, handler)
// The effect of this is to adjust the stack pointer by "offset"
// and then branch to "handler".
SDValue ARMTargetLowering::LowerEH_RETURN(SDValue Op, SelectionDAG &DAG)
    const {
  SDValue Chain     = Op.getOperand(0);
  SDValue Offset    = Op.getOperand(1);
  SDValue Handler   = Op.getOperand(2);
  SDLoc dl(Op);

  // Store stack offset in R2, jump target in R3, dummy return value in R0
  // The dummy return value is needed to make the use-def chains happy,
  // because the EH_RETURN instruction uses the isReturn attribute, which
  // means preceding code needs to define the return register (R0 on ARM).
  // http://code.google.com/p/nativeclient/issues/detail?id=2643
  unsigned OffsetReg = ARM::R2;
  unsigned AddrReg = ARM::R3;
  unsigned ReturnReg = ARM::R0;
  Chain = DAG.getCopyToReg(Chain, dl, OffsetReg, Offset);
  Chain = DAG.getCopyToReg(Chain, dl, AddrReg, Handler);
  Chain = DAG.getCopyToReg(Chain, dl, ReturnReg, DAG.getIntPtrConstant(0));
  return DAG.getNode(ARMISD::EH_RETURN, dl,
                     MVT::Other,
                     Chain,
                     DAG.getRegister(OffsetReg, MVT::i32),
                     DAG.getRegister(AddrReg, getPointerTy()));
}
// @LOCALMOD-END


static SDValue
LowerSDIV_v4i8(SDValue X, SDValue Y, SDLoc dl, SelectionDAG &DAG) {
  // Convert to float
  // float4 xf = vcvt_f32_s32(vmovl_s16(a.lo));
  // float4 yf = vcvt_f32_s32(vmovl_s16(b.lo));
  X = DAG.getNode(ISD::SIGN_EXTEND, dl, MVT::v4i32, X);
  Y = DAG.getNode(ISD::SIGN_EXTEND, dl, MVT::v4i32, Y);
  X = DAG.getNode(ISD::SINT_TO_FP, dl, MVT::v4f32, X);
  Y = DAG.getNode(ISD::SINT_TO_FP, dl, MVT::v4f32, Y);
  // Get reciprocal estimate.
  // float4 recip = vrecpeq_f32(yf);
  Y = DAG.getNode(ISD::INTRINSIC_WO_CHAIN, dl, MVT::v4f32,
                   DAG.getConstant(Intrinsic::arm_neon_vrecpe, dl, MVT::i32),
                   Y);
  // Because char has a smaller range than uchar, we can actually get away
  // without any newton steps.  This requires that we use a weird bias
  // of 0xb000, however (again, this has been exhaustively tested).
  // float4 result = as_float4(as_int4(xf*recip) + 0xb000);
  X = DAG.getNode(ISD::FMUL, dl, MVT::v4f32, X, Y);
  X = DAG.getNode(ISD::BITCAST, dl, MVT::v4i32, X);
  Y = DAG.getConstant(0xb000, dl, MVT::i32);
  Y = DAG.getNode(ISD::BUILD_VECTOR, dl, MVT::v4i32, Y, Y, Y, Y);
  X = DAG.getNode(ISD::ADD, dl, MVT::v4i32, X, Y);
  X = DAG.getNode(ISD::BITCAST, dl, MVT::v4f32, X);
  // Convert back to short.
  X = DAG.getNode(ISD::FP_TO_SINT, dl, MVT::v4i32, X);
  X = DAG.getNode(ISD::TRUNCATE, dl, MVT::v4i16, X);
  return X;
}

static SDValue
LowerSDIV_v4i16(SDValue N0, SDValue N1, SDLoc dl, SelectionDAG &DAG) {
  SDValue N2;
  // Convert to float.
  // float4 yf = vcvt_f32_s32(vmovl_s16(y));
  // float4 xf = vcvt_f32_s32(vmovl_s16(x));
  N0 = DAG.getNode(ISD::SIGN_EXTEND, dl, MVT::v4i32, N0);
  N1 = DAG.getNode(ISD::SIGN_EXTEND, dl, MVT::v4i32, N1);
  N0 = DAG.getNode(ISD::SINT_TO_FP, dl, MVT::v4f32, N0);
  N1 = DAG.getNode(ISD::SINT_TO_FP, dl, MVT::v4f32, N1);

  // Use reciprocal estimate and one refinement step.
  // float4 recip = vrecpeq_f32(yf);
  // recip *= vrecpsq_f32(yf, recip);
  N2 = DAG.getNode(ISD::INTRINSIC_WO_CHAIN, dl, MVT::v4f32,
                   DAG.getConstant(Intrinsic::arm_neon_vrecpe, dl, MVT::i32),
                   N1);
  N1 = DAG.getNode(ISD::INTRINSIC_WO_CHAIN, dl, MVT::v4f32,
                   DAG.getConstant(Intrinsic::arm_neon_vrecps, dl, MVT::i32),
                   N1, N2);
  N2 = DAG.getNode(ISD::FMUL, dl, MVT::v4f32, N1, N2);
  // Because short has a smaller range than ushort, we can actually get away
  // with only a single newton step.  This requires that we use a weird bias
  // of 89, however (again, this has been exhaustively tested).
  // float4 result = as_float4(as_int4(xf*recip) + 0x89);
  N0 = DAG.getNode(ISD::FMUL, dl, MVT::v4f32, N0, N2);
  N0 = DAG.getNode(ISD::BITCAST, dl, MVT::v4i32, N0);
  N1 = DAG.getConstant(0x89, dl, MVT::i32);
  N1 = DAG.getNode(ISD::BUILD_VECTOR, dl, MVT::v4i32, N1, N1, N1, N1);
  N0 = DAG.getNode(ISD::ADD, dl, MVT::v4i32, N0, N1);
  N0 = DAG.getNode(ISD::BITCAST, dl, MVT::v4f32, N0);
  // Convert back to integer and return.
  // return vmovn_s32(vcvt_s32_f32(result));
  N0 = DAG.getNode(ISD::FP_TO_SINT, dl, MVT::v4i32, N0);
  N0 = DAG.getNode(ISD::TRUNCATE, dl, MVT::v4i16, N0);
  return N0;
}

static SDValue LowerSDIV(SDValue Op, SelectionDAG &DAG) {
  EVT VT = Op.getValueType();
  assert((VT == MVT::v4i16 || VT == MVT::v8i8) &&
         "unexpected type for custom-lowering ISD::SDIV");

  SDLoc dl(Op);
  SDValue N0 = Op.getOperand(0);
  SDValue N1 = Op.getOperand(1);
  SDValue N2, N3;

  if (VT == MVT::v8i8) {
    N0 = DAG.getNode(ISD::SIGN_EXTEND, dl, MVT::v8i16, N0);
    N1 = DAG.getNode(ISD::SIGN_EXTEND, dl, MVT::v8i16, N1);

    N2 = DAG.getNode(ISD::EXTRACT_SUBVECTOR, dl, MVT::v4i16, N0,
                     DAG.getIntPtrConstant(4, dl));
    N3 = DAG.getNode(ISD::EXTRACT_SUBVECTOR, dl, MVT::v4i16, N1,
                     DAG.getIntPtrConstant(4, dl));
    N0 = DAG.getNode(ISD::EXTRACT_SUBVECTOR, dl, MVT::v4i16, N0,
                     DAG.getIntPtrConstant(0, dl));
    N1 = DAG.getNode(ISD::EXTRACT_SUBVECTOR, dl, MVT::v4i16, N1,
                     DAG.getIntPtrConstant(0, dl));

    N0 = LowerSDIV_v4i8(N0, N1, dl, DAG); // v4i16
    N2 = LowerSDIV_v4i8(N2, N3, dl, DAG); // v4i16

    N0 = DAG.getNode(ISD::CONCAT_VECTORS, dl, MVT::v8i16, N0, N2);
    N0 = LowerCONCAT_VECTORS(N0, DAG);

    N0 = DAG.getNode(ISD::TRUNCATE, dl, MVT::v8i8, N0);
    return N0;
  }
  return LowerSDIV_v4i16(N0, N1, dl, DAG);
}

static SDValue LowerUDIV(SDValue Op, SelectionDAG &DAG) {
  EVT VT = Op.getValueType();
  assert((VT == MVT::v4i16 || VT == MVT::v8i8) &&
         "unexpected type for custom-lowering ISD::UDIV");

  SDLoc dl(Op);
  SDValue N0 = Op.getOperand(0);
  SDValue N1 = Op.getOperand(1);
  SDValue N2, N3;

  if (VT == MVT::v8i8) {
    N0 = DAG.getNode(ISD::ZERO_EXTEND, dl, MVT::v8i16, N0);
    N1 = DAG.getNode(ISD::ZERO_EXTEND, dl, MVT::v8i16, N1);

    N2 = DAG.getNode(ISD::EXTRACT_SUBVECTOR, dl, MVT::v4i16, N0,
                     DAG.getIntPtrConstant(4, dl));
    N3 = DAG.getNode(ISD::EXTRACT_SUBVECTOR, dl, MVT::v4i16, N1,
                     DAG.getIntPtrConstant(4, dl));
    N0 = DAG.getNode(ISD::EXTRACT_SUBVECTOR, dl, MVT::v4i16, N0,
                     DAG.getIntPtrConstant(0, dl));
    N1 = DAG.getNode(ISD::EXTRACT_SUBVECTOR, dl, MVT::v4i16, N1,
                     DAG.getIntPtrConstant(0, dl));

    N0 = LowerSDIV_v4i16(N0, N1, dl, DAG); // v4i16
    N2 = LowerSDIV_v4i16(N2, N3, dl, DAG); // v4i16

    N0 = DAG.getNode(ISD::CONCAT_VECTORS, dl, MVT::v8i16, N0, N2);
    N0 = LowerCONCAT_VECTORS(N0, DAG);

    N0 = DAG.getNode(ISD::INTRINSIC_WO_CHAIN, dl, MVT::v8i8,
                     DAG.getConstant(Intrinsic::arm_neon_vqmovnsu, dl,
                                     MVT::i32),
                     N0);
    return N0;
  }

  // v4i16 sdiv ... Convert to float.
  // float4 yf = vcvt_f32_s32(vmovl_u16(y));
  // float4 xf = vcvt_f32_s32(vmovl_u16(x));
  N0 = DAG.getNode(ISD::ZERO_EXTEND, dl, MVT::v4i32, N0);
  N1 = DAG.getNode(ISD::ZERO_EXTEND, dl, MVT::v4i32, N1);
  N0 = DAG.getNode(ISD::SINT_TO_FP, dl, MVT::v4f32, N0);
  SDValue BN1 = DAG.getNode(ISD::SINT_TO_FP, dl, MVT::v4f32, N1);

  // Use reciprocal estimate and two refinement steps.
  // float4 recip = vrecpeq_f32(yf);
  // recip *= vrecpsq_f32(yf, recip);
  // recip *= vrecpsq_f32(yf, recip);
  N2 = DAG.getNode(ISD::INTRINSIC_WO_CHAIN, dl, MVT::v4f32,
                   DAG.getConstant(Intrinsic::arm_neon_vrecpe, dl, MVT::i32),
                   BN1);
  N1 = DAG.getNode(ISD::INTRINSIC_WO_CHAIN, dl, MVT::v4f32,
                   DAG.getConstant(Intrinsic::arm_neon_vrecps, dl, MVT::i32),
                   BN1, N2);
  N2 = DAG.getNode(ISD::FMUL, dl, MVT::v4f32, N1, N2);
  N1 = DAG.getNode(ISD::INTRINSIC_WO_CHAIN, dl, MVT::v4f32,
                   DAG.getConstant(Intrinsic::arm_neon_vrecps, dl, MVT::i32),
                   BN1, N2);
  N2 = DAG.getNode(ISD::FMUL, dl, MVT::v4f32, N1, N2);
  // Simply multiplying by the reciprocal estimate can leave us a few ulps
  // too low, so we add 2 ulps (exhaustive testing shows that this is enough,
  // and that it will never cause us to return an answer too large).
  // float4 result = as_float4(as_int4(xf*recip) + 2);
  N0 = DAG.getNode(ISD::FMUL, dl, MVT::v4f32, N0, N2);
  N0 = DAG.getNode(ISD::BITCAST, dl, MVT::v4i32, N0);
  N1 = DAG.getConstant(2, dl, MVT::i32);
  N1 = DAG.getNode(ISD::BUILD_VECTOR, dl, MVT::v4i32, N1, N1, N1, N1);
  N0 = DAG.getNode(ISD::ADD, dl, MVT::v4i32, N0, N1);
  N0 = DAG.getNode(ISD::BITCAST, dl, MVT::v4f32, N0);
  // Convert back to integer and return.
  // return vmovn_u32(vcvt_s32_f32(result));
  N0 = DAG.getNode(ISD::FP_TO_SINT, dl, MVT::v4i32, N0);
  N0 = DAG.getNode(ISD::TRUNCATE, dl, MVT::v4i16, N0);
  return N0;
}

static SDValue LowerADDC_ADDE_SUBC_SUBE(SDValue Op, SelectionDAG &DAG) {
  EVT VT = Op.getNode()->getValueType(0);
  SDVTList VTs = DAG.getVTList(VT, MVT::i32);

  unsigned Opc;
  bool ExtraOp = false;
  switch (Op.getOpcode()) {
  default: llvm_unreachable("Invalid code");
  case ISD::ADDC: Opc = ARMISD::ADDC; break;
  case ISD::ADDE: Opc = ARMISD::ADDE; ExtraOp = true; break;
  case ISD::SUBC: Opc = ARMISD::SUBC; break;
  case ISD::SUBE: Opc = ARMISD::SUBE; ExtraOp = true; break;
  }

  if (!ExtraOp)
    return DAG.getNode(Opc, SDLoc(Op), VTs, Op.getOperand(0),
                       Op.getOperand(1));
  return DAG.getNode(Opc, SDLoc(Op), VTs, Op.getOperand(0),
                     Op.getOperand(1), Op.getOperand(2));
}

SDValue ARMTargetLowering::LowerFSINCOS(SDValue Op, SelectionDAG &DAG) const {
  assert(Subtarget->isTargetDarwin());

  // For iOS, we want to call an alternative entry point: __sincos_stret,
  // return values are passed via sret.
  SDLoc dl(Op);
  SDValue Arg = Op.getOperand(0);
  EVT ArgVT = Arg.getValueType();
  Type *ArgTy = ArgVT.getTypeForEVT(*DAG.getContext());
  auto PtrVT = getPointerTy(DAG.getDataLayout());

  MachineFrameInfo *FrameInfo = DAG.getMachineFunction().getFrameInfo();

  // Pair of floats / doubles used to pass the result.
  StructType *RetTy = StructType::get(ArgTy, ArgTy, nullptr);

  // Create stack object for sret.
  auto &DL = DAG.getDataLayout();
  const uint64_t ByteSize = DL.getTypeAllocSize(RetTy);
  const unsigned StackAlign = DL.getPrefTypeAlignment(RetTy);
  int FrameIdx = FrameInfo->CreateStackObject(ByteSize, StackAlign, false);
  SDValue SRet = DAG.getFrameIndex(FrameIdx, getPointerTy(DL));

  ArgListTy Args;
  ArgListEntry Entry;

  Entry.Node = SRet;
  Entry.Ty = RetTy->getPointerTo();
  Entry.isSExt = false;
  Entry.isZExt = false;
  Entry.isSRet = true;
  Args.push_back(Entry);

  Entry.Node = Arg;
  Entry.Ty = ArgTy;
  Entry.isSExt = false;
  Entry.isZExt = false;
  Args.push_back(Entry);

  const char *LibcallName  = (ArgVT == MVT::f64)
  ? "__sincos_stret" : "__sincosf_stret";
  SDValue Callee = DAG.getExternalSymbol(LibcallName, getPointerTy(DL));

  TargetLowering::CallLoweringInfo CLI(DAG);
  CLI.setDebugLoc(dl).setChain(DAG.getEntryNode())
    .setCallee(CallingConv::C, Type::getVoidTy(*DAG.getContext()), Callee,
               std::move(Args), 0)
    .setDiscardResult();

  std::pair<SDValue, SDValue> CallResult = LowerCallTo(CLI);

  SDValue LoadSin = DAG.getLoad(ArgVT, dl, CallResult.second, SRet,
                                MachinePointerInfo(), false, false, false, 0);

  // Address of cos field.
  SDValue Add = DAG.getNode(ISD::ADD, dl, PtrVT, SRet,
                            DAG.getIntPtrConstant(ArgVT.getStoreSize(), dl));
  SDValue LoadCos = DAG.getLoad(ArgVT, dl, LoadSin.getValue(1), Add,
                                MachinePointerInfo(), false, false, false, 0);

  SDVTList Tys = DAG.getVTList(ArgVT, ArgVT);
  return DAG.getNode(ISD::MERGE_VALUES, dl, Tys,
                     LoadSin.getValue(0), LoadCos.getValue(0));
}

static SDValue LowerAtomicLoadStore(SDValue Op, SelectionDAG &DAG) {
  // Monotonic load/store is legal for all targets
  if (cast<AtomicSDNode>(Op)->getOrdering() <= Monotonic)
    return Op;

  // Acquire/Release load/store is not legal for targets without a
  // dmb or equivalent available.
  return SDValue();
}

static void ReplaceREADCYCLECOUNTER(SDNode *N,
                                    SmallVectorImpl<SDValue> &Results,
                                    SelectionDAG &DAG,
                                    const ARMSubtarget *Subtarget) {
  SDLoc DL(N);
  SDValue Cycles32, OutChain;

  if (Subtarget->hasPerfMon()) {
    // Under Power Management extensions, the cycle-count is:
    //    mrc p15, #0, <Rt>, c9, c13, #0
    SDValue Ops[] = { N->getOperand(0), // Chain
                      DAG.getConstant(Intrinsic::arm_mrc, DL, MVT::i32),
                      DAG.getConstant(15, DL, MVT::i32),
                      DAG.getConstant(0, DL, MVT::i32),
                      DAG.getConstant(9, DL, MVT::i32),
                      DAG.getConstant(13, DL, MVT::i32),
                      DAG.getConstant(0, DL, MVT::i32)
    };

    Cycles32 = DAG.getNode(ISD::INTRINSIC_W_CHAIN, DL,
                           DAG.getVTList(MVT::i32, MVT::Other), Ops);
    OutChain = Cycles32.getValue(1);
  } else {
    // Intrinsic is defined to return 0 on unsupported platforms. Technically
    // there are older ARM CPUs that have implementation-specific ways of
    // obtaining this information (FIXME!).
    Cycles32 = DAG.getConstant(0, DL, MVT::i32);
    OutChain = DAG.getEntryNode();
  }


  SDValue Cycles64 = DAG.getNode(ISD::BUILD_PAIR, DL, MVT::i64,
                                 Cycles32, DAG.getConstant(0, DL, MVT::i32));
  Results.push_back(Cycles64);
  Results.push_back(OutChain);
}

SDValue ARMTargetLowering::LowerOperation(SDValue Op, SelectionDAG &DAG) const {
  switch (Op.getOpcode()) {
  default: llvm_unreachable("Don't know how to custom lower this!");
  case ISD::WRITE_REGISTER: return LowerWRITE_REGISTER(Op, DAG);
  case ISD::ConstantPool:  return LowerConstantPool(Op, DAG);
  case ISD::BlockAddress:  return LowerBlockAddress(Op, DAG);
  case ISD::JumpTable:    return LowerJumpTable(Op, DAG); // @LOCALMOD
  case ISD::GlobalAddress:
    switch (Subtarget->getTargetTriple().getObjectFormat()) {
    default: llvm_unreachable("unknown object format");
    case Triple::COFF:
      return LowerGlobalAddressWindows(Op, DAG);
    case Triple::ELF:
      return LowerGlobalAddressELF(Op, DAG);
    case Triple::MachO:
      return LowerGlobalAddressDarwin(Op, DAG);
    }
  case ISD::GlobalTLSAddress: return LowerGlobalTLSAddress(Op, DAG);
  case ISD::SELECT:        return LowerSELECT(Op, DAG);
  case ISD::SELECT_CC:     return LowerSELECT_CC(Op, DAG);
  case ISD::BR_CC:         return LowerBR_CC(Op, DAG);
  case ISD::BR_JT:         return LowerBR_JT(Op, DAG);
  case ISD::VASTART:       return LowerVASTART(Op, DAG);
  case ISD::ATOMIC_FENCE:  return LowerATOMIC_FENCE(Op, DAG, Subtarget);
  case ISD::PREFETCH:      return LowerPREFETCH(Op, DAG, Subtarget);
  case ISD::SINT_TO_FP:
  case ISD::UINT_TO_FP:    return LowerINT_TO_FP(Op, DAG);
  case ISD::FP_TO_SINT:
  case ISD::FP_TO_UINT:    return LowerFP_TO_INT(Op, DAG);
  case ISD::FCOPYSIGN:     return LowerFCOPYSIGN(Op, DAG);
  case ISD::RETURNADDR:    return LowerRETURNADDR(Op, DAG);
  case ISD::FRAMEADDR:     return LowerFRAMEADDR(Op, DAG);
  // @LOCALMOD-START
  // The exact semantics of this ISD are not completely clear.
  // LLVM seems to always point the fp after the push ra and the old fp, i.e.
  // two register slots after the beginning of the stack frame.
  // It is not clear what happens when there is no frame pointer but
  // but llvm unlike gcc seems to always force one when this node is
  // encountered.
  case ISD::FRAME_TO_ARGS_OFFSET: return DAG.getIntPtrConstant(2*4);
  case ISD::EH_RETURN:            return LowerEH_RETURN(Op, DAG);
  // @LOCALMOD-END
   
  case ISD::GLOBAL_OFFSET_TABLE: return LowerGLOBAL_OFFSET_TABLE(Op, DAG);
  case ISD::EH_SJLJ_SETJMP: return LowerEH_SJLJ_SETJMP(Op, DAG);
  case ISD::EH_SJLJ_LONGJMP: return LowerEH_SJLJ_LONGJMP(Op, DAG);
  case ISD::EH_SJLJ_SETUP_DISPATCH: return LowerEH_SJLJ_SETUP_DISPATCH(Op, DAG);
  case ISD::INTRINSIC_WO_CHAIN: return LowerINTRINSIC_WO_CHAIN(Op, DAG,
                                                               Subtarget);
  case ISD::BITCAST:       return ExpandBITCAST(Op.getNode(), DAG);
  case ISD::SHL:
  case ISD::SRL:
  case ISD::SRA:           return LowerShift(Op.getNode(), DAG, Subtarget);
  case ISD::SHL_PARTS:     return LowerShiftLeftParts(Op, DAG);
  case ISD::SRL_PARTS:
  case ISD::SRA_PARTS:     return LowerShiftRightParts(Op, DAG);
  case ISD::CTTZ:
  case ISD::CTTZ_ZERO_UNDEF: return LowerCTTZ(Op.getNode(), DAG, Subtarget);
  case ISD::CTPOP:         return LowerCTPOP(Op.getNode(), DAG, Subtarget);
  case ISD::SETCC:         return LowerVSETCC(Op, DAG);
  case ISD::ConstantFP:    return LowerConstantFP(Op, DAG, Subtarget);
  case ISD::BUILD_VECTOR:  return LowerBUILD_VECTOR(Op, DAG, Subtarget);
  case ISD::VECTOR_SHUFFLE: return LowerVECTOR_SHUFFLE(Op, DAG);
  case ISD::INSERT_VECTOR_ELT: return LowerINSERT_VECTOR_ELT(Op, DAG);
  case ISD::EXTRACT_VECTOR_ELT: return LowerEXTRACT_VECTOR_ELT(Op, DAG);
  case ISD::CONCAT_VECTORS: return LowerCONCAT_VECTORS(Op, DAG);
  case ISD::FLT_ROUNDS_:   return LowerFLT_ROUNDS_(Op, DAG);
  case ISD::MUL:           return LowerMUL(Op, DAG);
  case ISD::SDIV:          return LowerSDIV(Op, DAG);
  case ISD::UDIV:          return LowerUDIV(Op, DAG);
  case ISD::ADDC:
  case ISD::ADDE:
  case ISD::SUBC:
  case ISD::SUBE:          return LowerADDC_ADDE_SUBC_SUBE(Op, DAG);
  case ISD::SADDO:
  case ISD::UADDO:
  case ISD::SSUBO:
  case ISD::USUBO:
    return LowerXALUO(Op, DAG);
  case ISD::ATOMIC_LOAD:
  case ISD::ATOMIC_STORE:  return LowerAtomicLoadStore(Op, DAG);
  case ISD::FSINCOS:       return LowerFSINCOS(Op, DAG);
  case ISD::SDIVREM:
  case ISD::UDIVREM:       return LowerDivRem(Op, DAG);
  case ISD::DYNAMIC_STACKALLOC:
    if (Subtarget->getTargetTriple().isWindowsItaniumEnvironment())
      return LowerDYNAMIC_STACKALLOC(Op, DAG);
    llvm_unreachable("Don't know how to custom lower this!");
  case ISD::FP_ROUND: return LowerFP_ROUND(Op, DAG);
  case ISD::FP_EXTEND: return LowerFP_EXTEND(Op, DAG);
  }
}

/// ReplaceNodeResults - Replace the results of node with an illegal result
/// type with new values built out of custom code.
void ARMTargetLowering::ReplaceNodeResults(SDNode *N,
                                           SmallVectorImpl<SDValue>&Results,
                                           SelectionDAG &DAG) const {
  SDValue Res;
  switch (N->getOpcode()) {
  default:
    llvm_unreachable("Don't know how to custom expand this!");
  case ISD::READ_REGISTER:
    ExpandREAD_REGISTER(N, Results, DAG);
    break;
  case ISD::BITCAST:
    Res = ExpandBITCAST(N, DAG);
    break;
  case ISD::SRL:
  case ISD::SRA:
    Res = Expand64BitShift(N, DAG, Subtarget);
    break;
  case ISD::READCYCLECOUNTER:
    ReplaceREADCYCLECOUNTER(N, Results, DAG, Subtarget);
    return;
  }
  if (Res.getNode())
    Results.push_back(Res);
}

//===----------------------------------------------------------------------===//
//                           ARM Scheduler Hooks
//===----------------------------------------------------------------------===//

/// SetupEntryBlockForSjLj - Insert code into the entry block that creates and
/// registers the function context.
void ARMTargetLowering::
SetupEntryBlockForSjLj(MachineInstr *MI, MachineBasicBlock *MBB,
                       MachineBasicBlock *DispatchBB, int FI) const {
  const TargetInstrInfo *TII = Subtarget->getInstrInfo();
  DebugLoc dl = MI->getDebugLoc();
  MachineFunction *MF = MBB->getParent();
  MachineRegisterInfo *MRI = &MF->getRegInfo();
  MachineConstantPool *MCP = MF->getConstantPool();
  ARMFunctionInfo *AFI = MF->getInfo<ARMFunctionInfo>();
  const Function *F = MF->getFunction();

  bool isThumb = Subtarget->isThumb();
  bool isThumb2 = Subtarget->isThumb2();

  unsigned PCLabelId = AFI->createPICLabelUId();
  unsigned PCAdj = (isThumb || isThumb2) ? 4 : 8;
  ARMConstantPoolValue *CPV =
    ARMConstantPoolMBB::Create(F->getContext(), DispatchBB, PCLabelId, PCAdj);
  unsigned CPI = MCP->getConstantPoolIndex(CPV, 4);

  const TargetRegisterClass *TRC = isThumb ? &ARM::tGPRRegClass
                                           : &ARM::GPRRegClass;

  // Grab constant pool and fixed stack memory operands.
  MachineMemOperand *CPMMO =
    MF->getMachineMemOperand(MachinePointerInfo::getConstantPool(),
                             MachineMemOperand::MOLoad, 4, 4);

  MachineMemOperand *FIMMOSt =
    MF->getMachineMemOperand(MachinePointerInfo::getFixedStack(FI),
                             MachineMemOperand::MOStore, 4, 4);

  // Load the address of the dispatch MBB into the jump buffer.
  if (isThumb2) {
    // Incoming value: jbuf
    //   ldr.n  r5, LCPI1_1
    //   orr    r5, r5, #1
    //   add    r5, pc
    //   str    r5, [$jbuf, #+4] ; &jbuf[1]
    unsigned NewVReg1 = MRI->createVirtualRegister(TRC);
    AddDefaultPred(BuildMI(*MBB, MI, dl, TII->get(ARM::t2LDRpci), NewVReg1)
                   .addConstantPoolIndex(CPI)
                   .addMemOperand(CPMMO));
    // Set the low bit because of thumb mode.
    unsigned NewVReg2 = MRI->createVirtualRegister(TRC);
    AddDefaultCC(
      AddDefaultPred(BuildMI(*MBB, MI, dl, TII->get(ARM::t2ORRri), NewVReg2)
                     .addReg(NewVReg1, RegState::Kill)
                     .addImm(0x01)));
    unsigned NewVReg3 = MRI->createVirtualRegister(TRC);
    BuildMI(*MBB, MI, dl, TII->get(ARM::tPICADD), NewVReg3)
      .addReg(NewVReg2, RegState::Kill)
      .addImm(PCLabelId);
    AddDefaultPred(BuildMI(*MBB, MI, dl, TII->get(ARM::t2STRi12))
                   .addReg(NewVReg3, RegState::Kill)
                   .addFrameIndex(FI)
                   .addImm(36)  // &jbuf[1] :: pc
                   .addMemOperand(FIMMOSt));
  } else if (isThumb) {
    // Incoming value: jbuf
    //   ldr.n  r1, LCPI1_4
    //   add    r1, pc
    //   mov    r2, #1
    //   orrs   r1, r2
    //   add    r2, $jbuf, #+4 ; &jbuf[1]
    //   str    r1, [r2]
    unsigned NewVReg1 = MRI->createVirtualRegister(TRC);
    AddDefaultPred(BuildMI(*MBB, MI, dl, TII->get(ARM::tLDRpci), NewVReg1)
                   .addConstantPoolIndex(CPI)
                   .addMemOperand(CPMMO));
    unsigned NewVReg2 = MRI->createVirtualRegister(TRC);
    BuildMI(*MBB, MI, dl, TII->get(ARM::tPICADD), NewVReg2)
      .addReg(NewVReg1, RegState::Kill)
      .addImm(PCLabelId);
    // Set the low bit because of thumb mode.
    unsigned NewVReg3 = MRI->createVirtualRegister(TRC);
    AddDefaultPred(BuildMI(*MBB, MI, dl, TII->get(ARM::tMOVi8), NewVReg3)
                   .addReg(ARM::CPSR, RegState::Define)
                   .addImm(1));
    unsigned NewVReg4 = MRI->createVirtualRegister(TRC);
    AddDefaultPred(BuildMI(*MBB, MI, dl, TII->get(ARM::tORR), NewVReg4)
                   .addReg(ARM::CPSR, RegState::Define)
                   .addReg(NewVReg2, RegState::Kill)
                   .addReg(NewVReg3, RegState::Kill));
    unsigned NewVReg5 = MRI->createVirtualRegister(TRC);
    BuildMI(*MBB, MI, dl, TII->get(ARM::tADDframe), NewVReg5)
            .addFrameIndex(FI)
            .addImm(36); // &jbuf[1] :: pc
    AddDefaultPred(BuildMI(*MBB, MI, dl, TII->get(ARM::tSTRi))
                   .addReg(NewVReg4, RegState::Kill)
                   .addReg(NewVReg5, RegState::Kill)
                   .addImm(0)
                   .addMemOperand(FIMMOSt));
  } else {
    // Incoming value: jbuf
    //   ldr  r1, LCPI1_1
    //   add  r1, pc, r1
    //   str  r1, [$jbuf, #+4] ; &jbuf[1]
    unsigned NewVReg1 = MRI->createVirtualRegister(TRC);
    AddDefaultPred(BuildMI(*MBB, MI, dl, TII->get(ARM::LDRi12),  NewVReg1)
                   .addConstantPoolIndex(CPI)
                   .addImm(0)
                   .addMemOperand(CPMMO));
    unsigned NewVReg2 = MRI->createVirtualRegister(TRC);
    AddDefaultPred(BuildMI(*MBB, MI, dl, TII->get(ARM::PICADD), NewVReg2)
                   .addReg(NewVReg1, RegState::Kill)
                   .addImm(PCLabelId));
    AddDefaultPred(BuildMI(*MBB, MI, dl, TII->get(ARM::STRi12))
                   .addReg(NewVReg2, RegState::Kill)
                   .addFrameIndex(FI)
                   .addImm(36)  // &jbuf[1] :: pc
                   .addMemOperand(FIMMOSt));
  }
}

void ARMTargetLowering::EmitSjLjDispatchBlock(MachineInstr *MI,
                                              MachineBasicBlock *MBB) const {
  const TargetInstrInfo *TII = Subtarget->getInstrInfo();
  DebugLoc dl = MI->getDebugLoc();
  MachineFunction *MF = MBB->getParent();
  MachineRegisterInfo *MRI = &MF->getRegInfo();
  MachineFrameInfo *MFI = MF->getFrameInfo();
  int FI = MFI->getFunctionContextIndex();

  const TargetRegisterClass *TRC = Subtarget->isThumb() ? &ARM::tGPRRegClass
                                                        : &ARM::GPRnopcRegClass;

  // Get a mapping of the call site numbers to all of the landing pads they're
  // associated with.
  DenseMap<unsigned, SmallVector<MachineBasicBlock*, 2> > CallSiteNumToLPad;
  unsigned MaxCSNum = 0;
  MachineModuleInfo &MMI = MF->getMMI();
  for (MachineFunction::iterator BB = MF->begin(), E = MF->end(); BB != E;
       ++BB) {
    if (!BB->isLandingPad()) continue;

    // FIXME: We should assert that the EH_LABEL is the first MI in the landing
    // pad.
    for (MachineBasicBlock::iterator
           II = BB->begin(), IE = BB->end(); II != IE; ++II) {
      if (!II->isEHLabel()) continue;

      MCSymbol *Sym = II->getOperand(0).getMCSymbol();
      if (!MMI.hasCallSiteLandingPad(Sym)) continue;

      SmallVectorImpl<unsigned> &CallSiteIdxs = MMI.getCallSiteLandingPad(Sym);
      for (SmallVectorImpl<unsigned>::iterator
             CSI = CallSiteIdxs.begin(), CSE = CallSiteIdxs.end();
           CSI != CSE; ++CSI) {
        CallSiteNumToLPad[*CSI].push_back(BB);
        MaxCSNum = std::max(MaxCSNum, *CSI);
      }
      break;
    }
  }

  // Get an ordered list of the machine basic blocks for the jump table.
  std::vector<MachineBasicBlock*> LPadList;
  SmallPtrSet<MachineBasicBlock*, 64> InvokeBBs;
  LPadList.reserve(CallSiteNumToLPad.size());
  for (unsigned I = 1; I <= MaxCSNum; ++I) {
    SmallVectorImpl<MachineBasicBlock*> &MBBList = CallSiteNumToLPad[I];
    for (SmallVectorImpl<MachineBasicBlock*>::iterator
           II = MBBList.begin(), IE = MBBList.end(); II != IE; ++II) {
      LPadList.push_back(*II);
      InvokeBBs.insert((*II)->pred_begin(), (*II)->pred_end());
    }
  }

  assert(!LPadList.empty() &&
         "No landing pad destinations for the dispatch jump table!");

  // Create the jump table and associated information.
  MachineJumpTableInfo *JTI =
    MF->getOrCreateJumpTableInfo(MachineJumpTableInfo::EK_Inline);
  unsigned MJTI = JTI->createJumpTableIndex(LPadList);
  Reloc::Model RelocM = getTargetMachine().getRelocationModel();

  // Create the MBBs for the dispatch code.

  // Shove the dispatch's address into the return slot in the function context.
  MachineBasicBlock *DispatchBB = MF->CreateMachineBasicBlock();
  DispatchBB->setIsLandingPad();

  MachineBasicBlock *TrapBB = MF->CreateMachineBasicBlock();
  unsigned trap_opcode;
  if (Subtarget->isThumb())
    trap_opcode = ARM::tTRAP;
  else
    trap_opcode = Subtarget->useNaClTrap() ? ARM::TRAPNaCl : ARM::TRAP;

  BuildMI(TrapBB, dl, TII->get(trap_opcode));
  DispatchBB->addSuccessor(TrapBB);

  MachineBasicBlock *DispContBB = MF->CreateMachineBasicBlock();
  DispatchBB->addSuccessor(DispContBB);

  // Insert and MBBs.
  MF->insert(MF->end(), DispatchBB);
  MF->insert(MF->end(), DispContBB);
  MF->insert(MF->end(), TrapBB);

  // Insert code into the entry block that creates and registers the function
  // context.
  SetupEntryBlockForSjLj(MI, MBB, DispatchBB, FI);

  MachineMemOperand *FIMMOLd =
    MF->getMachineMemOperand(MachinePointerInfo::getFixedStack(FI),
                             MachineMemOperand::MOLoad |
                             MachineMemOperand::MOVolatile, 4, 4);

  MachineInstrBuilder MIB;
  MIB = BuildMI(DispatchBB, dl, TII->get(ARM::Int_eh_sjlj_dispatchsetup));

  const ARMBaseInstrInfo *AII = static_cast<const ARMBaseInstrInfo*>(TII);
  const ARMBaseRegisterInfo &RI = AII->getRegisterInfo();

  // Add a register mask with no preserved registers.  This results in all
  // registers being marked as clobbered.
  MIB.addRegMask(RI.getNoPreservedMask());

  unsigned NumLPads = LPadList.size();
  if (Subtarget->isThumb2()) {
    unsigned NewVReg1 = MRI->createVirtualRegister(TRC);
    AddDefaultPred(BuildMI(DispatchBB, dl, TII->get(ARM::t2LDRi12), NewVReg1)
                   .addFrameIndex(FI)
                   .addImm(4)
                   .addMemOperand(FIMMOLd));

    if (NumLPads < 256) {
      AddDefaultPred(BuildMI(DispatchBB, dl, TII->get(ARM::t2CMPri))
                     .addReg(NewVReg1)
                     .addImm(LPadList.size()));
    } else {
      unsigned VReg1 = MRI->createVirtualRegister(TRC);
      AddDefaultPred(BuildMI(DispatchBB, dl, TII->get(ARM::t2MOVi16), VReg1)
                     .addImm(NumLPads & 0xFFFF));

      unsigned VReg2 = VReg1;
      if ((NumLPads & 0xFFFF0000) != 0) {
        VReg2 = MRI->createVirtualRegister(TRC);
        AddDefaultPred(BuildMI(DispatchBB, dl, TII->get(ARM::t2MOVTi16), VReg2)
                       .addReg(VReg1)
                       .addImm(NumLPads >> 16));
      }

      AddDefaultPred(BuildMI(DispatchBB, dl, TII->get(ARM::t2CMPrr))
                     .addReg(NewVReg1)
                     .addReg(VReg2));
    }

    BuildMI(DispatchBB, dl, TII->get(ARM::t2Bcc))
      .addMBB(TrapBB)
      .addImm(ARMCC::HI)
      .addReg(ARM::CPSR);

    unsigned NewVReg3 = MRI->createVirtualRegister(TRC);
    AddDefaultPred(BuildMI(DispContBB, dl, TII->get(ARM::t2LEApcrelJT),NewVReg3)
                   .addJumpTableIndex(MJTI));

    unsigned NewVReg4 = MRI->createVirtualRegister(TRC);
    AddDefaultCC(
      AddDefaultPred(
        BuildMI(DispContBB, dl, TII->get(ARM::t2ADDrs), NewVReg4)
        .addReg(NewVReg3, RegState::Kill)
        .addReg(NewVReg1)
        .addImm(ARM_AM::getSORegOpc(ARM_AM::lsl, 2))));

    BuildMI(DispContBB, dl, TII->get(ARM::t2BR_JT))
      .addReg(NewVReg4, RegState::Kill)
      .addReg(NewVReg1)
      .addJumpTableIndex(MJTI);
  } else if (Subtarget->isThumb()) {
    unsigned NewVReg1 = MRI->createVirtualRegister(TRC);
    AddDefaultPred(BuildMI(DispatchBB, dl, TII->get(ARM::tLDRspi), NewVReg1)
                   .addFrameIndex(FI)
                   .addImm(1)
                   .addMemOperand(FIMMOLd));

    if (NumLPads < 256) {
      AddDefaultPred(BuildMI(DispatchBB, dl, TII->get(ARM::tCMPi8))
                     .addReg(NewVReg1)
                     .addImm(NumLPads));
    } else {
      MachineConstantPool *ConstantPool = MF->getConstantPool();
      Type *Int32Ty = Type::getInt32Ty(MF->getFunction()->getContext());
      const Constant *C = ConstantInt::get(Int32Ty, NumLPads);

      // MachineConstantPool wants an explicit alignment.
      unsigned Align = MF->getDataLayout().getPrefTypeAlignment(Int32Ty);
      if (Align == 0)
        Align = MF->getDataLayout().getTypeAllocSize(C->getType());
      unsigned Idx = ConstantPool->getConstantPoolIndex(C, Align);

      unsigned VReg1 = MRI->createVirtualRegister(TRC);
      AddDefaultPred(BuildMI(DispatchBB, dl, TII->get(ARM::tLDRpci))
                     .addReg(VReg1, RegState::Define)
                     .addConstantPoolIndex(Idx));
      AddDefaultPred(BuildMI(DispatchBB, dl, TII->get(ARM::tCMPr))
                     .addReg(NewVReg1)
                     .addReg(VReg1));
    }

    BuildMI(DispatchBB, dl, TII->get(ARM::tBcc))
      .addMBB(TrapBB)
      .addImm(ARMCC::HI)
      .addReg(ARM::CPSR);

    unsigned NewVReg2 = MRI->createVirtualRegister(TRC);
    AddDefaultPred(BuildMI(DispContBB, dl, TII->get(ARM::tLSLri), NewVReg2)
                   .addReg(ARM::CPSR, RegState::Define)
                   .addReg(NewVReg1)
                   .addImm(2));

    unsigned NewVReg3 = MRI->createVirtualRegister(TRC);
    AddDefaultPred(BuildMI(DispContBB, dl, TII->get(ARM::tLEApcrelJT), NewVReg3)
                   .addJumpTableIndex(MJTI));

    unsigned NewVReg4 = MRI->createVirtualRegister(TRC);
    AddDefaultPred(BuildMI(DispContBB, dl, TII->get(ARM::tADDrr), NewVReg4)
                   .addReg(ARM::CPSR, RegState::Define)
                   .addReg(NewVReg2, RegState::Kill)
                   .addReg(NewVReg3));

    MachineMemOperand *JTMMOLd =
      MF->getMachineMemOperand(MachinePointerInfo::getJumpTable(),
                               MachineMemOperand::MOLoad, 4, 4);

    unsigned NewVReg5 = MRI->createVirtualRegister(TRC);
    AddDefaultPred(BuildMI(DispContBB, dl, TII->get(ARM::tLDRi), NewVReg5)
                   .addReg(NewVReg4, RegState::Kill)
                   .addImm(0)
                   .addMemOperand(JTMMOLd));

    unsigned NewVReg6 = NewVReg5;
    if (RelocM == Reloc::PIC_) {
      NewVReg6 = MRI->createVirtualRegister(TRC);
      AddDefaultPred(BuildMI(DispContBB, dl, TII->get(ARM::tADDrr), NewVReg6)
                     .addReg(ARM::CPSR, RegState::Define)
                     .addReg(NewVReg5, RegState::Kill)
                     .addReg(NewVReg3));
    }

    BuildMI(DispContBB, dl, TII->get(ARM::tBR_JTr))
      .addReg(NewVReg6, RegState::Kill)
      .addJumpTableIndex(MJTI);
  } else {
    unsigned NewVReg1 = MRI->createVirtualRegister(TRC);
    AddDefaultPred(BuildMI(DispatchBB, dl, TII->get(ARM::LDRi12), NewVReg1)
                   .addFrameIndex(FI)
                   .addImm(4)
                   .addMemOperand(FIMMOLd));

    if (NumLPads < 256) {
      AddDefaultPred(BuildMI(DispatchBB, dl, TII->get(ARM::CMPri))
                     .addReg(NewVReg1)
                     .addImm(NumLPads));
    } else if (Subtarget->hasV6T2Ops() && isUInt<16>(NumLPads)) {
      unsigned VReg1 = MRI->createVirtualRegister(TRC);
      AddDefaultPred(BuildMI(DispatchBB, dl, TII->get(ARM::MOVi16), VReg1)
                     .addImm(NumLPads & 0xFFFF));

      unsigned VReg2 = VReg1;
      if ((NumLPads & 0xFFFF0000) != 0) {
        VReg2 = MRI->createVirtualRegister(TRC);
        AddDefaultPred(BuildMI(DispatchBB, dl, TII->get(ARM::MOVTi16), VReg2)
                       .addReg(VReg1)
                       .addImm(NumLPads >> 16));
      }

      AddDefaultPred(BuildMI(DispatchBB, dl, TII->get(ARM::CMPrr))
                     .addReg(NewVReg1)
                     .addReg(VReg2));
    } else {
      MachineConstantPool *ConstantPool = MF->getConstantPool();
      Type *Int32Ty = Type::getInt32Ty(MF->getFunction()->getContext());
      const Constant *C = ConstantInt::get(Int32Ty, NumLPads);

      // MachineConstantPool wants an explicit alignment.
      unsigned Align = MF->getDataLayout().getPrefTypeAlignment(Int32Ty);
      if (Align == 0)
        Align = MF->getDataLayout().getTypeAllocSize(C->getType());
      unsigned Idx = ConstantPool->getConstantPoolIndex(C, Align);

      unsigned VReg1 = MRI->createVirtualRegister(TRC);
      AddDefaultPred(BuildMI(DispatchBB, dl, TII->get(ARM::LDRcp))
                     .addReg(VReg1, RegState::Define)
                     .addConstantPoolIndex(Idx)
                     .addImm(0));
      AddDefaultPred(BuildMI(DispatchBB, dl, TII->get(ARM::CMPrr))
                     .addReg(NewVReg1)
                     .addReg(VReg1, RegState::Kill));
    }

    BuildMI(DispatchBB, dl, TII->get(ARM::Bcc))
      .addMBB(TrapBB)
      .addImm(ARMCC::HI)
      .addReg(ARM::CPSR);

    unsigned NewVReg3 = MRI->createVirtualRegister(TRC);
    AddDefaultCC(
      AddDefaultPred(BuildMI(DispContBB, dl, TII->get(ARM::MOVsi), NewVReg3)
                     .addReg(NewVReg1)
                     .addImm(ARM_AM::getSORegOpc(ARM_AM::lsl, 2))));
    unsigned NewVReg4 = MRI->createVirtualRegister(TRC);
    AddDefaultPred(BuildMI(DispContBB, dl, TII->get(ARM::LEApcrelJT), NewVReg4)
                   .addJumpTableIndex(MJTI));

    MachineMemOperand *JTMMOLd =
      MF->getMachineMemOperand(MachinePointerInfo::getJumpTable(),
                               MachineMemOperand::MOLoad, 4, 4);
    unsigned NewVReg5 = MRI->createVirtualRegister(TRC);
    AddDefaultPred(
      BuildMI(DispContBB, dl, TII->get(ARM::LDRrs), NewVReg5)
      .addReg(NewVReg3, RegState::Kill)
      .addReg(NewVReg4)
      .addImm(0)
      .addMemOperand(JTMMOLd));

    if (RelocM == Reloc::PIC_) {
      BuildMI(DispContBB, dl, TII->get(ARM::BR_JTadd))
        .addReg(NewVReg5, RegState::Kill)
        .addReg(NewVReg4)
        .addJumpTableIndex(MJTI);
    } else {
      BuildMI(DispContBB, dl, TII->get(ARM::BR_JTr))
        .addReg(NewVReg5, RegState::Kill)
        .addJumpTableIndex(MJTI);
    }
  }

  // Add the jump table entries as successors to the MBB.
  SmallPtrSet<MachineBasicBlock*, 8> SeenMBBs;
  for (std::vector<MachineBasicBlock*>::iterator
         I = LPadList.begin(), E = LPadList.end(); I != E; ++I) {
    MachineBasicBlock *CurMBB = *I;
    if (SeenMBBs.insert(CurMBB).second)
      DispContBB->addSuccessor(CurMBB);
  }

  // N.B. the order the invoke BBs are processed in doesn't matter here.
  const MCPhysReg *SavedRegs = RI.getCalleeSavedRegs(MF);
  SmallVector<MachineBasicBlock*, 64> MBBLPads;
  for (MachineBasicBlock *BB : InvokeBBs) {

    // Remove the landing pad successor from the invoke block and replace it
    // with the new dispatch block.
    SmallVector<MachineBasicBlock*, 4> Successors(BB->succ_begin(),
                                                  BB->succ_end());
    while (!Successors.empty()) {
      MachineBasicBlock *SMBB = Successors.pop_back_val();
      if (SMBB->isLandingPad()) {
        BB->removeSuccessor(SMBB);
        MBBLPads.push_back(SMBB);
      }
    }

    BB->addSuccessor(DispatchBB);

    // Find the invoke call and mark all of the callee-saved registers as
    // 'implicit defined' so that they're spilled. This prevents code from
    // moving instructions to before the EH block, where they will never be
    // executed.
    for (MachineBasicBlock::reverse_iterator
           II = BB->rbegin(), IE = BB->rend(); II != IE; ++II) {
      if (!II->isCall()) continue;

      DenseMap<unsigned, bool> DefRegs;
      for (MachineInstr::mop_iterator
             OI = II->operands_begin(), OE = II->operands_end();
           OI != OE; ++OI) {
        if (!OI->isReg()) continue;
        DefRegs[OI->getReg()] = true;
      }

      MachineInstrBuilder MIB(*MF, &*II);

      for (unsigned i = 0; SavedRegs[i] != 0; ++i) {
        unsigned Reg = SavedRegs[i];
        if (Subtarget->isThumb2() &&
            !ARM::tGPRRegClass.contains(Reg) &&
            !ARM::hGPRRegClass.contains(Reg))
          continue;
        if (Subtarget->isThumb1Only() && !ARM::tGPRRegClass.contains(Reg))
          continue;
        if (!Subtarget->isThumb() && !ARM::GPRRegClass.contains(Reg))
          continue;
        if (!DefRegs[Reg])
          MIB.addReg(Reg, RegState::ImplicitDefine | RegState::Dead);
      }

      break;
    }
  }

  // Mark all former landing pads as non-landing pads. The dispatch is the only
  // landing pad now.
  for (SmallVectorImpl<MachineBasicBlock*>::iterator
         I = MBBLPads.begin(), E = MBBLPads.end(); I != E; ++I)
    (*I)->setIsLandingPad(false);

  // The instruction is gone now.
  MI->eraseFromParent();
}

static
MachineBasicBlock *OtherSucc(MachineBasicBlock *MBB, MachineBasicBlock *Succ) {
  for (MachineBasicBlock::succ_iterator I = MBB->succ_begin(),
       E = MBB->succ_end(); I != E; ++I)
    if (*I != Succ)
      return *I;
  llvm_unreachable("Expecting a BB with two successors!");
}

/// Return the load opcode for a given load size. If load size >= 8,
/// neon opcode will be returned.
static unsigned getLdOpcode(unsigned LdSize, bool IsThumb1, bool IsThumb2) {
  if (LdSize >= 8)
    return LdSize == 16 ? ARM::VLD1q32wb_fixed
                        : LdSize == 8 ? ARM::VLD1d32wb_fixed : 0;
  if (IsThumb1)
    return LdSize == 4 ? ARM::tLDRi
                       : LdSize == 2 ? ARM::tLDRHi
                                     : LdSize == 1 ? ARM::tLDRBi : 0;
  if (IsThumb2)
    return LdSize == 4 ? ARM::t2LDR_POST
                       : LdSize == 2 ? ARM::t2LDRH_POST
                                     : LdSize == 1 ? ARM::t2LDRB_POST : 0;
  return LdSize == 4 ? ARM::LDR_POST_IMM
                     : LdSize == 2 ? ARM::LDRH_POST
                                   : LdSize == 1 ? ARM::LDRB_POST_IMM : 0;
}

/// Return the store opcode for a given store size. If store size >= 8,
/// neon opcode will be returned.
static unsigned getStOpcode(unsigned StSize, bool IsThumb1, bool IsThumb2) {
  if (StSize >= 8)
    return StSize == 16 ? ARM::VST1q32wb_fixed
                        : StSize == 8 ? ARM::VST1d32wb_fixed : 0;
  if (IsThumb1)
    return StSize == 4 ? ARM::tSTRi
                       : StSize == 2 ? ARM::tSTRHi
                                     : StSize == 1 ? ARM::tSTRBi : 0;
  if (IsThumb2)
    return StSize == 4 ? ARM::t2STR_POST
                       : StSize == 2 ? ARM::t2STRH_POST
                                     : StSize == 1 ? ARM::t2STRB_POST : 0;
  return StSize == 4 ? ARM::STR_POST_IMM
                     : StSize == 2 ? ARM::STRH_POST
                                   : StSize == 1 ? ARM::STRB_POST_IMM : 0;
}

/// Emit a post-increment load operation with given size. The instructions
/// will be added to BB at Pos.
static void emitPostLd(MachineBasicBlock *BB, MachineInstr *Pos,
                       const TargetInstrInfo *TII, DebugLoc dl,
                       unsigned LdSize, unsigned Data, unsigned AddrIn,
                       unsigned AddrOut, bool IsThumb1, bool IsThumb2) {
  unsigned LdOpc = getLdOpcode(LdSize, IsThumb1, IsThumb2);
  assert(LdOpc != 0 && "Should have a load opcode");
  if (LdSize >= 8) {
    AddDefaultPred(BuildMI(*BB, Pos, dl, TII->get(LdOpc), Data)
                       .addReg(AddrOut, RegState::Define).addReg(AddrIn)
                       .addImm(0));
  } else if (IsThumb1) {
    // load + update AddrIn
    AddDefaultPred(BuildMI(*BB, Pos, dl, TII->get(LdOpc), Data)
                       .addReg(AddrIn).addImm(0));
    MachineInstrBuilder MIB =
        BuildMI(*BB, Pos, dl, TII->get(ARM::tADDi8), AddrOut);
    MIB = AddDefaultT1CC(MIB);
    MIB.addReg(AddrIn).addImm(LdSize);
    AddDefaultPred(MIB);
  } else if (IsThumb2) {
    AddDefaultPred(BuildMI(*BB, Pos, dl, TII->get(LdOpc), Data)
                       .addReg(AddrOut, RegState::Define).addReg(AddrIn)
                       .addImm(LdSize));
  } else { // arm
    AddDefaultPred(BuildMI(*BB, Pos, dl, TII->get(LdOpc), Data)
                       .addReg(AddrOut, RegState::Define).addReg(AddrIn)
                       .addReg(0).addImm(LdSize));
  }
}

/// Emit a post-increment store operation with given size. The instructions
/// will be added to BB at Pos.
static void emitPostSt(MachineBasicBlock *BB, MachineInstr *Pos,
                       const TargetInstrInfo *TII, DebugLoc dl,
                       unsigned StSize, unsigned Data, unsigned AddrIn,
                       unsigned AddrOut, bool IsThumb1, bool IsThumb2) {
  unsigned StOpc = getStOpcode(StSize, IsThumb1, IsThumb2);
  assert(StOpc != 0 && "Should have a store opcode");
  if (StSize >= 8) {
    AddDefaultPred(BuildMI(*BB, Pos, dl, TII->get(StOpc), AddrOut)
                       .addReg(AddrIn).addImm(0).addReg(Data));
  } else if (IsThumb1) {
    // store + update AddrIn
    AddDefaultPred(BuildMI(*BB, Pos, dl, TII->get(StOpc)).addReg(Data)
                       .addReg(AddrIn).addImm(0));
    MachineInstrBuilder MIB =
        BuildMI(*BB, Pos, dl, TII->get(ARM::tADDi8), AddrOut);
    MIB = AddDefaultT1CC(MIB);
    MIB.addReg(AddrIn).addImm(StSize);
    AddDefaultPred(MIB);
  } else if (IsThumb2) {
    AddDefaultPred(BuildMI(*BB, Pos, dl, TII->get(StOpc), AddrOut)
                       .addReg(Data).addReg(AddrIn).addImm(StSize));
  } else { // arm
    AddDefaultPred(BuildMI(*BB, Pos, dl, TII->get(StOpc), AddrOut)
                       .addReg(Data).addReg(AddrIn).addReg(0)
                       .addImm(StSize));
  }
}

MachineBasicBlock *
ARMTargetLowering::EmitStructByval(MachineInstr *MI,
                                   MachineBasicBlock *BB) const {
  // This pseudo instruction has 3 operands: dst, src, size
  // We expand it to a loop if size > Subtarget->getMaxInlineSizeThreshold().
  // Otherwise, we will generate unrolled scalar copies.
  const TargetInstrInfo *TII = Subtarget->getInstrInfo();
  const BasicBlock *LLVM_BB = BB->getBasicBlock();
  MachineFunction::iterator It = BB;
  ++It;

  unsigned dest = MI->getOperand(0).getReg();
  unsigned src = MI->getOperand(1).getReg();
  unsigned SizeVal = MI->getOperand(2).getImm();
  unsigned Align = MI->getOperand(3).getImm();
  DebugLoc dl = MI->getDebugLoc();

  MachineFunction *MF = BB->getParent();
  MachineRegisterInfo &MRI = MF->getRegInfo();
  unsigned UnitSize = 0;
  const TargetRegisterClass *TRC = nullptr;
  const TargetRegisterClass *VecTRC = nullptr;

  bool IsThumb1 = Subtarget->isThumb1Only();
  bool IsThumb2 = Subtarget->isThumb2();

  if (Align & 1) {
    UnitSize = 1;
  } else if (Align & 2) {
    UnitSize = 2;
  } else {
    // Check whether we can use NEON instructions.
    if (!MF->getFunction()->hasFnAttribute(Attribute::NoImplicitFloat) &&
        Subtarget->hasNEON()) {
      if ((Align % 16 == 0) && SizeVal >= 16)
        UnitSize = 16;
      else if ((Align % 8 == 0) && SizeVal >= 8)
        UnitSize = 8;
    }
    // Can't use NEON instructions.
    if (UnitSize == 0)
      UnitSize = 4;
  }

  // Select the correct opcode and register class for unit size load/store
  bool IsNeon = UnitSize >= 8;
  TRC = (IsThumb1 || IsThumb2) ? &ARM::tGPRRegClass : &ARM::GPRRegClass;
  if (IsNeon)
    VecTRC = UnitSize == 16 ? &ARM::DPairRegClass
                            : UnitSize == 8 ? &ARM::DPRRegClass
                                            : nullptr;

  unsigned BytesLeft = SizeVal % UnitSize;
  unsigned LoopSize = SizeVal - BytesLeft;

  if (SizeVal <= Subtarget->getMaxInlineSizeThreshold()) {
    // Use LDR and STR to copy.
    // [scratch, srcOut] = LDR_POST(srcIn, UnitSize)
    // [destOut] = STR_POST(scratch, destIn, UnitSize)
    unsigned srcIn = src;
    unsigned destIn = dest;
    for (unsigned i = 0; i < LoopSize; i+=UnitSize) {
      unsigned srcOut = MRI.createVirtualRegister(TRC);
      unsigned destOut = MRI.createVirtualRegister(TRC);
      unsigned scratch = MRI.createVirtualRegister(IsNeon ? VecTRC : TRC);
      emitPostLd(BB, MI, TII, dl, UnitSize, scratch, srcIn, srcOut,
                 IsThumb1, IsThumb2);
      emitPostSt(BB, MI, TII, dl, UnitSize, scratch, destIn, destOut,
                 IsThumb1, IsThumb2);
      srcIn = srcOut;
      destIn = destOut;
    }

    // Handle the leftover bytes with LDRB and STRB.
    // [scratch, srcOut] = LDRB_POST(srcIn, 1)
    // [destOut] = STRB_POST(scratch, destIn, 1)
    for (unsigned i = 0; i < BytesLeft; i++) {
      unsigned srcOut = MRI.createVirtualRegister(TRC);
      unsigned destOut = MRI.createVirtualRegister(TRC);
      unsigned scratch = MRI.createVirtualRegister(TRC);
      emitPostLd(BB, MI, TII, dl, 1, scratch, srcIn, srcOut,
                 IsThumb1, IsThumb2);
      emitPostSt(BB, MI, TII, dl, 1, scratch, destIn, destOut,
                 IsThumb1, IsThumb2);
      srcIn = srcOut;
      destIn = destOut;
    }
    MI->eraseFromParent();   // The instruction is gone now.
    return BB;
  }

  // Expand the pseudo op to a loop.
  // thisMBB:
  //   ...
  //   movw varEnd, # --> with thumb2
  //   movt varEnd, #
  //   ldrcp varEnd, idx --> without thumb2
  //   fallthrough --> loopMBB
  // loopMBB:
  //   PHI varPhi, varEnd, varLoop
  //   PHI srcPhi, src, srcLoop
  //   PHI destPhi, dst, destLoop
  //   [scratch, srcLoop] = LDR_POST(srcPhi, UnitSize)
  //   [destLoop] = STR_POST(scratch, destPhi, UnitSize)
  //   subs varLoop, varPhi, #UnitSize
  //   bne loopMBB
  //   fallthrough --> exitMBB
  // exitMBB:
  //   epilogue to handle left-over bytes
  //   [scratch, srcOut] = LDRB_POST(srcLoop, 1)
  //   [destOut] = STRB_POST(scratch, destLoop, 1)
  MachineBasicBlock *loopMBB = MF->CreateMachineBasicBlock(LLVM_BB);
  MachineBasicBlock *exitMBB = MF->CreateMachineBasicBlock(LLVM_BB);
  MF->insert(It, loopMBB);
  MF->insert(It, exitMBB);

  // Transfer the remainder of BB and its successor edges to exitMBB.
  exitMBB->splice(exitMBB->begin(), BB,
                  std::next(MachineBasicBlock::iterator(MI)), BB->end());
  exitMBB->transferSuccessorsAndUpdatePHIs(BB);

  // Load an immediate to varEnd.
  unsigned varEnd = MRI.createVirtualRegister(TRC);
  if (Subtarget->useMovt(*MF)) {
    unsigned Vtmp = varEnd;
    if ((LoopSize & 0xFFFF0000) != 0)
      Vtmp = MRI.createVirtualRegister(TRC);
    AddDefaultPred(BuildMI(BB, dl,
                           TII->get(IsThumb2 ? ARM::t2MOVi16 : ARM::MOVi16),
                           Vtmp).addImm(LoopSize & 0xFFFF));

    if ((LoopSize & 0xFFFF0000) != 0)
      AddDefaultPred(BuildMI(BB, dl,
                             TII->get(IsThumb2 ? ARM::t2MOVTi16 : ARM::MOVTi16),
                             varEnd)
                         .addReg(Vtmp)
                         .addImm(LoopSize >> 16));
  } else {
    MachineConstantPool *ConstantPool = MF->getConstantPool();
    Type *Int32Ty = Type::getInt32Ty(MF->getFunction()->getContext());
    const Constant *C = ConstantInt::get(Int32Ty, LoopSize);

    // MachineConstantPool wants an explicit alignment.
    unsigned Align = MF->getDataLayout().getPrefTypeAlignment(Int32Ty);
    if (Align == 0)
      Align = MF->getDataLayout().getTypeAllocSize(C->getType());
    unsigned Idx = ConstantPool->getConstantPoolIndex(C, Align);

    if (IsThumb1)
      AddDefaultPred(BuildMI(*BB, MI, dl, TII->get(ARM::tLDRpci)).addReg(
          varEnd, RegState::Define).addConstantPoolIndex(Idx));
    else
      AddDefaultPred(BuildMI(*BB, MI, dl, TII->get(ARM::LDRcp)).addReg(
          varEnd, RegState::Define).addConstantPoolIndex(Idx).addImm(0));
  }
  BB->addSuccessor(loopMBB);

  // Generate the loop body:
  //   varPhi = PHI(varLoop, varEnd)
  //   srcPhi = PHI(srcLoop, src)
  //   destPhi = PHI(destLoop, dst)
  MachineBasicBlock *entryBB = BB;
  BB = loopMBB;
  unsigned varLoop = MRI.createVirtualRegister(TRC);
  unsigned varPhi = MRI.createVirtualRegister(TRC);
  unsigned srcLoop = MRI.createVirtualRegister(TRC);
  unsigned srcPhi = MRI.createVirtualRegister(TRC);
  unsigned destLoop = MRI.createVirtualRegister(TRC);
  unsigned destPhi = MRI.createVirtualRegister(TRC);

  BuildMI(*BB, BB->begin(), dl, TII->get(ARM::PHI), varPhi)
    .addReg(varLoop).addMBB(loopMBB)
    .addReg(varEnd).addMBB(entryBB);
  BuildMI(BB, dl, TII->get(ARM::PHI), srcPhi)
    .addReg(srcLoop).addMBB(loopMBB)
    .addReg(src).addMBB(entryBB);
  BuildMI(BB, dl, TII->get(ARM::PHI), destPhi)
    .addReg(destLoop).addMBB(loopMBB)
    .addReg(dest).addMBB(entryBB);

  //   [scratch, srcLoop] = LDR_POST(srcPhi, UnitSize)
  //   [destLoop] = STR_POST(scratch, destPhi, UnitSiz)
  unsigned scratch = MRI.createVirtualRegister(IsNeon ? VecTRC : TRC);
  emitPostLd(BB, BB->end(), TII, dl, UnitSize, scratch, srcPhi, srcLoop,
             IsThumb1, IsThumb2);
  emitPostSt(BB, BB->end(), TII, dl, UnitSize, scratch, destPhi, destLoop,
             IsThumb1, IsThumb2);

  // Decrement loop variable by UnitSize.
  if (IsThumb1) {
    MachineInstrBuilder MIB =
        BuildMI(*BB, BB->end(), dl, TII->get(ARM::tSUBi8), varLoop);
    MIB = AddDefaultT1CC(MIB);
    MIB.addReg(varPhi).addImm(UnitSize);
    AddDefaultPred(MIB);
  } else {
    MachineInstrBuilder MIB =
        BuildMI(*BB, BB->end(), dl,
                TII->get(IsThumb2 ? ARM::t2SUBri : ARM::SUBri), varLoop);
    AddDefaultCC(AddDefaultPred(MIB.addReg(varPhi).addImm(UnitSize)));
    MIB->getOperand(5).setReg(ARM::CPSR);
    MIB->getOperand(5).setIsDef(true);
  }
  BuildMI(*BB, BB->end(), dl,
          TII->get(IsThumb1 ? ARM::tBcc : IsThumb2 ? ARM::t2Bcc : ARM::Bcc))
      .addMBB(loopMBB).addImm(ARMCC::NE).addReg(ARM::CPSR);

  // loopMBB can loop back to loopMBB or fall through to exitMBB.
  BB->addSuccessor(loopMBB);
  BB->addSuccessor(exitMBB);

  // Add epilogue to handle BytesLeft.
  BB = exitMBB;
  MachineInstr *StartOfExit = exitMBB->begin();

  //   [scratch, srcOut] = LDRB_POST(srcLoop, 1)
  //   [destOut] = STRB_POST(scratch, destLoop, 1)
  unsigned srcIn = srcLoop;
  unsigned destIn = destLoop;
  for (unsigned i = 0; i < BytesLeft; i++) {
    unsigned srcOut = MRI.createVirtualRegister(TRC);
    unsigned destOut = MRI.createVirtualRegister(TRC);
    unsigned scratch = MRI.createVirtualRegister(TRC);
    emitPostLd(BB, StartOfExit, TII, dl, 1, scratch, srcIn, srcOut,
               IsThumb1, IsThumb2);
    emitPostSt(BB, StartOfExit, TII, dl, 1, scratch, destIn, destOut,
               IsThumb1, IsThumb2);
    srcIn = srcOut;
    destIn = destOut;
  }

  MI->eraseFromParent();   // The instruction is gone now.
  return BB;
}

MachineBasicBlock *
ARMTargetLowering::EmitLowered__chkstk(MachineInstr *MI,
                                       MachineBasicBlock *MBB) const {
  const TargetMachine &TM = getTargetMachine();
  const TargetInstrInfo &TII = *Subtarget->getInstrInfo();
  DebugLoc DL = MI->getDebugLoc();

  assert(Subtarget->isTargetWindows() &&
         "__chkstk is only supported on Windows");
  assert(Subtarget->isThumb2() && "Windows on ARM requires Thumb-2 mode");

  // __chkstk takes the number of words to allocate on the stack in R4, and
  // returns the stack adjustment in number of bytes in R4.  This will not
  // clober any other registers (other than the obvious lr).
  //
  // Although, technically, IP should be considered a register which may be
  // clobbered, the call itself will not touch it.  Windows on ARM is a pure
  // thumb-2 environment, so there is no interworking required.  As a result, we
  // do not expect a veneer to be emitted by the linker, clobbering IP.
  //
  // Each module receives its own copy of __chkstk, so no import thunk is
  // required, again, ensuring that IP is not clobbered.
  //
  // Finally, although some linkers may theoretically provide a trampoline for
  // out of range calls (which is quite common due to a 32M range limitation of
  // branches for Thumb), we can generate the long-call version via
  // -mcmodel=large, alleviating the need for the trampoline which may clobber
  // IP.

  switch (TM.getCodeModel()) {
  case CodeModel::Small:
  case CodeModel::Medium:
  case CodeModel::Default:
  case CodeModel::Kernel:
    BuildMI(*MBB, MI, DL, TII.get(ARM::tBL))
      .addImm((unsigned)ARMCC::AL).addReg(0)
      .addExternalSymbol("__chkstk")
      .addReg(ARM::R4, RegState::Implicit | RegState::Kill)
      .addReg(ARM::R4, RegState::Implicit | RegState::Define)
      .addReg(ARM::R12, RegState::Implicit | RegState::Define | RegState::Dead);
    break;
  case CodeModel::Large:
  case CodeModel::JITDefault: {
    MachineRegisterInfo &MRI = MBB->getParent()->getRegInfo();
    unsigned Reg = MRI.createVirtualRegister(&ARM::rGPRRegClass);

    BuildMI(*MBB, MI, DL, TII.get(ARM::t2MOVi32imm), Reg)
      .addExternalSymbol("__chkstk");
    BuildMI(*MBB, MI, DL, TII.get(ARM::tBLXr))
      .addImm((unsigned)ARMCC::AL).addReg(0)
      .addReg(Reg, RegState::Kill)
      .addReg(ARM::R4, RegState::Implicit | RegState::Kill)
      .addReg(ARM::R4, RegState::Implicit | RegState::Define)
      .addReg(ARM::R12, RegState::Implicit | RegState::Define | RegState::Dead);
    break;
  }
  }

  AddDefaultCC(AddDefaultPred(BuildMI(*MBB, MI, DL, TII.get(ARM::t2SUBrr),
                                      ARM::SP)
                              .addReg(ARM::SP).addReg(ARM::R4)));

  MI->eraseFromParent();
  return MBB;
}

MachineBasicBlock *
ARMTargetLowering::EmitInstrWithCustomInserter(MachineInstr *MI,
                                               MachineBasicBlock *BB) const {
  const TargetInstrInfo *TII = Subtarget->getInstrInfo();
  DebugLoc dl = MI->getDebugLoc();
  bool isThumb2 = Subtarget->isThumb2();
  switch (MI->getOpcode()) {
  default: {
    MI->dump();
    llvm_unreachable("Unexpected instr type to insert");
  }
  // The Thumb2 pre-indexed stores have the same MI operands, they just
  // define them differently in the .td files from the isel patterns, so
  // they need pseudos.
  case ARM::t2STR_preidx:
    MI->setDesc(TII->get(ARM::t2STR_PRE));
    return BB;
  case ARM::t2STRB_preidx:
    MI->setDesc(TII->get(ARM::t2STRB_PRE));
    return BB;
  case ARM::t2STRH_preidx:
    MI->setDesc(TII->get(ARM::t2STRH_PRE));
    return BB;

  case ARM::STRi_preidx:
  case ARM::STRBi_preidx: {
    unsigned NewOpc = MI->getOpcode() == ARM::STRi_preidx ?
      ARM::STR_PRE_IMM : ARM::STRB_PRE_IMM;
    // Decode the offset.
    unsigned Offset = MI->getOperand(4).getImm();
    bool isSub = ARM_AM::getAM2Op(Offset) == ARM_AM::sub;
    Offset = ARM_AM::getAM2Offset(Offset);
    if (isSub)
      Offset = -Offset;

    MachineMemOperand *MMO = *MI->memoperands_begin();
    BuildMI(*BB, MI, dl, TII->get(NewOpc))
      .addOperand(MI->getOperand(0))  // Rn_wb
      .addOperand(MI->getOperand(1))  // Rt
      .addOperand(MI->getOperand(2))  // Rn
      .addImm(Offset)                 // offset (skip GPR==zero_reg)
      .addOperand(MI->getOperand(5))  // pred
      .addOperand(MI->getOperand(6))
      .addMemOperand(MMO);
    MI->eraseFromParent();
    return BB;
  }
  case ARM::STRr_preidx:
  case ARM::STRBr_preidx:
  case ARM::STRH_preidx: {
    unsigned NewOpc;
    switch (MI->getOpcode()) {
    default: llvm_unreachable("unexpected opcode!");
    case ARM::STRr_preidx: NewOpc = ARM::STR_PRE_REG; break;
    case ARM::STRBr_preidx: NewOpc = ARM::STRB_PRE_REG; break;
    case ARM::STRH_preidx: NewOpc = ARM::STRH_PRE; break;
    }
    MachineInstrBuilder MIB = BuildMI(*BB, MI, dl, TII->get(NewOpc));
    for (unsigned i = 0; i < MI->getNumOperands(); ++i)
      MIB.addOperand(MI->getOperand(i));
    MI->eraseFromParent();
    return BB;
  }

  case ARM::tMOVCCr_pseudo: {
    // To "insert" a SELECT_CC instruction, we actually have to insert the
    // diamond control-flow pattern.  The incoming instruction knows the
    // destination vreg to set, the condition code register to branch on, the
    // true/false values to select between, and a branch opcode to use.
    const BasicBlock *LLVM_BB = BB->getBasicBlock();
    MachineFunction::iterator It = BB;
    ++It;

    //  thisMBB:
    //  ...
    //   TrueVal = ...
    //   cmpTY ccX, r1, r2
    //   bCC copy1MBB
    //   fallthrough --> copy0MBB
    MachineBasicBlock *thisMBB  = BB;
    MachineFunction *F = BB->getParent();
    MachineBasicBlock *copy0MBB = F->CreateMachineBasicBlock(LLVM_BB);
    MachineBasicBlock *sinkMBB  = F->CreateMachineBasicBlock(LLVM_BB);
    F->insert(It, copy0MBB);
    F->insert(It, sinkMBB);

    // Transfer the remainder of BB and its successor edges to sinkMBB.
    sinkMBB->splice(sinkMBB->begin(), BB,
                    std::next(MachineBasicBlock::iterator(MI)), BB->end());
    sinkMBB->transferSuccessorsAndUpdatePHIs(BB);

    BB->addSuccessor(copy0MBB);
    BB->addSuccessor(sinkMBB);

    BuildMI(BB, dl, TII->get(ARM::tBcc)).addMBB(sinkMBB)
      .addImm(MI->getOperand(3).getImm()).addReg(MI->getOperand(4).getReg());

    //  copy0MBB:
    //   %FalseValue = ...
    //   # fallthrough to sinkMBB
    BB = copy0MBB;

    // Update machine-CFG edges
    BB->addSuccessor(sinkMBB);

    //  sinkMBB:
    //   %Result = phi [ %FalseValue, copy0MBB ], [ %TrueValue, thisMBB ]
    //  ...
    BB = sinkMBB;
    BuildMI(*BB, BB->begin(), dl,
            TII->get(ARM::PHI), MI->getOperand(0).getReg())
      .addReg(MI->getOperand(1).getReg()).addMBB(copy0MBB)
      .addReg(MI->getOperand(2).getReg()).addMBB(thisMBB);

    MI->eraseFromParent();   // The pseudo instruction is gone now.
    return BB;
  }

  case ARM::BCCi64:
  case ARM::BCCZi64: {
    // If there is an unconditional branch to the other successor, remove it.
    BB->erase(std::next(MachineBasicBlock::iterator(MI)), BB->end());

    // Compare both parts that make up the double comparison separately for
    // equality.
    bool RHSisZero = MI->getOpcode() == ARM::BCCZi64;

    unsigned LHS1 = MI->getOperand(1).getReg();
    unsigned LHS2 = MI->getOperand(2).getReg();
    if (RHSisZero) {
      AddDefaultPred(BuildMI(BB, dl,
                             TII->get(isThumb2 ? ARM::t2CMPri : ARM::CMPri))
                     .addReg(LHS1).addImm(0));
      BuildMI(BB, dl, TII->get(isThumb2 ? ARM::t2CMPri : ARM::CMPri))
        .addReg(LHS2).addImm(0)
        .addImm(ARMCC::EQ).addReg(ARM::CPSR);
    } else {
      unsigned RHS1 = MI->getOperand(3).getReg();
      unsigned RHS2 = MI->getOperand(4).getReg();
      AddDefaultPred(BuildMI(BB, dl,
                             TII->get(isThumb2 ? ARM::t2CMPrr : ARM::CMPrr))
                     .addReg(LHS1).addReg(RHS1));
      BuildMI(BB, dl, TII->get(isThumb2 ? ARM::t2CMPrr : ARM::CMPrr))
        .addReg(LHS2).addReg(RHS2)
        .addImm(ARMCC::EQ).addReg(ARM::CPSR);
    }

    MachineBasicBlock *destMBB = MI->getOperand(RHSisZero ? 3 : 5).getMBB();
    MachineBasicBlock *exitMBB = OtherSucc(BB, destMBB);
    if (MI->getOperand(0).getImm() == ARMCC::NE)
      std::swap(destMBB, exitMBB);

    BuildMI(BB, dl, TII->get(isThumb2 ? ARM::t2Bcc : ARM::Bcc))
      .addMBB(destMBB).addImm(ARMCC::EQ).addReg(ARM::CPSR);
    if (isThumb2)
      AddDefaultPred(BuildMI(BB, dl, TII->get(ARM::t2B)).addMBB(exitMBB));
    else
      BuildMI(BB, dl, TII->get(ARM::B)) .addMBB(exitMBB);

    MI->eraseFromParent();   // The pseudo instruction is gone now.
    return BB;
  }

  case ARM::Int_eh_sjlj_setjmp:
  case ARM::Int_eh_sjlj_setjmp_nofp:
  case ARM::tInt_eh_sjlj_setjmp:
  case ARM::t2Int_eh_sjlj_setjmp:
  case ARM::t2Int_eh_sjlj_setjmp_nofp:
    return BB;

  case ARM::Int_eh_sjlj_setup_dispatch:
    EmitSjLjDispatchBlock(MI, BB);
    return BB;

  case ARM::ABS:
  case ARM::t2ABS: {
    // To insert an ABS instruction, we have to insert the
    // diamond control-flow pattern.  The incoming instruction knows the
    // source vreg to test against 0, the destination vreg to set,
    // the condition code register to branch on, the
    // true/false values to select between, and a branch opcode to use.
    // It transforms
    //     V1 = ABS V0
    // into
    //     V2 = MOVS V0
    //     BCC                      (branch to SinkBB if V0 >= 0)
    //     RSBBB: V3 = RSBri V2, 0  (compute ABS if V2 < 0)
    //     SinkBB: V1 = PHI(V2, V3)
    const BasicBlock *LLVM_BB = BB->getBasicBlock();
    MachineFunction::iterator BBI = BB;
    ++BBI;
    MachineFunction *Fn = BB->getParent();
    MachineBasicBlock *RSBBB = Fn->CreateMachineBasicBlock(LLVM_BB);
    MachineBasicBlock *SinkBB  = Fn->CreateMachineBasicBlock(LLVM_BB);
    Fn->insert(BBI, RSBBB);
    Fn->insert(BBI, SinkBB);

    unsigned int ABSSrcReg = MI->getOperand(1).getReg();
    unsigned int ABSDstReg = MI->getOperand(0).getReg();
    bool ABSSrcKIll = MI->getOperand(1).isKill();
    bool isThumb2 = Subtarget->isThumb2();
    MachineRegisterInfo &MRI = Fn->getRegInfo();
    // In Thumb mode S must not be specified if source register is the SP or
    // PC and if destination register is the SP, so restrict register class
    unsigned NewRsbDstReg =
      MRI.createVirtualRegister(isThumb2 ? &ARM::rGPRRegClass : &ARM::GPRRegClass);

    // Transfer the remainder of BB and its successor edges to sinkMBB.
    SinkBB->splice(SinkBB->begin(), BB,
                   std::next(MachineBasicBlock::iterator(MI)), BB->end());
    SinkBB->transferSuccessorsAndUpdatePHIs(BB);

    BB->addSuccessor(RSBBB);
    BB->addSuccessor(SinkBB);

    // fall through to SinkMBB
    RSBBB->addSuccessor(SinkBB);

    // insert a cmp at the end of BB
    AddDefaultPred(BuildMI(BB, dl,
                           TII->get(isThumb2 ? ARM::t2CMPri : ARM::CMPri))
                   .addReg(ABSSrcReg).addImm(0));

    // insert a bcc with opposite CC to ARMCC::MI at the end of BB
    BuildMI(BB, dl,
      TII->get(isThumb2 ? ARM::t2Bcc : ARM::Bcc)).addMBB(SinkBB)
      .addImm(ARMCC::getOppositeCondition(ARMCC::MI)).addReg(ARM::CPSR);

    // insert rsbri in RSBBB
    // Note: BCC and rsbri will be converted into predicated rsbmi
    // by if-conversion pass
    BuildMI(*RSBBB, RSBBB->begin(), dl,
      TII->get(isThumb2 ? ARM::t2RSBri : ARM::RSBri), NewRsbDstReg)
      .addReg(ABSSrcReg, ABSSrcKIll ? RegState::Kill : 0)
      .addImm(0).addImm((unsigned)ARMCC::AL).addReg(0).addReg(0);

    // insert PHI in SinkBB,
    // reuse ABSDstReg to not change uses of ABS instruction
    BuildMI(*SinkBB, SinkBB->begin(), dl,
      TII->get(ARM::PHI), ABSDstReg)
      .addReg(NewRsbDstReg).addMBB(RSBBB)
      .addReg(ABSSrcReg).addMBB(BB);

    // remove ABS instruction
    MI->eraseFromParent();

    // return last added BB
    return SinkBB;
  }
  case ARM::COPY_STRUCT_BYVAL_I32:
    ++NumLoopByVals;
    return EmitStructByval(MI, BB);
  case ARM::WIN__CHKSTK:
    return EmitLowered__chkstk(MI, BB);
  }
}

void ARMTargetLowering::AdjustInstrPostInstrSelection(MachineInstr *MI,
                                                      SDNode *Node) const {
  const MCInstrDesc *MCID = &MI->getDesc();
  // Adjust potentially 's' setting instructions after isel, i.e. ADC, SBC, RSB,
  // RSC. Coming out of isel, they have an implicit CPSR def, but the optional
  // operand is still set to noreg. If needed, set the optional operand's
  // register to CPSR, and remove the redundant implicit def.
  //
  // e.g. ADCS (..., CPSR<imp-def>) -> ADC (... opt:CPSR<def>).

  // Rename pseudo opcodes.
  unsigned NewOpc = convertAddSubFlagsOpcode(MI->getOpcode());
  if (NewOpc) {
    const ARMBaseInstrInfo *TII = Subtarget->getInstrInfo();
    MCID = &TII->get(NewOpc);

    assert(MCID->getNumOperands() == MI->getDesc().getNumOperands() + 1 &&
           "converted opcode should be the same except for cc_out");

    MI->setDesc(*MCID);

    // Add the optional cc_out operand
    MI->addOperand(MachineOperand::CreateReg(0, /*isDef=*/true));
  }
  unsigned ccOutIdx = MCID->getNumOperands() - 1;

  // Any ARM instruction that sets the 's' bit should specify an optional
  // "cc_out" operand in the last operand position.
  if (!MI->hasOptionalDef() || !MCID->OpInfo[ccOutIdx].isOptionalDef()) {
    assert(!NewOpc && "Optional cc_out operand required");
    return;
  }
  // Look for an implicit def of CPSR added by MachineInstr ctor. Remove it
  // since we already have an optional CPSR def.
  bool definesCPSR = false;
  bool deadCPSR = false;
  for (unsigned i = MCID->getNumOperands(), e = MI->getNumOperands();
       i != e; ++i) {
    const MachineOperand &MO = MI->getOperand(i);
    if (MO.isReg() && MO.isDef() && MO.getReg() == ARM::CPSR) {
      definesCPSR = true;
      if (MO.isDead())
        deadCPSR = true;
      MI->RemoveOperand(i);
      break;
    }
  }
  if (!definesCPSR) {
    assert(!NewOpc && "Optional cc_out operand required");
    return;
  }
  assert(deadCPSR == !Node->hasAnyUseOfValue(1) && "inconsistent dead flag");
  if (deadCPSR) {
    assert(!MI->getOperand(ccOutIdx).getReg() &&
           "expect uninitialized optional cc_out operand");
    return;
  }

  // If this instruction was defined with an optional CPSR def and its dag node
  // had a live implicit CPSR def, then activate the optional CPSR def.
  MachineOperand &MO = MI->getOperand(ccOutIdx);
  MO.setReg(ARM::CPSR);
  MO.setIsDef(true);
}

//===----------------------------------------------------------------------===//
//                           ARM Optimization Hooks
//===----------------------------------------------------------------------===//

// Helper function that checks if N is a null or all ones constant.
static inline bool isZeroOrAllOnes(SDValue N, bool AllOnes) {
  ConstantSDNode *C = dyn_cast<ConstantSDNode>(N);
  if (!C)
    return false;
  return AllOnes ? C->isAllOnesValue() : C->isNullValue();
}

// Return true if N is conditionally 0 or all ones.
// Detects these expressions where cc is an i1 value:
//
//   (select cc 0, y)   [AllOnes=0]
//   (select cc y, 0)   [AllOnes=0]
//   (zext cc)          [AllOnes=0]
//   (sext cc)          [AllOnes=0/1]
//   (select cc -1, y)  [AllOnes=1]
//   (select cc y, -1)  [AllOnes=1]
//
// Invert is set when N is the null/all ones constant when CC is false.
// OtherOp is set to the alternative value of N.
static bool isConditionalZeroOrAllOnes(SDNode *N, bool AllOnes,
                                       SDValue &CC, bool &Invert,
                                       SDValue &OtherOp,
                                       SelectionDAG &DAG) {
  switch (N->getOpcode()) {
  default: return false;
  case ISD::SELECT: {
    CC = N->getOperand(0);
    SDValue N1 = N->getOperand(1);
    SDValue N2 = N->getOperand(2);
    if (isZeroOrAllOnes(N1, AllOnes)) {
      Invert = false;
      OtherOp = N2;
      return true;
    }
    if (isZeroOrAllOnes(N2, AllOnes)) {
      Invert = true;
      OtherOp = N1;
      return true;
    }
    return false;
  }
  case ISD::ZERO_EXTEND:
    // (zext cc) can never be the all ones value.
    if (AllOnes)
      return false;
    // Fall through.
  case ISD::SIGN_EXTEND: {
    SDLoc dl(N);
    EVT VT = N->getValueType(0);
    CC = N->getOperand(0);
    if (CC.getValueType() != MVT::i1)
      return false;
    Invert = !AllOnes;
    if (AllOnes)
      // When looking for an AllOnes constant, N is an sext, and the 'other'
      // value is 0.
      OtherOp = DAG.getConstant(0, dl, VT);
    else if (N->getOpcode() == ISD::ZERO_EXTEND)
      // When looking for a 0 constant, N can be zext or sext.
      OtherOp = DAG.getConstant(1, dl, VT);
    else
      OtherOp = DAG.getConstant(APInt::getAllOnesValue(VT.getSizeInBits()), dl,
                                VT);
    return true;
  }
  }
}

// Combine a constant select operand into its use:
//
//   (add (select cc, 0, c), x)  -> (select cc, x, (add, x, c))
//   (sub x, (select cc, 0, c))  -> (select cc, x, (sub, x, c))
//   (and (select cc, -1, c), x) -> (select cc, x, (and, x, c))  [AllOnes=1]
//   (or  (select cc, 0, c), x)  -> (select cc, x, (or, x, c))
//   (xor (select cc, 0, c), x)  -> (select cc, x, (xor, x, c))
//
// The transform is rejected if the select doesn't have a constant operand that
// is null, or all ones when AllOnes is set.
//
// Also recognize sext/zext from i1:
//
//   (add (zext cc), x) -> (select cc (add x, 1), x)
//   (add (sext cc), x) -> (select cc (add x, -1), x)
//
// These transformations eventually create predicated instructions.
//
// @param N       The node to transform.
// @param Slct    The N operand that is a select.
// @param OtherOp The other N operand (x above).
// @param DCI     Context.
// @param AllOnes Require the select constant to be all ones instead of null.
// @returns The new node, or SDValue() on failure.
static
SDValue combineSelectAndUse(SDNode *N, SDValue Slct, SDValue OtherOp,
                            TargetLowering::DAGCombinerInfo &DCI,
                            bool AllOnes = false) {
  SelectionDAG &DAG = DCI.DAG;
  EVT VT = N->getValueType(0);
  SDValue NonConstantVal;
  SDValue CCOp;
  bool SwapSelectOps;
  if (!isConditionalZeroOrAllOnes(Slct.getNode(), AllOnes, CCOp, SwapSelectOps,
                                  NonConstantVal, DAG))
    return SDValue();

  // Slct is now know to be the desired identity constant when CC is true.
  SDValue TrueVal = OtherOp;
  SDValue FalseVal = DAG.getNode(N->getOpcode(), SDLoc(N), VT,
                                 OtherOp, NonConstantVal);
  // Unless SwapSelectOps says CC should be false.
  if (SwapSelectOps)
    std::swap(TrueVal, FalseVal);

  return DAG.getNode(ISD::SELECT, SDLoc(N), VT,
                     CCOp, TrueVal, FalseVal);
}

// Attempt combineSelectAndUse on each operand of a commutative operator N.
static
SDValue combineSelectAndUseCommutative(SDNode *N, bool AllOnes,
                                       TargetLowering::DAGCombinerInfo &DCI) {
  SDValue N0 = N->getOperand(0);
  SDValue N1 = N->getOperand(1);
  if (N0.getNode()->hasOneUse()) {
    SDValue Result = combineSelectAndUse(N, N0, N1, DCI, AllOnes);
    if (Result.getNode())
      return Result;
  }
  if (N1.getNode()->hasOneUse()) {
    SDValue Result = combineSelectAndUse(N, N1, N0, DCI, AllOnes);
    if (Result.getNode())
      return Result;
  }
  return SDValue();
}

// AddCombineToVPADDL- For pair-wise add on neon, use the vpaddl instruction
// (only after legalization).
static SDValue AddCombineToVPADDL(SDNode *N, SDValue N0, SDValue N1,
                                 TargetLowering::DAGCombinerInfo &DCI,
                                 const ARMSubtarget *Subtarget) {

  // Only perform optimization if after legalize, and if NEON is available. We
  // also expected both operands to be BUILD_VECTORs.
  if (DCI.isBeforeLegalize() || !Subtarget->hasNEON()
      || N0.getOpcode() != ISD::BUILD_VECTOR
      || N1.getOpcode() != ISD::BUILD_VECTOR)
    return SDValue();

  // Check output type since VPADDL operand elements can only be 8, 16, or 32.
  EVT VT = N->getValueType(0);
  if (!VT.isInteger() || VT.getVectorElementType() == MVT::i64)
    return SDValue();

  // Check that the vector operands are of the right form.
  // N0 and N1 are BUILD_VECTOR nodes with N number of EXTRACT_VECTOR
  // operands, where N is the size of the formed vector.
  // Each EXTRACT_VECTOR should have the same input vector and odd or even
  // index such that we have a pair wise add pattern.

  // Grab the vector that all EXTRACT_VECTOR nodes should be referencing.
  if (N0->getOperand(0)->getOpcode() != ISD::EXTRACT_VECTOR_ELT)
    return SDValue();
  SDValue Vec = N0->getOperand(0)->getOperand(0);
  SDNode *V = Vec.getNode();
  unsigned nextIndex = 0;

  // For each operands to the ADD which are BUILD_VECTORs,
  // check to see if each of their operands are an EXTRACT_VECTOR with
  // the same vector and appropriate index.
  for (unsigned i = 0, e = N0->getNumOperands(); i != e; ++i) {
    if (N0->getOperand(i)->getOpcode() == ISD::EXTRACT_VECTOR_ELT
        && N1->getOperand(i)->getOpcode() == ISD::EXTRACT_VECTOR_ELT) {

      SDValue ExtVec0 = N0->getOperand(i);
      SDValue ExtVec1 = N1->getOperand(i);

      // First operand is the vector, verify its the same.
      if (V != ExtVec0->getOperand(0).getNode() ||
          V != ExtVec1->getOperand(0).getNode())
        return SDValue();

      // Second is the constant, verify its correct.
      ConstantSDNode *C0 = dyn_cast<ConstantSDNode>(ExtVec0->getOperand(1));
      ConstantSDNode *C1 = dyn_cast<ConstantSDNode>(ExtVec1->getOperand(1));

      // For the constant, we want to see all the even or all the odd.
      if (!C0 || !C1 || C0->getZExtValue() != nextIndex
          || C1->getZExtValue() != nextIndex+1)
        return SDValue();

      // Increment index.
      nextIndex+=2;
    } else
      return SDValue();
  }

  // Create VPADDL node.
  SelectionDAG &DAG = DCI.DAG;
  const TargetLowering &TLI = DAG.getTargetLoweringInfo();

  SDLoc dl(N);

  // Build operand list.
  SmallVector<SDValue, 8> Ops;
  Ops.push_back(DAG.getConstant(Intrinsic::arm_neon_vpaddls, dl,
                                TLI.getPointerTy(DAG.getDataLayout())));

  // Input is the vector.
  Ops.push_back(Vec);

  // Get widened type and narrowed type.
  MVT widenType;
  unsigned numElem = VT.getVectorNumElements();
  
  EVT inputLaneType = Vec.getValueType().getVectorElementType();
  switch (inputLaneType.getSimpleVT().SimpleTy) {
    case MVT::i8: widenType = MVT::getVectorVT(MVT::i16, numElem); break;
    case MVT::i16: widenType = MVT::getVectorVT(MVT::i32, numElem); break;
    case MVT::i32: widenType = MVT::getVectorVT(MVT::i64, numElem); break;
    default:
      llvm_unreachable("Invalid vector element type for padd optimization.");
  }

  SDValue tmp = DAG.getNode(ISD::INTRINSIC_WO_CHAIN, dl, widenType, Ops);
  unsigned ExtOp = VT.bitsGT(tmp.getValueType()) ? ISD::ANY_EXTEND : ISD::TRUNCATE;
  return DAG.getNode(ExtOp, dl, VT, tmp);
}

static SDValue findMUL_LOHI(SDValue V) {
  if (V->getOpcode() == ISD::UMUL_LOHI ||
      V->getOpcode() == ISD::SMUL_LOHI)
    return V;
  return SDValue();
}

static SDValue AddCombineTo64bitMLAL(SDNode *AddcNode,
                                     TargetLowering::DAGCombinerInfo &DCI,
                                     const ARMSubtarget *Subtarget) {

  if (Subtarget->isThumb1Only()) return SDValue();

  // Only perform the checks after legalize when the pattern is available.
  if (DCI.isBeforeLegalize()) return SDValue();

  // Look for multiply add opportunities.
  // The pattern is a ISD::UMUL_LOHI followed by two add nodes, where
  // each add nodes consumes a value from ISD::UMUL_LOHI and there is
  // a glue link from the first add to the second add.
  // If we find this pattern, we can replace the U/SMUL_LOHI, ADDC, and ADDE by
  // a S/UMLAL instruction.
  //                  UMUL_LOHI
  //                 / :lo    \ :hi
  //                /          \          [no multiline comment]
  //    loAdd ->  ADDE         |
  //                 \ :glue  /
  //                  \      /
  //                    ADDC   <- hiAdd
  //
  assert(AddcNode->getOpcode() == ISD::ADDC && "Expect an ADDC");
  SDValue AddcOp0 = AddcNode->getOperand(0);
  SDValue AddcOp1 = AddcNode->getOperand(1);

  // Check if the two operands are from the same mul_lohi node.
  if (AddcOp0.getNode() == AddcOp1.getNode())
    return SDValue();

  assert(AddcNode->getNumValues() == 2 &&
         AddcNode->getValueType(0) == MVT::i32 &&
         "Expect ADDC with two result values. First: i32");

  // Check that we have a glued ADDC node.
  if (AddcNode->getValueType(1) != MVT::Glue)
    return SDValue();

  // Check that the ADDC adds the low result of the S/UMUL_LOHI.
  if (AddcOp0->getOpcode() != ISD::UMUL_LOHI &&
      AddcOp0->getOpcode() != ISD::SMUL_LOHI &&
      AddcOp1->getOpcode() != ISD::UMUL_LOHI &&
      AddcOp1->getOpcode() != ISD::SMUL_LOHI)
    return SDValue();

  // Look for the glued ADDE.
  SDNode* AddeNode = AddcNode->getGluedUser();
  if (!AddeNode)
    return SDValue();

  // Make sure it is really an ADDE.
  if (AddeNode->getOpcode() != ISD::ADDE)
    return SDValue();

  assert(AddeNode->getNumOperands() == 3 &&
         AddeNode->getOperand(2).getValueType() == MVT::Glue &&
         "ADDE node has the wrong inputs");

  // Check for the triangle shape.
  SDValue AddeOp0 = AddeNode->getOperand(0);
  SDValue AddeOp1 = AddeNode->getOperand(1);

  // Make sure that the ADDE operands are not coming from the same node.
  if (AddeOp0.getNode() == AddeOp1.getNode())
    return SDValue();

  // Find the MUL_LOHI node walking up ADDE's operands.
  bool IsLeftOperandMUL = false;
  SDValue MULOp = findMUL_LOHI(AddeOp0);
  if (MULOp == SDValue())
   MULOp = findMUL_LOHI(AddeOp1);
  else
    IsLeftOperandMUL = true;
  if (MULOp == SDValue())
    return SDValue();

  // Figure out the right opcode.
  unsigned Opc = MULOp->getOpcode();
  unsigned FinalOpc = (Opc == ISD::SMUL_LOHI) ? ARMISD::SMLAL : ARMISD::UMLAL;

  // Figure out the high and low input values to the MLAL node.
  SDValue* HiAdd = nullptr;
  SDValue* LoMul = nullptr;
  SDValue* LowAdd = nullptr;

  // Ensure that ADDE is from high result of ISD::SMUL_LOHI.
  if ((AddeOp0 != MULOp.getValue(1)) && (AddeOp1 != MULOp.getValue(1)))
    return SDValue();

  if (IsLeftOperandMUL)
    HiAdd = &AddeOp1;
  else
    HiAdd = &AddeOp0;


  // Ensure that LoMul and LowAdd are taken from correct ISD::SMUL_LOHI node
  // whose low result is fed to the ADDC we are checking.

  if (AddcOp0 == MULOp.getValue(0)) {
    LoMul = &AddcOp0;
    LowAdd = &AddcOp1;
  }
  if (AddcOp1 == MULOp.getValue(0)) {
    LoMul = &AddcOp1;
    LowAdd = &AddcOp0;
  }

  if (!LoMul)
    return SDValue();

  // Create the merged node.
  SelectionDAG &DAG = DCI.DAG;

  // Build operand list.
  SmallVector<SDValue, 8> Ops;
  Ops.push_back(LoMul->getOperand(0));
  Ops.push_back(LoMul->getOperand(1));
  Ops.push_back(*LowAdd);
  Ops.push_back(*HiAdd);

  SDValue MLALNode =  DAG.getNode(FinalOpc, SDLoc(AddcNode),
                                 DAG.getVTList(MVT::i32, MVT::i32), Ops);

  // Replace the ADDs' nodes uses by the MLA node's values.
  SDValue HiMLALResult(MLALNode.getNode(), 1);
  DAG.ReplaceAllUsesOfValueWith(SDValue(AddeNode, 0), HiMLALResult);

  SDValue LoMLALResult(MLALNode.getNode(), 0);
  DAG.ReplaceAllUsesOfValueWith(SDValue(AddcNode, 0), LoMLALResult);

  // Return original node to notify the driver to stop replacing.
  SDValue resNode(AddcNode, 0);
  return resNode;
}

/// PerformADDCCombine - Target-specific dag combine transform from
/// ISD::ADDC, ISD::ADDE, and ISD::MUL_LOHI to MLAL.
static SDValue PerformADDCCombine(SDNode *N,
                                 TargetLowering::DAGCombinerInfo &DCI,
                                 const ARMSubtarget *Subtarget) {

  return AddCombineTo64bitMLAL(N, DCI, Subtarget);

}

/// PerformADDCombineWithOperands - Try DAG combinations for an ADD with
/// operands N0 and N1.  This is a helper for PerformADDCombine that is
/// called with the default operands, and if that fails, with commuted
/// operands.
static SDValue PerformADDCombineWithOperands(SDNode *N, SDValue N0, SDValue N1,
                                          TargetLowering::DAGCombinerInfo &DCI,
                                          const ARMSubtarget *Subtarget){

  // Attempt to create vpaddl for this add.
  SDValue Result = AddCombineToVPADDL(N, N0, N1, DCI, Subtarget);
  if (Result.getNode())
    return Result;

  // fold (add (select cc, 0, c), x) -> (select cc, x, (add, x, c))
  if (N0.getNode()->hasOneUse()) {
    SDValue Result = combineSelectAndUse(N, N0, N1, DCI);
    if (Result.getNode()) return Result;
  }
  return SDValue();
}

/// PerformADDCombine - Target-specific dag combine xforms for ISD::ADD.
///
static SDValue PerformADDCombine(SDNode *N,
                                 TargetLowering::DAGCombinerInfo &DCI,
                                 const ARMSubtarget *Subtarget) {
  SDValue N0 = N->getOperand(0);
  SDValue N1 = N->getOperand(1);

  // First try with the default operand order.
  SDValue Result = PerformADDCombineWithOperands(N, N0, N1, DCI, Subtarget);
  if (Result.getNode())
    return Result;

  // If that didn't work, try again with the operands commuted.
  return PerformADDCombineWithOperands(N, N1, N0, DCI, Subtarget);
}

/// PerformSUBCombine - Target-specific dag combine xforms for ISD::SUB.
///
static SDValue PerformSUBCombine(SDNode *N,
                                 TargetLowering::DAGCombinerInfo &DCI) {
  SDValue N0 = N->getOperand(0);
  SDValue N1 = N->getOperand(1);

  // fold (sub x, (select cc, 0, c)) -> (select cc, x, (sub, x, c))
  if (N1.getNode()->hasOneUse()) {
    SDValue Result = combineSelectAndUse(N, N1, N0, DCI);
    if (Result.getNode()) return Result;
  }

  return SDValue();
}

/// PerformVMULCombine
/// Distribute (A + B) * C to (A * C) + (B * C) to take advantage of the
/// special multiplier accumulator forwarding.
///   vmul d3, d0, d2
///   vmla d3, d1, d2
/// is faster than
///   vadd d3, d0, d1
///   vmul d3, d3, d2
//  However, for (A + B) * (A + B),
//    vadd d2, d0, d1
//    vmul d3, d0, d2
//    vmla d3, d1, d2
//  is slower than
//    vadd d2, d0, d1
//    vmul d3, d2, d2
static SDValue PerformVMULCombine(SDNode *N,
                                  TargetLowering::DAGCombinerInfo &DCI,
                                  const ARMSubtarget *Subtarget) {
  if (!Subtarget->hasVMLxForwarding())
    return SDValue();

  SelectionDAG &DAG = DCI.DAG;
  SDValue N0 = N->getOperand(0);
  SDValue N1 = N->getOperand(1);
  unsigned Opcode = N0.getOpcode();
  if (Opcode != ISD::ADD && Opcode != ISD::SUB &&
      Opcode != ISD::FADD && Opcode != ISD::FSUB) {
    Opcode = N1.getOpcode();
    if (Opcode != ISD::ADD && Opcode != ISD::SUB &&
        Opcode != ISD::FADD && Opcode != ISD::FSUB)
      return SDValue();
    std::swap(N0, N1);
  }

  if (N0 == N1)
    return SDValue();

  EVT VT = N->getValueType(0);
  SDLoc DL(N);
  SDValue N00 = N0->getOperand(0);
  SDValue N01 = N0->getOperand(1);
  return DAG.getNode(Opcode, DL, VT,
                     DAG.getNode(ISD::MUL, DL, VT, N00, N1),
                     DAG.getNode(ISD::MUL, DL, VT, N01, N1));
}

static SDValue PerformMULCombine(SDNode *N,
                                 TargetLowering::DAGCombinerInfo &DCI,
                                 const ARMSubtarget *Subtarget) {
  SelectionDAG &DAG = DCI.DAG;

  if (Subtarget->isThumb1Only())
    return SDValue();

  if (DCI.isBeforeLegalize() || DCI.isCalledByLegalizer())
    return SDValue();

  EVT VT = N->getValueType(0);
  if (VT.is64BitVector() || VT.is128BitVector())
    return PerformVMULCombine(N, DCI, Subtarget);
  if (VT != MVT::i32)
    return SDValue();

  ConstantSDNode *C = dyn_cast<ConstantSDNode>(N->getOperand(1));
  if (!C)
    return SDValue();

  int64_t MulAmt = C->getSExtValue();
  unsigned ShiftAmt = countTrailingZeros<uint64_t>(MulAmt);

  ShiftAmt = ShiftAmt & (32 - 1);
  SDValue V = N->getOperand(0);
  SDLoc DL(N);

  SDValue Res;
  MulAmt >>= ShiftAmt;

  if (MulAmt >= 0) {
    if (isPowerOf2_32(MulAmt - 1)) {
      // (mul x, 2^N + 1) => (add (shl x, N), x)
      Res = DAG.getNode(ISD::ADD, DL, VT,
                        V,
                        DAG.getNode(ISD::SHL, DL, VT,
                                    V,
                                    DAG.getConstant(Log2_32(MulAmt - 1), DL,
                                                    MVT::i32)));
    } else if (isPowerOf2_32(MulAmt + 1)) {
      // (mul x, 2^N - 1) => (sub (shl x, N), x)
      Res = DAG.getNode(ISD::SUB, DL, VT,
                        DAG.getNode(ISD::SHL, DL, VT,
                                    V,
                                    DAG.getConstant(Log2_32(MulAmt + 1), DL,
                                                    MVT::i32)),
                        V);
    } else
      return SDValue();
  } else {
    uint64_t MulAmtAbs = -MulAmt;
    if (isPowerOf2_32(MulAmtAbs + 1)) {
      // (mul x, -(2^N - 1)) => (sub x, (shl x, N))
      Res = DAG.getNode(ISD::SUB, DL, VT,
                        V,
                        DAG.getNode(ISD::SHL, DL, VT,
                                    V,
                                    DAG.getConstant(Log2_32(MulAmtAbs + 1), DL,
                                                    MVT::i32)));
    } else if (isPowerOf2_32(MulAmtAbs - 1)) {
      // (mul x, -(2^N + 1)) => - (add (shl x, N), x)
      Res = DAG.getNode(ISD::ADD, DL, VT,
                        V,
                        DAG.getNode(ISD::SHL, DL, VT,
                                    V,
                                    DAG.getConstant(Log2_32(MulAmtAbs - 1), DL,
                                                    MVT::i32)));
      Res = DAG.getNode(ISD::SUB, DL, VT,
                        DAG.getConstant(0, DL, MVT::i32), Res);

    } else
      return SDValue();
  }

  if (ShiftAmt != 0)
    Res = DAG.getNode(ISD::SHL, DL, VT,
                      Res, DAG.getConstant(ShiftAmt, DL, MVT::i32));

  // Do not add new nodes to DAG combiner worklist.
  DCI.CombineTo(N, Res, false);
  return SDValue();
}

static SDValue PerformANDCombine(SDNode *N,
                                 TargetLowering::DAGCombinerInfo &DCI,
                                 const ARMSubtarget *Subtarget) {

  // Attempt to use immediate-form VBIC
  BuildVectorSDNode *BVN = dyn_cast<BuildVectorSDNode>(N->getOperand(1));
  SDLoc dl(N);
  EVT VT = N->getValueType(0);
  SelectionDAG &DAG = DCI.DAG;

  if(!DAG.getTargetLoweringInfo().isTypeLegal(VT))
    return SDValue();

  APInt SplatBits, SplatUndef;
  unsigned SplatBitSize;
  bool HasAnyUndefs;
  if (BVN &&
      BVN->isConstantSplat(SplatBits, SplatUndef, SplatBitSize, HasAnyUndefs)) {
    if (SplatBitSize <= 64) {
      EVT VbicVT;
      SDValue Val = isNEONModifiedImm((~SplatBits).getZExtValue(),
                                      SplatUndef.getZExtValue(), SplatBitSize,
                                      DAG, dl, VbicVT, VT.is128BitVector(),
                                      OtherModImm);
      if (Val.getNode()) {
        SDValue Input =
          DAG.getNode(ISD::BITCAST, dl, VbicVT, N->getOperand(0));
        SDValue Vbic = DAG.getNode(ARMISD::VBICIMM, dl, VbicVT, Input, Val);
        return DAG.getNode(ISD::BITCAST, dl, VT, Vbic);
      }
    }
  }

  if (!Subtarget->isThumb1Only()) {
    // fold (and (select cc, -1, c), x) -> (select cc, x, (and, x, c))
    SDValue Result = combineSelectAndUseCommutative(N, true, DCI);
    if (Result.getNode())
      return Result;
  }

  return SDValue();
}

/// PerformORCombine - Target-specific dag combine xforms for ISD::OR
static SDValue PerformORCombine(SDNode *N,
                                TargetLowering::DAGCombinerInfo &DCI,
                                const ARMSubtarget *Subtarget) {
  // Attempt to use immediate-form VORR
  BuildVectorSDNode *BVN = dyn_cast<BuildVectorSDNode>(N->getOperand(1));
  SDLoc dl(N);
  EVT VT = N->getValueType(0);
  SelectionDAG &DAG = DCI.DAG;

  if(!DAG.getTargetLoweringInfo().isTypeLegal(VT))
    return SDValue();

  APInt SplatBits, SplatUndef;
  unsigned SplatBitSize;
  bool HasAnyUndefs;
  if (BVN && Subtarget->hasNEON() &&
      BVN->isConstantSplat(SplatBits, SplatUndef, SplatBitSize, HasAnyUndefs)) {
    if (SplatBitSize <= 64) {
      EVT VorrVT;
      SDValue Val = isNEONModifiedImm(SplatBits.getZExtValue(),
                                      SplatUndef.getZExtValue(), SplatBitSize,
                                      DAG, dl, VorrVT, VT.is128BitVector(),
                                      OtherModImm);
      if (Val.getNode()) {
        SDValue Input =
          DAG.getNode(ISD::BITCAST, dl, VorrVT, N->getOperand(0));
        SDValue Vorr = DAG.getNode(ARMISD::VORRIMM, dl, VorrVT, Input, Val);
        return DAG.getNode(ISD::BITCAST, dl, VT, Vorr);
      }
    }
  }

  if (!Subtarget->isThumb1Only()) {
    // fold (or (select cc, 0, c), x) -> (select cc, x, (or, x, c))
    SDValue Result = combineSelectAndUseCommutative(N, false, DCI);
    if (Result.getNode())
      return Result;
  }

  // The code below optimizes (or (and X, Y), Z).
  // The AND operand needs to have a single user to make these optimizations
  // profitable.
  SDValue N0 = N->getOperand(0);
  if (N0.getOpcode() != ISD::AND || !N0.hasOneUse())
    return SDValue();
  SDValue N1 = N->getOperand(1);

  // (or (and B, A), (and C, ~A)) => (VBSL A, B, C) when A is a constant.
  if (Subtarget->hasNEON() && N1.getOpcode() == ISD::AND && VT.isVector() &&
      DAG.getTargetLoweringInfo().isTypeLegal(VT)) {
    APInt SplatUndef;
    unsigned SplatBitSize;
    bool HasAnyUndefs;

    APInt SplatBits0, SplatBits1;
    BuildVectorSDNode *BVN0 = dyn_cast<BuildVectorSDNode>(N0->getOperand(1));
    BuildVectorSDNode *BVN1 = dyn_cast<BuildVectorSDNode>(N1->getOperand(1));
    // Ensure that the second operand of both ands are constants
    if (BVN0 && BVN0->isConstantSplat(SplatBits0, SplatUndef, SplatBitSize,
                                      HasAnyUndefs) && !HasAnyUndefs) {
        if (BVN1 && BVN1->isConstantSplat(SplatBits1, SplatUndef, SplatBitSize,
                                          HasAnyUndefs) && !HasAnyUndefs) {
            // Ensure that the bit width of the constants are the same and that
            // the splat arguments are logical inverses as per the pattern we
            // are trying to simplify.
            if (SplatBits0.getBitWidth() == SplatBits1.getBitWidth() &&
                SplatBits0 == ~SplatBits1) {
                // Canonicalize the vector type to make instruction selection
                // simpler.
                EVT CanonicalVT = VT.is128BitVector() ? MVT::v4i32 : MVT::v2i32;
                SDValue Result = DAG.getNode(ARMISD::VBSL, dl, CanonicalVT,
                                             N0->getOperand(1),
                                             N0->getOperand(0),
                                             N1->getOperand(0));
                return DAG.getNode(ISD::BITCAST, dl, VT, Result);
            }
        }
    }
  }

  // Try to use the ARM/Thumb2 BFI (bitfield insert) instruction when
  // reasonable.

  // BFI is only available on V6T2+
  if (Subtarget->isThumb1Only() || !Subtarget->hasV6T2Ops())
    return SDValue();

  SDLoc DL(N);
  // 1) or (and A, mask), val => ARMbfi A, val, mask
  //      iff (val & mask) == val
  //
  // 2) or (and A, mask), (and B, mask2) => ARMbfi A, (lsr B, amt), mask
  //  2a) iff isBitFieldInvertedMask(mask) && isBitFieldInvertedMask(~mask2)
  //          && mask == ~mask2
  //  2b) iff isBitFieldInvertedMask(~mask) && isBitFieldInvertedMask(mask2)
  //          && ~mask == mask2
  //  (i.e., copy a bitfield value into another bitfield of the same width)

  if (VT != MVT::i32)
    return SDValue();

  SDValue N00 = N0.getOperand(0);

  // The value and the mask need to be constants so we can verify this is
  // actually a bitfield set. If the mask is 0xffff, we can do better
  // via a movt instruction, so don't use BFI in that case.
  SDValue MaskOp = N0.getOperand(1);
  ConstantSDNode *MaskC = dyn_cast<ConstantSDNode>(MaskOp);
  if (!MaskC)
    return SDValue();
  unsigned Mask = MaskC->getZExtValue();
  if (Mask == 0xffff)
    return SDValue();
  SDValue Res;
  // Case (1): or (and A, mask), val => ARMbfi A, val, mask
  ConstantSDNode *N1C = dyn_cast<ConstantSDNode>(N1);
  if (N1C) {
    unsigned Val = N1C->getZExtValue();
    if ((Val & ~Mask) != Val)
      return SDValue();

    if (ARM::isBitFieldInvertedMask(Mask)) {
      Val >>= countTrailingZeros(~Mask);

      Res = DAG.getNode(ARMISD::BFI, DL, VT, N00,
                        DAG.getConstant(Val, DL, MVT::i32),
                        DAG.getConstant(Mask, DL, MVT::i32));

      // Do not add new nodes to DAG combiner worklist.
      DCI.CombineTo(N, Res, false);
      return SDValue();
    }
  } else if (N1.getOpcode() == ISD::AND) {
    // case (2) or (and A, mask), (and B, mask2) => ARMbfi A, (lsr B, amt), mask
    ConstantSDNode *N11C = dyn_cast<ConstantSDNode>(N1.getOperand(1));
    if (!N11C)
      return SDValue();
    unsigned Mask2 = N11C->getZExtValue();

    // Mask and ~Mask2 (or reverse) must be equivalent for the BFI pattern
    // as is to match.
    if (ARM::isBitFieldInvertedMask(Mask) &&
        (Mask == ~Mask2)) {
      // The pack halfword instruction works better for masks that fit it,
      // so use that when it's available.
      if (Subtarget->hasT2ExtractPack() &&
          (Mask == 0xffff || Mask == 0xffff0000))
        return SDValue();
      // 2a
      unsigned amt = countTrailingZeros(Mask2);
      Res = DAG.getNode(ISD::SRL, DL, VT, N1.getOperand(0),
                        DAG.getConstant(amt, DL, MVT::i32));
      Res = DAG.getNode(ARMISD::BFI, DL, VT, N00, Res,
                        DAG.getConstant(Mask, DL, MVT::i32));
      // Do not add new nodes to DAG combiner worklist.
      DCI.CombineTo(N, Res, false);
      return SDValue();
    } else if (ARM::isBitFieldInvertedMask(~Mask) &&
               (~Mask == Mask2)) {
      // The pack halfword instruction works better for masks that fit it,
      // so use that when it's available.
      if (Subtarget->hasT2ExtractPack() &&
          (Mask2 == 0xffff || Mask2 == 0xffff0000))
        return SDValue();
      // 2b
      unsigned lsb = countTrailingZeros(Mask);
      Res = DAG.getNode(ISD::SRL, DL, VT, N00,
                        DAG.getConstant(lsb, DL, MVT::i32));
      Res = DAG.getNode(ARMISD::BFI, DL, VT, N1.getOperand(0), Res,
                        DAG.getConstant(Mask2, DL, MVT::i32));
      // Do not add new nodes to DAG combiner worklist.
      DCI.CombineTo(N, Res, false);
      return SDValue();
    }
  }

  if (DAG.MaskedValueIsZero(N1, MaskC->getAPIntValue()) &&
      N00.getOpcode() == ISD::SHL && isa<ConstantSDNode>(N00.getOperand(1)) &&
      ARM::isBitFieldInvertedMask(~Mask)) {
    // Case (3): or (and (shl A, #shamt), mask), B => ARMbfi B, A, ~mask
    // where lsb(mask) == #shamt and masked bits of B are known zero.
    SDValue ShAmt = N00.getOperand(1);
    unsigned ShAmtC = cast<ConstantSDNode>(ShAmt)->getZExtValue();
    unsigned LSB = countTrailingZeros(Mask);
    if (ShAmtC != LSB)
      return SDValue();

    Res = DAG.getNode(ARMISD::BFI, DL, VT, N1, N00.getOperand(0),
                      DAG.getConstant(~Mask, DL, MVT::i32));

    // Do not add new nodes to DAG combiner worklist.
    DCI.CombineTo(N, Res, false);
  }

  return SDValue();
}

static SDValue PerformXORCombine(SDNode *N,
                                 TargetLowering::DAGCombinerInfo &DCI,
                                 const ARMSubtarget *Subtarget) {
  EVT VT = N->getValueType(0);
  SelectionDAG &DAG = DCI.DAG;

  if(!DAG.getTargetLoweringInfo().isTypeLegal(VT))
    return SDValue();

  if (!Subtarget->isThumb1Only()) {
    // fold (xor (select cc, 0, c), x) -> (select cc, x, (xor, x, c))
    SDValue Result = combineSelectAndUseCommutative(N, false, DCI);
    if (Result.getNode())
      return Result;
  }

  return SDValue();
}

/// PerformBFICombine - (bfi A, (and B, Mask1), Mask2) -> (bfi A, B, Mask2) iff
/// the bits being cleared by the AND are not demanded by the BFI.
static SDValue PerformBFICombine(SDNode *N,
                                 TargetLowering::DAGCombinerInfo &DCI) {
  SDValue N1 = N->getOperand(1);
  if (N1.getOpcode() == ISD::AND) {
    ConstantSDNode *N11C = dyn_cast<ConstantSDNode>(N1.getOperand(1));
    if (!N11C)
      return SDValue();
    unsigned InvMask = cast<ConstantSDNode>(N->getOperand(2))->getZExtValue();
    unsigned LSB = countTrailingZeros(~InvMask);
    unsigned Width = (32 - countLeadingZeros(~InvMask)) - LSB;
    assert(Width <
               static_cast<unsigned>(std::numeric_limits<unsigned>::digits) &&
           "undefined behavior");
    unsigned Mask = (1u << Width) - 1;
    unsigned Mask2 = N11C->getZExtValue();
    if ((Mask & (~Mask2)) == 0)
      return DCI.DAG.getNode(ARMISD::BFI, SDLoc(N), N->getValueType(0),
                             N->getOperand(0), N1.getOperand(0),
                             N->getOperand(2));
  }
  return SDValue();
}

/// PerformVMOVRRDCombine - Target-specific dag combine xforms for
/// ARMISD::VMOVRRD.
static SDValue PerformVMOVRRDCombine(SDNode *N,
                                     TargetLowering::DAGCombinerInfo &DCI,
                                     const ARMSubtarget *Subtarget) {
  // vmovrrd(vmovdrr x, y) -> x,y
  SDValue InDouble = N->getOperand(0);
  if (InDouble.getOpcode() == ARMISD::VMOVDRR && !Subtarget->isFPOnlySP())
    return DCI.CombineTo(N, InDouble.getOperand(0), InDouble.getOperand(1));

  // vmovrrd(load f64) -> (load i32), (load i32)
  SDNode *InNode = InDouble.getNode();
  if (ISD::isNormalLoad(InNode) && InNode->hasOneUse() &&
      InNode->getValueType(0) == MVT::f64 &&
      InNode->getOperand(1).getOpcode() == ISD::FrameIndex &&
      !cast<LoadSDNode>(InNode)->isVolatile()) {
    // TODO: Should this be done for non-FrameIndex operands?
    LoadSDNode *LD = cast<LoadSDNode>(InNode);

    SelectionDAG &DAG = DCI.DAG;
    SDLoc DL(LD);
    SDValue BasePtr = LD->getBasePtr();
    SDValue NewLD1 = DAG.getLoad(MVT::i32, DL, LD->getChain(), BasePtr,
                                 LD->getPointerInfo(), LD->isVolatile(),
                                 LD->isNonTemporal(), LD->isInvariant(),
                                 LD->getAlignment());

    SDValue OffsetPtr = DAG.getNode(ISD::ADD, DL, MVT::i32, BasePtr,
                                    DAG.getConstant(4, DL, MVT::i32));
    SDValue NewLD2 = DAG.getLoad(MVT::i32, DL, NewLD1.getValue(1), OffsetPtr,
                                 LD->getPointerInfo(), LD->isVolatile(),
                                 LD->isNonTemporal(), LD->isInvariant(),
                                 std::min(4U, LD->getAlignment() / 2));

    DAG.ReplaceAllUsesOfValueWith(SDValue(LD, 1), NewLD2.getValue(1));
    if (DCI.DAG.getDataLayout().isBigEndian())
      std::swap (NewLD1, NewLD2);
    SDValue Result = DCI.CombineTo(N, NewLD1, NewLD2);
    return Result;
  }

  return SDValue();
}

/// PerformVMOVDRRCombine - Target-specific dag combine xforms for
/// ARMISD::VMOVDRR.  This is also used for BUILD_VECTORs with 2 operands.
static SDValue PerformVMOVDRRCombine(SDNode *N, SelectionDAG &DAG) {
  // N=vmovrrd(X); vmovdrr(N:0, N:1) -> bit_convert(X)
  SDValue Op0 = N->getOperand(0);
  SDValue Op1 = N->getOperand(1);
  if (Op0.getOpcode() == ISD::BITCAST)
    Op0 = Op0.getOperand(0);
  if (Op1.getOpcode() == ISD::BITCAST)
    Op1 = Op1.getOperand(0);
  if (Op0.getOpcode() == ARMISD::VMOVRRD &&
      Op0.getNode() == Op1.getNode() &&
      Op0.getResNo() == 0 && Op1.getResNo() == 1)
    return DAG.getNode(ISD::BITCAST, SDLoc(N),
                       N->getValueType(0), Op0.getOperand(0));
  return SDValue();
}

/// hasNormalLoadOperand - Check if any of the operands of a BUILD_VECTOR node
/// are normal, non-volatile loads.  If so, it is profitable to bitcast an
/// i64 vector to have f64 elements, since the value can then be loaded
/// directly into a VFP register.
static bool hasNormalLoadOperand(SDNode *N) {
  unsigned NumElts = N->getValueType(0).getVectorNumElements();
  for (unsigned i = 0; i < NumElts; ++i) {
    SDNode *Elt = N->getOperand(i).getNode();
    if (ISD::isNormalLoad(Elt) && !cast<LoadSDNode>(Elt)->isVolatile())
      return true;
  }
  return false;
}

/// PerformBUILD_VECTORCombine - Target-specific dag combine xforms for
/// ISD::BUILD_VECTOR.
static SDValue PerformBUILD_VECTORCombine(SDNode *N,
                                          TargetLowering::DAGCombinerInfo &DCI,
                                          const ARMSubtarget *Subtarget) {
  // build_vector(N=ARMISD::VMOVRRD(X), N:1) -> bit_convert(X):
  // VMOVRRD is introduced when legalizing i64 types.  It forces the i64 value
  // into a pair of GPRs, which is fine when the value is used as a scalar,
  // but if the i64 value is converted to a vector, we need to undo the VMOVRRD.
  SelectionDAG &DAG = DCI.DAG;
  if (N->getNumOperands() == 2) {
    SDValue RV = PerformVMOVDRRCombine(N, DAG);
    if (RV.getNode())
      return RV;
  }

  // Load i64 elements as f64 values so that type legalization does not split
  // them up into i32 values.
  EVT VT = N->getValueType(0);
  if (VT.getVectorElementType() != MVT::i64 || !hasNormalLoadOperand(N))
    return SDValue();
  SDLoc dl(N);
  SmallVector<SDValue, 8> Ops;
  unsigned NumElts = VT.getVectorNumElements();
  for (unsigned i = 0; i < NumElts; ++i) {
    SDValue V = DAG.getNode(ISD::BITCAST, dl, MVT::f64, N->getOperand(i));
    Ops.push_back(V);
    // Make the DAGCombiner fold the bitcast.
    DCI.AddToWorklist(V.getNode());
  }
  EVT FloatVT = EVT::getVectorVT(*DAG.getContext(), MVT::f64, NumElts);
  SDValue BV = DAG.getNode(ISD::BUILD_VECTOR, dl, FloatVT, Ops);
  return DAG.getNode(ISD::BITCAST, dl, VT, BV);
}

/// \brief Target-specific dag combine xforms for ARMISD::BUILD_VECTOR.
static SDValue
PerformARMBUILD_VECTORCombine(SDNode *N, TargetLowering::DAGCombinerInfo &DCI) {
  // ARMISD::BUILD_VECTOR is introduced when legalizing ISD::BUILD_VECTOR.
  // At that time, we may have inserted bitcasts from integer to float.
  // If these bitcasts have survived DAGCombine, change the lowering of this
  // BUILD_VECTOR in something more vector friendly, i.e., that does not
  // force to use floating point types.

  // Make sure we can change the type of the vector.
  // This is possible iff:
  // 1. The vector is only used in a bitcast to a integer type. I.e.,
  //    1.1. Vector is used only once.
  //    1.2. Use is a bit convert to an integer type.
  // 2. The size of its operands are 32-bits (64-bits are not legal).
  EVT VT = N->getValueType(0);
  EVT EltVT = VT.getVectorElementType();

  // Check 1.1. and 2.
  if (EltVT.getSizeInBits() != 32 || !N->hasOneUse())
    return SDValue();

  // By construction, the input type must be float.
  assert(EltVT == MVT::f32 && "Unexpected type!");

  // Check 1.2.
  SDNode *Use = *N->use_begin();
  if (Use->getOpcode() != ISD::BITCAST ||
      Use->getValueType(0).isFloatingPoint())
    return SDValue();

  // Check profitability.
  // Model is, if more than half of the relevant operands are bitcast from
  // i32, turn the build_vector into a sequence of insert_vector_elt.
  // Relevant operands are everything that is not statically
  // (i.e., at compile time) bitcasted.
  unsigned NumOfBitCastedElts = 0;
  unsigned NumElts = VT.getVectorNumElements();
  unsigned NumOfRelevantElts = NumElts;
  for (unsigned Idx = 0; Idx < NumElts; ++Idx) {
    SDValue Elt = N->getOperand(Idx);
    if (Elt->getOpcode() == ISD::BITCAST) {
      // Assume only bit cast to i32 will go away.
      if (Elt->getOperand(0).getValueType() == MVT::i32)
        ++NumOfBitCastedElts;
    } else if (Elt.getOpcode() == ISD::UNDEF || isa<ConstantSDNode>(Elt))
      // Constants are statically casted, thus do not count them as
      // relevant operands.
      --NumOfRelevantElts;
  }

  // Check if more than half of the elements require a non-free bitcast.
  if (NumOfBitCastedElts <= NumOfRelevantElts / 2)
    return SDValue();

  SelectionDAG &DAG = DCI.DAG;
  // Create the new vector type.
  EVT VecVT = EVT::getVectorVT(*DAG.getContext(), MVT::i32, NumElts);
  // Check if the type is legal.
  const TargetLowering &TLI = DAG.getTargetLoweringInfo();
  if (!TLI.isTypeLegal(VecVT))
    return SDValue();

  // Combine:
  // ARMISD::BUILD_VECTOR E1, E2, ..., EN.
  // => BITCAST INSERT_VECTOR_ELT
  //                      (INSERT_VECTOR_ELT (...), (BITCAST EN-1), N-1),
  //                      (BITCAST EN), N.
  SDValue Vec = DAG.getUNDEF(VecVT);
  SDLoc dl(N);
  for (unsigned Idx = 0 ; Idx < NumElts; ++Idx) {
    SDValue V = N->getOperand(Idx);
    if (V.getOpcode() == ISD::UNDEF)
      continue;
    if (V.getOpcode() == ISD::BITCAST &&
        V->getOperand(0).getValueType() == MVT::i32)
      // Fold obvious case.
      V = V.getOperand(0);
    else {
      V = DAG.getNode(ISD::BITCAST, SDLoc(V), MVT::i32, V);
      // Make the DAGCombiner fold the bitcasts.
      DCI.AddToWorklist(V.getNode());
    }
    SDValue LaneIdx = DAG.getConstant(Idx, dl, MVT::i32);
    Vec = DAG.getNode(ISD::INSERT_VECTOR_ELT, dl, VecVT, Vec, V, LaneIdx);
  }
  Vec = DAG.getNode(ISD::BITCAST, dl, VT, Vec);
  // Make the DAGCombiner fold the bitcasts.
  DCI.AddToWorklist(Vec.getNode());
  return Vec;
}

/// PerformInsertEltCombine - Target-specific dag combine xforms for
/// ISD::INSERT_VECTOR_ELT.
static SDValue PerformInsertEltCombine(SDNode *N,
                                       TargetLowering::DAGCombinerInfo &DCI) {
  // Bitcast an i64 load inserted into a vector to f64.
  // Otherwise, the i64 value will be legalized to a pair of i32 values.
  EVT VT = N->getValueType(0);
  SDNode *Elt = N->getOperand(1).getNode();
  if (VT.getVectorElementType() != MVT::i64 ||
      !ISD::isNormalLoad(Elt) || cast<LoadSDNode>(Elt)->isVolatile())
    return SDValue();

  SelectionDAG &DAG = DCI.DAG;
  SDLoc dl(N);
  EVT FloatVT = EVT::getVectorVT(*DAG.getContext(), MVT::f64,
                                 VT.getVectorNumElements());
  SDValue Vec = DAG.getNode(ISD::BITCAST, dl, FloatVT, N->getOperand(0));
  SDValue V = DAG.getNode(ISD::BITCAST, dl, MVT::f64, N->getOperand(1));
  // Make the DAGCombiner fold the bitcasts.
  DCI.AddToWorklist(Vec.getNode());
  DCI.AddToWorklist(V.getNode());
  SDValue InsElt = DAG.getNode(ISD::INSERT_VECTOR_ELT, dl, FloatVT,
                               Vec, V, N->getOperand(2));
  return DAG.getNode(ISD::BITCAST, dl, VT, InsElt);
}

/// PerformVECTOR_SHUFFLECombine - Target-specific dag combine xforms for
/// ISD::VECTOR_SHUFFLE.
static SDValue PerformVECTOR_SHUFFLECombine(SDNode *N, SelectionDAG &DAG) {
  // The LLVM shufflevector instruction does not require the shuffle mask
  // length to match the operand vector length, but ISD::VECTOR_SHUFFLE does
  // have that requirement.  When translating to ISD::VECTOR_SHUFFLE, if the
  // operands do not match the mask length, they are extended by concatenating
  // them with undef vectors.  That is probably the right thing for other
  // targets, but for NEON it is better to concatenate two double-register
  // size vector operands into a single quad-register size vector.  Do that
  // transformation here:
  //   shuffle(concat(v1, undef), concat(v2, undef)) ->
  //   shuffle(concat(v1, v2), undef)
  SDValue Op0 = N->getOperand(0);
  SDValue Op1 = N->getOperand(1);
  if (Op0.getOpcode() != ISD::CONCAT_VECTORS ||
      Op1.getOpcode() != ISD::CONCAT_VECTORS ||
      Op0.getNumOperands() != 2 ||
      Op1.getNumOperands() != 2)
    return SDValue();
  SDValue Concat0Op1 = Op0.getOperand(1);
  SDValue Concat1Op1 = Op1.getOperand(1);
  if (Concat0Op1.getOpcode() != ISD::UNDEF ||
      Concat1Op1.getOpcode() != ISD::UNDEF)
    return SDValue();
  // Skip the transformation if any of the types are illegal.
  const TargetLowering &TLI = DAG.getTargetLoweringInfo();
  EVT VT = N->getValueType(0);
  if (!TLI.isTypeLegal(VT) ||
      !TLI.isTypeLegal(Concat0Op1.getValueType()) ||
      !TLI.isTypeLegal(Concat1Op1.getValueType()))
    return SDValue();

  SDValue NewConcat = DAG.getNode(ISD::CONCAT_VECTORS, SDLoc(N), VT,
                                  Op0.getOperand(0), Op1.getOperand(0));
  // Translate the shuffle mask.
  SmallVector<int, 16> NewMask;
  unsigned NumElts = VT.getVectorNumElements();
  unsigned HalfElts = NumElts/2;
  ShuffleVectorSDNode *SVN = cast<ShuffleVectorSDNode>(N);
  for (unsigned n = 0; n < NumElts; ++n) {
    int MaskElt = SVN->getMaskElt(n);
    int NewElt = -1;
    if (MaskElt < (int)HalfElts)
      NewElt = MaskElt;
    else if (MaskElt >= (int)NumElts && MaskElt < (int)(NumElts + HalfElts))
      NewElt = HalfElts + MaskElt - NumElts;
    NewMask.push_back(NewElt);
  }
  return DAG.getVectorShuffle(VT, SDLoc(N), NewConcat,
                              DAG.getUNDEF(VT), NewMask.data());
}

/// CombineBaseUpdate - Target-specific DAG combine function for VLDDUP,
/// NEON load/store intrinsics, and generic vector load/stores, to merge
/// base address updates.
/// For generic load/stores, the memory type is assumed to be a vector.
/// The caller is assumed to have checked legality.
static SDValue CombineBaseUpdate(SDNode *N,
                                 TargetLowering::DAGCombinerInfo &DCI) {
  SelectionDAG &DAG = DCI.DAG;
  const bool isIntrinsic = (N->getOpcode() == ISD::INTRINSIC_VOID ||
                            N->getOpcode() == ISD::INTRINSIC_W_CHAIN);
  const bool isStore = N->getOpcode() == ISD::STORE;
  const unsigned AddrOpIdx = ((isIntrinsic || isStore) ? 2 : 1);
  SDValue Addr = N->getOperand(AddrOpIdx);
  MemSDNode *MemN = cast<MemSDNode>(N);
  SDLoc dl(N);

  // Search for a use of the address operand that is an increment.
  for (SDNode::use_iterator UI = Addr.getNode()->use_begin(),
         UE = Addr.getNode()->use_end(); UI != UE; ++UI) {
    SDNode *User = *UI;
    if (User->getOpcode() != ISD::ADD ||
        UI.getUse().getResNo() != Addr.getResNo())
      continue;

    // Check that the add is independent of the load/store.  Otherwise, folding
    // it would create a cycle.
    if (User->isPredecessorOf(N) || N->isPredecessorOf(User))
      continue;

    // Find the new opcode for the updating load/store.
    bool isLoadOp = true;
    bool isLaneOp = false;
    unsigned NewOpc = 0;
    unsigned NumVecs = 0;
    if (isIntrinsic) {
      unsigned IntNo = cast<ConstantSDNode>(N->getOperand(1))->getZExtValue();
      switch (IntNo) {
      default: llvm_unreachable("unexpected intrinsic for Neon base update");
      case Intrinsic::arm_neon_vld1:     NewOpc = ARMISD::VLD1_UPD;
        NumVecs = 1; break;
      case Intrinsic::arm_neon_vld2:     NewOpc = ARMISD::VLD2_UPD;
        NumVecs = 2; break;
      case Intrinsic::arm_neon_vld3:     NewOpc = ARMISD::VLD3_UPD;
        NumVecs = 3; break;
      case Intrinsic::arm_neon_vld4:     NewOpc = ARMISD::VLD4_UPD;
        NumVecs = 4; break;
      case Intrinsic::arm_neon_vld2lane: NewOpc = ARMISD::VLD2LN_UPD;
        NumVecs = 2; isLaneOp = true; break;
      case Intrinsic::arm_neon_vld3lane: NewOpc = ARMISD::VLD3LN_UPD;
        NumVecs = 3; isLaneOp = true; break;
      case Intrinsic::arm_neon_vld4lane: NewOpc = ARMISD::VLD4LN_UPD;
        NumVecs = 4; isLaneOp = true; break;
      case Intrinsic::arm_neon_vst1:     NewOpc = ARMISD::VST1_UPD;
        NumVecs = 1; isLoadOp = false; break;
      case Intrinsic::arm_neon_vst2:     NewOpc = ARMISD::VST2_UPD;
        NumVecs = 2; isLoadOp = false; break;
      case Intrinsic::arm_neon_vst3:     NewOpc = ARMISD::VST3_UPD;
        NumVecs = 3; isLoadOp = false; break;
      case Intrinsic::arm_neon_vst4:     NewOpc = ARMISD::VST4_UPD;
        NumVecs = 4; isLoadOp = false; break;
      case Intrinsic::arm_neon_vst2lane: NewOpc = ARMISD::VST2LN_UPD;
        NumVecs = 2; isLoadOp = false; isLaneOp = true; break;
      case Intrinsic::arm_neon_vst3lane: NewOpc = ARMISD::VST3LN_UPD;
        NumVecs = 3; isLoadOp = false; isLaneOp = true; break;
      case Intrinsic::arm_neon_vst4lane: NewOpc = ARMISD::VST4LN_UPD;
        NumVecs = 4; isLoadOp = false; isLaneOp = true; break;
      }
    } else {
      isLaneOp = true;
      switch (N->getOpcode()) {
      default: llvm_unreachable("unexpected opcode for Neon base update");
      case ARMISD::VLD2DUP: NewOpc = ARMISD::VLD2DUP_UPD; NumVecs = 2; break;
      case ARMISD::VLD3DUP: NewOpc = ARMISD::VLD3DUP_UPD; NumVecs = 3; break;
      case ARMISD::VLD4DUP: NewOpc = ARMISD::VLD4DUP_UPD; NumVecs = 4; break;
      case ISD::LOAD:       NewOpc = ARMISD::VLD1_UPD;
        NumVecs = 1; isLaneOp = false; break;
      case ISD::STORE:      NewOpc = ARMISD::VST1_UPD;
        NumVecs = 1; isLaneOp = false; isLoadOp = false; break;
      }
    }

    // Find the size of memory referenced by the load/store.
    EVT VecTy;
    if (isLoadOp) {
      VecTy = N->getValueType(0);
    } else if (isIntrinsic) {
      VecTy = N->getOperand(AddrOpIdx+1).getValueType();
    } else {
      assert(isStore && "Node has to be a load, a store, or an intrinsic!");
      VecTy = N->getOperand(1).getValueType();
    }

    unsigned NumBytes = NumVecs * VecTy.getSizeInBits() / 8;
    if (isLaneOp)
      NumBytes /= VecTy.getVectorNumElements();

    // If the increment is a constant, it must match the memory ref size.
    SDValue Inc = User->getOperand(User->getOperand(0) == Addr ? 1 : 0);
    if (ConstantSDNode *CInc = dyn_cast<ConstantSDNode>(Inc.getNode())) {
      uint64_t IncVal = CInc->getZExtValue();
      if (IncVal != NumBytes)
        continue;
    } else if (NumBytes >= 3 * 16) {
      // VLD3/4 and VST3/4 for 128-bit vectors are implemented with two
      // separate instructions that make it harder to use a non-constant update.
      continue;
    }

    // OK, we found an ADD we can fold into the base update.
    // Now, create a _UPD node, taking care of not breaking alignment.

    EVT AlignedVecTy = VecTy;
    unsigned Alignment = MemN->getAlignment();

    // If this is a less-than-standard-aligned load/store, change the type to
    // match the standard alignment.
    // The alignment is overlooked when selecting _UPD variants; and it's
    // easier to introduce bitcasts here than fix that.
    // There are 3 ways to get to this base-update combine:
    // - intrinsics: they are assumed to be properly aligned (to the standard
    //   alignment of the memory type), so we don't need to do anything.
    // - ARMISD::VLDx nodes: they are only generated from the aforementioned
    //   intrinsics, so, likewise, there's nothing to do.
    // - generic load/store instructions: the alignment is specified as an
    //   explicit operand, rather than implicitly as the standard alignment
    //   of the memory type (like the intrisics).  We need to change the
    //   memory type to match the explicit alignment.  That way, we don't
    //   generate non-standard-aligned ARMISD::VLDx nodes.
    if (isa<LSBaseSDNode>(N)) {
      if (Alignment == 0)
        Alignment = 1;
      if (Alignment < VecTy.getScalarSizeInBits() / 8) {
        MVT EltTy = MVT::getIntegerVT(Alignment * 8);
        assert(NumVecs == 1 && "Unexpected multi-element generic load/store.");
        assert(!isLaneOp && "Unexpected generic load/store lane.");
        unsigned NumElts = NumBytes / (EltTy.getSizeInBits() / 8);
        AlignedVecTy = MVT::getVectorVT(EltTy, NumElts);
      }
      // Don't set an explicit alignment on regular load/stores that we want
      // to transform to VLD/VST 1_UPD nodes.
      // This matches the behavior of regular load/stores, which only get an
      // explicit alignment if the MMO alignment is larger than the standard
      // alignment of the memory type.
      // Intrinsics, however, always get an explicit alignment, set to the
      // alignment of the MMO.
      Alignment = 1;
    }

    // Create the new updating load/store node.
    // First, create an SDVTList for the new updating node's results.
    EVT Tys[6];
    unsigned NumResultVecs = (isLoadOp ? NumVecs : 0);
    unsigned n;
    for (n = 0; n < NumResultVecs; ++n)
      Tys[n] = AlignedVecTy;
    Tys[n++] = MVT::i32;
    Tys[n] = MVT::Other;
    SDVTList SDTys = DAG.getVTList(makeArrayRef(Tys, NumResultVecs+2));

    // Then, gather the new node's operands.
    SmallVector<SDValue, 8> Ops;
    Ops.push_back(N->getOperand(0)); // incoming chain
    Ops.push_back(N->getOperand(AddrOpIdx));
    Ops.push_back(Inc);

    if (StoreSDNode *StN = dyn_cast<StoreSDNode>(N)) {
      // Try to match the intrinsic's signature
      Ops.push_back(StN->getValue());
    } else {
      // Loads (and of course intrinsics) match the intrinsics' signature,
      // so just add all but the alignment operand.
      for (unsigned i = AddrOpIdx + 1; i < N->getNumOperands() - 1; ++i)
        Ops.push_back(N->getOperand(i));
    }

    // For all node types, the alignment operand is always the last one.
    Ops.push_back(DAG.getConstant(Alignment, dl, MVT::i32));

    // If this is a non-standard-aligned STORE, the penultimate operand is the
    // stored value.  Bitcast it to the aligned type.
    if (AlignedVecTy != VecTy && N->getOpcode() == ISD::STORE) {
      SDValue &StVal = Ops[Ops.size()-2];
      StVal = DAG.getNode(ISD::BITCAST, dl, AlignedVecTy, StVal);
    }

    SDValue UpdN = DAG.getMemIntrinsicNode(NewOpc, dl, SDTys,
                                           Ops, AlignedVecTy,
                                           MemN->getMemOperand());

    // Update the uses.
    SmallVector<SDValue, 5> NewResults;
    for (unsigned i = 0; i < NumResultVecs; ++i)
      NewResults.push_back(SDValue(UpdN.getNode(), i));

    // If this is an non-standard-aligned LOAD, the first result is the loaded
    // value.  Bitcast it to the expected result type.
    if (AlignedVecTy != VecTy && N->getOpcode() == ISD::LOAD) {
      SDValue &LdVal = NewResults[0];
      LdVal = DAG.getNode(ISD::BITCAST, dl, VecTy, LdVal);
    }

    NewResults.push_back(SDValue(UpdN.getNode(), NumResultVecs+1)); // chain
    DCI.CombineTo(N, NewResults);
    DCI.CombineTo(User, SDValue(UpdN.getNode(), NumResultVecs));

    break;
  }
  return SDValue();
}

static SDValue PerformVLDCombine(SDNode *N,
                                 TargetLowering::DAGCombinerInfo &DCI) {
  if (DCI.isBeforeLegalize() || DCI.isCalledByLegalizer())
    return SDValue();

  return CombineBaseUpdate(N, DCI);
}

/// CombineVLDDUP - For a VDUPLANE node N, check if its source operand is a
/// vldN-lane (N > 1) intrinsic, and if all the other uses of that intrinsic
/// are also VDUPLANEs.  If so, combine them to a vldN-dup operation and
/// return true.
static bool CombineVLDDUP(SDNode *N, TargetLowering::DAGCombinerInfo &DCI) {
  SelectionDAG &DAG = DCI.DAG;
  EVT VT = N->getValueType(0);
  // vldN-dup instructions only support 64-bit vectors for N > 1.
  if (!VT.is64BitVector())
    return false;

  // Check if the VDUPLANE operand is a vldN-dup intrinsic.
  SDNode *VLD = N->getOperand(0).getNode();
  if (VLD->getOpcode() != ISD::INTRINSIC_W_CHAIN)
    return false;
  unsigned NumVecs = 0;
  unsigned NewOpc = 0;
  unsigned IntNo = cast<ConstantSDNode>(VLD->getOperand(1))->getZExtValue();
  if (IntNo == Intrinsic::arm_neon_vld2lane) {
    NumVecs = 2;
    NewOpc = ARMISD::VLD2DUP;
  } else if (IntNo == Intrinsic::arm_neon_vld3lane) {
    NumVecs = 3;
    NewOpc = ARMISD::VLD3DUP;
  } else if (IntNo == Intrinsic::arm_neon_vld4lane) {
    NumVecs = 4;
    NewOpc = ARMISD::VLD4DUP;
  } else {
    return false;
  }

  // First check that all the vldN-lane uses are VDUPLANEs and that the lane
  // numbers match the load.
  unsigned VLDLaneNo =
    cast<ConstantSDNode>(VLD->getOperand(NumVecs+3))->getZExtValue();
  for (SDNode::use_iterator UI = VLD->use_begin(), UE = VLD->use_end();
       UI != UE; ++UI) {
    // Ignore uses of the chain result.
    if (UI.getUse().getResNo() == NumVecs)
      continue;
    SDNode *User = *UI;
    if (User->getOpcode() != ARMISD::VDUPLANE ||
        VLDLaneNo != cast<ConstantSDNode>(User->getOperand(1))->getZExtValue())
      return false;
  }

  // Create the vldN-dup node.
  EVT Tys[5];
  unsigned n;
  for (n = 0; n < NumVecs; ++n)
    Tys[n] = VT;
  Tys[n] = MVT::Other;
  SDVTList SDTys = DAG.getVTList(makeArrayRef(Tys, NumVecs+1));
  SDValue Ops[] = { VLD->getOperand(0), VLD->getOperand(2) };
  MemIntrinsicSDNode *VLDMemInt = cast<MemIntrinsicSDNode>(VLD);
  SDValue VLDDup = DAG.getMemIntrinsicNode(NewOpc, SDLoc(VLD), SDTys,
                                           Ops, VLDMemInt->getMemoryVT(),
                                           VLDMemInt->getMemOperand());

  // Update the uses.
  for (SDNode::use_iterator UI = VLD->use_begin(), UE = VLD->use_end();
       UI != UE; ++UI) {
    unsigned ResNo = UI.getUse().getResNo();
    // Ignore uses of the chain result.
    if (ResNo == NumVecs)
      continue;
    SDNode *User = *UI;
    DCI.CombineTo(User, SDValue(VLDDup.getNode(), ResNo));
  }

  // Now the vldN-lane intrinsic is dead except for its chain result.
  // Update uses of the chain.
  std::vector<SDValue> VLDDupResults;
  for (unsigned n = 0; n < NumVecs; ++n)
    VLDDupResults.push_back(SDValue(VLDDup.getNode(), n));
  VLDDupResults.push_back(SDValue(VLDDup.getNode(), NumVecs));
  DCI.CombineTo(VLD, VLDDupResults);

  return true;
}

/// PerformVDUPLANECombine - Target-specific dag combine xforms for
/// ARMISD::VDUPLANE.
static SDValue PerformVDUPLANECombine(SDNode *N,
                                      TargetLowering::DAGCombinerInfo &DCI) {
  SDValue Op = N->getOperand(0);

  // If the source is a vldN-lane (N > 1) intrinsic, and all the other uses
  // of that intrinsic are also VDUPLANEs, combine them to a vldN-dup operation.
  if (CombineVLDDUP(N, DCI))
    return SDValue(N, 0);

  // If the source is already a VMOVIMM or VMVNIMM splat, the VDUPLANE is
  // redundant.  Ignore bit_converts for now; element sizes are checked below.
  while (Op.getOpcode() == ISD::BITCAST)
    Op = Op.getOperand(0);
  if (Op.getOpcode() != ARMISD::VMOVIMM && Op.getOpcode() != ARMISD::VMVNIMM)
    return SDValue();

  // Make sure the VMOV element size is not bigger than the VDUPLANE elements.
  unsigned EltSize = Op.getValueType().getVectorElementType().getSizeInBits();
  // The canonical VMOV for a zero vector uses a 32-bit element size.
  unsigned Imm = cast<ConstantSDNode>(Op.getOperand(0))->getZExtValue();
  unsigned EltBits;
  if (ARM_AM::decodeNEONModImm(Imm, EltBits) == 0)
    EltSize = 8;
  EVT VT = N->getValueType(0);
  if (EltSize > VT.getVectorElementType().getSizeInBits())
    return SDValue();

  return DCI.DAG.getNode(ISD::BITCAST, SDLoc(N), VT, Op);
}

static SDValue PerformLOADCombine(SDNode *N,
                                  TargetLowering::DAGCombinerInfo &DCI) {
  EVT VT = N->getValueType(0);

  // If this is a legal vector load, try to combine it into a VLD1_UPD.
  if (ISD::isNormalLoad(N) && VT.isVector() &&
      DCI.DAG.getTargetLoweringInfo().isTypeLegal(VT))
    return CombineBaseUpdate(N, DCI);

  return SDValue();
}

/// PerformSTORECombine - Target-specific dag combine xforms for
/// ISD::STORE.
static SDValue PerformSTORECombine(SDNode *N,
                                   TargetLowering::DAGCombinerInfo &DCI) {
  StoreSDNode *St = cast<StoreSDNode>(N);
  if (St->isVolatile())
    return SDValue();

  // Optimize trunc store (of multiple scalars) to shuffle and store.  First,
  // pack all of the elements in one place.  Next, store to memory in fewer
  // chunks.
  SDValue StVal = St->getValue();
  EVT VT = StVal.getValueType();
  if (St->isTruncatingStore() && VT.isVector()) {
    SelectionDAG &DAG = DCI.DAG;
    const TargetLowering &TLI = DAG.getTargetLoweringInfo();
    EVT StVT = St->getMemoryVT();
    unsigned NumElems = VT.getVectorNumElements();
    assert(StVT != VT && "Cannot truncate to the same type");
    unsigned FromEltSz = VT.getVectorElementType().getSizeInBits();
    unsigned ToEltSz = StVT.getVectorElementType().getSizeInBits();

    // From, To sizes and ElemCount must be pow of two
    if (!isPowerOf2_32(NumElems * FromEltSz * ToEltSz)) return SDValue();

    // We are going to use the original vector elt for storing.
    // Accumulated smaller vector elements must be a multiple of the store size.
    if (0 != (NumElems * FromEltSz) % ToEltSz) return SDValue();

    unsigned SizeRatio  = FromEltSz / ToEltSz;
    assert(SizeRatio * NumElems * ToEltSz == VT.getSizeInBits());

    // Create a type on which we perform the shuffle.
    EVT WideVecVT = EVT::getVectorVT(*DAG.getContext(), StVT.getScalarType(),
                                     NumElems*SizeRatio);
    assert(WideVecVT.getSizeInBits() == VT.getSizeInBits());

    SDLoc DL(St);
    SDValue WideVec = DAG.getNode(ISD::BITCAST, DL, WideVecVT, StVal);
    SmallVector<int, 8> ShuffleVec(NumElems * SizeRatio, -1);
    for (unsigned i = 0; i < NumElems; ++i)
      ShuffleVec[i] = DAG.getDataLayout().isBigEndian()
                          ? (i + 1) * SizeRatio - 1
                          : i * SizeRatio;

    // Can't shuffle using an illegal type.
    if (!TLI.isTypeLegal(WideVecVT)) return SDValue();

    SDValue Shuff = DAG.getVectorShuffle(WideVecVT, DL, WideVec,
                                DAG.getUNDEF(WideVec.getValueType()),
                                ShuffleVec.data());
    // At this point all of the data is stored at the bottom of the
    // register. We now need to save it to mem.

    // Find the largest store unit
    MVT StoreType = MVT::i8;
    for (MVT Tp : MVT::integer_valuetypes()) {
      if (TLI.isTypeLegal(Tp) && Tp.getSizeInBits() <= NumElems * ToEltSz)
        StoreType = Tp;
    }
    // Didn't find a legal store type.
    if (!TLI.isTypeLegal(StoreType))
      return SDValue();

    // Bitcast the original vector into a vector of store-size units
    EVT StoreVecVT = EVT::getVectorVT(*DAG.getContext(),
            StoreType, VT.getSizeInBits()/EVT(StoreType).getSizeInBits());
    assert(StoreVecVT.getSizeInBits() == VT.getSizeInBits());
    SDValue ShuffWide = DAG.getNode(ISD::BITCAST, DL, StoreVecVT, Shuff);
    SmallVector<SDValue, 8> Chains;
    SDValue Increment = DAG.getConstant(StoreType.getSizeInBits() / 8, DL,
                                        TLI.getPointerTy(DAG.getDataLayout()));
    SDValue BasePtr = St->getBasePtr();

    // Perform one or more big stores into memory.
    unsigned E = (ToEltSz*NumElems)/StoreType.getSizeInBits();
    for (unsigned I = 0; I < E; I++) {
      SDValue SubVec = DAG.getNode(ISD::EXTRACT_VECTOR_ELT, DL,
                                   StoreType, ShuffWide,
                                   DAG.getIntPtrConstant(I, DL));
      SDValue Ch = DAG.getStore(St->getChain(), DL, SubVec, BasePtr,
                                St->getPointerInfo(), St->isVolatile(),
                                St->isNonTemporal(), St->getAlignment());
      BasePtr = DAG.getNode(ISD::ADD, DL, BasePtr.getValueType(), BasePtr,
                            Increment);
      Chains.push_back(Ch);
    }
    return DAG.getNode(ISD::TokenFactor, DL, MVT::Other, Chains);
  }

  if (!ISD::isNormalStore(St))
    return SDValue();

  // Split a store of a VMOVDRR into two integer stores to avoid mixing NEON and
  // ARM stores of arguments in the same cache line.
  if (StVal.getNode()->getOpcode() == ARMISD::VMOVDRR &&
      StVal.getNode()->hasOneUse()) {
    SelectionDAG  &DAG = DCI.DAG;
    bool isBigEndian = DAG.getDataLayout().isBigEndian();
    SDLoc DL(St);
    SDValue BasePtr = St->getBasePtr();
    SDValue NewST1 = DAG.getStore(St->getChain(), DL,
                                  StVal.getNode()->getOperand(isBigEndian ? 1 : 0 ),
                                  BasePtr, St->getPointerInfo(), St->isVolatile(),
                                  St->isNonTemporal(), St->getAlignment());

    SDValue OffsetPtr = DAG.getNode(ISD::ADD, DL, MVT::i32, BasePtr,
                                    DAG.getConstant(4, DL, MVT::i32));
    return DAG.getStore(NewST1.getValue(0), DL,
                        StVal.getNode()->getOperand(isBigEndian ? 0 : 1),
                        OffsetPtr, St->getPointerInfo(), St->isVolatile(),
                        St->isNonTemporal(),
                        std::min(4U, St->getAlignment() / 2));
  }

  if (StVal.getValueType() == MVT::i64 &&
      StVal.getNode()->getOpcode() == ISD::EXTRACT_VECTOR_ELT) {

    // Bitcast an i64 store extracted from a vector to f64.
    // Otherwise, the i64 value will be legalized to a pair of i32 values.
    SelectionDAG &DAG = DCI.DAG;
    SDLoc dl(StVal);
    SDValue IntVec = StVal.getOperand(0);
    EVT FloatVT = EVT::getVectorVT(*DAG.getContext(), MVT::f64,
                                   IntVec.getValueType().getVectorNumElements());
    SDValue Vec = DAG.getNode(ISD::BITCAST, dl, FloatVT, IntVec);
    SDValue ExtElt = DAG.getNode(ISD::EXTRACT_VECTOR_ELT, dl, MVT::f64,
                                 Vec, StVal.getOperand(1));
    dl = SDLoc(N);
    SDValue V = DAG.getNode(ISD::BITCAST, dl, MVT::i64, ExtElt);
    // Make the DAGCombiner fold the bitcasts.
    DCI.AddToWorklist(Vec.getNode());
    DCI.AddToWorklist(ExtElt.getNode());
    DCI.AddToWorklist(V.getNode());
    return DAG.getStore(St->getChain(), dl, V, St->getBasePtr(),
                        St->getPointerInfo(), St->isVolatile(),
                        St->isNonTemporal(), St->getAlignment(),
                        St->getAAInfo());
  }

  // If this is a legal vector store, try to combine it into a VST1_UPD.
  if (ISD::isNormalStore(N) && VT.isVector() &&
      DCI.DAG.getTargetLoweringInfo().isTypeLegal(VT))
    return CombineBaseUpdate(N, DCI);

  return SDValue();
}

// isConstVecPow2 - Return true if each vector element is a power of 2, all
// elements are the same constant, C, and Log2(C) ranges from 1 to 32.
static bool isConstVecPow2(SDValue ConstVec, bool isSigned, uint64_t &C)
{
  integerPart cN;
  integerPart c0 = 0;
  for (unsigned I = 0, E = ConstVec.getValueType().getVectorNumElements();
       I != E; I++) {
    ConstantFPSDNode *C = dyn_cast<ConstantFPSDNode>(ConstVec.getOperand(I));
    if (!C)
      return false;

    bool isExact;
    APFloat APF = C->getValueAPF();
    if (APF.convertToInteger(&cN, 64, isSigned, APFloat::rmTowardZero, &isExact)
        != APFloat::opOK || !isExact)
      return false;

    c0 = (I == 0) ? cN : c0;
    if (!isPowerOf2_64(cN) || c0 != cN || Log2_64(c0) < 1 || Log2_64(c0) > 32)
      return false;
  }
  C = c0;
  return true;
}

/// PerformVCVTCombine - VCVT (floating-point to fixed-point, Advanced SIMD)
/// can replace combinations of VMUL and VCVT (floating-point to integer)
/// when the VMUL has a constant operand that is a power of 2.
///
/// Example (assume d17 = <float 8.000000e+00, float 8.000000e+00>):
///  vmul.f32        d16, d17, d16
///  vcvt.s32.f32    d16, d16
/// becomes:
///  vcvt.s32.f32    d16, d16, #3
static SDValue PerformVCVTCombine(SDNode *N,
                                  TargetLowering::DAGCombinerInfo &DCI,
                                  const ARMSubtarget *Subtarget) {
  SelectionDAG &DAG = DCI.DAG;
  SDValue Op = N->getOperand(0);

  if (!Subtarget->hasNEON() || !Op.getValueType().isVector() ||
      Op.getOpcode() != ISD::FMUL)
    return SDValue();

  uint64_t C;
  SDValue N0 = Op->getOperand(0);
  SDValue ConstVec = Op->getOperand(1);
  bool isSigned = N->getOpcode() == ISD::FP_TO_SINT;

  if (ConstVec.getOpcode() != ISD::BUILD_VECTOR ||
      !isConstVecPow2(ConstVec, isSigned, C))
    return SDValue();

  MVT FloatTy = Op.getSimpleValueType().getVectorElementType();
  MVT IntTy = N->getSimpleValueType(0).getVectorElementType();
  unsigned NumLanes = Op.getValueType().getVectorNumElements();
  if (FloatTy.getSizeInBits() != 32 || IntTy.getSizeInBits() > 32 ||
      NumLanes > 4) {
    // These instructions only exist converting from f32 to i32. We can handle
    // smaller integers by generating an extra truncate, but larger ones would
    // be lossy. We also can't handle more then 4 lanes, since these intructions
    // only support v2i32/v4i32 types.
    return SDValue();
  }

  SDLoc dl(N);
  unsigned IntrinsicOpcode = isSigned ? Intrinsic::arm_neon_vcvtfp2fxs :
    Intrinsic::arm_neon_vcvtfp2fxu;
  SDValue FixConv =  DAG.getNode(ISD::INTRINSIC_WO_CHAIN, dl,
                                 NumLanes == 2 ? MVT::v2i32 : MVT::v4i32,
                                 DAG.getConstant(IntrinsicOpcode, dl, MVT::i32),
                                 N0,
                                 DAG.getConstant(Log2_64(C), dl, MVT::i32));

  if (IntTy.getSizeInBits() < FloatTy.getSizeInBits())
    FixConv = DAG.getNode(ISD::TRUNCATE, dl, N->getValueType(0), FixConv);

  return FixConv;
}

/// PerformVDIVCombine - VCVT (fixed-point to floating-point, Advanced SIMD)
/// can replace combinations of VCVT (integer to floating-point) and VDIV
/// when the VDIV has a constant operand that is a power of 2.
///
/// Example (assume d17 = <float 8.000000e+00, float 8.000000e+00>):
///  vcvt.f32.s32    d16, d16
///  vdiv.f32        d16, d17, d16
/// becomes:
///  vcvt.f32.s32    d16, d16, #3
static SDValue PerformVDIVCombine(SDNode *N,
                                  TargetLowering::DAGCombinerInfo &DCI,
                                  const ARMSubtarget *Subtarget) {
  SelectionDAG &DAG = DCI.DAG;
  SDValue Op = N->getOperand(0);
  unsigned OpOpcode = Op.getNode()->getOpcode();

  if (!Subtarget->hasNEON() || !N->getValueType(0).isVector() ||
      (OpOpcode != ISD::SINT_TO_FP && OpOpcode != ISD::UINT_TO_FP))
    return SDValue();

  uint64_t C;
  SDValue ConstVec = N->getOperand(1);
  bool isSigned = OpOpcode == ISD::SINT_TO_FP;

  if (ConstVec.getOpcode() != ISD::BUILD_VECTOR ||
      !isConstVecPow2(ConstVec, isSigned, C))
    return SDValue();

  MVT FloatTy = N->getSimpleValueType(0).getVectorElementType();
  MVT IntTy = Op.getOperand(0).getSimpleValueType().getVectorElementType();
  if (FloatTy.getSizeInBits() != 32 || IntTy.getSizeInBits() > 32) {
    // These instructions only exist converting from i32 to f32. We can handle
    // smaller integers by generating an extra extend, but larger ones would
    // be lossy.
    return SDValue();
  }

  SDLoc dl(N);
  SDValue ConvInput = Op.getOperand(0);
  unsigned NumLanes = Op.getValueType().getVectorNumElements();
  if (IntTy.getSizeInBits() < FloatTy.getSizeInBits())
    ConvInput = DAG.getNode(isSigned ? ISD::SIGN_EXTEND : ISD::ZERO_EXTEND,
                            dl, NumLanes == 2 ? MVT::v2i32 : MVT::v4i32,
                            ConvInput);

  unsigned IntrinsicOpcode = isSigned ? Intrinsic::arm_neon_vcvtfxs2fp :
    Intrinsic::arm_neon_vcvtfxu2fp;
  return DAG.getNode(ISD::INTRINSIC_WO_CHAIN, dl,
                     Op.getValueType(),
                     DAG.getConstant(IntrinsicOpcode, dl, MVT::i32),
                     ConvInput, DAG.getConstant(Log2_64(C), dl, MVT::i32));
}

/// Getvshiftimm - Check if this is a valid build_vector for the immediate
/// operand of a vector shift operation, where all the elements of the
/// build_vector must have the same constant integer value.
static bool getVShiftImm(SDValue Op, unsigned ElementBits, int64_t &Cnt) {
  // Ignore bit_converts.
  while (Op.getOpcode() == ISD::BITCAST)
    Op = Op.getOperand(0);
  BuildVectorSDNode *BVN = dyn_cast<BuildVectorSDNode>(Op.getNode());
  APInt SplatBits, SplatUndef;
  unsigned SplatBitSize;
  bool HasAnyUndefs;
  if (! BVN || ! BVN->isConstantSplat(SplatBits, SplatUndef, SplatBitSize,
                                      HasAnyUndefs, ElementBits) ||
      SplatBitSize > ElementBits)
    return false;
  Cnt = SplatBits.getSExtValue();
  return true;
}

/// isVShiftLImm - Check if this is a valid build_vector for the immediate
/// operand of a vector shift left operation.  That value must be in the range:
///   0 <= Value < ElementBits for a left shift; or
///   0 <= Value <= ElementBits for a long left shift.
static bool isVShiftLImm(SDValue Op, EVT VT, bool isLong, int64_t &Cnt) {
  assert(VT.isVector() && "vector shift count is not a vector type");
  int64_t ElementBits = VT.getVectorElementType().getSizeInBits();
  if (! getVShiftImm(Op, ElementBits, Cnt))
    return false;
  return (Cnt >= 0 && (isLong ? Cnt-1 : Cnt) < ElementBits);
}

/// isVShiftRImm - Check if this is a valid build_vector for the immediate
/// operand of a vector shift right operation.  For a shift opcode, the value
/// is positive, but for an intrinsic the value count must be negative. The
/// absolute value must be in the range:
///   1 <= |Value| <= ElementBits for a right shift; or
///   1 <= |Value| <= ElementBits/2 for a narrow right shift.
static bool isVShiftRImm(SDValue Op, EVT VT, bool isNarrow, bool isIntrinsic,
                         int64_t &Cnt) {
  assert(VT.isVector() && "vector shift count is not a vector type");
  int64_t ElementBits = VT.getVectorElementType().getSizeInBits();
  if (! getVShiftImm(Op, ElementBits, Cnt))
    return false;
  if (!isIntrinsic)
    return (Cnt >= 1 && Cnt <= (isNarrow ? ElementBits/2 : ElementBits));
  if (Cnt >= -(isNarrow ? ElementBits/2 : ElementBits) && Cnt <= -1) {
    Cnt = -Cnt;
    return true;
  }
  return false;
}

/// PerformIntrinsicCombine - ARM-specific DAG combining for intrinsics.
static SDValue PerformIntrinsicCombine(SDNode *N, SelectionDAG &DAG) {
  unsigned IntNo = cast<ConstantSDNode>(N->getOperand(0))->getZExtValue();
  switch (IntNo) {
  default:
    // Don't do anything for most intrinsics.
    break;

  case Intrinsic::arm_neon_vabds:
    if (!N->getValueType(0).isInteger())
      return SDValue();
    return DAG.getNode(ISD::SABSDIFF, SDLoc(N), N->getValueType(0),
                       N->getOperand(1), N->getOperand(2));
  case Intrinsic::arm_neon_vabdu:
    return DAG.getNode(ISD::UABSDIFF, SDLoc(N), N->getValueType(0),
                       N->getOperand(1), N->getOperand(2));

  // Vector shifts: check for immediate versions and lower them.
  // Note: This is done during DAG combining instead of DAG legalizing because
  // the build_vectors for 64-bit vector element shift counts are generally
  // not legal, and it is hard to see their values after they get legalized to
  // loads from a constant pool.
  case Intrinsic::arm_neon_vshifts:
  case Intrinsic::arm_neon_vshiftu:
  case Intrinsic::arm_neon_vrshifts:
  case Intrinsic::arm_neon_vrshiftu:
  case Intrinsic::arm_neon_vrshiftn:
  case Intrinsic::arm_neon_vqshifts:
  case Intrinsic::arm_neon_vqshiftu:
  case Intrinsic::arm_neon_vqshiftsu:
  case Intrinsic::arm_neon_vqshiftns:
  case Intrinsic::arm_neon_vqshiftnu:
  case Intrinsic::arm_neon_vqshiftnsu:
  case Intrinsic::arm_neon_vqrshiftns:
  case Intrinsic::arm_neon_vqrshiftnu:
  case Intrinsic::arm_neon_vqrshiftnsu: {
    EVT VT = N->getOperand(1).getValueType();
    int64_t Cnt;
    unsigned VShiftOpc = 0;

    switch (IntNo) {
    case Intrinsic::arm_neon_vshifts:
    case Intrinsic::arm_neon_vshiftu:
      if (isVShiftLImm(N->getOperand(2), VT, false, Cnt)) {
        VShiftOpc = ARMISD::VSHL;
        break;
      }
      if (isVShiftRImm(N->getOperand(2), VT, false, true, Cnt)) {
        VShiftOpc = (IntNo == Intrinsic::arm_neon_vshifts ?
                     ARMISD::VSHRs : ARMISD::VSHRu);
        break;
      }
      return SDValue();

    case Intrinsic::arm_neon_vrshifts:
    case Intrinsic::arm_neon_vrshiftu:
      if (isVShiftRImm(N->getOperand(2), VT, false, true, Cnt))
        break;
      return SDValue();

    case Intrinsic::arm_neon_vqshifts:
    case Intrinsic::arm_neon_vqshiftu:
      if (isVShiftLImm(N->getOperand(2), VT, false, Cnt))
        break;
      return SDValue();

    case Intrinsic::arm_neon_vqshiftsu:
      if (isVShiftLImm(N->getOperand(2), VT, false, Cnt))
        break;
      llvm_unreachable("invalid shift count for vqshlu intrinsic");

    case Intrinsic::arm_neon_vrshiftn:
    case Intrinsic::arm_neon_vqshiftns:
    case Intrinsic::arm_neon_vqshiftnu:
    case Intrinsic::arm_neon_vqshiftnsu:
    case Intrinsic::arm_neon_vqrshiftns:
    case Intrinsic::arm_neon_vqrshiftnu:
    case Intrinsic::arm_neon_vqrshiftnsu:
      // Narrowing shifts require an immediate right shift.
      if (isVShiftRImm(N->getOperand(2), VT, true, true, Cnt))
        break;
      llvm_unreachable("invalid shift count for narrowing vector shift "
                       "intrinsic");

    default:
      llvm_unreachable("unhandled vector shift");
    }

    switch (IntNo) {
    case Intrinsic::arm_neon_vshifts:
    case Intrinsic::arm_neon_vshiftu:
      // Opcode already set above.
      break;
    case Intrinsic::arm_neon_vrshifts:
      VShiftOpc = ARMISD::VRSHRs; break;
    case Intrinsic::arm_neon_vrshiftu:
      VShiftOpc = ARMISD::VRSHRu; break;
    case Intrinsic::arm_neon_vrshiftn:
      VShiftOpc = ARMISD::VRSHRN; break;
    case Intrinsic::arm_neon_vqshifts:
      VShiftOpc = ARMISD::VQSHLs; break;
    case Intrinsic::arm_neon_vqshiftu:
      VShiftOpc = ARMISD::VQSHLu; break;
    case Intrinsic::arm_neon_vqshiftsu:
      VShiftOpc = ARMISD::VQSHLsu; break;
    case Intrinsic::arm_neon_vqshiftns:
      VShiftOpc = ARMISD::VQSHRNs; break;
    case Intrinsic::arm_neon_vqshiftnu:
      VShiftOpc = ARMISD::VQSHRNu; break;
    case Intrinsic::arm_neon_vqshiftnsu:
      VShiftOpc = ARMISD::VQSHRNsu; break;
    case Intrinsic::arm_neon_vqrshiftns:
      VShiftOpc = ARMISD::VQRSHRNs; break;
    case Intrinsic::arm_neon_vqrshiftnu:
      VShiftOpc = ARMISD::VQRSHRNu; break;
    case Intrinsic::arm_neon_vqrshiftnsu:
      VShiftOpc = ARMISD::VQRSHRNsu; break;
    }

    SDLoc dl(N);
    return DAG.getNode(VShiftOpc, dl, N->getValueType(0),
                       N->getOperand(1), DAG.getConstant(Cnt, dl, MVT::i32));
  }

  case Intrinsic::arm_neon_vshiftins: {
    EVT VT = N->getOperand(1).getValueType();
    int64_t Cnt;
    unsigned VShiftOpc = 0;

    if (isVShiftLImm(N->getOperand(3), VT, false, Cnt))
      VShiftOpc = ARMISD::VSLI;
    else if (isVShiftRImm(N->getOperand(3), VT, false, true, Cnt))
      VShiftOpc = ARMISD::VSRI;
    else {
      llvm_unreachable("invalid shift count for vsli/vsri intrinsic");
    }

    SDLoc dl(N);
    return DAG.getNode(VShiftOpc, dl, N->getValueType(0),
                       N->getOperand(1), N->getOperand(2),
                       DAG.getConstant(Cnt, dl, MVT::i32));
  }

  case Intrinsic::arm_neon_vqrshifts:
  case Intrinsic::arm_neon_vqrshiftu:
    // No immediate versions of these to check for.
    break;
  }

  return SDValue();
}

/// PerformShiftCombine - Checks for immediate versions of vector shifts and
/// lowers them.  As with the vector shift intrinsics, this is done during DAG
/// combining instead of DAG legalizing because the build_vectors for 64-bit
/// vector element shift counts are generally not legal, and it is hard to see
/// their values after they get legalized to loads from a constant pool.
static SDValue PerformShiftCombine(SDNode *N, SelectionDAG &DAG,
                                   const ARMSubtarget *ST) {
  EVT VT = N->getValueType(0);
  if (N->getOpcode() == ISD::SRL && VT == MVT::i32 && ST->hasV6Ops()) {
    // Canonicalize (srl (bswap x), 16) to (rotr (bswap x), 16) if the high
    // 16-bits of x is zero. This optimizes rev + lsr 16 to rev16.
    SDValue N1 = N->getOperand(1);
    if (ConstantSDNode *C = dyn_cast<ConstantSDNode>(N1)) {
      SDValue N0 = N->getOperand(0);
      if (C->getZExtValue() == 16 && N0.getOpcode() == ISD::BSWAP &&
          DAG.MaskedValueIsZero(N0.getOperand(0),
                                APInt::getHighBitsSet(32, 16)))
        return DAG.getNode(ISD::ROTR, SDLoc(N), VT, N0, N1);
    }
  }

  // Nothing to be done for scalar shifts.
  const TargetLowering &TLI = DAG.getTargetLoweringInfo();
  if (!VT.isVector() || !TLI.isTypeLegal(VT))
    return SDValue();

  assert(ST->hasNEON() && "unexpected vector shift");
  int64_t Cnt;

  switch (N->getOpcode()) {
  default: llvm_unreachable("unexpected shift opcode");

  case ISD::SHL:
    if (isVShiftLImm(N->getOperand(1), VT, false, Cnt)) {
      SDLoc dl(N);
      return DAG.getNode(ARMISD::VSHL, dl, VT, N->getOperand(0),
                         DAG.getConstant(Cnt, dl, MVT::i32));
    }
    break;

  case ISD::SRA:
  case ISD::SRL:
    if (isVShiftRImm(N->getOperand(1), VT, false, false, Cnt)) {
      unsigned VShiftOpc = (N->getOpcode() == ISD::SRA ?
                            ARMISD::VSHRs : ARMISD::VSHRu);
      SDLoc dl(N);
      return DAG.getNode(VShiftOpc, dl, VT, N->getOperand(0),
                         DAG.getConstant(Cnt, dl, MVT::i32));
    }
  }
  return SDValue();
}

/// PerformExtendCombine - Target-specific DAG combining for ISD::SIGN_EXTEND,
/// ISD::ZERO_EXTEND, and ISD::ANY_EXTEND.
static SDValue PerformExtendCombine(SDNode *N, SelectionDAG &DAG,
                                    const ARMSubtarget *ST) {
  SDValue N0 = N->getOperand(0);

  // Check for sign- and zero-extensions of vector extract operations of 8-
  // and 16-bit vector elements.  NEON supports these directly.  They are
  // handled during DAG combining because type legalization will promote them
  // to 32-bit types and it is messy to recognize the operations after that.
  if (ST->hasNEON() && N0.getOpcode() == ISD::EXTRACT_VECTOR_ELT) {
    SDValue Vec = N0.getOperand(0);
    SDValue Lane = N0.getOperand(1);
    EVT VT = N->getValueType(0);
    EVT EltVT = N0.getValueType();
    const TargetLowering &TLI = DAG.getTargetLoweringInfo();

    if (VT == MVT::i32 &&
        (EltVT == MVT::i8 || EltVT == MVT::i16) &&
        TLI.isTypeLegal(Vec.getValueType()) &&
        isa<ConstantSDNode>(Lane)) {

      unsigned Opc = 0;
      switch (N->getOpcode()) {
      default: llvm_unreachable("unexpected opcode");
      case ISD::SIGN_EXTEND:
        Opc = ARMISD::VGETLANEs;
        break;
      case ISD::ZERO_EXTEND:
      case ISD::ANY_EXTEND:
        Opc = ARMISD::VGETLANEu;
        break;
      }
      return DAG.getNode(Opc, SDLoc(N), VT, Vec, Lane);
    }
  }

  return SDValue();
}

/// PerformSELECT_CCCombine - Target-specific DAG combining for ISD::SELECT_CC
/// to match f32 max/min patterns to use NEON vmax/vmin instructions.
static SDValue PerformSELECT_CCCombine(SDNode *N, SelectionDAG &DAG,
                                       const ARMSubtarget *ST) {
  // If the target supports NEON, try to use vmax/vmin instructions for f32
  // selects like "x < y ? x : y".  Unless the NoNaNsFPMath option is set,
  // be careful about NaNs:  NEON's vmax/vmin return NaN if either operand is
  // a NaN; only do the transformation when it matches that behavior.

  // For now only do this when using NEON for FP operations; if using VFP, it
  // is not obvious that the benefit outweighs the cost of switching to the
  // NEON pipeline.
  if (!ST->hasNEON() || !ST->useNEONForSinglePrecisionFP() ||
      N->getValueType(0) != MVT::f32)
    return SDValue();

  SDValue CondLHS = N->getOperand(0);
  SDValue CondRHS = N->getOperand(1);
  SDValue LHS = N->getOperand(2);
  SDValue RHS = N->getOperand(3);
  ISD::CondCode CC = cast<CondCodeSDNode>(N->getOperand(4))->get();

  unsigned Opcode = 0;
  bool IsReversed;
  if (DAG.isEqualTo(LHS, CondLHS) && DAG.isEqualTo(RHS, CondRHS)) {
    IsReversed = false; // x CC y ? x : y
  } else if (DAG.isEqualTo(LHS, CondRHS) && DAG.isEqualTo(RHS, CondLHS)) {
    IsReversed = true ; // x CC y ? y : x
  } else {
    return SDValue();
  }

  bool IsUnordered;
  switch (CC) {
  default: break;
  case ISD::SETOLT:
  case ISD::SETOLE:
  case ISD::SETLT:
  case ISD::SETLE:
  case ISD::SETULT:
  case ISD::SETULE:
    // If LHS is NaN, an ordered comparison will be false and the result will
    // be the RHS, but vmin(NaN, RHS) = NaN.  Avoid this by checking that LHS
    // != NaN.  Likewise, for unordered comparisons, check for RHS != NaN.
    IsUnordered = (CC == ISD::SETULT || CC == ISD::SETULE);
    if (!DAG.isKnownNeverNaN(IsUnordered ? RHS : LHS))
      break;
    // For less-than-or-equal comparisons, "+0 <= -0" will be true but vmin
    // will return -0, so vmin can only be used for unsafe math or if one of
    // the operands is known to be nonzero.
    if ((CC == ISD::SETLE || CC == ISD::SETOLE || CC == ISD::SETULE) &&
        !DAG.getTarget().Options.UnsafeFPMath &&
        !(DAG.isKnownNeverZero(LHS) || DAG.isKnownNeverZero(RHS)))
      break;
    Opcode = IsReversed ? ARMISD::FMAX : ARMISD::FMIN;
    break;

  case ISD::SETOGT:
  case ISD::SETOGE:
  case ISD::SETGT:
  case ISD::SETGE:
  case ISD::SETUGT:
  case ISD::SETUGE:
    // If LHS is NaN, an ordered comparison will be false and the result will
    // be the RHS, but vmax(NaN, RHS) = NaN.  Avoid this by checking that LHS
    // != NaN.  Likewise, for unordered comparisons, check for RHS != NaN.
    IsUnordered = (CC == ISD::SETUGT || CC == ISD::SETUGE);
    if (!DAG.isKnownNeverNaN(IsUnordered ? RHS : LHS))
      break;
    // For greater-than-or-equal comparisons, "-0 >= +0" will be true but vmax
    // will return +0, so vmax can only be used for unsafe math or if one of
    // the operands is known to be nonzero.
    if ((CC == ISD::SETGE || CC == ISD::SETOGE || CC == ISD::SETUGE) &&
        !DAG.getTarget().Options.UnsafeFPMath &&
        !(DAG.isKnownNeverZero(LHS) || DAG.isKnownNeverZero(RHS)))
      break;
    Opcode = IsReversed ? ARMISD::FMIN : ARMISD::FMAX;
    break;
  }

  if (!Opcode)
    return SDValue();
  return DAG.getNode(Opcode, SDLoc(N), N->getValueType(0), LHS, RHS);
}

/// PerformCMOVCombine - Target-specific DAG combining for ARMISD::CMOV.
SDValue
ARMTargetLowering::PerformCMOVCombine(SDNode *N, SelectionDAG &DAG) const {
  SDValue Cmp = N->getOperand(4);
  if (Cmp.getOpcode() != ARMISD::CMPZ)
    // Only looking at EQ and NE cases.
    return SDValue();

  EVT VT = N->getValueType(0);
  SDLoc dl(N);
  SDValue LHS = Cmp.getOperand(0);
  SDValue RHS = Cmp.getOperand(1);
  SDValue FalseVal = N->getOperand(0);
  SDValue TrueVal = N->getOperand(1);
  SDValue ARMcc = N->getOperand(2);
  ARMCC::CondCodes CC =
    (ARMCC::CondCodes)cast<ConstantSDNode>(ARMcc)->getZExtValue();

  // Simplify
  //   mov     r1, r0
  //   cmp     r1, x
  //   mov     r0, y
  //   moveq   r0, x
  // to
  //   cmp     r0, x
  //   movne   r0, y
  //
  //   mov     r1, r0
  //   cmp     r1, x
  //   mov     r0, x
  //   movne   r0, y
  // to
  //   cmp     r0, x
  //   movne   r0, y
  /// FIXME: Turn this into a target neutral optimization?
  SDValue Res;
  if (CC == ARMCC::NE && FalseVal == RHS && FalseVal != LHS) {
    Res = DAG.getNode(ARMISD::CMOV, dl, VT, LHS, TrueVal, ARMcc,
                      N->getOperand(3), Cmp);
  } else if (CC == ARMCC::EQ && TrueVal == RHS) {
    SDValue ARMcc;
    SDValue NewCmp = getARMCmp(LHS, RHS, ISD::SETNE, ARMcc, DAG, dl);
    Res = DAG.getNode(ARMISD::CMOV, dl, VT, LHS, FalseVal, ARMcc,
                      N->getOperand(3), NewCmp);
  }

  if (Res.getNode()) {
    APInt KnownZero, KnownOne;
    DAG.computeKnownBits(SDValue(N,0), KnownZero, KnownOne);
    // Capture demanded bits information that would be otherwise lost.
    if (KnownZero == 0xfffffffe)
      Res = DAG.getNode(ISD::AssertZext, dl, MVT::i32, Res,
                        DAG.getValueType(MVT::i1));
    else if (KnownZero == 0xffffff00)
      Res = DAG.getNode(ISD::AssertZext, dl, MVT::i32, Res,
                        DAG.getValueType(MVT::i8));
    else if (KnownZero == 0xffff0000)
      Res = DAG.getNode(ISD::AssertZext, dl, MVT::i32, Res,
                        DAG.getValueType(MVT::i16));
  }

  return Res;
}

SDValue ARMTargetLowering::PerformDAGCombine(SDNode *N,
                                             DAGCombinerInfo &DCI) const {
  switch (N->getOpcode()) {
  default: break;
  case ISD::ADDC:       return PerformADDCCombine(N, DCI, Subtarget);
  case ISD::ADD:        return PerformADDCombine(N, DCI, Subtarget);
  case ISD::SUB:        return PerformSUBCombine(N, DCI);
  case ISD::MUL:        return PerformMULCombine(N, DCI, Subtarget);
  case ISD::OR:         return PerformORCombine(N, DCI, Subtarget);
  case ISD::XOR:        return PerformXORCombine(N, DCI, Subtarget);
  case ISD::AND:        return PerformANDCombine(N, DCI, Subtarget);
  case ARMISD::BFI:     return PerformBFICombine(N, DCI);
  case ARMISD::VMOVRRD: return PerformVMOVRRDCombine(N, DCI, Subtarget);
  case ARMISD::VMOVDRR: return PerformVMOVDRRCombine(N, DCI.DAG);
  case ISD::STORE:      return PerformSTORECombine(N, DCI);
  case ISD::BUILD_VECTOR: return PerformBUILD_VECTORCombine(N, DCI, Subtarget);
  case ISD::INSERT_VECTOR_ELT: return PerformInsertEltCombine(N, DCI);
  case ISD::VECTOR_SHUFFLE: return PerformVECTOR_SHUFFLECombine(N, DCI.DAG);
  case ARMISD::VDUPLANE: return PerformVDUPLANECombine(N, DCI);
  case ISD::FP_TO_SINT:
  case ISD::FP_TO_UINT: return PerformVCVTCombine(N, DCI, Subtarget);
  case ISD::FDIV:       return PerformVDIVCombine(N, DCI, Subtarget);
  case ISD::INTRINSIC_WO_CHAIN: return PerformIntrinsicCombine(N, DCI.DAG);
  case ISD::SHL:
  case ISD::SRA:
  case ISD::SRL:        return PerformShiftCombine(N, DCI.DAG, Subtarget);
  case ISD::SIGN_EXTEND:
  case ISD::ZERO_EXTEND:
  case ISD::ANY_EXTEND: return PerformExtendCombine(N, DCI.DAG, Subtarget);
  case ISD::SELECT_CC:  return PerformSELECT_CCCombine(N, DCI.DAG, Subtarget);
  case ARMISD::CMOV: return PerformCMOVCombine(N, DCI.DAG);
  case ISD::LOAD:       return PerformLOADCombine(N, DCI);
  case ARMISD::VLD2DUP:
  case ARMISD::VLD3DUP:
  case ARMISD::VLD4DUP:
    return PerformVLDCombine(N, DCI);
  case ARMISD::BUILD_VECTOR:
    return PerformARMBUILD_VECTORCombine(N, DCI);
  case ISD::INTRINSIC_VOID:
  case ISD::INTRINSIC_W_CHAIN:
    switch (cast<ConstantSDNode>(N->getOperand(1))->getZExtValue()) {
    case Intrinsic::arm_neon_vld1:
    case Intrinsic::arm_neon_vld2:
    case Intrinsic::arm_neon_vld3:
    case Intrinsic::arm_neon_vld4:
    case Intrinsic::arm_neon_vld2lane:
    case Intrinsic::arm_neon_vld3lane:
    case Intrinsic::arm_neon_vld4lane:
    case Intrinsic::arm_neon_vst1:
    case Intrinsic::arm_neon_vst2:
    case Intrinsic::arm_neon_vst3:
    case Intrinsic::arm_neon_vst4:
    case Intrinsic::arm_neon_vst2lane:
    case Intrinsic::arm_neon_vst3lane:
    case Intrinsic::arm_neon_vst4lane:
      return PerformVLDCombine(N, DCI);
    default: break;
    }
    break;
  }
  return SDValue();
}

bool ARMTargetLowering::isDesirableToTransformToIntegerOp(unsigned Opc,
                                                          EVT VT) const {
  return (VT == MVT::f32) && (Opc == ISD::LOAD || Opc == ISD::STORE);
}

bool ARMTargetLowering::allowsMisalignedMemoryAccesses(EVT VT,
                                                       unsigned,
                                                       unsigned,
                                                       bool *Fast) const {
  // The AllowsUnaliged flag models the SCTLR.A setting in ARM cpus
  bool AllowsUnaligned = Subtarget->allowsUnalignedMem();

  switch (VT.getSimpleVT().SimpleTy) {
  default:
    return false;
  case MVT::i8:
  case MVT::i16:
  case MVT::i32: {
    // Unaligned access can use (for example) LRDB, LRDH, LDR
    if (AllowsUnaligned) {
      if (Fast)
        *Fast = Subtarget->hasV7Ops();
      return true;
    }
    return false;
  }
  case MVT::f64:
  case MVT::v2f64: {
    // For any little-endian targets with neon, we can support unaligned ld/st
    // of D and Q (e.g. {D0,D1}) registers by using vld1.i8/vst1.i8.
    // A big-endian target may also explicitly support unaligned accesses
    if (Subtarget->hasNEON() && (AllowsUnaligned || Subtarget->isLittle())) {
      if (Fast)
        *Fast = true;
      return true;
    }
    return false;
  }
  }
}

static bool memOpAlign(unsigned DstAlign, unsigned SrcAlign,
                       unsigned AlignCheck) {
  return ((SrcAlign == 0 || SrcAlign % AlignCheck == 0) &&
          (DstAlign == 0 || DstAlign % AlignCheck == 0));
}

EVT ARMTargetLowering::getOptimalMemOpType(uint64_t Size,
                                           unsigned DstAlign, unsigned SrcAlign,
                                           bool IsMemset, bool ZeroMemset,
                                           bool MemcpyStrSrc,
                                           MachineFunction &MF) const {
  const Function *F = MF.getFunction();

  // See if we can use NEON instructions for this...
  if ((!IsMemset || ZeroMemset) && Subtarget->hasNEON() &&
      !F->hasFnAttribute(Attribute::NoImplicitFloat)) {
    bool Fast;
    if (Size >= 16 &&
        (memOpAlign(SrcAlign, DstAlign, 16) ||
         (allowsMisalignedMemoryAccesses(MVT::v2f64, 0, 1, &Fast) && Fast))) {
      return MVT::v2f64;
    } else if (Size >= 8 &&
               (memOpAlign(SrcAlign, DstAlign, 8) ||
                (allowsMisalignedMemoryAccesses(MVT::f64, 0, 1, &Fast) &&
                 Fast))) {
      return MVT::f64;
    }
  }

  // Lowering to i32/i16 if the size permits.
  if (Size >= 4)
    return MVT::i32;
  else if (Size >= 2)
    return MVT::i16;

  // Let the target-independent logic figure it out.
  return MVT::Other;
}

bool ARMTargetLowering::isZExtFree(SDValue Val, EVT VT2) const {
  if (Val.getOpcode() != ISD::LOAD)
    return false;

  EVT VT1 = Val.getValueType();
  if (!VT1.isSimple() || !VT1.isInteger() ||
      !VT2.isSimple() || !VT2.isInteger())
    return false;

  switch (VT1.getSimpleVT().SimpleTy) {
  default: break;
  case MVT::i1:
  case MVT::i8:
  case MVT::i16:
    // 8-bit and 16-bit loads implicitly zero-extend to 32-bits.
    return true;
  }

  return false;
}

bool ARMTargetLowering::isVectorLoadExtDesirable(SDValue ExtVal) const {
  EVT VT = ExtVal.getValueType();

  if (!isTypeLegal(VT))
    return false;

  // Don't create a loadext if we can fold the extension into a wide/long
  // instruction.
  // If there's more than one user instruction, the loadext is desirable no
  // matter what.  There can be two uses by the same instruction.
  if (ExtVal->use_empty() ||
      !ExtVal->use_begin()->isOnlyUserOf(ExtVal.getNode()))
    return true;

  SDNode *U = *ExtVal->use_begin();
  if ((U->getOpcode() == ISD::ADD || U->getOpcode() == ISD::SUB ||
       U->getOpcode() == ISD::SHL || U->getOpcode() == ARMISD::VSHL))
    return false;

  return true;
}

bool ARMTargetLowering::allowTruncateForTailCall(Type *Ty1, Type *Ty2) const {
  if (!Ty1->isIntegerTy() || !Ty2->isIntegerTy())
    return false;

  if (!isTypeLegal(EVT::getEVT(Ty1)))
    return false;

  assert(Ty1->getPrimitiveSizeInBits() <= 64 && "i128 is probably not a noop");

  // Assuming the caller doesn't have a zeroext or signext return parameter,
  // truncation all the way down to i1 is valid.
  return true;
}


static bool isLegalT1AddressImmediate(int64_t V, EVT VT) {
  if (V < 0)
    return false;

  unsigned Scale = 1;
  switch (VT.getSimpleVT().SimpleTy) {
  default: return false;
  case MVT::i1:
  case MVT::i8:
    // Scale == 1;
    break;
  case MVT::i16:
    // Scale == 2;
    Scale = 2;
    break;
  case MVT::i32:
    // Scale == 4;
    Scale = 4;
    break;
  }

  if ((V & (Scale - 1)) != 0)
    return false;
  V /= Scale;
  return V == (V & ((1LL << 5) - 1));
}

static bool isLegalT2AddressImmediate(int64_t V, EVT VT,
                                      const ARMSubtarget *Subtarget) {
  bool isNeg = false;
  if (V < 0) {
    isNeg = true;
    V = - V;
  }

  switch (VT.getSimpleVT().SimpleTy) {
  default: return false;
  case MVT::i1:
  case MVT::i8:
  case MVT::i16:
  case MVT::i32:
    // + imm12 or - imm8
    if (isNeg)
      return V == (V & ((1LL << 8) - 1));
    return V == (V & ((1LL << 12) - 1));
  case MVT::f32:
  case MVT::f64:
    // Same as ARM mode. FIXME: NEON?
    if (!Subtarget->hasVFP2())
      return false;
    if ((V & 3) != 0)
      return false;
    V >>= 2;
    return V == (V & ((1LL << 8) - 1));
  }
}

/// isLegalAddressImmediate - Return true if the integer value can be used
/// as the offset of the target addressing mode for load / store of the
/// given type.
static bool isLegalAddressImmediate(int64_t V, EVT VT,
                                    const ARMSubtarget *Subtarget) {
  if (V == 0)
    return true;

  if (!VT.isSimple())
    return false;

  if (Subtarget->isThumb1Only())
    return isLegalT1AddressImmediate(V, VT);
  else if (Subtarget->isThumb2())
    return isLegalT2AddressImmediate(V, VT, Subtarget);

  // ARM mode.
  if (V < 0)
    V = - V;
  switch (VT.getSimpleVT().SimpleTy) {
  default: return false;
  case MVT::i1:
  case MVT::i8:
  case MVT::i32:
    // +- imm12
    return V == (V & ((1LL << 12) - 1));
  case MVT::i16:
    // +- imm8
    return V == (V & ((1LL << 8) - 1));
  case MVT::f32:
  case MVT::f64:
    if (!Subtarget->hasVFP2()) // FIXME: NEON?
      return false;
    if ((V & 3) != 0)
      return false;
    V >>= 2;
    return V == (V & ((1LL << 8) - 1));
  }
}

bool ARMTargetLowering::isLegalT2ScaledAddressingMode(const AddrMode &AM,
                                                      EVT VT) const {
  int Scale = AM.Scale;
  if (Scale < 0)
    return false;

  switch (VT.getSimpleVT().SimpleTy) {
  default: return false;
  case MVT::i1:
  case MVT::i8:
  case MVT::i16:
  case MVT::i32:
    if (Scale == 1)
      return true;
    // r + r << imm
    Scale = Scale & ~1;
    return Scale == 2 || Scale == 4 || Scale == 8;
  case MVT::i64:
    // r + r
    if (((unsigned)AM.HasBaseReg + Scale) <= 2)
      return true;
    return false;
  case MVT::isVoid:
    // Note, we allow "void" uses (basically, uses that aren't loads or
    // stores), because arm allows folding a scale into many arithmetic
    // operations.  This should be made more precise and revisited later.

    // Allow r << imm, but the imm has to be a multiple of two.
    if (Scale & 1) return false;
    return isPowerOf2_32(Scale);
  }
}

/// isLegalAddressingMode - Return true if the addressing mode represented
/// by AM is legal for this target, for a load/store of the specified type.
bool ARMTargetLowering::isLegalAddressingMode(const DataLayout &DL,
                                              const AddrMode &AM, Type *Ty,
                                              unsigned AS) const {
  EVT VT = getValueType(DL, Ty, true);
  if (!isLegalAddressImmediate(AM.BaseOffs, VT, Subtarget))
    return false;

  // Can never fold addr of global into load/store.
  if (AM.BaseGV)
    return false;

  switch (AM.Scale) {
  case 0:  // no scale reg, must be "r+i" or "r", or "i".
    break;
  case 1:
    if (Subtarget->isThumb1Only())
      return false;
    // FALL THROUGH.
  default:
    // ARM doesn't support any R+R*scale+imm addr modes.
    if (AM.BaseOffs)
      return false;

    if (!VT.isSimple())
      return false;

    if (Subtarget->isThumb2())
      return isLegalT2ScaledAddressingMode(AM, VT);

    int Scale = AM.Scale;
    switch (VT.getSimpleVT().SimpleTy) {
    default: return false;
    case MVT::i1:
    case MVT::i8:
    case MVT::i32:
      if (Scale < 0) Scale = -Scale;
      if (Scale == 1)
        return true;
      // r + r << imm
      return isPowerOf2_32(Scale & ~1);
    case MVT::i16:
    case MVT::i64:
      // r + r
      if (((unsigned)AM.HasBaseReg + Scale) <= 2)
        return true;
      return false;

    case MVT::isVoid:
      // Note, we allow "void" uses (basically, uses that aren't loads or
      // stores), because arm allows folding a scale into many arithmetic
      // operations.  This should be made more precise and revisited later.

      // Allow r << imm, but the imm has to be a multiple of two.
      if (Scale & 1) return false;
      return isPowerOf2_32(Scale);
    }
  }
  return true;
}

/// isLegalICmpImmediate - Return true if the specified immediate is legal
/// icmp immediate, that is the target has icmp instructions which can compare
/// a register against the immediate without having to materialize the
/// immediate into a register.
bool ARMTargetLowering::isLegalICmpImmediate(int64_t Imm) const {
  // Thumb2 and ARM modes can use cmn for negative immediates.
  if (!Subtarget->isThumb())
    return ARM_AM::getSOImmVal(std::abs(Imm)) != -1;
  if (Subtarget->isThumb2())
    return ARM_AM::getT2SOImmVal(std::abs(Imm)) != -1;
  // Thumb1 doesn't have cmn, and only 8-bit immediates.
  return Imm >= 0 && Imm <= 255;
}

/// isLegalAddImmediate - Return true if the specified immediate is a legal add
/// *or sub* immediate, that is the target has add or sub instructions which can
/// add a register with the immediate without having to materialize the
/// immediate into a register.
bool ARMTargetLowering::isLegalAddImmediate(int64_t Imm) const {
  // Same encoding for add/sub, just flip the sign.
  int64_t AbsImm = std::abs(Imm);
  if (!Subtarget->isThumb())
    return ARM_AM::getSOImmVal(AbsImm) != -1;
  if (Subtarget->isThumb2())
    return ARM_AM::getT2SOImmVal(AbsImm) != -1;
  // Thumb1 only has 8-bit unsigned immediate.
  return AbsImm >= 0 && AbsImm <= 255;
}

static bool getARMIndexedAddressParts(SDNode *Ptr, EVT VT,
                                      bool isSEXTLoad, SDValue &Base,
                                      SDValue &Offset, bool &isInc,
                                      SelectionDAG &DAG) {
  if (Ptr->getOpcode() != ISD::ADD && Ptr->getOpcode() != ISD::SUB)
    return false;

  if (VT == MVT::i16 || ((VT == MVT::i8 || VT == MVT::i1) && isSEXTLoad)) {
    // AddressingMode 3
    Base = Ptr->getOperand(0);
    if (ConstantSDNode *RHS = dyn_cast<ConstantSDNode>(Ptr->getOperand(1))) {
      int RHSC = (int)RHS->getZExtValue();
      if (RHSC < 0 && RHSC > -256) {
        assert(Ptr->getOpcode() == ISD::ADD);
        isInc = false;
        Offset = DAG.getConstant(-RHSC, SDLoc(Ptr), RHS->getValueType(0));
        return true;
      }
    }
    isInc = (Ptr->getOpcode() == ISD::ADD);
    Offset = Ptr->getOperand(1);
    return true;
  } else if (VT == MVT::i32 || VT == MVT::i8 || VT == MVT::i1) {
    // AddressingMode 2
    if (ConstantSDNode *RHS = dyn_cast<ConstantSDNode>(Ptr->getOperand(1))) {
      int RHSC = (int)RHS->getZExtValue();
      if (RHSC < 0 && RHSC > -0x1000) {
        assert(Ptr->getOpcode() == ISD::ADD);
        isInc = false;
        Offset = DAG.getConstant(-RHSC, SDLoc(Ptr), RHS->getValueType(0));
        Base = Ptr->getOperand(0);
        return true;
      }
    }

    if (Ptr->getOpcode() == ISD::ADD) {
      isInc = true;
      ARM_AM::ShiftOpc ShOpcVal=
        ARM_AM::getShiftOpcForNode(Ptr->getOperand(0).getOpcode());
      if (ShOpcVal != ARM_AM::no_shift) {
        Base = Ptr->getOperand(1);
        Offset = Ptr->getOperand(0);
      } else {
        Base = Ptr->getOperand(0);
        Offset = Ptr->getOperand(1);
      }
      return true;
    }

    isInc = (Ptr->getOpcode() == ISD::ADD);
    Base = Ptr->getOperand(0);
    Offset = Ptr->getOperand(1);
    return true;
  }

  // FIXME: Use VLDM / VSTM to emulate indexed FP load / store.
  return false;
}

static bool getT2IndexedAddressParts(SDNode *Ptr, EVT VT,
                                     bool isSEXTLoad, SDValue &Base,
                                     SDValue &Offset, bool &isInc,
                                     SelectionDAG &DAG) {
  if (Ptr->getOpcode() != ISD::ADD && Ptr->getOpcode() != ISD::SUB)
    return false;

  Base = Ptr->getOperand(0);
  if (ConstantSDNode *RHS = dyn_cast<ConstantSDNode>(Ptr->getOperand(1))) {
    int RHSC = (int)RHS->getZExtValue();
    if (RHSC < 0 && RHSC > -0x100) { // 8 bits.
      assert(Ptr->getOpcode() == ISD::ADD);
      isInc = false;
      Offset = DAG.getConstant(-RHSC, SDLoc(Ptr), RHS->getValueType(0));
      return true;
    } else if (RHSC > 0 && RHSC < 0x100) { // 8 bit, no zero.
      isInc = Ptr->getOpcode() == ISD::ADD;
      Offset = DAG.getConstant(RHSC, SDLoc(Ptr), RHS->getValueType(0));
      return true;
    }
  }

  return false;
}

/// getPreIndexedAddressParts - returns true by value, base pointer and
/// offset pointer and addressing mode by reference if the node's address
/// can be legally represented as pre-indexed load / store address.
bool
ARMTargetLowering::getPreIndexedAddressParts(SDNode *N, SDValue &Base,
                                             SDValue &Offset,
                                             ISD::MemIndexedMode &AM,
                                             SelectionDAG &DAG) const {
  if (Subtarget->isThumb1Only())
    return false;

  // @LOCALMOD-START
  // Avoid two reg addressing mode for loads and stores
  const bool restrict_addressing_modes_for_nacl =
      Subtarget->isTargetNaCl() && isa<MemSDNode>(N);
  if (restrict_addressing_modes_for_nacl) {
    return false;
  }
  // @LOCALMOD-END

  EVT VT;
  SDValue Ptr;
  bool isSEXTLoad = false;
  if (LoadSDNode *LD = dyn_cast<LoadSDNode>(N)) {
    Ptr = LD->getBasePtr();
    VT  = LD->getMemoryVT();
    isSEXTLoad = LD->getExtensionType() == ISD::SEXTLOAD;
  } else if (StoreSDNode *ST = dyn_cast<StoreSDNode>(N)) {
    Ptr = ST->getBasePtr();
    VT  = ST->getMemoryVT();
  } else
    return false;

  bool isInc;
  bool isLegal = false;
  if (Subtarget->isThumb2())
    isLegal = getT2IndexedAddressParts(Ptr.getNode(), VT, isSEXTLoad, Base,
                                       Offset, isInc, DAG);
  else
    isLegal = getARMIndexedAddressParts(Ptr.getNode(), VT, isSEXTLoad, Base,
                                        Offset, isInc, DAG);
  if (!isLegal)
    return false;

  AM = isInc ? ISD::PRE_INC : ISD::PRE_DEC;
  return true;
}

/// getPostIndexedAddressParts - returns true by value, base pointer and
/// offset pointer and addressing mode by reference if this node can be
/// combined with a load / store to form a post-indexed load / store.
bool ARMTargetLowering::getPostIndexedAddressParts(SDNode *N, SDNode *Op,
                                                   SDValue &Base,
                                                   SDValue &Offset,
                                                   ISD::MemIndexedMode &AM,
                                                   SelectionDAG &DAG) const {
  if (Subtarget->isThumb1Only())
    return false;
   // @LOCALMOD-START
  // Avoid two reg addressing mode for loads and stores
  const bool restrict_addressing_modes_for_nacl =
      Subtarget->isTargetNaCl() && isa<MemSDNode>(N);
  if (restrict_addressing_modes_for_nacl) {
    return false;
  }
  // @LOCALMOD-END
  EVT VT;
  SDValue Ptr;
  bool isSEXTLoad = false;
  if (LoadSDNode *LD = dyn_cast<LoadSDNode>(N)) {
    VT  = LD->getMemoryVT();
    Ptr = LD->getBasePtr();
    isSEXTLoad = LD->getExtensionType() == ISD::SEXTLOAD;
  } else if (StoreSDNode *ST = dyn_cast<StoreSDNode>(N)) {
    VT  = ST->getMemoryVT();
    Ptr = ST->getBasePtr();
  } else
    return false;

  bool isInc;
  bool isLegal = false;
  if (Subtarget->isThumb2())
    isLegal = getT2IndexedAddressParts(Op, VT, isSEXTLoad, Base, Offset,
                                       isInc, DAG);
  else
    isLegal = getARMIndexedAddressParts(Op, VT, isSEXTLoad, Base, Offset,
                                        isInc, DAG);
  if (!isLegal)
    return false;

  if (Ptr != Base) {
    // Swap base ptr and offset to catch more post-index load / store when
    // it's legal. In Thumb2 mode, offset must be an immediate.
    if (Ptr == Offset && Op->getOpcode() == ISD::ADD &&
        !Subtarget->isThumb2())
      std::swap(Base, Offset);

    // Post-indexed load / store update the base pointer.
    if (Ptr != Base)
      return false;
  }

  AM = isInc ? ISD::POST_INC : ISD::POST_DEC;
  return true;
}

void ARMTargetLowering::computeKnownBitsForTargetNode(const SDValue Op,
                                                      APInt &KnownZero,
                                                      APInt &KnownOne,
                                                      const SelectionDAG &DAG,
                                                      unsigned Depth) const {
  unsigned BitWidth = KnownOne.getBitWidth();
  KnownZero = KnownOne = APInt(BitWidth, 0);
  switch (Op.getOpcode()) {
  default: break;
  case ARMISD::ADDC:
  case ARMISD::ADDE:
  case ARMISD::SUBC:
  case ARMISD::SUBE:
    // These nodes' second result is a boolean
    if (Op.getResNo() == 0)
      break;
    KnownZero |= APInt::getHighBitsSet(BitWidth, BitWidth - 1);
    break;
  case ARMISD::CMOV: {
    // Bits are known zero/one if known on the LHS and RHS.
    DAG.computeKnownBits(Op.getOperand(0), KnownZero, KnownOne, Depth+1);
    if (KnownZero == 0 && KnownOne == 0) return;

    APInt KnownZeroRHS, KnownOneRHS;
    DAG.computeKnownBits(Op.getOperand(1), KnownZeroRHS, KnownOneRHS, Depth+1);
    KnownZero &= KnownZeroRHS;
    KnownOne  &= KnownOneRHS;
    return;
  }
  case ISD::INTRINSIC_W_CHAIN: {
    ConstantSDNode *CN = cast<ConstantSDNode>(Op->getOperand(1));
    Intrinsic::ID IntID = static_cast<Intrinsic::ID>(CN->getZExtValue());
    switch (IntID) {
    default: return;
    case Intrinsic::arm_ldaex:
    case Intrinsic::arm_ldrex: {
      EVT VT = cast<MemIntrinsicSDNode>(Op)->getMemoryVT();
      unsigned MemBits = VT.getScalarType().getSizeInBits();
      KnownZero |= APInt::getHighBitsSet(BitWidth, BitWidth - MemBits);
      return;
    }
    }
  }
  }
}

//===----------------------------------------------------------------------===//
//                           ARM Inline Assembly Support
//===----------------------------------------------------------------------===//

bool ARMTargetLowering::ExpandInlineAsm(CallInst *CI) const {
  // Looking for "rev" which is V6+.
  if (!Subtarget->hasV6Ops())
    return false;

  InlineAsm *IA = cast<InlineAsm>(CI->getCalledValue());
  std::string AsmStr = IA->getAsmString();
  SmallVector<StringRef, 4> AsmPieces;
  SplitString(AsmStr, AsmPieces, ";\n");

  switch (AsmPieces.size()) {
  default: return false;
  case 1:
    AsmStr = AsmPieces[0];
    AsmPieces.clear();
    SplitString(AsmStr, AsmPieces, " \t,");

    // rev $0, $1
    if (AsmPieces.size() == 3 &&
        AsmPieces[0] == "rev" && AsmPieces[1] == "$0" && AsmPieces[2] == "$1" &&
        IA->getConstraintString().compare(0, 4, "=l,l") == 0) {
      IntegerType *Ty = dyn_cast<IntegerType>(CI->getType());
      if (Ty && Ty->getBitWidth() == 32)
        return IntrinsicLowering::LowerToByteSwap(CI);
    }
    break;
  }

  return false;
}

/// getConstraintType - Given a constraint letter, return the type of
/// constraint it is for this target.
ARMTargetLowering::ConstraintType
ARMTargetLowering::getConstraintType(StringRef Constraint) const {
  if (Constraint.size() == 1) {
    switch (Constraint[0]) {
    default:  break;
    case 'l': return C_RegisterClass;
    case 'w': return C_RegisterClass;
    case 'h': return C_RegisterClass;
    case 'x': return C_RegisterClass;
    case 't': return C_RegisterClass;
    case 'j': return C_Other; // Constant for movw.
      // An address with a single base register. Due to the way we
      // currently handle addresses it is the same as an 'r' memory constraint.
    case 'Q': return C_Memory;
    }
  } else if (Constraint.size() == 2) {
    switch (Constraint[0]) {
    default: break;
    // All 'U+' constraints are addresses.
    case 'U': return C_Memory;
    }
  }
  return TargetLowering::getConstraintType(Constraint);
}

/// Examine constraint type and operand type and determine a weight value.
/// This object must already have been set up with the operand type
/// and the current alternative constraint selected.
TargetLowering::ConstraintWeight
ARMTargetLowering::getSingleConstraintMatchWeight(
    AsmOperandInfo &info, const char *constraint) const {
  ConstraintWeight weight = CW_Invalid;
  Value *CallOperandVal = info.CallOperandVal;
    // If we don't have a value, we can't do a match,
    // but allow it at the lowest weight.
  if (!CallOperandVal)
    return CW_Default;
  Type *type = CallOperandVal->getType();
  // Look at the constraint type.
  switch (*constraint) {
  default:
    weight = TargetLowering::getSingleConstraintMatchWeight(info, constraint);
    break;
  case 'l':
    if (type->isIntegerTy()) {
      if (Subtarget->isThumb())
        weight = CW_SpecificReg;
      else
        weight = CW_Register;
    }
    break;
  case 'w':
    if (type->isFloatingPointTy())
      weight = CW_Register;
    break;
  }
  return weight;
}

typedef std::pair<unsigned, const TargetRegisterClass*> RCPair;
RCPair ARMTargetLowering::getRegForInlineAsmConstraint(
    const TargetRegisterInfo *TRI, StringRef Constraint, MVT VT) const {
  if (Constraint.size() == 1) {
    // GCC ARM Constraint Letters
    switch (Constraint[0]) {
    case 'l': // Low regs or general regs.
      if (Subtarget->isThumb())
        return RCPair(0U, &ARM::tGPRRegClass);
      return RCPair(0U, &ARM::GPRRegClass);
    case 'h': // High regs or no regs.
      if (Subtarget->isThumb())
        return RCPair(0U, &ARM::hGPRRegClass);
      break;
    case 'r':
      if (Subtarget->isThumb1Only())
        return RCPair(0U, &ARM::tGPRRegClass);
      return RCPair(0U, &ARM::GPRRegClass);
    case 'w':
      if (VT == MVT::Other)
        break;
      if (VT == MVT::f32)
        return RCPair(0U, &ARM::SPRRegClass);
      if (VT.getSizeInBits() == 64)
        return RCPair(0U, &ARM::DPRRegClass);
      if (VT.getSizeInBits() == 128)
        return RCPair(0U, &ARM::QPRRegClass);
      break;
    case 'x':
      if (VT == MVT::Other)
        break;
      if (VT == MVT::f32)
        return RCPair(0U, &ARM::SPR_8RegClass);
      if (VT.getSizeInBits() == 64)
        return RCPair(0U, &ARM::DPR_8RegClass);
      if (VT.getSizeInBits() == 128)
        return RCPair(0U, &ARM::QPR_8RegClass);
      break;
    case 't':
      if (VT == MVT::f32)
        return RCPair(0U, &ARM::SPRRegClass);
      break;
    }
  }
  if (StringRef("{cc}").equals_lower(Constraint))
    return std::make_pair(unsigned(ARM::CPSR), &ARM::CCRRegClass);

  return TargetLowering::getRegForInlineAsmConstraint(TRI, Constraint, VT);
}

/// LowerAsmOperandForConstraint - Lower the specified operand into the Ops
/// vector.  If it is invalid, don't add anything to Ops.
void ARMTargetLowering::LowerAsmOperandForConstraint(SDValue Op,
                                                     std::string &Constraint,
                                                     std::vector<SDValue>&Ops,
                                                     SelectionDAG &DAG) const {
  SDValue Result;

  // Currently only support length 1 constraints.
  if (Constraint.length() != 1) return;

  char ConstraintLetter = Constraint[0];
  switch (ConstraintLetter) {
  default: break;
  case 'j':
  case 'I': case 'J': case 'K': case 'L':
  case 'M': case 'N': case 'O':
    ConstantSDNode *C = dyn_cast<ConstantSDNode>(Op);
    if (!C)
      return;

    int64_t CVal64 = C->getSExtValue();
    int CVal = (int) CVal64;
    // None of these constraints allow values larger than 32 bits.  Check
    // that the value fits in an int.
    if (CVal != CVal64)
      return;

    switch (ConstraintLetter) {
      case 'j':
        // Constant suitable for movw, must be between 0 and
        // 65535.
        if (Subtarget->hasV6T2Ops())
          if (CVal >= 0 && CVal <= 65535)
            break;
        return;
      case 'I':
        if (Subtarget->isThumb1Only()) {
          // This must be a constant between 0 and 255, for ADD
          // immediates.
          if (CVal >= 0 && CVal <= 255)
            break;
        } else if (Subtarget->isThumb2()) {
          // A constant that can be used as an immediate value in a
          // data-processing instruction.
          if (ARM_AM::getT2SOImmVal(CVal) != -1)
            break;
        } else {
          // A constant that can be used as an immediate value in a
          // data-processing instruction.
          if (ARM_AM::getSOImmVal(CVal) != -1)
            break;
        }
        return;

      case 'J':
        if (Subtarget->isThumb()) {  // FIXME thumb2
          // This must be a constant between -255 and -1, for negated ADD
          // immediates. This can be used in GCC with an "n" modifier that
          // prints the negated value, for use with SUB instructions. It is
          // not useful otherwise but is implemented for compatibility.
          if (CVal >= -255 && CVal <= -1)
            break;
        } else {
          // This must be a constant between -4095 and 4095. It is not clear
          // what this constraint is intended for. Implemented for
          // compatibility with GCC.
          if (CVal >= -4095 && CVal <= 4095)
            break;
        }
        return;

      case 'K':
        if (Subtarget->isThumb1Only()) {
          // A 32-bit value where only one byte has a nonzero value. Exclude
          // zero to match GCC. This constraint is used by GCC internally for
          // constants that can be loaded with a move/shift combination.
          // It is not useful otherwise but is implemented for compatibility.
          if (CVal != 0 && ARM_AM::isThumbImmShiftedVal(CVal))
            break;
        } else if (Subtarget->isThumb2()) {
          // A constant whose bitwise inverse can be used as an immediate
          // value in a data-processing instruction. This can be used in GCC
          // with a "B" modifier that prints the inverted value, for use with
          // BIC and MVN instructions. It is not useful otherwise but is
          // implemented for compatibility.
          if (ARM_AM::getT2SOImmVal(~CVal) != -1)
            break;
        } else {
          // A constant whose bitwise inverse can be used as an immediate
          // value in a data-processing instruction. This can be used in GCC
          // with a "B" modifier that prints the inverted value, for use with
          // BIC and MVN instructions. It is not useful otherwise but is
          // implemented for compatibility.
          if (ARM_AM::getSOImmVal(~CVal) != -1)
            break;
        }
        return;

      case 'L':
        if (Subtarget->isThumb1Only()) {
          // This must be a constant between -7 and 7,
          // for 3-operand ADD/SUB immediate instructions.
          if (CVal >= -7 && CVal < 7)
            break;
        } else if (Subtarget->isThumb2()) {
          // A constant whose negation can be used as an immediate value in a
          // data-processing instruction. This can be used in GCC with an "n"
          // modifier that prints the negated value, for use with SUB
          // instructions. It is not useful otherwise but is implemented for
          // compatibility.
          if (ARM_AM::getT2SOImmVal(-CVal) != -1)
            break;
        } else {
          // A constant whose negation can be used as an immediate value in a
          // data-processing instruction. This can be used in GCC with an "n"
          // modifier that prints the negated value, for use with SUB
          // instructions. It is not useful otherwise but is implemented for
          // compatibility.
          if (ARM_AM::getSOImmVal(-CVal) != -1)
            break;
        }
        return;

      case 'M':
        if (Subtarget->isThumb()) { // FIXME thumb2
          // This must be a multiple of 4 between 0 and 1020, for
          // ADD sp + immediate.
          if ((CVal >= 0 && CVal <= 1020) && ((CVal & 3) == 0))
            break;
        } else {
          // A power of two or a constant between 0 and 32.  This is used in
          // GCC for the shift amount on shifted register operands, but it is
          // useful in general for any shift amounts.
          if ((CVal >= 0 && CVal <= 32) || ((CVal & (CVal - 1)) == 0))
            break;
        }
        return;

      case 'N':
        if (Subtarget->isThumb()) {  // FIXME thumb2
          // This must be a constant between 0 and 31, for shift amounts.
          if (CVal >= 0 && CVal <= 31)
            break;
        }
        return;

      case 'O':
        if (Subtarget->isThumb()) {  // FIXME thumb2
          // This must be a multiple of 4 between -508 and 508, for
          // ADD/SUB sp = sp + immediate.
          if ((CVal >= -508 && CVal <= 508) && ((CVal & 3) == 0))
            break;
        }
        return;
    }
    Result = DAG.getTargetConstant(CVal, SDLoc(Op), Op.getValueType());
    break;
  }

  if (Result.getNode()) {
    Ops.push_back(Result);
    return;
  }
  return TargetLowering::LowerAsmOperandForConstraint(Op, Constraint, Ops, DAG);
}

SDValue ARMTargetLowering::LowerDivRem(SDValue Op, SelectionDAG &DAG) const {
  assert((Subtarget->isTargetAEABI() || Subtarget->isTargetAndroid()) &&
         "Register-based DivRem lowering only");
  unsigned Opcode = Op->getOpcode();
  assert((Opcode == ISD::SDIVREM || Opcode == ISD::UDIVREM) &&
         "Invalid opcode for Div/Rem lowering");
  bool isSigned = (Opcode == ISD::SDIVREM);
  EVT VT = Op->getValueType(0);
  Type *Ty = VT.getTypeForEVT(*DAG.getContext());

  RTLIB::Libcall LC;
  switch (VT.getSimpleVT().SimpleTy) {
  default: llvm_unreachable("Unexpected request for libcall!");
  case MVT::i8:  LC = isSigned ? RTLIB::SDIVREM_I8  : RTLIB::UDIVREM_I8;  break;
  case MVT::i16: LC = isSigned ? RTLIB::SDIVREM_I16 : RTLIB::UDIVREM_I16; break;
  case MVT::i32: LC = isSigned ? RTLIB::SDIVREM_I32 : RTLIB::UDIVREM_I32; break;
  case MVT::i64: LC = isSigned ? RTLIB::SDIVREM_I64 : RTLIB::UDIVREM_I64; break;
  }

  SDValue InChain = DAG.getEntryNode();

  TargetLowering::ArgListTy Args;
  TargetLowering::ArgListEntry Entry;
  for (unsigned i = 0, e = Op->getNumOperands(); i != e; ++i) {
    EVT ArgVT = Op->getOperand(i).getValueType();
    Type *ArgTy = ArgVT.getTypeForEVT(*DAG.getContext());
    Entry.Node = Op->getOperand(i);
    Entry.Ty = ArgTy;
    Entry.isSExt = isSigned;
    Entry.isZExt = !isSigned;
    Args.push_back(Entry);
  }

  SDValue Callee = DAG.getExternalSymbol(getLibcallName(LC),
                                         getPointerTy(DAG.getDataLayout()));

  Type *RetTy = (Type*)StructType::get(Ty, Ty, nullptr);

  SDLoc dl(Op);
  TargetLowering::CallLoweringInfo CLI(DAG);
  CLI.setDebugLoc(dl).setChain(InChain)
    .setCallee(getLibcallCallingConv(LC), RetTy, Callee, std::move(Args), 0)
    .setInRegister().setSExtResult(isSigned).setZExtResult(!isSigned);

  std::pair<SDValue, SDValue> CallInfo = LowerCallTo(CLI);
  return CallInfo.first;
}

SDValue
ARMTargetLowering::LowerDYNAMIC_STACKALLOC(SDValue Op, SelectionDAG &DAG) const {
  assert(Subtarget->isTargetWindows() && "unsupported target platform");
  SDLoc DL(Op);

  // Get the inputs.
  SDValue Chain = Op.getOperand(0);
  SDValue Size  = Op.getOperand(1);

  SDValue Words = DAG.getNode(ISD::SRL, DL, MVT::i32, Size,
                              DAG.getConstant(2, DL, MVT::i32));

  SDValue Flag;
  Chain = DAG.getCopyToReg(Chain, DL, ARM::R4, Words, Flag);
  Flag = Chain.getValue(1);

  SDVTList NodeTys = DAG.getVTList(MVT::Other, MVT::Glue);
  Chain = DAG.getNode(ARMISD::WIN__CHKSTK, DL, NodeTys, Chain, Flag);

  SDValue NewSP = DAG.getCopyFromReg(Chain, DL, ARM::SP, MVT::i32);
  Chain = NewSP.getValue(1);

  SDValue Ops[2] = { NewSP, Chain };
  return DAG.getMergeValues(Ops, DL);
}

SDValue ARMTargetLowering::LowerFP_EXTEND(SDValue Op, SelectionDAG &DAG) const {
  assert(Op.getValueType() == MVT::f64 && Subtarget->isFPOnlySP() &&
         "Unexpected type for custom-lowering FP_EXTEND");

  RTLIB::Libcall LC;
  LC = RTLIB::getFPEXT(Op.getOperand(0).getValueType(), Op.getValueType());

  SDValue SrcVal = Op.getOperand(0);
  return makeLibCall(DAG, LC, Op.getValueType(), &SrcVal, 1,
                     /*isSigned*/ false, SDLoc(Op)).first;
}

SDValue ARMTargetLowering::LowerFP_ROUND(SDValue Op, SelectionDAG &DAG) const {
  assert(Op.getOperand(0).getValueType() == MVT::f64 &&
         Subtarget->isFPOnlySP() &&
         "Unexpected type for custom-lowering FP_ROUND");

  RTLIB::Libcall LC;
  LC = RTLIB::getFPROUND(Op.getOperand(0).getValueType(), Op.getValueType());

  SDValue SrcVal = Op.getOperand(0);
  return makeLibCall(DAG, LC, Op.getValueType(), &SrcVal, 1,
                     /*isSigned*/ false, SDLoc(Op)).first;
}

bool
ARMTargetLowering::isOffsetFoldingLegal(const GlobalAddressSDNode *GA) const {
  // The ARM target isn't yet aware of offsets.
  return false;
}

bool ARM::isBitFieldInvertedMask(unsigned v) {
  if (v == 0xffffffff)
    return false;

  // there can be 1's on either or both "outsides", all the "inside"
  // bits must be 0's
  return isShiftedMask_32(~v);
}

/// isFPImmLegal - Returns true if the target can instruction select the
/// specified FP immediate natively. If false, the legalizer will
/// materialize the FP immediate as a load from a constant pool.
bool ARMTargetLowering::isFPImmLegal(const APFloat &Imm, EVT VT) const {
  if (!Subtarget->hasVFP3())
    return false;
  if (VT == MVT::f32)
    return ARM_AM::getFP32Imm(Imm) != -1;
  if (VT == MVT::f64 && !Subtarget->isFPOnlySP())
    return ARM_AM::getFP64Imm(Imm) != -1;
  return false;
}

/// getTgtMemIntrinsic - Represent NEON load and store intrinsics as
/// MemIntrinsicNodes.  The associated MachineMemOperands record the alignment
/// specified in the intrinsic calls.
bool ARMTargetLowering::getTgtMemIntrinsic(IntrinsicInfo &Info,
                                           const CallInst &I,
                                           unsigned Intrinsic) const {
  switch (Intrinsic) {
  case Intrinsic::arm_neon_vld1:
  case Intrinsic::arm_neon_vld2:
  case Intrinsic::arm_neon_vld3:
  case Intrinsic::arm_neon_vld4:
  case Intrinsic::arm_neon_vld2lane:
  case Intrinsic::arm_neon_vld3lane:
  case Intrinsic::arm_neon_vld4lane: {
    Info.opc = ISD::INTRINSIC_W_CHAIN;
    // Conservatively set memVT to the entire set of vectors loaded.
    auto &DL = I.getCalledFunction()->getParent()->getDataLayout();
    uint64_t NumElts = DL.getTypeAllocSize(I.getType()) / 8;
    Info.memVT = EVT::getVectorVT(I.getType()->getContext(), MVT::i64, NumElts);
    Info.ptrVal = I.getArgOperand(0);
    Info.offset = 0;
    Value *AlignArg = I.getArgOperand(I.getNumArgOperands() - 1);
    Info.align = cast<ConstantInt>(AlignArg)->getZExtValue();
    Info.vol = false; // volatile loads with NEON intrinsics not supported
    Info.readMem = true;
    Info.writeMem = false;
    return true;
  }
  case Intrinsic::arm_neon_vst1:
  case Intrinsic::arm_neon_vst2:
  case Intrinsic::arm_neon_vst3:
  case Intrinsic::arm_neon_vst4:
  case Intrinsic::arm_neon_vst2lane:
  case Intrinsic::arm_neon_vst3lane:
  case Intrinsic::arm_neon_vst4lane: {
    Info.opc = ISD::INTRINSIC_VOID;
    // Conservatively set memVT to the entire set of vectors stored.
    auto &DL = I.getCalledFunction()->getParent()->getDataLayout();
    unsigned NumElts = 0;
    for (unsigned ArgI = 1, ArgE = I.getNumArgOperands(); ArgI < ArgE; ++ArgI) {
      Type *ArgTy = I.getArgOperand(ArgI)->getType();
      if (!ArgTy->isVectorTy())
        break;
      NumElts += DL.getTypeAllocSize(ArgTy) / 8;
    }
    Info.memVT = EVT::getVectorVT(I.getType()->getContext(), MVT::i64, NumElts);
    Info.ptrVal = I.getArgOperand(0);
    Info.offset = 0;
    Value *AlignArg = I.getArgOperand(I.getNumArgOperands() - 1);
    Info.align = cast<ConstantInt>(AlignArg)->getZExtValue();
    Info.vol = false; // volatile stores with NEON intrinsics not supported
    Info.readMem = false;
    Info.writeMem = true;
    return true;
  }
  case Intrinsic::arm_ldaex:
  case Intrinsic::arm_ldrex: {
    auto &DL = I.getCalledFunction()->getParent()->getDataLayout();
    PointerType *PtrTy = cast<PointerType>(I.getArgOperand(0)->getType());
    Info.opc = ISD::INTRINSIC_W_CHAIN;
    Info.memVT = MVT::getVT(PtrTy->getElementType());
    Info.ptrVal = I.getArgOperand(0);
    Info.offset = 0;
    Info.align = DL.getABITypeAlignment(PtrTy->getElementType());
    Info.vol = true;
    Info.readMem = true;
    Info.writeMem = false;
    return true;
  }
  case Intrinsic::arm_stlex:
  case Intrinsic::arm_strex: {
    auto &DL = I.getCalledFunction()->getParent()->getDataLayout();
    PointerType *PtrTy = cast<PointerType>(I.getArgOperand(1)->getType());
    Info.opc = ISD::INTRINSIC_W_CHAIN;
    Info.memVT = MVT::getVT(PtrTy->getElementType());
    Info.ptrVal = I.getArgOperand(1);
    Info.offset = 0;
    Info.align = DL.getABITypeAlignment(PtrTy->getElementType());
    Info.vol = true;
    Info.readMem = false;
    Info.writeMem = true;
    return true;
  }
  case Intrinsic::arm_stlexd:
  case Intrinsic::arm_strexd: {
    Info.opc = ISD::INTRINSIC_W_CHAIN;
    Info.memVT = MVT::i64;
    Info.ptrVal = I.getArgOperand(2);
    Info.offset = 0;
    Info.align = 8;
    Info.vol = true;
    Info.readMem = false;
    Info.writeMem = true;
    return true;
  }
  case Intrinsic::arm_ldaexd:
  case Intrinsic::arm_ldrexd: {
    Info.opc = ISD::INTRINSIC_W_CHAIN;
    Info.memVT = MVT::i64;
    Info.ptrVal = I.getArgOperand(0);
    Info.offset = 0;
    Info.align = 8;
    Info.vol = true;
    Info.readMem = true;
    Info.writeMem = false;
    return true;
  }
  default:
    break;
  }

  return false;
}

/// \brief Returns true if it is beneficial to convert a load of a constant
/// to just the constant itself.
bool ARMTargetLowering::shouldConvertConstantLoadToIntImm(const APInt &Imm,
                                                          Type *Ty) const {
  assert(Ty->isIntegerTy());

  unsigned Bits = Ty->getPrimitiveSizeInBits();
  if (Bits == 0 || Bits > 32)
    return false;
  return true;
}

bool ARMTargetLowering::hasLoadLinkedStoreConditional() const { return true; }

Instruction* ARMTargetLowering::makeDMB(IRBuilder<> &Builder,
                                        ARM_MB::MemBOpt Domain) const {
  Module *M = Builder.GetInsertBlock()->getParent()->getParent();

  // First, if the target has no DMB, see what fallback we can use.
  if (!Subtarget->hasDataBarrier()) {
    // Some ARMv6 cpus can support data barriers with an mcr instruction.
    // Thumb1 and pre-v6 ARM mode use a libcall instead and should never get
    // here.
    if (Subtarget->hasV6Ops() && !Subtarget->isThumb()) {
      Function *MCR = llvm::Intrinsic::getDeclaration(M, Intrinsic::arm_mcr);
      Value* args[6] = {Builder.getInt32(15), Builder.getInt32(0),
                        Builder.getInt32(0), Builder.getInt32(7),
                        Builder.getInt32(10), Builder.getInt32(5)};
      return Builder.CreateCall(MCR, args);
    } else {
      // Instead of using barriers, atomic accesses on these subtargets use
      // libcalls.
      llvm_unreachable("makeDMB on a target so old that it has no barriers");
    }
  } else {
    Function *DMB = llvm::Intrinsic::getDeclaration(M, Intrinsic::arm_dmb);
    // Only a full system barrier exists in the M-class architectures.
    Domain = Subtarget->isMClass() ? ARM_MB::SY : Domain;
    Constant *CDomain = Builder.getInt32(Domain);
    return Builder.CreateCall(DMB, CDomain);
  }
}

// Based on http://www.cl.cam.ac.uk/~pes20/cpp/cpp0xmappings.html
Instruction* ARMTargetLowering::emitLeadingFence(IRBuilder<> &Builder,
                                         AtomicOrdering Ord, bool IsStore,
                                         bool IsLoad) const {
  if (!getInsertFencesForAtomic())
    return nullptr;

  switch (Ord) {
  case NotAtomic:
  case Unordered:
    llvm_unreachable("Invalid fence: unordered/non-atomic");
  case Monotonic:
  case Acquire:
    return nullptr; // Nothing to do
  case SequentiallyConsistent:
    if (!IsStore)
      return nullptr; // Nothing to do
    /*FALLTHROUGH*/
  case Release:
  case AcquireRelease:
    if (Subtarget->isSwift())
      return makeDMB(Builder, ARM_MB::ISHST);
    // FIXME: add a comment with a link to documentation justifying this.
    else
      return makeDMB(Builder, ARM_MB::ISH);
  }
  llvm_unreachable("Unknown fence ordering in emitLeadingFence");
}

Instruction* ARMTargetLowering::emitTrailingFence(IRBuilder<> &Builder,
                                          AtomicOrdering Ord, bool IsStore,
                                          bool IsLoad) const {
  if (!getInsertFencesForAtomic())
    return nullptr;

  switch (Ord) {
  case NotAtomic:
  case Unordered:
    llvm_unreachable("Invalid fence: unordered/not-atomic");
  case Monotonic:
  case Release:
    return nullptr; // Nothing to do
  case Acquire:
  case AcquireRelease:
  case SequentiallyConsistent:
    return makeDMB(Builder, ARM_MB::ISH);
  }
  llvm_unreachable("Unknown fence ordering in emitTrailingFence");
}

// Loads and stores less than 64-bits are already atomic; ones above that
// are doomed anyway, so defer to the default libcall and blame the OS when
// things go wrong. Cortex M doesn't have ldrexd/strexd though, so don't emit
// anything for those.
bool ARMTargetLowering::shouldExpandAtomicStoreInIR(StoreInst *SI) const {
  unsigned Size = SI->getValueOperand()->getType()->getPrimitiveSizeInBits();
  return (Size == 64) && !Subtarget->isMClass();
}

// Loads and stores less than 64-bits are already atomic; ones above that
// are doomed anyway, so defer to the default libcall and blame the OS when
// things go wrong. Cortex M doesn't have ldrexd/strexd though, so don't emit
// anything for those.
// FIXME: ldrd and strd are atomic if the CPU has LPAE (e.g. A15 has that
// guarantee, see DDI0406C ARM architecture reference manual,
// sections A8.8.72-74 LDRD)
bool ARMTargetLowering::shouldExpandAtomicLoadInIR(LoadInst *LI) const {
  unsigned Size = LI->getType()->getPrimitiveSizeInBits();
  return (Size == 64) && !Subtarget->isMClass();
}

// For the real atomic operations, we have ldrex/strex up to 32 bits,
// and up to 64 bits on the non-M profiles
TargetLoweringBase::AtomicRMWExpansionKind
ARMTargetLowering::shouldExpandAtomicRMWInIR(AtomicRMWInst *AI) const {
  unsigned Size = AI->getType()->getPrimitiveSizeInBits();
  return (Size <= (Subtarget->isMClass() ? 32U : 64U))
             ? AtomicRMWExpansionKind::LLSC
             : AtomicRMWExpansionKind::None;
}

// This has so far only been implemented for MachO.
bool ARMTargetLowering::useLoadStackGuardNode() const {
  return Subtarget->isTargetMachO();
}

bool ARMTargetLowering::canCombineStoreAndExtract(Type *VectorTy, Value *Idx,
                                                  unsigned &Cost) const {
  // If we do not have NEON, vector types are not natively supported.
  if (!Subtarget->hasNEON())
    return false;

  // Floating point values and vector values map to the same register file.
  // Therefore, althought we could do a store extract of a vector type, this is
  // better to leave at float as we have more freedom in the addressing mode for
  // those.
  if (VectorTy->isFPOrFPVectorTy())
    return false;

  // If the index is unknown at compile time, this is very expensive to lower
  // and it is not possible to combine the store with the extract.
  if (!isa<ConstantInt>(Idx))
    return false;

  assert(VectorTy->isVectorTy() && "VectorTy is not a vector type");
  unsigned BitWidth = cast<VectorType>(VectorTy)->getBitWidth();
  // We can do a store + vector extract on any vector that fits perfectly in a D
  // or Q register.
  if (BitWidth == 64 || BitWidth == 128) {
    Cost = 0;
    return true;
  }
  return false;
}

Value *ARMTargetLowering::emitLoadLinked(IRBuilder<> &Builder, Value *Addr,
                                         AtomicOrdering Ord) const {
  Module *M = Builder.GetInsertBlock()->getParent()->getParent();
  Type *ValTy = cast<PointerType>(Addr->getType())->getElementType();
  bool IsAcquire = isAtLeastAcquire(Ord);

  // Since i64 isn't legal and intrinsics don't get type-lowered, the ldrexd
  // intrinsic must return {i32, i32} and we have to recombine them into a
  // single i64 here.
  if (ValTy->getPrimitiveSizeInBits() == 64) {
    Intrinsic::ID Int =
        IsAcquire ? Intrinsic::arm_ldaexd : Intrinsic::arm_ldrexd;
    Function *Ldrex = llvm::Intrinsic::getDeclaration(M, Int);

    Addr = Builder.CreateBitCast(Addr, Type::getInt8PtrTy(M->getContext()));
    Value *LoHi = Builder.CreateCall(Ldrex, Addr, "lohi");

    Value *Lo = Builder.CreateExtractValue(LoHi, 0, "lo");
    Value *Hi = Builder.CreateExtractValue(LoHi, 1, "hi");
    if (!Subtarget->isLittle())
      std::swap (Lo, Hi);
    Lo = Builder.CreateZExt(Lo, ValTy, "lo64");
    Hi = Builder.CreateZExt(Hi, ValTy, "hi64");
    return Builder.CreateOr(
        Lo, Builder.CreateShl(Hi, ConstantInt::get(ValTy, 32)), "val64");
  }

  Type *Tys[] = { Addr->getType() };
  Intrinsic::ID Int = IsAcquire ? Intrinsic::arm_ldaex : Intrinsic::arm_ldrex;
  Function *Ldrex = llvm::Intrinsic::getDeclaration(M, Int, Tys);

  return Builder.CreateTruncOrBitCast(
      Builder.CreateCall(Ldrex, Addr),
      cast<PointerType>(Addr->getType())->getElementType());
}

Value *ARMTargetLowering::emitStoreConditional(IRBuilder<> &Builder, Value *Val,
                                               Value *Addr,
                                               AtomicOrdering Ord) const {
  Module *M = Builder.GetInsertBlock()->getParent()->getParent();
  bool IsRelease = isAtLeastRelease(Ord);

  // Since the intrinsics must have legal type, the i64 intrinsics take two
  // parameters: "i32, i32". We must marshal Val into the appropriate form
  // before the call.
  if (Val->getType()->getPrimitiveSizeInBits() == 64) {
    Intrinsic::ID Int =
        IsRelease ? Intrinsic::arm_stlexd : Intrinsic::arm_strexd;
    Function *Strex = Intrinsic::getDeclaration(M, Int);
    Type *Int32Ty = Type::getInt32Ty(M->getContext());

    Value *Lo = Builder.CreateTrunc(Val, Int32Ty, "lo");
    Value *Hi = Builder.CreateTrunc(Builder.CreateLShr(Val, 32), Int32Ty, "hi");
    if (!Subtarget->isLittle())
      std::swap (Lo, Hi);
    Addr = Builder.CreateBitCast(Addr, Type::getInt8PtrTy(M->getContext()));
    return Builder.CreateCall(Strex, {Lo, Hi, Addr});
  }

  Intrinsic::ID Int = IsRelease ? Intrinsic::arm_stlex : Intrinsic::arm_strex;
  Type *Tys[] = { Addr->getType() };
  Function *Strex = Intrinsic::getDeclaration(M, Int, Tys);

  return Builder.CreateCall(
      Strex, {Builder.CreateZExtOrBitCast(
                  Val, Strex->getFunctionType()->getParamType(0)),
              Addr});
}

/// \brief Lower an interleaved load into a vldN intrinsic.
///
/// E.g. Lower an interleaved load (Factor = 2):
///        %wide.vec = load <8 x i32>, <8 x i32>* %ptr, align 4
///        %v0 = shuffle %wide.vec, undef, <0, 2, 4, 6>  ; Extract even elements
///        %v1 = shuffle %wide.vec, undef, <1, 3, 5, 7>  ; Extract odd elements
///
///      Into:
///        %vld2 = { <4 x i32>, <4 x i32> } call llvm.arm.neon.vld2(%ptr, 4)
///        %vec0 = extractelement { <4 x i32>, <4 x i32> } %vld2, i32 0
///        %vec1 = extractelement { <4 x i32>, <4 x i32> } %vld2, i32 1
bool ARMTargetLowering::lowerInterleavedLoad(
    LoadInst *LI, ArrayRef<ShuffleVectorInst *> Shuffles,
    ArrayRef<unsigned> Indices, unsigned Factor) const {
  assert(Factor >= 2 && Factor <= getMaxSupportedInterleaveFactor() &&
         "Invalid interleave factor");
  assert(!Shuffles.empty() && "Empty shufflevector input");
  assert(Shuffles.size() == Indices.size() &&
         "Unmatched number of shufflevectors and indices");

  VectorType *VecTy = Shuffles[0]->getType();
  Type *EltTy = VecTy->getVectorElementType();

  const DataLayout &DL = LI->getModule()->getDataLayout();
  unsigned VecSize = DL.getTypeAllocSizeInBits(VecTy);
  bool EltIs64Bits = DL.getTypeAllocSizeInBits(EltTy) == 64;

  // Skip illegal vector types and vector types of i64/f64 element (vldN doesn't
  // support i64/f64 element).
  if ((VecSize != 64 && VecSize != 128) || EltIs64Bits)
    return false;

  // A pointer vector can not be the return type of the ldN intrinsics. Need to
  // load integer vectors first and then convert to pointer vectors.
  if (EltTy->isPointerTy())
    VecTy =
        VectorType::get(DL.getIntPtrType(EltTy), VecTy->getVectorNumElements());

  static const Intrinsic::ID LoadInts[3] = {Intrinsic::arm_neon_vld2,
                                            Intrinsic::arm_neon_vld3,
                                            Intrinsic::arm_neon_vld4};

  Function *VldnFunc =
      Intrinsic::getDeclaration(LI->getModule(), LoadInts[Factor - 2], VecTy);

  IRBuilder<> Builder(LI);
  SmallVector<Value *, 2> Ops;

  Type *Int8Ptr = Builder.getInt8PtrTy(LI->getPointerAddressSpace());
  Ops.push_back(Builder.CreateBitCast(LI->getPointerOperand(), Int8Ptr));
  Ops.push_back(Builder.getInt32(LI->getAlignment()));

  CallInst *VldN = Builder.CreateCall(VldnFunc, Ops, "vldN");

  // Replace uses of each shufflevector with the corresponding vector loaded
  // by ldN.
  for (unsigned i = 0; i < Shuffles.size(); i++) {
    ShuffleVectorInst *SV = Shuffles[i];
    unsigned Index = Indices[i];

    Value *SubVec = Builder.CreateExtractValue(VldN, Index);

    // Convert the integer vector to pointer vector if the element is pointer.
    if (EltTy->isPointerTy())
      SubVec = Builder.CreateIntToPtr(SubVec, SV->getType());

    SV->replaceAllUsesWith(SubVec);
  }

  return true;
}

/// \brief Get a mask consisting of sequential integers starting from \p Start.
///
/// I.e. <Start, Start + 1, ..., Start + NumElts - 1>
static Constant *getSequentialMask(IRBuilder<> &Builder, unsigned Start,
                                   unsigned NumElts) {
  SmallVector<Constant *, 16> Mask;
  for (unsigned i = 0; i < NumElts; i++)
    Mask.push_back(Builder.getInt32(Start + i));

  return ConstantVector::get(Mask);
}

/// \brief Lower an interleaved store into a vstN intrinsic.
///
/// E.g. Lower an interleaved store (Factor = 3):
///        %i.vec = shuffle <8 x i32> %v0, <8 x i32> %v1,
///                                  <0, 4, 8, 1, 5, 9, 2, 6, 10, 3, 7, 11>
///        store <12 x i32> %i.vec, <12 x i32>* %ptr, align 4
///
///      Into:
///        %sub.v0 = shuffle <8 x i32> %v0, <8 x i32> v1, <0, 1, 2, 3>
///        %sub.v1 = shuffle <8 x i32> %v0, <8 x i32> v1, <4, 5, 6, 7>
///        %sub.v2 = shuffle <8 x i32> %v0, <8 x i32> v1, <8, 9, 10, 11>
///        call void llvm.arm.neon.vst3(%ptr, %sub.v0, %sub.v1, %sub.v2, 4)
///
/// Note that the new shufflevectors will be removed and we'll only generate one
/// vst3 instruction in CodeGen.
bool ARMTargetLowering::lowerInterleavedStore(StoreInst *SI,
                                              ShuffleVectorInst *SVI,
                                              unsigned Factor) const {
  assert(Factor >= 2 && Factor <= getMaxSupportedInterleaveFactor() &&
         "Invalid interleave factor");

  VectorType *VecTy = SVI->getType();
  assert(VecTy->getVectorNumElements() % Factor == 0 &&
         "Invalid interleaved store");

  unsigned NumSubElts = VecTy->getVectorNumElements() / Factor;
  Type *EltTy = VecTy->getVectorElementType();
  VectorType *SubVecTy = VectorType::get(EltTy, NumSubElts);

  const DataLayout &DL = SI->getModule()->getDataLayout();
  unsigned SubVecSize = DL.getTypeAllocSizeInBits(SubVecTy);
  bool EltIs64Bits = DL.getTypeAllocSizeInBits(EltTy) == 64;

  // Skip illegal sub vector types and vector types of i64/f64 element (vstN
  // doesn't support i64/f64 element).
  if ((SubVecSize != 64 && SubVecSize != 128) || EltIs64Bits)
    return false;

  Value *Op0 = SVI->getOperand(0);
  Value *Op1 = SVI->getOperand(1);
  IRBuilder<> Builder(SI);

  // StN intrinsics don't support pointer vectors as arguments. Convert pointer
  // vectors to integer vectors.
  if (EltTy->isPointerTy()) {
    Type *IntTy = DL.getIntPtrType(EltTy);

    // Convert to the corresponding integer vector.
    Type *IntVecTy =
        VectorType::get(IntTy, Op0->getType()->getVectorNumElements());
    Op0 = Builder.CreatePtrToInt(Op0, IntVecTy);
    Op1 = Builder.CreatePtrToInt(Op1, IntVecTy);

    SubVecTy = VectorType::get(IntTy, NumSubElts);
  }

  static Intrinsic::ID StoreInts[3] = {Intrinsic::arm_neon_vst2,
                                       Intrinsic::arm_neon_vst3,
                                       Intrinsic::arm_neon_vst4};
  Function *VstNFunc = Intrinsic::getDeclaration(
      SI->getModule(), StoreInts[Factor - 2], SubVecTy);

  SmallVector<Value *, 6> Ops;

  Type *Int8Ptr = Builder.getInt8PtrTy(SI->getPointerAddressSpace());
  Ops.push_back(Builder.CreateBitCast(SI->getPointerOperand(), Int8Ptr));

  // Split the shufflevector operands into sub vectors for the new vstN call.
  for (unsigned i = 0; i < Factor; i++)
    Ops.push_back(Builder.CreateShuffleVector(
        Op0, Op1, getSequentialMask(Builder, NumSubElts * i, NumSubElts)));

  Ops.push_back(Builder.getInt32(SI->getAlignment()));
  Builder.CreateCall(VstNFunc, Ops);
  return true;
}

enum HABaseType {
  HA_UNKNOWN = 0,
  HA_FLOAT,
  HA_DOUBLE,
  HA_VECT64,
  HA_VECT128
};

static bool isHomogeneousAggregate(Type *Ty, HABaseType &Base,
                                   uint64_t &Members) {
  if (const StructType *ST = dyn_cast<StructType>(Ty)) {
    for (unsigned i = 0; i < ST->getNumElements(); ++i) {
      uint64_t SubMembers = 0;
      if (!isHomogeneousAggregate(ST->getElementType(i), Base, SubMembers))
        return false;
      Members += SubMembers;
    }
  } else if (const ArrayType *AT = dyn_cast<ArrayType>(Ty)) {
    uint64_t SubMembers = 0;
    if (!isHomogeneousAggregate(AT->getElementType(), Base, SubMembers))
      return false;
    Members += SubMembers * AT->getNumElements();
  } else if (Ty->isFloatTy()) {
    if (Base != HA_UNKNOWN && Base != HA_FLOAT)
      return false;
    Members = 1;
    Base = HA_FLOAT;
  } else if (Ty->isDoubleTy()) {
    if (Base != HA_UNKNOWN && Base != HA_DOUBLE)
      return false;
    Members = 1;
    Base = HA_DOUBLE;
  } else if (const VectorType *VT = dyn_cast<VectorType>(Ty)) {
    Members = 1;
    switch (Base) {
    case HA_FLOAT:
    case HA_DOUBLE:
      return false;
    case HA_VECT64:
      return VT->getBitWidth() == 64;
    case HA_VECT128:
      return VT->getBitWidth() == 128;
    case HA_UNKNOWN:
      switch (VT->getBitWidth()) {
      case 64:
        Base = HA_VECT64;
        return true;
      case 128:
        Base = HA_VECT128;
        return true;
      default:
        return false;
      }
    }
  }

  return (Members > 0 && Members <= 4);
}

/// \brief Return true if a type is an AAPCS-VFP homogeneous aggregate or one of
/// [N x i32] or [N x i64]. This allows front-ends to skip emitting padding when
/// passing according to AAPCS rules.
bool ARMTargetLowering::functionArgumentNeedsConsecutiveRegisters(
    Type *Ty, CallingConv::ID CallConv, bool isVarArg) const {
  if (getEffectiveCallingConv(CallConv, isVarArg) !=
      CallingConv::ARM_AAPCS_VFP)
    return false;

  HABaseType Base = HA_UNKNOWN;
  uint64_t Members = 0;
  bool IsHA = isHomogeneousAggregate(Ty, Base, Members);
  DEBUG(dbgs() << "isHA: " << IsHA << " "; Ty->dump());

  bool IsIntArray = Ty->isArrayTy() && Ty->getArrayElementType()->isIntegerTy();
  return IsHA || IsIntArray;
}<|MERGE_RESOLUTION|>--- conflicted
+++ resolved
@@ -1061,14 +1061,7 @@
   case ARMISD::Wrapper:       return "ARMISD::Wrapper";
   case ARMISD::WrapperPIC:    return "ARMISD::WrapperPIC";
   case ARMISD::WrapperJT:     return "ARMISD::WrapperJT";
-<<<<<<< HEAD
-  // @LOCALMOD-START
-  case ARMISD::WrapperJT2:    return "ARMISD::WrapperJT2"; 
-  case ARMISD::EH_RETURN:     return "ARMISD::EH_RETURN"; 
-  // @LOCALMOD-END
-=======
   case ARMISD::COPY_STRUCT_BYVAL: return "ARMISD::COPY_STRUCT_BYVAL";
->>>>>>> 99e9f85e
   case ARMISD::CALL:          return "ARMISD::CALL";
   case ARMISD::CALL_PRED:     return "ARMISD::CALL_PRED";
   case ARMISD::CALL_NOLINK:   return "ARMISD::CALL_NOLINK";
@@ -2537,55 +2530,7 @@
 ARMTargetLowering::LowerToTLSGeneralDynamicModel(GlobalAddressSDNode *GA,
                                                  SelectionDAG &DAG) const {
   SDLoc dl(GA);
-<<<<<<< HEAD
-  EVT PtrVT = getPointerTy();
-  // @LOCALMOD-BEGIN
-  SDValue Chain;
-  SDValue Argument;
-
-  if (!Subtarget->useConstIslands()) {
-    // With constant islands "disabled" (moved to rodata), this constant pool
-    // entry is no longer in text, and simultaneous PC relativeness
-    // and CP Addr relativeness is no longer expressible.
-    // So, instead of having:
-    //
-    // .LCPI12_0:
-    //   .long var(tlsgd)-((.LPC12_0+8) - .)
-    // ...
-    //    ldr r2, .LCPI12_0
-    // .LPC12_0:
-    //    add r0, pc, r2
-    //
-    // we have:
-    //
-    // .LCPI12_0:
-    //   .long var(tlsgd)
-    // ...
-    //    // get addr of .LCPI12_0 into r2
-    //    ldr r0, [r2]
-    //    add r0, r2, r0
-    // (1) No longer subtracting pc, so no longer adding that back
-    // (2) Not adding "." in the CP entry, so adding it via instructions.
-    //
-    unsigned char PCAdj = 0;
-    MachineFunction &MF = DAG.getMachineFunction();
-    ARMFunctionInfo *AFI = MF.getInfo<ARMFunctionInfo>();
-    unsigned ARMPCLabelIndex = AFI->createPICLabelUId();
-    ARMConstantPoolValue *CPV =
-        ARMConstantPoolConstant::Create(GA->getGlobal(), ARMPCLabelIndex,
-                                        ARMCP::CPValue, PCAdj, ARMCP::TLSGD,
-                                        false);
-    SDValue CPAddr = DAG.getTargetConstantPool(CPV, PtrVT, 4);
-    CPAddr = DAG.getNode(ARMISD::Wrapper, dl, MVT::i32, CPAddr);
-    Argument = DAG.getLoad(PtrVT, dl, DAG.getEntryNode(), CPAddr,
-                                   MachinePointerInfo::getConstantPool(),
-                                   false, false, false, 0);
-    Chain = Argument.getValue(1);
-    Argument = DAG.getNode(ISD::ADD, dl, PtrVT, Argument, CPAddr);
-  } else { // sort of @LOCALMOD-END
-=======
   EVT PtrVT = getPointerTy(DAG.getDataLayout());
->>>>>>> 99e9f85e
   unsigned char PCAdj = Subtarget->isThumb() ? 4 : 8;
   MachineFunction &MF = DAG.getMachineFunction();
   ARMFunctionInfo *AFI = MF.getInfo<ARMFunctionInfo>();
@@ -2676,13 +2621,8 @@
                            false, false, false, 0);
       Chain = Offset.getValue(1);
 
-<<<<<<< HEAD
-      SDValue PICLabel = DAG.getConstant(ARMPCLabelIndex, MVT::i32);
-      Offset = DAG.getNode(ARMISD::PIC_ADD, dl, PtrVT, Offset, PICLabel);
-=======
     SDValue PICLabel = DAG.getConstant(ARMPCLabelIndex, dl, MVT::i32);
     Offset = DAG.getNode(ARMISD::PIC_ADD, dl, PtrVT, Offset, PICLabel);
->>>>>>> 99e9f85e
 
       Offset = DAG.getLoad(PtrVT, dl, Chain, Offset,
                            MachinePointerInfo::getConstantPool(),
