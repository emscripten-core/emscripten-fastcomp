//===-- ARMISelLowering.cpp - ARM DAG Lowering Implementation -------------===//
//
//                     The LLVM Compiler Infrastructure
//
// This file is distributed under the University of Illinois Open Source
// License. See LICENSE.TXT for details.
//
//===----------------------------------------------------------------------===//
//
// This file defines the interfaces that ARM uses to lower LLVM code into a
// selection DAG.
//
//===----------------------------------------------------------------------===//

#include "ARMISelLowering.h"
#include "ARMCallingConv.h"
#include "ARMConstantPoolValue.h"
#include "ARMMachineFunctionInfo.h"
#include "ARMPerfectShuffle.h"
#include "ARMSubtarget.h"
#include "ARMTargetMachine.h"
#include "ARMTargetObjectFile.h"
#include "MCTargetDesc/ARMAddressingModes.h"
#include "llvm/ADT/Statistic.h"
#include "llvm/ADT/StringExtras.h"
#include "llvm/ADT/StringSwitch.h"
#include "llvm/CodeGen/CallingConvLower.h"
#include "llvm/CodeGen/IntrinsicLowering.h"
#include "llvm/CodeGen/MachineBasicBlock.h"
#include "llvm/CodeGen/MachineFrameInfo.h"
#include "llvm/CodeGen/MachineFunction.h"
#include "llvm/CodeGen/MachineInstrBuilder.h"
#include "llvm/CodeGen/MachineJumpTableInfo.h"
#include "llvm/CodeGen/MachineModuleInfo.h"
#include "llvm/CodeGen/MachineRegisterInfo.h"
#include "llvm/CodeGen/SelectionDAG.h"
#include "llvm/IR/CallingConv.h"
#include "llvm/IR/Constants.h"
#include "llvm/IR/Function.h"
#include "llvm/IR/GlobalValue.h"
#include "llvm/IR/IRBuilder.h"
#include "llvm/IR/Instruction.h"
#include "llvm/IR/Instructions.h"
#include "llvm/IR/IntrinsicInst.h"
#include "llvm/IR/Intrinsics.h"
#include "llvm/IR/Type.h"
#include "llvm/MC/MCSectionMachO.h"
#include "llvm/Support/CommandLine.h"
#include "llvm/Support/Debug.h"
#include "llvm/Support/ErrorHandling.h"
#include "llvm/Support/MathExtras.h"
#include "llvm/Support/raw_ostream.h"
#include "llvm/Target/TargetOptions.h"
#include <utility>

using namespace llvm;

#define DEBUG_TYPE "arm-isel"

STATISTIC(NumTailCalls, "Number of tail calls");
STATISTIC(NumMovwMovt, "Number of GAs materialized with movw + movt");
STATISTIC(NumLoopByVals, "Number of loops generated for byval arguments");

cl::opt<bool>
EnableARMLongCalls("arm-long-calls", cl::Hidden,
  cl::desc("Generate calls via indirect call instructions"),
  cl::init(false));

static cl::opt<bool>
ARMInterworking("arm-interworking", cl::Hidden,
  cl::desc("Enable / disable ARM interworking (for debugging only)"),
  cl::init(true));

// @LOCALMOD-START
// PNaCl's build of compiler-rt does not define __aeabi_* functions for ARM
// yet.  For Non-SFI NaCl, where we don't use "nacl" in the target triple,
// we use the following option to turn off use of the __aeabi_* functions.
// TODO(mseaborn): In the longer term, it would be cleaner to change the
// compiler-rt build to define __aeabi_* functions.
cl::opt<bool>
llvm::EnableARMAEABIFunctions("arm-enable-aeabi-functions",
  cl::desc("Allow using ARM __aeabi_* functions in generated code"),
  cl::init(true));
// @LOCALMOD-END

namespace {
  class ARMCCState : public CCState {
  public:
    ARMCCState(CallingConv::ID CC, bool isVarArg, MachineFunction &MF,
               SmallVectorImpl<CCValAssign> &locs, LLVMContext &C,
               ParmContext PC)
        : CCState(CC, isVarArg, MF, locs, C) {
      assert(((PC == Call) || (PC == Prologue)) &&
             "ARMCCState users must specify whether their context is call"
             "or prologue generation.");
      CallOrPrologue = PC;
    }
  };
}

// The APCS parameter registers.
static const MCPhysReg GPRArgRegs[] = {
  ARM::R0, ARM::R1, ARM::R2, ARM::R3
};

void ARMTargetLowering::addTypeForNEON(MVT VT, MVT PromotedLdStVT,
                                       MVT PromotedBitwiseVT) {
  if (VT != PromotedLdStVT) {
    setOperationAction(ISD::LOAD, VT, Promote);
    AddPromotedToType (ISD::LOAD, VT, PromotedLdStVT);

    setOperationAction(ISD::STORE, VT, Promote);
    AddPromotedToType (ISD::STORE, VT, PromotedLdStVT);
  }

  MVT ElemTy = VT.getVectorElementType();
  if (ElemTy != MVT::i64 && ElemTy != MVT::f64)
    setOperationAction(ISD::SETCC, VT, Custom);
  setOperationAction(ISD::INSERT_VECTOR_ELT, VT, Custom);
  setOperationAction(ISD::EXTRACT_VECTOR_ELT, VT, Custom);
  if (ElemTy == MVT::i32) {
    setOperationAction(ISD::SINT_TO_FP, VT, Custom);
    setOperationAction(ISD::UINT_TO_FP, VT, Custom);
    setOperationAction(ISD::FP_TO_SINT, VT, Custom);
    setOperationAction(ISD::FP_TO_UINT, VT, Custom);
  } else {
    setOperationAction(ISD::SINT_TO_FP, VT, Expand);
    setOperationAction(ISD::UINT_TO_FP, VT, Expand);
    setOperationAction(ISD::FP_TO_SINT, VT, Expand);
    setOperationAction(ISD::FP_TO_UINT, VT, Expand);
  }
  setOperationAction(ISD::BUILD_VECTOR,      VT, Custom);
  setOperationAction(ISD::VECTOR_SHUFFLE,    VT, Custom);
  setOperationAction(ISD::CONCAT_VECTORS,    VT, Legal);
  setOperationAction(ISD::EXTRACT_SUBVECTOR, VT, Legal);
  setOperationAction(ISD::SELECT,            VT, Expand);
  setOperationAction(ISD::SELECT_CC,         VT, Expand);
  setOperationAction(ISD::VSELECT,           VT, Expand);
  setOperationAction(ISD::SIGN_EXTEND_INREG, VT, Expand);
  if (VT.isInteger()) {
    setOperationAction(ISD::SHL, VT, Custom);
    setOperationAction(ISD::SRA, VT, Custom);
    setOperationAction(ISD::SRL, VT, Custom);
  }

  // Promote all bit-wise operations.
  if (VT.isInteger() && VT != PromotedBitwiseVT) {
    setOperationAction(ISD::AND, VT, Promote);
    AddPromotedToType (ISD::AND, VT, PromotedBitwiseVT);
    setOperationAction(ISD::OR,  VT, Promote);
    AddPromotedToType (ISD::OR,  VT, PromotedBitwiseVT);
    setOperationAction(ISD::XOR, VT, Promote);
    AddPromotedToType (ISD::XOR, VT, PromotedBitwiseVT);
  }

  // Neon does not support vector divide/remainder operations.
  setOperationAction(ISD::SDIV, VT, Expand);
  setOperationAction(ISD::UDIV, VT, Expand);
  setOperationAction(ISD::FDIV, VT, Expand);
  setOperationAction(ISD::SREM, VT, Expand);
  setOperationAction(ISD::UREM, VT, Expand);
  setOperationAction(ISD::FREM, VT, Expand);
}

void ARMTargetLowering::addDRTypeForNEON(MVT VT) {
  addRegisterClass(VT, &ARM::DPRRegClass);
  addTypeForNEON(VT, MVT::f64, MVT::v2i32);
}

void ARMTargetLowering::addQRTypeForNEON(MVT VT) {
  addRegisterClass(VT, &ARM::DPairRegClass);
  addTypeForNEON(VT, MVT::v2f64, MVT::v4i32);
}

ARMTargetLowering::ARMTargetLowering(const TargetMachine &TM,
                                     const ARMSubtarget &STI)
    : TargetLowering(TM), Subtarget(&STI) {
  RegInfo = Subtarget->getRegisterInfo();
  Itins = Subtarget->getInstrItineraryData();

  setBooleanVectorContents(ZeroOrNegativeOneBooleanContent);

  if (Subtarget->isTargetMachO()) {
    // Uses VFP for Thumb libfuncs if available.
    if (Subtarget->isThumb() && Subtarget->hasVFP2() &&
        Subtarget->hasARMOps() && !TM.Options.UseSoftFloat) {
      // Single-precision floating-point arithmetic.
      setLibcallName(RTLIB::ADD_F32, "__addsf3vfp");
      setLibcallName(RTLIB::SUB_F32, "__subsf3vfp");
      setLibcallName(RTLIB::MUL_F32, "__mulsf3vfp");
      setLibcallName(RTLIB::DIV_F32, "__divsf3vfp");

      // Double-precision floating-point arithmetic.
      setLibcallName(RTLIB::ADD_F64, "__adddf3vfp");
      setLibcallName(RTLIB::SUB_F64, "__subdf3vfp");
      setLibcallName(RTLIB::MUL_F64, "__muldf3vfp");
      setLibcallName(RTLIB::DIV_F64, "__divdf3vfp");

      // Single-precision comparisons.
      setLibcallName(RTLIB::OEQ_F32, "__eqsf2vfp");
      setLibcallName(RTLIB::UNE_F32, "__nesf2vfp");
      setLibcallName(RTLIB::OLT_F32, "__ltsf2vfp");
      setLibcallName(RTLIB::OLE_F32, "__lesf2vfp");
      setLibcallName(RTLIB::OGE_F32, "__gesf2vfp");
      setLibcallName(RTLIB::OGT_F32, "__gtsf2vfp");
      setLibcallName(RTLIB::UO_F32,  "__unordsf2vfp");
      setLibcallName(RTLIB::O_F32,   "__unordsf2vfp");

      setCmpLibcallCC(RTLIB::OEQ_F32, ISD::SETNE);
      setCmpLibcallCC(RTLIB::UNE_F32, ISD::SETNE);
      setCmpLibcallCC(RTLIB::OLT_F32, ISD::SETNE);
      setCmpLibcallCC(RTLIB::OLE_F32, ISD::SETNE);
      setCmpLibcallCC(RTLIB::OGE_F32, ISD::SETNE);
      setCmpLibcallCC(RTLIB::OGT_F32, ISD::SETNE);
      setCmpLibcallCC(RTLIB::UO_F32,  ISD::SETNE);
      setCmpLibcallCC(RTLIB::O_F32,   ISD::SETEQ);

      // Double-precision comparisons.
      setLibcallName(RTLIB::OEQ_F64, "__eqdf2vfp");
      setLibcallName(RTLIB::UNE_F64, "__nedf2vfp");
      setLibcallName(RTLIB::OLT_F64, "__ltdf2vfp");
      setLibcallName(RTLIB::OLE_F64, "__ledf2vfp");
      setLibcallName(RTLIB::OGE_F64, "__gedf2vfp");
      setLibcallName(RTLIB::OGT_F64, "__gtdf2vfp");
      setLibcallName(RTLIB::UO_F64,  "__unorddf2vfp");
      setLibcallName(RTLIB::O_F64,   "__unorddf2vfp");

      setCmpLibcallCC(RTLIB::OEQ_F64, ISD::SETNE);
      setCmpLibcallCC(RTLIB::UNE_F64, ISD::SETNE);
      setCmpLibcallCC(RTLIB::OLT_F64, ISD::SETNE);
      setCmpLibcallCC(RTLIB::OLE_F64, ISD::SETNE);
      setCmpLibcallCC(RTLIB::OGE_F64, ISD::SETNE);
      setCmpLibcallCC(RTLIB::OGT_F64, ISD::SETNE);
      setCmpLibcallCC(RTLIB::UO_F64,  ISD::SETNE);
      setCmpLibcallCC(RTLIB::O_F64,   ISD::SETEQ);

      // Floating-point to integer conversions.
      // i64 conversions are done via library routines even when generating VFP
      // instructions, so use the same ones.
      setLibcallName(RTLIB::FPTOSINT_F64_I32, "__fixdfsivfp");
      setLibcallName(RTLIB::FPTOUINT_F64_I32, "__fixunsdfsivfp");
      setLibcallName(RTLIB::FPTOSINT_F32_I32, "__fixsfsivfp");
      setLibcallName(RTLIB::FPTOUINT_F32_I32, "__fixunssfsivfp");

      // Conversions between floating types.
      setLibcallName(RTLIB::FPROUND_F64_F32, "__truncdfsf2vfp");
      setLibcallName(RTLIB::FPEXT_F32_F64,   "__extendsfdf2vfp");

      // Integer to floating-point conversions.
      // i64 conversions are done via library routines even when generating VFP
      // instructions, so use the same ones.
      // FIXME: There appears to be some naming inconsistency in ARM libgcc:
      // e.g., __floatunsidf vs. __floatunssidfvfp.
      setLibcallName(RTLIB::SINTTOFP_I32_F64, "__floatsidfvfp");
      setLibcallName(RTLIB::UINTTOFP_I32_F64, "__floatunssidfvfp");
      setLibcallName(RTLIB::SINTTOFP_I32_F32, "__floatsisfvfp");
      setLibcallName(RTLIB::UINTTOFP_I32_F32, "__floatunssisfvfp");
    }
  }

  // These libcalls are not available in 32-bit.
  setLibcallName(RTLIB::SHL_I128, nullptr);
  setLibcallName(RTLIB::SRL_I128, nullptr);
  setLibcallName(RTLIB::SRA_I128, nullptr);

  // @LOCALMOD: use standard names and calling conventions for pnacl
  if (Subtarget->isAAPCS_ABI() && !Subtarget->isTargetMachO() &&
      !Subtarget->isTargetWindows() && !Subtarget->isTargetNaCl() &&
      EnableARMAEABIFunctions) {
    static const struct {
      const RTLIB::Libcall Op;
      const char * const Name;
      const CallingConv::ID CC;
      const ISD::CondCode Cond;
    } LibraryCalls[] = {
      // Double-precision floating-point arithmetic helper functions
      // RTABI chapter 4.1.2, Table 2
      { RTLIB::ADD_F64, "__aeabi_dadd", CallingConv::ARM_AAPCS, ISD::SETCC_INVALID },
      { RTLIB::DIV_F64, "__aeabi_ddiv", CallingConv::ARM_AAPCS, ISD::SETCC_INVALID },
      { RTLIB::MUL_F64, "__aeabi_dmul", CallingConv::ARM_AAPCS, ISD::SETCC_INVALID },
      { RTLIB::SUB_F64, "__aeabi_dsub", CallingConv::ARM_AAPCS, ISD::SETCC_INVALID },

      // Double-precision floating-point comparison helper functions
      // RTABI chapter 4.1.2, Table 3
      { RTLIB::OEQ_F64, "__aeabi_dcmpeq", CallingConv::ARM_AAPCS, ISD::SETNE },
      { RTLIB::UNE_F64, "__aeabi_dcmpeq", CallingConv::ARM_AAPCS, ISD::SETEQ },
      { RTLIB::OLT_F64, "__aeabi_dcmplt", CallingConv::ARM_AAPCS, ISD::SETNE },
      { RTLIB::OLE_F64, "__aeabi_dcmple", CallingConv::ARM_AAPCS, ISD::SETNE },
      { RTLIB::OGE_F64, "__aeabi_dcmpge", CallingConv::ARM_AAPCS, ISD::SETNE },
      { RTLIB::OGT_F64, "__aeabi_dcmpgt", CallingConv::ARM_AAPCS, ISD::SETNE },
      { RTLIB::UO_F64,  "__aeabi_dcmpun", CallingConv::ARM_AAPCS, ISD::SETNE },
      { RTLIB::O_F64,   "__aeabi_dcmpun", CallingConv::ARM_AAPCS, ISD::SETEQ },

      // Single-precision floating-point arithmetic helper functions
      // RTABI chapter 4.1.2, Table 4
      { RTLIB::ADD_F32, "__aeabi_fadd", CallingConv::ARM_AAPCS, ISD::SETCC_INVALID },
      { RTLIB::DIV_F32, "__aeabi_fdiv", CallingConv::ARM_AAPCS, ISD::SETCC_INVALID },
      { RTLIB::MUL_F32, "__aeabi_fmul", CallingConv::ARM_AAPCS, ISD::SETCC_INVALID },
      { RTLIB::SUB_F32, "__aeabi_fsub", CallingConv::ARM_AAPCS, ISD::SETCC_INVALID },

      // Single-precision floating-point comparison helper functions
      // RTABI chapter 4.1.2, Table 5
      { RTLIB::OEQ_F32, "__aeabi_fcmpeq", CallingConv::ARM_AAPCS, ISD::SETNE },
      { RTLIB::UNE_F32, "__aeabi_fcmpeq", CallingConv::ARM_AAPCS, ISD::SETEQ },
      { RTLIB::OLT_F32, "__aeabi_fcmplt", CallingConv::ARM_AAPCS, ISD::SETNE },
      { RTLIB::OLE_F32, "__aeabi_fcmple", CallingConv::ARM_AAPCS, ISD::SETNE },
      { RTLIB::OGE_F32, "__aeabi_fcmpge", CallingConv::ARM_AAPCS, ISD::SETNE },
      { RTLIB::OGT_F32, "__aeabi_fcmpgt", CallingConv::ARM_AAPCS, ISD::SETNE },
      { RTLIB::UO_F32,  "__aeabi_fcmpun", CallingConv::ARM_AAPCS, ISD::SETNE },
      { RTLIB::O_F32,   "__aeabi_fcmpun", CallingConv::ARM_AAPCS, ISD::SETEQ },

      // Floating-point to integer conversions.
      // RTABI chapter 4.1.2, Table 6
      { RTLIB::FPTOSINT_F64_I32, "__aeabi_d2iz",  CallingConv::ARM_AAPCS, ISD::SETCC_INVALID },
      { RTLIB::FPTOUINT_F64_I32, "__aeabi_d2uiz", CallingConv::ARM_AAPCS, ISD::SETCC_INVALID },
      { RTLIB::FPTOSINT_F64_I64, "__aeabi_d2lz",  CallingConv::ARM_AAPCS, ISD::SETCC_INVALID },
      { RTLIB::FPTOUINT_F64_I64, "__aeabi_d2ulz", CallingConv::ARM_AAPCS, ISD::SETCC_INVALID },
      { RTLIB::FPTOSINT_F32_I32, "__aeabi_f2iz",  CallingConv::ARM_AAPCS, ISD::SETCC_INVALID },
      { RTLIB::FPTOUINT_F32_I32, "__aeabi_f2uiz", CallingConv::ARM_AAPCS, ISD::SETCC_INVALID },
      { RTLIB::FPTOSINT_F32_I64, "__aeabi_f2lz",  CallingConv::ARM_AAPCS, ISD::SETCC_INVALID },
      { RTLIB::FPTOUINT_F32_I64, "__aeabi_f2ulz", CallingConv::ARM_AAPCS, ISD::SETCC_INVALID },

      // Conversions between floating types.
      // RTABI chapter 4.1.2, Table 7
      { RTLIB::FPROUND_F64_F32, "__aeabi_d2f", CallingConv::ARM_AAPCS, ISD::SETCC_INVALID },
      { RTLIB::FPROUND_F64_F16, "__aeabi_d2h", CallingConv::ARM_AAPCS, ISD::SETCC_INVALID },
      { RTLIB::FPEXT_F32_F64,   "__aeabi_f2d", CallingConv::ARM_AAPCS, ISD::SETCC_INVALID },

      // Integer to floating-point conversions.
      // RTABI chapter 4.1.2, Table 8
      { RTLIB::SINTTOFP_I32_F64, "__aeabi_i2d",  CallingConv::ARM_AAPCS, ISD::SETCC_INVALID },
      { RTLIB::UINTTOFP_I32_F64, "__aeabi_ui2d", CallingConv::ARM_AAPCS, ISD::SETCC_INVALID },
      { RTLIB::SINTTOFP_I64_F64, "__aeabi_l2d",  CallingConv::ARM_AAPCS, ISD::SETCC_INVALID },
      { RTLIB::UINTTOFP_I64_F64, "__aeabi_ul2d", CallingConv::ARM_AAPCS, ISD::SETCC_INVALID },
      { RTLIB::SINTTOFP_I32_F32, "__aeabi_i2f",  CallingConv::ARM_AAPCS, ISD::SETCC_INVALID },
      { RTLIB::UINTTOFP_I32_F32, "__aeabi_ui2f", CallingConv::ARM_AAPCS, ISD::SETCC_INVALID },
      { RTLIB::SINTTOFP_I64_F32, "__aeabi_l2f",  CallingConv::ARM_AAPCS, ISD::SETCC_INVALID },
      { RTLIB::UINTTOFP_I64_F32, "__aeabi_ul2f", CallingConv::ARM_AAPCS, ISD::SETCC_INVALID },

      // Long long helper functions
      // RTABI chapter 4.2, Table 9
      { RTLIB::MUL_I64, "__aeabi_lmul", CallingConv::ARM_AAPCS, ISD::SETCC_INVALID },
      { RTLIB::SHL_I64, "__aeabi_llsl", CallingConv::ARM_AAPCS, ISD::SETCC_INVALID },
      { RTLIB::SRL_I64, "__aeabi_llsr", CallingConv::ARM_AAPCS, ISD::SETCC_INVALID },
      { RTLIB::SRA_I64, "__aeabi_lasr", CallingConv::ARM_AAPCS, ISD::SETCC_INVALID },

      // Integer division functions
      // RTABI chapter 4.3.1
      { RTLIB::SDIV_I8,  "__aeabi_idiv",     CallingConv::ARM_AAPCS, ISD::SETCC_INVALID },
      { RTLIB::SDIV_I16, "__aeabi_idiv",     CallingConv::ARM_AAPCS, ISD::SETCC_INVALID },
      { RTLIB::SDIV_I32, "__aeabi_idiv",     CallingConv::ARM_AAPCS, ISD::SETCC_INVALID },
      { RTLIB::SDIV_I64, "__aeabi_ldivmod",  CallingConv::ARM_AAPCS, ISD::SETCC_INVALID },
      { RTLIB::UDIV_I8,  "__aeabi_uidiv",    CallingConv::ARM_AAPCS, ISD::SETCC_INVALID },
      { RTLIB::UDIV_I16, "__aeabi_uidiv",    CallingConv::ARM_AAPCS, ISD::SETCC_INVALID },
      { RTLIB::UDIV_I32, "__aeabi_uidiv",    CallingConv::ARM_AAPCS, ISD::SETCC_INVALID },
      { RTLIB::UDIV_I64, "__aeabi_uldivmod", CallingConv::ARM_AAPCS, ISD::SETCC_INVALID },

      // Memory operations
      // RTABI chapter 4.3.4
      { RTLIB::MEMCPY,  "__aeabi_memcpy",  CallingConv::ARM_AAPCS, ISD::SETCC_INVALID },
      { RTLIB::MEMMOVE, "__aeabi_memmove", CallingConv::ARM_AAPCS, ISD::SETCC_INVALID },
      { RTLIB::MEMSET,  "__aeabi_memset",  CallingConv::ARM_AAPCS, ISD::SETCC_INVALID },
    };

    for (const auto &LC : LibraryCalls) {
      setLibcallName(LC.Op, LC.Name);
      setLibcallCallingConv(LC.Op, LC.CC);
      if (LC.Cond != ISD::SETCC_INVALID)
        setCmpLibcallCC(LC.Op, LC.Cond);
    }
  }

  if (Subtarget->isTargetWindows()) {
    static const struct {
      const RTLIB::Libcall Op;
      const char * const Name;
      const CallingConv::ID CC;
    } LibraryCalls[] = {
      { RTLIB::FPTOSINT_F32_I64, "__stoi64", CallingConv::ARM_AAPCS_VFP },
      { RTLIB::FPTOSINT_F64_I64, "__dtoi64", CallingConv::ARM_AAPCS_VFP },
      { RTLIB::FPTOUINT_F32_I64, "__stou64", CallingConv::ARM_AAPCS_VFP },
      { RTLIB::FPTOUINT_F64_I64, "__dtou64", CallingConv::ARM_AAPCS_VFP },
      { RTLIB::SINTTOFP_I64_F32, "__i64tos", CallingConv::ARM_AAPCS_VFP },
      { RTLIB::SINTTOFP_I64_F64, "__i64tod", CallingConv::ARM_AAPCS_VFP },
      { RTLIB::UINTTOFP_I64_F32, "__u64tos", CallingConv::ARM_AAPCS_VFP },
      { RTLIB::UINTTOFP_I64_F64, "__u64tod", CallingConv::ARM_AAPCS_VFP },
    };

    for (const auto &LC : LibraryCalls) {
      setLibcallName(LC.Op, LC.Name);
      setLibcallCallingConv(LC.Op, LC.CC);
    }
  }

  // Use divmod compiler-rt calls for iOS 5.0 and later.
  if (Subtarget->getTargetTriple().isiOS() &&
      !Subtarget->getTargetTriple().isOSVersionLT(5, 0)) {
    setLibcallName(RTLIB::SDIVREM_I32, "__divmodsi4");
    setLibcallName(RTLIB::UDIVREM_I32, "__udivmodsi4");
  }

  // The half <-> float conversion functions are always soft-float, but are
  // needed for some targets which use a hard-float calling convention by
  // default.
  if (Subtarget->isAAPCS_ABI()) {
    setLibcallCallingConv(RTLIB::FPROUND_F32_F16, CallingConv::ARM_AAPCS);
    setLibcallCallingConv(RTLIB::FPROUND_F64_F16, CallingConv::ARM_AAPCS);
    setLibcallCallingConv(RTLIB::FPEXT_F16_F32, CallingConv::ARM_AAPCS);
  } else {
    setLibcallCallingConv(RTLIB::FPROUND_F32_F16, CallingConv::ARM_APCS);
    setLibcallCallingConv(RTLIB::FPROUND_F64_F16, CallingConv::ARM_APCS);
    setLibcallCallingConv(RTLIB::FPEXT_F16_F32, CallingConv::ARM_APCS);
  }

  if (Subtarget->isThumb1Only())
    addRegisterClass(MVT::i32, &ARM::tGPRRegClass);
  else
    addRegisterClass(MVT::i32, &ARM::GPRRegClass);
  if (!TM.Options.UseSoftFloat && Subtarget->hasVFP2() &&
      !Subtarget->isThumb1Only()) {
    addRegisterClass(MVT::f32, &ARM::SPRRegClass);
    addRegisterClass(MVT::f64, &ARM::DPRRegClass);
  }

  for (MVT VT : MVT::vector_valuetypes()) {
    for (MVT InnerVT : MVT::vector_valuetypes()) {
      setTruncStoreAction(VT, InnerVT, Expand);
      setLoadExtAction(ISD::SEXTLOAD, VT, InnerVT, Expand);
      setLoadExtAction(ISD::ZEXTLOAD, VT, InnerVT, Expand);
      setLoadExtAction(ISD::EXTLOAD, VT, InnerVT, Expand);
    }

    setOperationAction(ISD::MULHS, VT, Expand);
    setOperationAction(ISD::SMUL_LOHI, VT, Expand);
    setOperationAction(ISD::MULHU, VT, Expand);
    setOperationAction(ISD::UMUL_LOHI, VT, Expand);

    setOperationAction(ISD::BSWAP, VT, Expand);
  }

  setOperationAction(ISD::ConstantFP, MVT::f32, Custom);
  setOperationAction(ISD::ConstantFP, MVT::f64, Custom);

  if (Subtarget->hasNEON()) {
    addDRTypeForNEON(MVT::v2f32);
    addDRTypeForNEON(MVT::v8i8);
    addDRTypeForNEON(MVT::v4i16);
    addDRTypeForNEON(MVT::v2i32);
    addDRTypeForNEON(MVT::v1i64);

    addQRTypeForNEON(MVT::v4f32);
    addQRTypeForNEON(MVT::v2f64);
    addQRTypeForNEON(MVT::v16i8);
    addQRTypeForNEON(MVT::v8i16);
    addQRTypeForNEON(MVT::v4i32);
    addQRTypeForNEON(MVT::v2i64);

    // v2f64 is legal so that QR subregs can be extracted as f64 elements, but
    // neither Neon nor VFP support any arithmetic operations on it.
    // The same with v4f32. But keep in mind that vadd, vsub, vmul are natively
    // supported for v4f32.
    setOperationAction(ISD::FADD, MVT::v2f64, Expand);
    setOperationAction(ISD::FSUB, MVT::v2f64, Expand);
    setOperationAction(ISD::FMUL, MVT::v2f64, Expand);
    // FIXME: Code duplication: FDIV and FREM are expanded always, see
    // ARMTargetLowering::addTypeForNEON method for details.
    setOperationAction(ISD::FDIV, MVT::v2f64, Expand);
    setOperationAction(ISD::FREM, MVT::v2f64, Expand);
    // FIXME: Create unittest.
    // In another words, find a way when "copysign" appears in DAG with vector
    // operands.
    setOperationAction(ISD::FCOPYSIGN, MVT::v2f64, Expand);
    // FIXME: Code duplication: SETCC has custom operation action, see
    // ARMTargetLowering::addTypeForNEON method for details.
    setOperationAction(ISD::SETCC, MVT::v2f64, Expand);
    // FIXME: Create unittest for FNEG and for FABS.
    setOperationAction(ISD::FNEG, MVT::v2f64, Expand);
    setOperationAction(ISD::FABS, MVT::v2f64, Expand);
    setOperationAction(ISD::FSQRT, MVT::v2f64, Expand);
    setOperationAction(ISD::FSIN, MVT::v2f64, Expand);
    setOperationAction(ISD::FCOS, MVT::v2f64, Expand);
    setOperationAction(ISD::FPOWI, MVT::v2f64, Expand);
    setOperationAction(ISD::FPOW, MVT::v2f64, Expand);
    setOperationAction(ISD::FLOG, MVT::v2f64, Expand);
    setOperationAction(ISD::FLOG2, MVT::v2f64, Expand);
    setOperationAction(ISD::FLOG10, MVT::v2f64, Expand);
    setOperationAction(ISD::FEXP, MVT::v2f64, Expand);
    setOperationAction(ISD::FEXP2, MVT::v2f64, Expand);
    // FIXME: Create unittest for FCEIL, FTRUNC, FRINT, FNEARBYINT, FFLOOR.
    setOperationAction(ISD::FCEIL, MVT::v2f64, Expand);
    setOperationAction(ISD::FTRUNC, MVT::v2f64, Expand);
    setOperationAction(ISD::FRINT, MVT::v2f64, Expand);
    setOperationAction(ISD::FNEARBYINT, MVT::v2f64, Expand);
    setOperationAction(ISD::FFLOOR, MVT::v2f64, Expand);
    setOperationAction(ISD::FMA, MVT::v2f64, Expand);

    setOperationAction(ISD::FSQRT, MVT::v4f32, Expand);
    setOperationAction(ISD::FSIN, MVT::v4f32, Expand);
    setOperationAction(ISD::FCOS, MVT::v4f32, Expand);
    setOperationAction(ISD::FPOWI, MVT::v4f32, Expand);
    setOperationAction(ISD::FPOW, MVT::v4f32, Expand);
    setOperationAction(ISD::FLOG, MVT::v4f32, Expand);
    setOperationAction(ISD::FLOG2, MVT::v4f32, Expand);
    setOperationAction(ISD::FLOG10, MVT::v4f32, Expand);
    setOperationAction(ISD::FEXP, MVT::v4f32, Expand);
    setOperationAction(ISD::FEXP2, MVT::v4f32, Expand);
    setOperationAction(ISD::FCEIL, MVT::v4f32, Expand);
    setOperationAction(ISD::FTRUNC, MVT::v4f32, Expand);
    setOperationAction(ISD::FRINT, MVT::v4f32, Expand);
    setOperationAction(ISD::FNEARBYINT, MVT::v4f32, Expand);
    setOperationAction(ISD::FFLOOR, MVT::v4f32, Expand);

    // Mark v2f32 intrinsics.
    setOperationAction(ISD::FSQRT, MVT::v2f32, Expand);
    setOperationAction(ISD::FSIN, MVT::v2f32, Expand);
    setOperationAction(ISD::FCOS, MVT::v2f32, Expand);
    setOperationAction(ISD::FPOWI, MVT::v2f32, Expand);
    setOperationAction(ISD::FPOW, MVT::v2f32, Expand);
    setOperationAction(ISD::FLOG, MVT::v2f32, Expand);
    setOperationAction(ISD::FLOG2, MVT::v2f32, Expand);
    setOperationAction(ISD::FLOG10, MVT::v2f32, Expand);
    setOperationAction(ISD::FEXP, MVT::v2f32, Expand);
    setOperationAction(ISD::FEXP2, MVT::v2f32, Expand);
    setOperationAction(ISD::FCEIL, MVT::v2f32, Expand);
    setOperationAction(ISD::FTRUNC, MVT::v2f32, Expand);
    setOperationAction(ISD::FRINT, MVT::v2f32, Expand);
    setOperationAction(ISD::FNEARBYINT, MVT::v2f32, Expand);
    setOperationAction(ISD::FFLOOR, MVT::v2f32, Expand);

    // Neon does not support some operations on v1i64 and v2i64 types.
    setOperationAction(ISD::MUL, MVT::v1i64, Expand);
    // Custom handling for some quad-vector types to detect VMULL.
    setOperationAction(ISD::MUL, MVT::v8i16, Custom);
    setOperationAction(ISD::MUL, MVT::v4i32, Custom);
    setOperationAction(ISD::MUL, MVT::v2i64, Custom);
    // Custom handling for some vector types to avoid expensive expansions
    setOperationAction(ISD::SDIV, MVT::v4i16, Custom);
    setOperationAction(ISD::SDIV, MVT::v8i8, Custom);
    setOperationAction(ISD::UDIV, MVT::v4i16, Custom);
    setOperationAction(ISD::UDIV, MVT::v8i8, Custom);
    setOperationAction(ISD::SETCC, MVT::v1i64, Expand);
    setOperationAction(ISD::SETCC, MVT::v2i64, Expand);
    // Neon does not have single instruction SINT_TO_FP and UINT_TO_FP with
    // a destination type that is wider than the source, and nor does
    // it have a FP_TO_[SU]INT instruction with a narrower destination than
    // source.
    setOperationAction(ISD::SINT_TO_FP, MVT::v4i16, Custom);
    setOperationAction(ISD::UINT_TO_FP, MVT::v4i16, Custom);
    setOperationAction(ISD::FP_TO_UINT, MVT::v4i16, Custom);
    setOperationAction(ISD::FP_TO_SINT, MVT::v4i16, Custom);

    setOperationAction(ISD::FP_ROUND,   MVT::v2f32, Expand);
    setOperationAction(ISD::FP_EXTEND,  MVT::v2f64, Expand);

    // NEON does not have single instruction CTPOP for vectors with element
    // types wider than 8-bits.  However, custom lowering can leverage the
    // v8i8/v16i8 vcnt instruction.
    setOperationAction(ISD::CTPOP,      MVT::v2i32, Custom);
    setOperationAction(ISD::CTPOP,      MVT::v4i32, Custom);
    setOperationAction(ISD::CTPOP,      MVT::v4i16, Custom);
    setOperationAction(ISD::CTPOP,      MVT::v8i16, Custom);

    // NEON only has FMA instructions as of VFP4.
    if (!Subtarget->hasVFP4()) {
      setOperationAction(ISD::FMA, MVT::v2f32, Expand);
      setOperationAction(ISD::FMA, MVT::v4f32, Expand);
    }

    setTargetDAGCombine(ISD::INTRINSIC_VOID);
    setTargetDAGCombine(ISD::INTRINSIC_W_CHAIN);
    setTargetDAGCombine(ISD::INTRINSIC_WO_CHAIN);
    setTargetDAGCombine(ISD::SHL);
    setTargetDAGCombine(ISD::SRL);
    setTargetDAGCombine(ISD::SRA);
    setTargetDAGCombine(ISD::SIGN_EXTEND);
    setTargetDAGCombine(ISD::ZERO_EXTEND);
    setTargetDAGCombine(ISD::ANY_EXTEND);
    setTargetDAGCombine(ISD::SELECT_CC);
    setTargetDAGCombine(ISD::BUILD_VECTOR);
    setTargetDAGCombine(ISD::VECTOR_SHUFFLE);
    setTargetDAGCombine(ISD::INSERT_VECTOR_ELT);
    setTargetDAGCombine(ISD::STORE);
    setTargetDAGCombine(ISD::FP_TO_SINT);
    setTargetDAGCombine(ISD::FP_TO_UINT);
    setTargetDAGCombine(ISD::FDIV);
    setTargetDAGCombine(ISD::LOAD);

    // It is legal to extload from v4i8 to v4i16 or v4i32.
    for (MVT Ty : {MVT::v8i8, MVT::v4i8, MVT::v2i8, MVT::v4i16, MVT::v2i16,
                   MVT::v2i32}) {
      for (MVT VT : MVT::integer_vector_valuetypes()) {
        setLoadExtAction(ISD::EXTLOAD, VT, Ty, Legal);
        setLoadExtAction(ISD::ZEXTLOAD, VT, Ty, Legal);
        setLoadExtAction(ISD::SEXTLOAD, VT, Ty, Legal);
      }
    }
  }

  // ARM and Thumb2 support UMLAL/SMLAL.
  if (!Subtarget->isThumb1Only())
    setTargetDAGCombine(ISD::ADDC);

  if (Subtarget->isFPOnlySP()) {
    // When targetting a floating-point unit with only single-precision
    // operations, f64 is legal for the few double-precision instructions which
    // are present However, no double-precision operations other than moves,
    // loads and stores are provided by the hardware.
    setOperationAction(ISD::FADD,       MVT::f64, Expand);
    setOperationAction(ISD::FSUB,       MVT::f64, Expand);
    setOperationAction(ISD::FMUL,       MVT::f64, Expand);
    setOperationAction(ISD::FMA,        MVT::f64, Expand);
    setOperationAction(ISD::FDIV,       MVT::f64, Expand);
    setOperationAction(ISD::FREM,       MVT::f64, Expand);
    setOperationAction(ISD::FCOPYSIGN,  MVT::f64, Expand);
    setOperationAction(ISD::FGETSIGN,   MVT::f64, Expand);
    setOperationAction(ISD::FNEG,       MVT::f64, Expand);
    setOperationAction(ISD::FABS,       MVT::f64, Expand);
    setOperationAction(ISD::FSQRT,      MVT::f64, Expand);
    setOperationAction(ISD::FSIN,       MVT::f64, Expand);
    setOperationAction(ISD::FCOS,       MVT::f64, Expand);
    setOperationAction(ISD::FPOWI,      MVT::f64, Expand);
    setOperationAction(ISD::FPOW,       MVT::f64, Expand);
    setOperationAction(ISD::FLOG,       MVT::f64, Expand);
    setOperationAction(ISD::FLOG2,      MVT::f64, Expand);
    setOperationAction(ISD::FLOG10,     MVT::f64, Expand);
    setOperationAction(ISD::FEXP,       MVT::f64, Expand);
    setOperationAction(ISD::FEXP2,      MVT::f64, Expand);
    setOperationAction(ISD::FCEIL,      MVT::f64, Expand);
    setOperationAction(ISD::FTRUNC,     MVT::f64, Expand);
    setOperationAction(ISD::FRINT,      MVT::f64, Expand);
    setOperationAction(ISD::FNEARBYINT, MVT::f64, Expand);
    setOperationAction(ISD::FFLOOR,     MVT::f64, Expand);
    setOperationAction(ISD::SINT_TO_FP, MVT::i32, Custom);
    setOperationAction(ISD::UINT_TO_FP, MVT::i32, Custom);
    setOperationAction(ISD::FP_TO_SINT, MVT::i32, Custom);
    setOperationAction(ISD::FP_TO_UINT, MVT::i32, Custom);
    setOperationAction(ISD::FP_TO_SINT, MVT::f64, Custom);
    setOperationAction(ISD::FP_TO_UINT, MVT::f64, Custom);
    setOperationAction(ISD::FP_ROUND,   MVT::f32, Custom);
    setOperationAction(ISD::FP_EXTEND,  MVT::f64, Custom);
  }

  computeRegisterProperties(Subtarget->getRegisterInfo());

  // ARM does not have floating-point extending loads.
  for (MVT VT : MVT::fp_valuetypes()) {
    setLoadExtAction(ISD::EXTLOAD, VT, MVT::f32, Expand);
    setLoadExtAction(ISD::EXTLOAD, VT, MVT::f16, Expand);
  }

  // ... or truncating stores
  setTruncStoreAction(MVT::f64, MVT::f32, Expand);
  setTruncStoreAction(MVT::f32, MVT::f16, Expand);
  setTruncStoreAction(MVT::f64, MVT::f16, Expand);

  // ARM does not have i1 sign extending load.
  for (MVT VT : MVT::integer_valuetypes())
    setLoadExtAction(ISD::SEXTLOAD, VT, MVT::i1, Promote);

  // ARM supports all 4 flavors of integer indexed load / store.
  if (!Subtarget->isThumb1Only()) {
    for (unsigned im = (unsigned)ISD::PRE_INC;
         im != (unsigned)ISD::LAST_INDEXED_MODE; ++im) {
      setIndexedLoadAction(im,  MVT::i1,  Legal);
      setIndexedLoadAction(im,  MVT::i8,  Legal);
      setIndexedLoadAction(im,  MVT::i16, Legal);
      setIndexedLoadAction(im,  MVT::i32, Legal);
      setIndexedStoreAction(im, MVT::i1,  Legal);
      setIndexedStoreAction(im, MVT::i8,  Legal);
      setIndexedStoreAction(im, MVT::i16, Legal);
      setIndexedStoreAction(im, MVT::i32, Legal);
    }
  }

  setOperationAction(ISD::SADDO, MVT::i32, Custom);
  setOperationAction(ISD::UADDO, MVT::i32, Custom);
  setOperationAction(ISD::SSUBO, MVT::i32, Custom);
  setOperationAction(ISD::USUBO, MVT::i32, Custom);

  // i64 operation support.
  setOperationAction(ISD::MUL,     MVT::i64, Expand);
  setOperationAction(ISD::MULHU,   MVT::i32, Expand);
  if (Subtarget->isThumb1Only()) {
    setOperationAction(ISD::UMUL_LOHI, MVT::i32, Expand);
    setOperationAction(ISD::SMUL_LOHI, MVT::i32, Expand);
  }
  if (Subtarget->isThumb1Only() || !Subtarget->hasV6Ops()
      || (Subtarget->isThumb2() && !Subtarget->hasThumb2DSP()))
    setOperationAction(ISD::MULHS, MVT::i32, Expand);

  setOperationAction(ISD::SHL_PARTS, MVT::i32, Custom);
  setOperationAction(ISD::SRA_PARTS, MVT::i32, Custom);
  setOperationAction(ISD::SRL_PARTS, MVT::i32, Custom);
  setOperationAction(ISD::SRL,       MVT::i64, Custom);
  setOperationAction(ISD::SRA,       MVT::i64, Custom);

  if (!Subtarget->isThumb1Only()) {
    // FIXME: We should do this for Thumb1 as well.
    setOperationAction(ISD::ADDC,    MVT::i32, Custom);
    setOperationAction(ISD::ADDE,    MVT::i32, Custom);
    setOperationAction(ISD::SUBC,    MVT::i32, Custom);
    setOperationAction(ISD::SUBE,    MVT::i32, Custom);
  }

  // ARM does not have ROTL.
  setOperationAction(ISD::ROTL,  MVT::i32, Expand);
  setOperationAction(ISD::CTTZ,  MVT::i32, Custom);
  setOperationAction(ISD::CTPOP, MVT::i32, Expand);
  if (!Subtarget->hasV5TOps() || Subtarget->isThumb1Only())
    setOperationAction(ISD::CTLZ, MVT::i32, Expand);

  // These just redirect to CTTZ and CTLZ on ARM.
  setOperationAction(ISD::CTTZ_ZERO_UNDEF  , MVT::i32  , Expand);
  setOperationAction(ISD::CTLZ_ZERO_UNDEF  , MVT::i32  , Expand);

  setOperationAction(ISD::READCYCLECOUNTER, MVT::i64, Custom);

  // Only ARMv6 has BSWAP.
  if (!Subtarget->hasV6Ops())
    setOperationAction(ISD::BSWAP, MVT::i32, Expand);

  if (!(Subtarget->hasDivide() && Subtarget->isThumb2()) &&
      !(Subtarget->hasDivideInARMMode() && !Subtarget->isThumb())) {
    // These are expanded into libcalls if the cpu doesn't have HW divider.
    setOperationAction(ISD::SDIV,  MVT::i32, Expand);
    setOperationAction(ISD::UDIV,  MVT::i32, Expand);
  }

  // FIXME: Also set divmod for SREM on EABI
  setOperationAction(ISD::SREM,  MVT::i32, Expand);
  setOperationAction(ISD::UREM,  MVT::i32, Expand);
  // Register based DivRem for AEABI (RTABI 4.2)
  if (Subtarget->isTargetAEABI()) {
    setLibcallName(RTLIB::SDIVREM_I8,  "__aeabi_idivmod");
    setLibcallName(RTLIB::SDIVREM_I16, "__aeabi_idivmod");
    setLibcallName(RTLIB::SDIVREM_I32, "__aeabi_idivmod");
    setLibcallName(RTLIB::SDIVREM_I64, "__aeabi_ldivmod");
    setLibcallName(RTLIB::UDIVREM_I8,  "__aeabi_uidivmod");
    setLibcallName(RTLIB::UDIVREM_I16, "__aeabi_uidivmod");
    setLibcallName(RTLIB::UDIVREM_I32, "__aeabi_uidivmod");
    setLibcallName(RTLIB::UDIVREM_I64, "__aeabi_uldivmod");

    setLibcallCallingConv(RTLIB::SDIVREM_I8, CallingConv::ARM_AAPCS);
    setLibcallCallingConv(RTLIB::SDIVREM_I16, CallingConv::ARM_AAPCS);
    setLibcallCallingConv(RTLIB::SDIVREM_I32, CallingConv::ARM_AAPCS);
    setLibcallCallingConv(RTLIB::SDIVREM_I64, CallingConv::ARM_AAPCS);
    setLibcallCallingConv(RTLIB::UDIVREM_I8, CallingConv::ARM_AAPCS);
    setLibcallCallingConv(RTLIB::UDIVREM_I16, CallingConv::ARM_AAPCS);
    setLibcallCallingConv(RTLIB::UDIVREM_I32, CallingConv::ARM_AAPCS);
    setLibcallCallingConv(RTLIB::UDIVREM_I64, CallingConv::ARM_AAPCS);

    setOperationAction(ISD::SDIVREM, MVT::i32, Custom);
    setOperationAction(ISD::UDIVREM, MVT::i32, Custom);
  } else {
    setOperationAction(ISD::SDIVREM, MVT::i32, Expand);
    setOperationAction(ISD::UDIVREM, MVT::i32, Expand);
  }

  setOperationAction(ISD::GlobalAddress, MVT::i32,   Custom);
  setOperationAction(ISD::ConstantPool,  MVT::i32,   Custom);
  setOperationAction(ISD::GLOBAL_OFFSET_TABLE, MVT::i32, Custom);
  setOperationAction(ISD::GlobalTLSAddress, MVT::i32, Custom);
  setOperationAction(ISD::BlockAddress, MVT::i32, Custom);
  // @LOCALMOD-START
  if (!Subtarget->useInlineJumpTables())
    setOperationAction(ISD::JumpTable,     MVT::i32,   Custom);
  // @LOCALMOD-END
  
  setOperationAction(ISD::TRAP, MVT::Other, Legal);

  // Use the default implementation.
  setOperationAction(ISD::VASTART,            MVT::Other, Custom);
  setOperationAction(ISD::VAARG,              MVT::Other, Expand);
  setOperationAction(ISD::VACOPY,             MVT::Other, Expand);
  setOperationAction(ISD::VAEND,              MVT::Other, Expand);
  setOperationAction(ISD::STACKSAVE,          MVT::Other, Expand);
  setOperationAction(ISD::STACKRESTORE,       MVT::Other, Expand);

  if (!Subtarget->isTargetMachO()) {
    // Non-MachO platforms may return values in these registers via the
    // personality function.
    // @LOCALMOD-START
    if (Subtarget->isTargetNaCl()) {
      // we use the first caller saved regs here
      // c.f.: llvm-gcc/llvm-gcc-4.2/gcc/unwind-dw2.c::uw_install_context
      // NOTE: these are related to the _Unwind_PNaClSetResult{0,1} functions
      setExceptionPointerRegister(ARM::R4);
      setExceptionSelectorRegister(ARM::R5);
  
      setOperationAction(ISD::FRAME_TO_ARGS_OFFSET, MVT::i32, Custom);

      setOperationAction(ISD::EH_RETURN, MVT::Other, Custom);
    } else {
      setExceptionPointerRegister(ARM::R0);
      setExceptionSelectorRegister(ARM::R1);
    }
    // @LOCALMOD-END
  }

  if (Subtarget->getTargetTriple().isWindowsItaniumEnvironment())
    setOperationAction(ISD::DYNAMIC_STACKALLOC, MVT::i32, Custom);
  else
    setOperationAction(ISD::DYNAMIC_STACKALLOC, MVT::i32, Expand);

  // ARMv6 Thumb1 (except for CPUs that support dmb / dsb) and earlier use
  // the default expansion. If we are targeting a single threaded system,
  // then set them all for expand so we can lower them later into their
  // non-atomic form.
  if (TM.Options.ThreadModel == ThreadModel::Single)
    setOperationAction(ISD::ATOMIC_FENCE,   MVT::Other, Expand);
  else if (Subtarget->hasAnyDataBarrier() && !Subtarget->isThumb1Only()) {
    // ATOMIC_FENCE needs custom lowering; the others should have been expanded
    // to ldrex/strex loops already.
    setOperationAction(ISD::ATOMIC_FENCE,     MVT::Other, Custom);

    // On v8, we have particularly efficient implementations of atomic fences
    // if they can be combined with nearby atomic loads and stores.
    if (!Subtarget->hasV8Ops()) {
      // Automatically insert fences (dmb ish) around ATOMIC_SWAP etc.
      setInsertFencesForAtomic(true);
    }
  } else {
    // If there's anything we can use as a barrier, go through custom lowering
    // for ATOMIC_FENCE.
    setOperationAction(ISD::ATOMIC_FENCE,   MVT::Other,
                       Subtarget->hasAnyDataBarrier() ? Custom : Expand);

    // Set them all for expansion, which will force libcalls.
    setOperationAction(ISD::ATOMIC_CMP_SWAP,  MVT::i32, Expand);
    setOperationAction(ISD::ATOMIC_SWAP,      MVT::i32, Expand);
    setOperationAction(ISD::ATOMIC_LOAD_ADD,  MVT::i32, Expand);
    setOperationAction(ISD::ATOMIC_LOAD_SUB,  MVT::i32, Expand);
    setOperationAction(ISD::ATOMIC_LOAD_AND,  MVT::i32, Expand);
    setOperationAction(ISD::ATOMIC_LOAD_OR,   MVT::i32, Expand);
    setOperationAction(ISD::ATOMIC_LOAD_XOR,  MVT::i32, Expand);
    setOperationAction(ISD::ATOMIC_LOAD_NAND, MVT::i32, Expand);
    setOperationAction(ISD::ATOMIC_LOAD_MIN, MVT::i32, Expand);
    setOperationAction(ISD::ATOMIC_LOAD_MAX, MVT::i32, Expand);
    setOperationAction(ISD::ATOMIC_LOAD_UMIN, MVT::i32, Expand);
    setOperationAction(ISD::ATOMIC_LOAD_UMAX, MVT::i32, Expand);
    // Mark ATOMIC_LOAD and ATOMIC_STORE custom so we can handle the
    // Unordered/Monotonic case.
    setOperationAction(ISD::ATOMIC_LOAD, MVT::i32, Custom);
    setOperationAction(ISD::ATOMIC_STORE, MVT::i32, Custom);
  }

  setOperationAction(ISD::PREFETCH,         MVT::Other, Custom);

  // Requires SXTB/SXTH, available on v6 and up in both ARM and Thumb modes.
  if (!Subtarget->hasV6Ops()) {
    setOperationAction(ISD::SIGN_EXTEND_INREG, MVT::i16, Expand);
    setOperationAction(ISD::SIGN_EXTEND_INREG, MVT::i8,  Expand);
  }
  setOperationAction(ISD::SIGN_EXTEND_INREG, MVT::i1, Expand);

  if (!TM.Options.UseSoftFloat && Subtarget->hasVFP2() &&
      !Subtarget->isThumb1Only()) {
    // Turn f64->i64 into VMOVRRD, i64 -> f64 to VMOVDRR
    // iff target supports vfp2.
    setOperationAction(ISD::BITCAST, MVT::i64, Custom);
    setOperationAction(ISD::FLT_ROUNDS_, MVT::i32, Custom);
  }

  // We want to custom lower some of our intrinsics.
  setOperationAction(ISD::INTRINSIC_WO_CHAIN, MVT::Other, Custom);
  if (Subtarget->isTargetDarwin()) {
    setOperationAction(ISD::EH_SJLJ_SETJMP, MVT::i32, Custom);
    setOperationAction(ISD::EH_SJLJ_LONGJMP, MVT::Other, Custom);
    setLibcallName(RTLIB::UNWIND_RESUME, "_Unwind_SjLj_Resume");
  }

  setOperationAction(ISD::SETCC,     MVT::i32, Expand);
  setOperationAction(ISD::SETCC,     MVT::f32, Expand);
  setOperationAction(ISD::SETCC,     MVT::f64, Expand);
  setOperationAction(ISD::SELECT,    MVT::i32, Custom);
  setOperationAction(ISD::SELECT,    MVT::f32, Custom);
  setOperationAction(ISD::SELECT,    MVT::f64, Custom);
  setOperationAction(ISD::SELECT_CC, MVT::i32, Custom);
  setOperationAction(ISD::SELECT_CC, MVT::f32, Custom);
  setOperationAction(ISD::SELECT_CC, MVT::f64, Custom);

  setOperationAction(ISD::BRCOND,    MVT::Other, Expand);
  setOperationAction(ISD::BR_CC,     MVT::i32,   Custom);
  setOperationAction(ISD::BR_CC,     MVT::f32,   Custom);
  setOperationAction(ISD::BR_CC,     MVT::f64,   Custom);
  // @LOCALMOD-START
  //setOperationAction(ISD::BR_JT,     MVT::Other, Custom);
  setOperationAction(ISD::BR_JT,     MVT::Other,
                     Subtarget->useInlineJumpTables() ? Custom : Expand);
  // @LOCALMOD-END
  
  // We don't support sin/cos/fmod/copysign/pow
  setOperationAction(ISD::FSIN,      MVT::f64, Expand);
  setOperationAction(ISD::FSIN,      MVT::f32, Expand);
  setOperationAction(ISD::FCOS,      MVT::f32, Expand);
  setOperationAction(ISD::FCOS,      MVT::f64, Expand);
  setOperationAction(ISD::FSINCOS,   MVT::f64, Expand);
  setOperationAction(ISD::FSINCOS,   MVT::f32, Expand);
  setOperationAction(ISD::FREM,      MVT::f64, Expand);
  setOperationAction(ISD::FREM,      MVT::f32, Expand);
  if (!TM.Options.UseSoftFloat && Subtarget->hasVFP2() &&
      !Subtarget->isThumb1Only()) {
    setOperationAction(ISD::FCOPYSIGN, MVT::f64, Custom);
    setOperationAction(ISD::FCOPYSIGN, MVT::f32, Custom);
  }
  setOperationAction(ISD::FPOW,      MVT::f64, Expand);
  setOperationAction(ISD::FPOW,      MVT::f32, Expand);

  if (!Subtarget->hasVFP4()) {
    setOperationAction(ISD::FMA, MVT::f64, Expand);
    setOperationAction(ISD::FMA, MVT::f32, Expand);
  }

  // Various VFP goodness
  if (!TM.Options.UseSoftFloat && !Subtarget->isThumb1Only()) {
    // FP-ARMv8 adds f64 <-> f16 conversion. Before that it should be expanded.
    if (!Subtarget->hasFPARMv8() || Subtarget->isFPOnlySP()) {
      setOperationAction(ISD::FP16_TO_FP, MVT::f64, Expand);
      setOperationAction(ISD::FP_TO_FP16, MVT::f64, Expand);
    }

    // fp16 is a special v7 extension that adds f16 <-> f32 conversions.
    if (!Subtarget->hasFP16()) {
      setOperationAction(ISD::FP16_TO_FP, MVT::f32, Expand);
      setOperationAction(ISD::FP_TO_FP16, MVT::f32, Expand);
    }
  }

  // Combine sin / cos into one node or libcall if possible.
  if (Subtarget->hasSinCos()) {
    setLibcallName(RTLIB::SINCOS_F32, "sincosf");
    setLibcallName(RTLIB::SINCOS_F64, "sincos");
    if (Subtarget->getTargetTriple().isiOS()) {
      // For iOS, we don't want to the normal expansion of a libcall to
      // sincos. We want to issue a libcall to __sincos_stret.
      setOperationAction(ISD::FSINCOS, MVT::f64, Custom);
      setOperationAction(ISD::FSINCOS, MVT::f32, Custom);
    }
  }

  // FP-ARMv8 implements a lot of rounding-like FP operations.
  if (Subtarget->hasFPARMv8()) {
    setOperationAction(ISD::FFLOOR, MVT::f32, Legal);
    setOperationAction(ISD::FCEIL, MVT::f32, Legal);
    setOperationAction(ISD::FROUND, MVT::f32, Legal);
    setOperationAction(ISD::FTRUNC, MVT::f32, Legal);
    setOperationAction(ISD::FNEARBYINT, MVT::f32, Legal);
    setOperationAction(ISD::FRINT, MVT::f32, Legal);
    if (!Subtarget->isFPOnlySP()) {
      setOperationAction(ISD::FFLOOR, MVT::f64, Legal);
      setOperationAction(ISD::FCEIL, MVT::f64, Legal);
      setOperationAction(ISD::FROUND, MVT::f64, Legal);
      setOperationAction(ISD::FTRUNC, MVT::f64, Legal);
      setOperationAction(ISD::FNEARBYINT, MVT::f64, Legal);
      setOperationAction(ISD::FRINT, MVT::f64, Legal);
    }
  }
  // We have target-specific dag combine patterns for the following nodes:
  // ARMISD::VMOVRRD  - No need to call setTargetDAGCombine
  setTargetDAGCombine(ISD::ADD);
  setTargetDAGCombine(ISD::SUB);
  setTargetDAGCombine(ISD::MUL);
  setTargetDAGCombine(ISD::AND);
  setTargetDAGCombine(ISD::OR);
  setTargetDAGCombine(ISD::XOR);

  if (Subtarget->hasV6Ops())
    setTargetDAGCombine(ISD::SRL);

  setStackPointerRegisterToSaveRestore(ARM::SP);

  if (TM.Options.UseSoftFloat || Subtarget->isThumb1Only() ||
      !Subtarget->hasVFP2())
    setSchedulingPreference(Sched::RegPressure);
  else
    setSchedulingPreference(Sched::Hybrid);

  //// temporary - rewrite interface to use type
  MaxStoresPerMemset = 8;
  MaxStoresPerMemsetOptSize = Subtarget->isTargetDarwin() ? 8 : 4;
  MaxStoresPerMemcpy = 4; // For @llvm.memcpy -> sequence of stores
  MaxStoresPerMemcpyOptSize = Subtarget->isTargetDarwin() ? 4 : 2;
  MaxStoresPerMemmove = 4; // For @llvm.memmove -> sequence of stores
  MaxStoresPerMemmoveOptSize = Subtarget->isTargetDarwin() ? 4 : 2;

  // On ARM arguments smaller than 4 bytes are extended, so all arguments
  // are at least 4 bytes aligned.
  setMinStackArgumentAlignment(4);

  // Prefer likely predicted branches to selects on out-of-order cores.
  PredictableSelectIsExpensive = Subtarget->isLikeA9();

  setMinFunctionAlignment(Subtarget->isThumb() ? 1 : 2);
}

// FIXME: It might make sense to define the representative register class as the
// nearest super-register that has a non-null superset. For example, DPR_VFP2 is
// a super-register of SPR, and DPR is a superset if DPR_VFP2. Consequently,
// SPR's representative would be DPR_VFP2. This should work well if register
// pressure tracking were modified such that a register use would increment the
// pressure of the register class's representative and all of it's super
// classes' representatives transitively. We have not implemented this because
// of the difficulty prior to coalescing of modeling operand register classes
// due to the common occurrence of cross class copies and subregister insertions
// and extractions.
std::pair<const TargetRegisterClass *, uint8_t>
ARMTargetLowering::findRepresentativeClass(const TargetRegisterInfo *TRI,
                                           MVT VT) const {
  const TargetRegisterClass *RRC = nullptr;
  uint8_t Cost = 1;
  switch (VT.SimpleTy) {
  default:
    return TargetLowering::findRepresentativeClass(TRI, VT);
  // Use DPR as representative register class for all floating point
  // and vector types. Since there are 32 SPR registers and 32 DPR registers so
  // the cost is 1 for both f32 and f64.
  case MVT::f32: case MVT::f64: case MVT::v8i8: case MVT::v4i16:
  case MVT::v2i32: case MVT::v1i64: case MVT::v2f32:
    RRC = &ARM::DPRRegClass;
    // When NEON is used for SP, only half of the register file is available
    // because operations that define both SP and DP results will be constrained
    // to the VFP2 class (D0-D15). We currently model this constraint prior to
    // coalescing by double-counting the SP regs. See the FIXME above.
    if (Subtarget->useNEONForSinglePrecisionFP())
      Cost = 2;
    break;
  case MVT::v16i8: case MVT::v8i16: case MVT::v4i32: case MVT::v2i64:
  case MVT::v4f32: case MVT::v2f64:
    RRC = &ARM::DPRRegClass;
    Cost = 2;
    break;
  case MVT::v4i64:
    RRC = &ARM::DPRRegClass;
    Cost = 4;
    break;
  case MVT::v8i64:
    RRC = &ARM::DPRRegClass;
    Cost = 8;
    break;
  }
  return std::make_pair(RRC, Cost);
}

const char *ARMTargetLowering::getTargetNodeName(unsigned Opcode) const {
  switch (Opcode) {
  default: return nullptr;
  case ARMISD::Wrapper:       return "ARMISD::Wrapper";
  case ARMISD::WrapperPIC:    return "ARMISD::WrapperPIC";
  case ARMISD::WrapperJT:     return "ARMISD::WrapperJT";
  // @LOCALMOD-START
  case ARMISD::WrapperJT2:    return "ARMISD::WrapperJT2"; 
  case ARMISD::EH_RETURN:     return "ARMISD::EH_RETURN"; 
  // @LOCALMOD-END
  case ARMISD::CALL:          return "ARMISD::CALL";
  case ARMISD::CALL_PRED:     return "ARMISD::CALL_PRED";
  case ARMISD::CALL_NOLINK:   return "ARMISD::CALL_NOLINK";
  case ARMISD::tCALL:         return "ARMISD::tCALL";
  case ARMISD::BRCOND:        return "ARMISD::BRCOND";
  case ARMISD::BR_JT:         return "ARMISD::BR_JT";
  case ARMISD::BR2_JT:        return "ARMISD::BR2_JT";
  case ARMISD::RET_FLAG:      return "ARMISD::RET_FLAG";
  case ARMISD::INTRET_FLAG:   return "ARMISD::INTRET_FLAG";
  case ARMISD::PIC_ADD:       return "ARMISD::PIC_ADD";
  case ARMISD::CMP:           return "ARMISD::CMP";
  case ARMISD::CMN:           return "ARMISD::CMN";
  case ARMISD::CMPZ:          return "ARMISD::CMPZ";
  case ARMISD::CMPFP:         return "ARMISD::CMPFP";
  case ARMISD::CMPFPw0:       return "ARMISD::CMPFPw0";
  case ARMISD::BCC_i64:       return "ARMISD::BCC_i64";
  case ARMISD::FMSTAT:        return "ARMISD::FMSTAT";

  case ARMISD::CMOV:          return "ARMISD::CMOV";

  case ARMISD::RBIT:          return "ARMISD::RBIT";

  case ARMISD::SRL_FLAG:      return "ARMISD::SRL_FLAG";
  case ARMISD::SRA_FLAG:      return "ARMISD::SRA_FLAG";
  case ARMISD::RRX:           return "ARMISD::RRX";

  case ARMISD::ADDC:          return "ARMISD::ADDC";
  case ARMISD::ADDE:          return "ARMISD::ADDE";
  case ARMISD::SUBC:          return "ARMISD::SUBC";
  case ARMISD::SUBE:          return "ARMISD::SUBE";

  case ARMISD::VMOVRRD:       return "ARMISD::VMOVRRD";
  case ARMISD::VMOVDRR:       return "ARMISD::VMOVDRR";

  case ARMISD::EH_SJLJ_SETJMP: return "ARMISD::EH_SJLJ_SETJMP";
  case ARMISD::EH_SJLJ_LONGJMP:return "ARMISD::EH_SJLJ_LONGJMP";

  case ARMISD::TC_RETURN:     return "ARMISD::TC_RETURN";

  case ARMISD::THREAD_POINTER:return "ARMISD::THREAD_POINTER";

  case ARMISD::DYN_ALLOC:     return "ARMISD::DYN_ALLOC";

  case ARMISD::MEMBARRIER_MCR: return "ARMISD::MEMBARRIER_MCR";

  case ARMISD::PRELOAD:       return "ARMISD::PRELOAD";

  case ARMISD::WIN__CHKSTK:   return "ARMISD:::WIN__CHKSTK";

  case ARMISD::VCEQ:          return "ARMISD::VCEQ";
  case ARMISD::VCEQZ:         return "ARMISD::VCEQZ";
  case ARMISD::VCGE:          return "ARMISD::VCGE";
  case ARMISD::VCGEZ:         return "ARMISD::VCGEZ";
  case ARMISD::VCLEZ:         return "ARMISD::VCLEZ";
  case ARMISD::VCGEU:         return "ARMISD::VCGEU";
  case ARMISD::VCGT:          return "ARMISD::VCGT";
  case ARMISD::VCGTZ:         return "ARMISD::VCGTZ";
  case ARMISD::VCLTZ:         return "ARMISD::VCLTZ";
  case ARMISD::VCGTU:         return "ARMISD::VCGTU";
  case ARMISD::VTST:          return "ARMISD::VTST";

  case ARMISD::VSHL:          return "ARMISD::VSHL";
  case ARMISD::VSHRs:         return "ARMISD::VSHRs";
  case ARMISD::VSHRu:         return "ARMISD::VSHRu";
  case ARMISD::VRSHRs:        return "ARMISD::VRSHRs";
  case ARMISD::VRSHRu:        return "ARMISD::VRSHRu";
  case ARMISD::VRSHRN:        return "ARMISD::VRSHRN";
  case ARMISD::VQSHLs:        return "ARMISD::VQSHLs";
  case ARMISD::VQSHLu:        return "ARMISD::VQSHLu";
  case ARMISD::VQSHLsu:       return "ARMISD::VQSHLsu";
  case ARMISD::VQSHRNs:       return "ARMISD::VQSHRNs";
  case ARMISD::VQSHRNu:       return "ARMISD::VQSHRNu";
  case ARMISD::VQSHRNsu:      return "ARMISD::VQSHRNsu";
  case ARMISD::VQRSHRNs:      return "ARMISD::VQRSHRNs";
  case ARMISD::VQRSHRNu:      return "ARMISD::VQRSHRNu";
  case ARMISD::VQRSHRNsu:     return "ARMISD::VQRSHRNsu";
  case ARMISD::VGETLANEu:     return "ARMISD::VGETLANEu";
  case ARMISD::VGETLANEs:     return "ARMISD::VGETLANEs";
  case ARMISD::VMOVIMM:       return "ARMISD::VMOVIMM";
  case ARMISD::VMVNIMM:       return "ARMISD::VMVNIMM";
  case ARMISD::VMOVFPIMM:     return "ARMISD::VMOVFPIMM";
  case ARMISD::VDUP:          return "ARMISD::VDUP";
  case ARMISD::VDUPLANE:      return "ARMISD::VDUPLANE";
  case ARMISD::VEXT:          return "ARMISD::VEXT";
  case ARMISD::VREV64:        return "ARMISD::VREV64";
  case ARMISD::VREV32:        return "ARMISD::VREV32";
  case ARMISD::VREV16:        return "ARMISD::VREV16";
  case ARMISD::VZIP:          return "ARMISD::VZIP";
  case ARMISD::VUZP:          return "ARMISD::VUZP";
  case ARMISD::VTRN:          return "ARMISD::VTRN";
  case ARMISD::VTBL1:         return "ARMISD::VTBL1";
  case ARMISD::VTBL2:         return "ARMISD::VTBL2";
  case ARMISD::VMULLs:        return "ARMISD::VMULLs";
  case ARMISD::VMULLu:        return "ARMISD::VMULLu";
  case ARMISD::UMLAL:         return "ARMISD::UMLAL";
  case ARMISD::SMLAL:         return "ARMISD::SMLAL";
  case ARMISD::BUILD_VECTOR:  return "ARMISD::BUILD_VECTOR";
  case ARMISD::FMAX:          return "ARMISD::FMAX";
  case ARMISD::FMIN:          return "ARMISD::FMIN";
  case ARMISD::VMAXNM:        return "ARMISD::VMAX";
  case ARMISD::VMINNM:        return "ARMISD::VMIN";
  case ARMISD::BFI:           return "ARMISD::BFI";
  case ARMISD::VORRIMM:       return "ARMISD::VORRIMM";
  case ARMISD::VBICIMM:       return "ARMISD::VBICIMM";
  case ARMISD::VBSL:          return "ARMISD::VBSL";
  case ARMISD::VLD2DUP:       return "ARMISD::VLD2DUP";
  case ARMISD::VLD3DUP:       return "ARMISD::VLD3DUP";
  case ARMISD::VLD4DUP:       return "ARMISD::VLD4DUP";
  case ARMISD::VLD1_UPD:      return "ARMISD::VLD1_UPD";
  case ARMISD::VLD2_UPD:      return "ARMISD::VLD2_UPD";
  case ARMISD::VLD3_UPD:      return "ARMISD::VLD3_UPD";
  case ARMISD::VLD4_UPD:      return "ARMISD::VLD4_UPD";
  case ARMISD::VLD2LN_UPD:    return "ARMISD::VLD2LN_UPD";
  case ARMISD::VLD3LN_UPD:    return "ARMISD::VLD3LN_UPD";
  case ARMISD::VLD4LN_UPD:    return "ARMISD::VLD4LN_UPD";
  case ARMISD::VLD2DUP_UPD:   return "ARMISD::VLD2DUP_UPD";
  case ARMISD::VLD3DUP_UPD:   return "ARMISD::VLD3DUP_UPD";
  case ARMISD::VLD4DUP_UPD:   return "ARMISD::VLD4DUP_UPD";
  case ARMISD::VST1_UPD:      return "ARMISD::VST1_UPD";
  case ARMISD::VST2_UPD:      return "ARMISD::VST2_UPD";
  case ARMISD::VST3_UPD:      return "ARMISD::VST3_UPD";
  case ARMISD::VST4_UPD:      return "ARMISD::VST4_UPD";
  case ARMISD::VST2LN_UPD:    return "ARMISD::VST2LN_UPD";
  case ARMISD::VST3LN_UPD:    return "ARMISD::VST3LN_UPD";
  case ARMISD::VST4LN_UPD:    return "ARMISD::VST4LN_UPD";
  }
}

EVT ARMTargetLowering::getSetCCResultType(LLVMContext &, EVT VT) const {
  if (!VT.isVector()) return getPointerTy();
  return VT.changeVectorElementTypeToInteger();
}

/// getRegClassFor - Return the register class that should be used for the
/// specified value type.
const TargetRegisterClass *ARMTargetLowering::getRegClassFor(MVT VT) const {
  // Map v4i64 to QQ registers but do not make the type legal. Similarly map
  // v8i64 to QQQQ registers. v4i64 and v8i64 are only used for REG_SEQUENCE to
  // load / store 4 to 8 consecutive D registers.
  if (Subtarget->hasNEON()) {
    if (VT == MVT::v4i64)
      return &ARM::QQPRRegClass;
    if (VT == MVT::v8i64)
      return &ARM::QQQQPRRegClass;
  }
  return TargetLowering::getRegClassFor(VT);
}

// memcpy, and other memory intrinsics, typically tries to use LDM/STM if the
// source/dest is aligned and the copy size is large enough. We therefore want
// to align such objects passed to memory intrinsics.
bool ARMTargetLowering::shouldAlignPointerArgs(CallInst *CI, unsigned &MinSize,
                                               unsigned &PrefAlign) const {
  if (!isa<MemIntrinsic>(CI))
    return false;
  MinSize = 8;
  // On ARM11 onwards (excluding M class) 8-byte aligned LDM is typically 1
  // cycle faster than 4-byte aligned LDM.
  PrefAlign = (Subtarget->hasV6Ops() && !Subtarget->isMClass() ? 8 : 4);
  return true;
}

// Create a fast isel object.
FastISel *
ARMTargetLowering::createFastISel(FunctionLoweringInfo &funcInfo,
                                  const TargetLibraryInfo *libInfo) const {
  return ARM::createFastISel(funcInfo, libInfo);
}

Sched::Preference ARMTargetLowering::getSchedulingPreference(SDNode *N) const {
  unsigned NumVals = N->getNumValues();
  if (!NumVals)
    return Sched::RegPressure;

  for (unsigned i = 0; i != NumVals; ++i) {
    EVT VT = N->getValueType(i);
    if (VT == MVT::Glue || VT == MVT::Other)
      continue;
    if (VT.isFloatingPoint() || VT.isVector())
      return Sched::ILP;
  }

  if (!N->isMachineOpcode())
    return Sched::RegPressure;

  // Load are scheduled for latency even if there instruction itinerary
  // is not available.
  const TargetInstrInfo *TII = Subtarget->getInstrInfo();
  const MCInstrDesc &MCID = TII->get(N->getMachineOpcode());

  if (MCID.getNumDefs() == 0)
    return Sched::RegPressure;
  if (!Itins->isEmpty() &&
      Itins->getOperandCycle(MCID.getSchedClass(), 0) > 2)
    return Sched::ILP;

  return Sched::RegPressure;
}

//===----------------------------------------------------------------------===//
// Lowering Code
//===----------------------------------------------------------------------===//

/// IntCCToARMCC - Convert a DAG integer condition code to an ARM CC
static ARMCC::CondCodes IntCCToARMCC(ISD::CondCode CC) {
  switch (CC) {
  default: llvm_unreachable("Unknown condition code!");
  case ISD::SETNE:  return ARMCC::NE;
  case ISD::SETEQ:  return ARMCC::EQ;
  case ISD::SETGT:  return ARMCC::GT;
  case ISD::SETGE:  return ARMCC::GE;
  case ISD::SETLT:  return ARMCC::LT;
  case ISD::SETLE:  return ARMCC::LE;
  case ISD::SETUGT: return ARMCC::HI;
  case ISD::SETUGE: return ARMCC::HS;
  case ISD::SETULT: return ARMCC::LO;
  case ISD::SETULE: return ARMCC::LS;
  }
}

/// FPCCToARMCC - Convert a DAG fp condition code to an ARM CC.
static void FPCCToARMCC(ISD::CondCode CC, ARMCC::CondCodes &CondCode,
                        ARMCC::CondCodes &CondCode2) {
  CondCode2 = ARMCC::AL;
  switch (CC) {
  default: llvm_unreachable("Unknown FP condition!");
  case ISD::SETEQ:
  case ISD::SETOEQ: CondCode = ARMCC::EQ; break;
  case ISD::SETGT:
  case ISD::SETOGT: CondCode = ARMCC::GT; break;
  case ISD::SETGE:
  case ISD::SETOGE: CondCode = ARMCC::GE; break;
  case ISD::SETOLT: CondCode = ARMCC::MI; break;
  case ISD::SETOLE: CondCode = ARMCC::LS; break;
  case ISD::SETONE: CondCode = ARMCC::MI; CondCode2 = ARMCC::GT; break;
  case ISD::SETO:   CondCode = ARMCC::VC; break;
  case ISD::SETUO:  CondCode = ARMCC::VS; break;
  case ISD::SETUEQ: CondCode = ARMCC::EQ; CondCode2 = ARMCC::VS; break;
  case ISD::SETUGT: CondCode = ARMCC::HI; break;
  case ISD::SETUGE: CondCode = ARMCC::PL; break;
  case ISD::SETLT:
  case ISD::SETULT: CondCode = ARMCC::LT; break;
  case ISD::SETLE:
  case ISD::SETULE: CondCode = ARMCC::LE; break;
  case ISD::SETNE:
  case ISD::SETUNE: CondCode = ARMCC::NE; break;
  }
}

//===----------------------------------------------------------------------===//
//                      Calling Convention Implementation
//===----------------------------------------------------------------------===//

#include "ARMGenCallingConv.inc"

/// getEffectiveCallingConv - Get the effective calling convention, taking into
/// account presence of floating point hardware and calling convention
/// limitations, such as support for variadic functions.
CallingConv::ID
ARMTargetLowering::getEffectiveCallingConv(CallingConv::ID CC,
                                           bool isVarArg) const {
  switch (CC) {
  default:
    llvm_unreachable("Unsupported calling convention");
  case CallingConv::ARM_AAPCS:
  case CallingConv::ARM_APCS:
  case CallingConv::GHC:
    return CC;
  case CallingConv::ARM_AAPCS_VFP:
    return isVarArg ? CallingConv::ARM_AAPCS : CallingConv::ARM_AAPCS_VFP;
  case CallingConv::C:
    if (!Subtarget->isAAPCS_ABI())
      return CallingConv::ARM_APCS;
    else if (Subtarget->hasVFP2() && !Subtarget->isThumb1Only() &&
             getTargetMachine().Options.FloatABIType == FloatABI::Hard &&
             !isVarArg)
      return CallingConv::ARM_AAPCS_VFP;
    else
      return CallingConv::ARM_AAPCS;
  case CallingConv::Fast:
    if (!Subtarget->isAAPCS_ABI()) {
      if (Subtarget->hasVFP2() && !Subtarget->isThumb1Only() && !isVarArg)
        return CallingConv::Fast;
      return CallingConv::ARM_APCS;
    } else if (Subtarget->hasVFP2() && !Subtarget->isThumb1Only() && !isVarArg)
      return CallingConv::ARM_AAPCS_VFP;
    else
      return CallingConv::ARM_AAPCS;
  }
}

/// CCAssignFnForNode - Selects the correct CCAssignFn for the given
/// CallingConvention.
CCAssignFn *ARMTargetLowering::CCAssignFnForNode(CallingConv::ID CC,
                                                 bool Return,
                                                 bool isVarArg) const {
  switch (getEffectiveCallingConv(CC, isVarArg)) {
  default:
    llvm_unreachable("Unsupported calling convention");
  case CallingConv::ARM_APCS:
    return (Return ? RetCC_ARM_APCS : CC_ARM_APCS);
  case CallingConv::ARM_AAPCS:
    return (Return ? RetCC_ARM_AAPCS : CC_ARM_AAPCS);
  case CallingConv::ARM_AAPCS_VFP:
    return (Return ? RetCC_ARM_AAPCS_VFP : CC_ARM_AAPCS_VFP);
  case CallingConv::Fast:
    return (Return ? RetFastCC_ARM_APCS : FastCC_ARM_APCS);
  case CallingConv::GHC:
    return (Return ? RetCC_ARM_APCS : CC_ARM_APCS_GHC);
  }
}

/// LowerCallResult - Lower the result values of a call into the
/// appropriate copies out of appropriate physical registers.
SDValue
ARMTargetLowering::LowerCallResult(SDValue Chain, SDValue InFlag,
                                   CallingConv::ID CallConv, bool isVarArg,
                                   const SmallVectorImpl<ISD::InputArg> &Ins,
                                   SDLoc dl, SelectionDAG &DAG,
                                   SmallVectorImpl<SDValue> &InVals,
                                   bool isThisReturn, SDValue ThisVal) const {

  // Assign locations to each value returned by this call.
  SmallVector<CCValAssign, 16> RVLocs;
  ARMCCState CCInfo(CallConv, isVarArg, DAG.getMachineFunction(), RVLocs,
                    *DAG.getContext(), Call);
  CCInfo.AnalyzeCallResult(Ins,
                           CCAssignFnForNode(CallConv, /* Return*/ true,
                                             isVarArg));

  // Copy all of the result registers out of their specified physreg.
  for (unsigned i = 0; i != RVLocs.size(); ++i) {
    CCValAssign VA = RVLocs[i];

    // Pass 'this' value directly from the argument to return value, to avoid
    // reg unit interference
    if (i == 0 && isThisReturn) {
      assert(!VA.needsCustom() && VA.getLocVT() == MVT::i32 &&
             "unexpected return calling convention register assignment");
      InVals.push_back(ThisVal);
      continue;
    }

    SDValue Val;
    if (VA.needsCustom()) {
      // Handle f64 or half of a v2f64.
      SDValue Lo = DAG.getCopyFromReg(Chain, dl, VA.getLocReg(), MVT::i32,
                                      InFlag);
      Chain = Lo.getValue(1);
      InFlag = Lo.getValue(2);
      VA = RVLocs[++i]; // skip ahead to next loc
      SDValue Hi = DAG.getCopyFromReg(Chain, dl, VA.getLocReg(), MVT::i32,
                                      InFlag);
      Chain = Hi.getValue(1);
      InFlag = Hi.getValue(2);
      if (!Subtarget->isLittle())
        std::swap (Lo, Hi);
      Val = DAG.getNode(ARMISD::VMOVDRR, dl, MVT::f64, Lo, Hi);

      if (VA.getLocVT() == MVT::v2f64) {
        SDValue Vec = DAG.getNode(ISD::UNDEF, dl, MVT::v2f64);
        Vec = DAG.getNode(ISD::INSERT_VECTOR_ELT, dl, MVT::v2f64, Vec, Val,
                          DAG.getConstant(0, MVT::i32));

        VA = RVLocs[++i]; // skip ahead to next loc
        Lo = DAG.getCopyFromReg(Chain, dl, VA.getLocReg(), MVT::i32, InFlag);
        Chain = Lo.getValue(1);
        InFlag = Lo.getValue(2);
        VA = RVLocs[++i]; // skip ahead to next loc
        Hi = DAG.getCopyFromReg(Chain, dl, VA.getLocReg(), MVT::i32, InFlag);
        Chain = Hi.getValue(1);
        InFlag = Hi.getValue(2);
        if (!Subtarget->isLittle())
          std::swap (Lo, Hi);
        Val = DAG.getNode(ARMISD::VMOVDRR, dl, MVT::f64, Lo, Hi);
        Val = DAG.getNode(ISD::INSERT_VECTOR_ELT, dl, MVT::v2f64, Vec, Val,
                          DAG.getConstant(1, MVT::i32));
      }
    } else {
      Val = DAG.getCopyFromReg(Chain, dl, VA.getLocReg(), VA.getLocVT(),
                               InFlag);
      Chain = Val.getValue(1);
      InFlag = Val.getValue(2);
    }

    switch (VA.getLocInfo()) {
    default: llvm_unreachable("Unknown loc info!");
    case CCValAssign::Full: break;
    case CCValAssign::BCvt:
      Val = DAG.getNode(ISD::BITCAST, dl, VA.getValVT(), Val);
      break;
    }

    InVals.push_back(Val);
  }

  return Chain;
}

/// LowerMemOpCallTo - Store the argument to the stack.
SDValue
ARMTargetLowering::LowerMemOpCallTo(SDValue Chain,
                                    SDValue StackPtr, SDValue Arg,
                                    SDLoc dl, SelectionDAG &DAG,
                                    const CCValAssign &VA,
                                    ISD::ArgFlagsTy Flags) const {
  unsigned LocMemOffset = VA.getLocMemOffset();
  SDValue PtrOff = DAG.getIntPtrConstant(LocMemOffset);
  PtrOff = DAG.getNode(ISD::ADD, dl, getPointerTy(), StackPtr, PtrOff);
  return DAG.getStore(Chain, dl, Arg, PtrOff,
                      MachinePointerInfo::getStack(LocMemOffset),
                      false, false, 0);
}

void ARMTargetLowering::PassF64ArgInRegs(SDLoc dl, SelectionDAG &DAG,
                                         SDValue Chain, SDValue &Arg,
                                         RegsToPassVector &RegsToPass,
                                         CCValAssign &VA, CCValAssign &NextVA,
                                         SDValue &StackPtr,
                                         SmallVectorImpl<SDValue> &MemOpChains,
                                         ISD::ArgFlagsTy Flags) const {

  SDValue fmrrd = DAG.getNode(ARMISD::VMOVRRD, dl,
                              DAG.getVTList(MVT::i32, MVT::i32), Arg);
  unsigned id = Subtarget->isLittle() ? 0 : 1;
  RegsToPass.push_back(std::make_pair(VA.getLocReg(), fmrrd.getValue(id)));

  if (NextVA.isRegLoc())
    RegsToPass.push_back(std::make_pair(NextVA.getLocReg(), fmrrd.getValue(1-id)));
  else {
    assert(NextVA.isMemLoc());
    if (!StackPtr.getNode())
      StackPtr = DAG.getCopyFromReg(Chain, dl, ARM::SP, getPointerTy());

    MemOpChains.push_back(LowerMemOpCallTo(Chain, StackPtr, fmrrd.getValue(1-id),
                                           dl, DAG, NextVA,
                                           Flags));
  }
}

/// LowerCall - Lowering a call into a callseq_start <-
/// ARMISD:CALL <- callseq_end chain. Also add input and output parameter
/// nodes.
SDValue
ARMTargetLowering::LowerCall(TargetLowering::CallLoweringInfo &CLI,
                             SmallVectorImpl<SDValue> &InVals) const {
  SelectionDAG &DAG                     = CLI.DAG;
  SDLoc &dl                          = CLI.DL;
  SmallVectorImpl<ISD::OutputArg> &Outs = CLI.Outs;
  SmallVectorImpl<SDValue> &OutVals     = CLI.OutVals;
  SmallVectorImpl<ISD::InputArg> &Ins   = CLI.Ins;
  SDValue Chain                         = CLI.Chain;
  SDValue Callee                        = CLI.Callee;
  bool &isTailCall                      = CLI.IsTailCall;
  CallingConv::ID CallConv              = CLI.CallConv;
  bool doesNotRet                       = CLI.DoesNotReturn;
  bool isVarArg                         = CLI.IsVarArg;

  MachineFunction &MF = DAG.getMachineFunction();
  bool isStructRet    = (Outs.empty()) ? false : Outs[0].Flags.isSRet();
  bool isThisReturn   = false;
  bool isSibCall      = false;

  // Disable tail calls if they're not supported.
  if (!Subtarget->supportsTailCall() || MF.getTarget().Options.DisableTailCalls)
    isTailCall = false;

  if (isTailCall) {
    // Check if it's really possible to do a tail call.
    isTailCall = IsEligibleForTailCallOptimization(Callee, CallConv,
                    isVarArg, isStructRet, MF.getFunction()->hasStructRetAttr(),
                                                   Outs, OutVals, Ins, DAG);
    if (!isTailCall && CLI.CS && CLI.CS->isMustTailCall())
      report_fatal_error("failed to perform tail call elimination on a call "
                         "site marked musttail");
    // We don't support GuaranteedTailCallOpt for ARM, only automatically
    // detected sibcalls.
    if (isTailCall) {
      ++NumTailCalls;
      isSibCall = true;
    }
  }

  // Analyze operands of the call, assigning locations to each operand.
  SmallVector<CCValAssign, 16> ArgLocs;
  ARMCCState CCInfo(CallConv, isVarArg, DAG.getMachineFunction(), ArgLocs,
                    *DAG.getContext(), Call);
  CCInfo.AnalyzeCallOperands(Outs,
                             CCAssignFnForNode(CallConv, /* Return*/ false,
                                               isVarArg));

  // Get a count of how many bytes are to be pushed on the stack.
  unsigned NumBytes = CCInfo.getNextStackOffset();

  // For tail calls, memory operands are available in our caller's stack.
  if (isSibCall)
    NumBytes = 0;

  // Adjust the stack pointer for the new arguments...
  // These operations are automatically eliminated by the prolog/epilog pass
  if (!isSibCall)
    Chain = DAG.getCALLSEQ_START(Chain, DAG.getIntPtrConstant(NumBytes, true),
                                 dl);

  SDValue StackPtr = DAG.getCopyFromReg(Chain, dl, ARM::SP, getPointerTy());

  RegsToPassVector RegsToPass;
  SmallVector<SDValue, 8> MemOpChains;

  // Walk the register/memloc assignments, inserting copies/loads.  In the case
  // of tail call optimization, arguments are handled later.
  for (unsigned i = 0, realArgIdx = 0, e = ArgLocs.size();
       i != e;
       ++i, ++realArgIdx) {
    CCValAssign &VA = ArgLocs[i];
    SDValue Arg = OutVals[realArgIdx];
    ISD::ArgFlagsTy Flags = Outs[realArgIdx].Flags;
    bool isByVal = Flags.isByVal();

    // Promote the value if needed.
    switch (VA.getLocInfo()) {
    default: llvm_unreachable("Unknown loc info!");
    case CCValAssign::Full: break;
    case CCValAssign::SExt:
      Arg = DAG.getNode(ISD::SIGN_EXTEND, dl, VA.getLocVT(), Arg);
      break;
    case CCValAssign::ZExt:
      Arg = DAG.getNode(ISD::ZERO_EXTEND, dl, VA.getLocVT(), Arg);
      break;
    case CCValAssign::AExt:
      Arg = DAG.getNode(ISD::ANY_EXTEND, dl, VA.getLocVT(), Arg);
      break;
    case CCValAssign::BCvt:
      Arg = DAG.getNode(ISD::BITCAST, dl, VA.getLocVT(), Arg);
      break;
    }

    // f64 and v2f64 might be passed in i32 pairs and must be split into pieces
    if (VA.needsCustom()) {
      if (VA.getLocVT() == MVT::v2f64) {
        SDValue Op0 = DAG.getNode(ISD::EXTRACT_VECTOR_ELT, dl, MVT::f64, Arg,
                                  DAG.getConstant(0, MVT::i32));
        SDValue Op1 = DAG.getNode(ISD::EXTRACT_VECTOR_ELT, dl, MVT::f64, Arg,
                                  DAG.getConstant(1, MVT::i32));

        PassF64ArgInRegs(dl, DAG, Chain, Op0, RegsToPass,
                         VA, ArgLocs[++i], StackPtr, MemOpChains, Flags);

        VA = ArgLocs[++i]; // skip ahead to next loc
        if (VA.isRegLoc()) {
          PassF64ArgInRegs(dl, DAG, Chain, Op1, RegsToPass,
                           VA, ArgLocs[++i], StackPtr, MemOpChains, Flags);
        } else {
          assert(VA.isMemLoc());

          MemOpChains.push_back(LowerMemOpCallTo(Chain, StackPtr, Op1,
                                                 dl, DAG, VA, Flags));
        }
      } else {
        PassF64ArgInRegs(dl, DAG, Chain, Arg, RegsToPass, VA, ArgLocs[++i],
                         StackPtr, MemOpChains, Flags);
      }
    } else if (VA.isRegLoc()) {
      if (realArgIdx == 0 && Flags.isReturned() && Outs[0].VT == MVT::i32) {
        assert(VA.getLocVT() == MVT::i32 &&
               "unexpected calling convention register assignment");
        assert(!Ins.empty() && Ins[0].VT == MVT::i32 &&
               "unexpected use of 'returned'");
        isThisReturn = true;
      }
      RegsToPass.push_back(std::make_pair(VA.getLocReg(), Arg));
    } else if (isByVal) {
      assert(VA.isMemLoc());
      unsigned offset = 0;

      // True if this byval aggregate will be split between registers
      // and memory.
      unsigned ByValArgsCount = CCInfo.getInRegsParamsCount();
      unsigned CurByValIdx = CCInfo.getInRegsParamsProcessed();

      if (CurByValIdx < ByValArgsCount) {

        unsigned RegBegin, RegEnd;
        CCInfo.getInRegsParamInfo(CurByValIdx, RegBegin, RegEnd);

        EVT PtrVT = DAG.getTargetLoweringInfo().getPointerTy();
        unsigned int i, j;
        for (i = 0, j = RegBegin; j < RegEnd; i++, j++) {
          SDValue Const = DAG.getConstant(4*i, MVT::i32);
          SDValue AddArg = DAG.getNode(ISD::ADD, dl, PtrVT, Arg, Const);
          SDValue Load = DAG.getLoad(PtrVT, dl, Chain, AddArg,
                                     MachinePointerInfo(),
                                     false, false, false,
                                     DAG.InferPtrAlignment(AddArg));
          MemOpChains.push_back(Load.getValue(1));
          RegsToPass.push_back(std::make_pair(j, Load));
        }

        // If parameter size outsides register area, "offset" value
        // helps us to calculate stack slot for remained part properly.
        offset = RegEnd - RegBegin;

        CCInfo.nextInRegsParam();
      }

      if (Flags.getByValSize() > 4*offset) {
        unsigned LocMemOffset = VA.getLocMemOffset();
        SDValue StkPtrOff = DAG.getIntPtrConstant(LocMemOffset);
        SDValue Dst = DAG.getNode(ISD::ADD, dl, getPointerTy(), StackPtr,
                                  StkPtrOff);
        SDValue SrcOffset = DAG.getIntPtrConstant(4*offset);
        SDValue Src = DAG.getNode(ISD::ADD, dl, getPointerTy(), Arg, SrcOffset);
        SDValue SizeNode = DAG.getConstant(Flags.getByValSize() - 4*offset,
                                           MVT::i32);
        SDValue AlignNode = DAG.getConstant(Flags.getByValAlign(), MVT::i32);

        SDVTList VTs = DAG.getVTList(MVT::Other, MVT::Glue);
        SDValue Ops[] = { Chain, Dst, Src, SizeNode, AlignNode};
        MemOpChains.push_back(DAG.getNode(ARMISD::COPY_STRUCT_BYVAL, dl, VTs,
                                          Ops));
      }
    } else if (!isSibCall) {
      assert(VA.isMemLoc());

      MemOpChains.push_back(LowerMemOpCallTo(Chain, StackPtr, Arg,
                                             dl, DAG, VA, Flags));
    }
  }

  if (!MemOpChains.empty())
    Chain = DAG.getNode(ISD::TokenFactor, dl, MVT::Other, MemOpChains);

  // Build a sequence of copy-to-reg nodes chained together with token chain
  // and flag operands which copy the outgoing args into the appropriate regs.
  SDValue InFlag;
  // Tail call byval lowering might overwrite argument registers so in case of
  // tail call optimization the copies to registers are lowered later.
  if (!isTailCall)
    for (unsigned i = 0, e = RegsToPass.size(); i != e; ++i) {
      Chain = DAG.getCopyToReg(Chain, dl, RegsToPass[i].first,
                               RegsToPass[i].second, InFlag);
      InFlag = Chain.getValue(1);
    }

  // For tail calls lower the arguments to the 'real' stack slot.
  if (isTailCall) {
    // Force all the incoming stack arguments to be loaded from the stack
    // before any new outgoing arguments are stored to the stack, because the
    // outgoing stack slots may alias the incoming argument stack slots, and
    // the alias isn't otherwise explicit. This is slightly more conservative
    // than necessary, because it means that each store effectively depends
    // on every argument instead of just those arguments it would clobber.

    // Do not flag preceding copytoreg stuff together with the following stuff.
    InFlag = SDValue();
    for (unsigned i = 0, e = RegsToPass.size(); i != e; ++i) {
      Chain = DAG.getCopyToReg(Chain, dl, RegsToPass[i].first,
                               RegsToPass[i].second, InFlag);
      InFlag = Chain.getValue(1);
    }
    InFlag = SDValue();
  }

  // If the callee is a GlobalAddress/ExternalSymbol node (quite common, every
  // direct call is) turn it into a TargetGlobalAddress/TargetExternalSymbol
  // node so that legalize doesn't hack it.
  bool isDirect = false;
  bool isARMFunc = false;
  bool isLocalARMFunc = false;
  ARMFunctionInfo *AFI = MF.getInfo<ARMFunctionInfo>();

  if (EnableARMLongCalls) {
    assert((Subtarget->isTargetWindows() ||
            getTargetMachine().getRelocationModel() == Reloc::Static) &&
           "long-calls with non-static relocation model!");
    // Handle a global address or an external symbol. If it's not one of
    // those, the target's already in a register, so we don't need to do
    // anything extra.
    if (GlobalAddressSDNode *G = dyn_cast<GlobalAddressSDNode>(Callee)) {
      const GlobalValue *GV = G->getGlobal();
      // Create a constant pool entry for the callee address
      unsigned ARMPCLabelIndex = AFI->createPICLabelUId();
      ARMConstantPoolValue *CPV =
        ARMConstantPoolConstant::Create(GV, ARMPCLabelIndex, ARMCP::CPValue, 0);

      // Get the address of the callee into a register
      SDValue CPAddr = DAG.getTargetConstantPool(CPV, getPointerTy(), 4);
      CPAddr = DAG.getNode(ARMISD::Wrapper, dl, MVT::i32, CPAddr);
      Callee = DAG.getLoad(getPointerTy(), dl,
                           DAG.getEntryNode(), CPAddr,
                           MachinePointerInfo::getConstantPool(),
                           false, false, false, 0);
    } else if (ExternalSymbolSDNode *S=dyn_cast<ExternalSymbolSDNode>(Callee)) {
      const char *Sym = S->getSymbol();

      // Create a constant pool entry for the callee address
      unsigned ARMPCLabelIndex = AFI->createPICLabelUId();
      ARMConstantPoolValue *CPV =
        ARMConstantPoolSymbol::Create(*DAG.getContext(), Sym,
                                      ARMPCLabelIndex, 0);
      // Get the address of the callee into a register
      SDValue CPAddr = DAG.getTargetConstantPool(CPV, getPointerTy(), 4);
      CPAddr = DAG.getNode(ARMISD::Wrapper, dl, MVT::i32, CPAddr);
      Callee = DAG.getLoad(getPointerTy(), dl,
                           DAG.getEntryNode(), CPAddr,
                           MachinePointerInfo::getConstantPool(),
                           false, false, false, 0);
    }
  } else if (GlobalAddressSDNode *G = dyn_cast<GlobalAddressSDNode>(Callee)) {
    const GlobalValue *GV = G->getGlobal();
    isDirect = true;
    bool isExt = GV->isDeclaration() || GV->isWeakForLinker();
    bool isStub = (isExt && Subtarget->isTargetMachO()) &&
                   getTargetMachine().getRelocationModel() != Reloc::Static;
    isARMFunc = !Subtarget->isThumb() || (isStub && !Subtarget->isMClass());
    // ARM call to a local ARM function is predicable.
    isLocalARMFunc = !Subtarget->isThumb() && (!isExt || !ARMInterworking);
    // tBX takes a register source operand.
    if (isStub && Subtarget->isThumb1Only() && !Subtarget->hasV5TOps()) {
      assert(Subtarget->isTargetMachO() && "WrapperPIC use on non-MachO?");
      Callee = DAG.getNode(ARMISD::WrapperPIC, dl, getPointerTy(),
                           DAG.getTargetGlobalAddress(GV, dl, getPointerTy(),
                                                      0, ARMII::MO_NONLAZY));
      Callee = DAG.getLoad(getPointerTy(), dl, DAG.getEntryNode(), Callee,
                           MachinePointerInfo::getGOT(), false, false, true, 0);
    } else if (Subtarget->isTargetCOFF()) {
      assert(Subtarget->isTargetWindows() &&
             "Windows is the only supported COFF target");
      unsigned TargetFlags = GV->hasDLLImportStorageClass()
                                 ? ARMII::MO_DLLIMPORT
                                 : ARMII::MO_NO_FLAG;
      Callee = DAG.getTargetGlobalAddress(GV, dl, getPointerTy(), /*Offset=*/0,
                                          TargetFlags);
      if (GV->hasDLLImportStorageClass())
        Callee = DAG.getLoad(getPointerTy(), dl, DAG.getEntryNode(),
                             DAG.getNode(ARMISD::Wrapper, dl, getPointerTy(),
                                         Callee), MachinePointerInfo::getGOT(),
                             false, false, false, 0);
    } else {
      // On ELF targets for PIC code, direct calls should go through the PLT
      unsigned OpFlags = 0;
      if (Subtarget->isTargetELF() &&
          getTargetMachine().getRelocationModel() == Reloc::PIC_)
        OpFlags = ARMII::MO_PLT;
      Callee = DAG.getTargetGlobalAddress(GV, dl, getPointerTy(), 0, OpFlags);
    }
  } else if (ExternalSymbolSDNode *S = dyn_cast<ExternalSymbolSDNode>(Callee)) {
    isDirect = true;
    bool isStub = Subtarget->isTargetMachO() &&
                  getTargetMachine().getRelocationModel() != Reloc::Static;
    isARMFunc = !Subtarget->isThumb() || (isStub && !Subtarget->isMClass());
    // tBX takes a register source operand.
    const char *Sym = S->getSymbol();
    if (isARMFunc && Subtarget->isThumb1Only() && !Subtarget->hasV5TOps()) {
      unsigned ARMPCLabelIndex = AFI->createPICLabelUId();
      ARMConstantPoolValue *CPV =
        ARMConstantPoolSymbol::Create(*DAG.getContext(), Sym,
                                      ARMPCLabelIndex, 4);
      SDValue CPAddr = DAG.getTargetConstantPool(CPV, getPointerTy(), 4);
      CPAddr = DAG.getNode(ARMISD::Wrapper, dl, MVT::i32, CPAddr);
      Callee = DAG.getLoad(getPointerTy(), dl,
                           DAG.getEntryNode(), CPAddr,
                           MachinePointerInfo::getConstantPool(),
                           false, false, false, 0);
      SDValue PICLabel = DAG.getConstant(ARMPCLabelIndex, MVT::i32);
      Callee = DAG.getNode(ARMISD::PIC_ADD, dl,
                           getPointerTy(), Callee, PICLabel);
    } else {
      unsigned OpFlags = 0;
      // On ELF targets for PIC code, direct calls should go through the PLT
      if (Subtarget->isTargetELF() &&
                  getTargetMachine().getRelocationModel() == Reloc::PIC_)
        OpFlags = ARMII::MO_PLT;
      Callee = DAG.getTargetExternalSymbol(Sym, getPointerTy(), OpFlags);
    }
  }

  // FIXME: handle tail calls differently.
  unsigned CallOpc;
  bool HasMinSizeAttr = MF.getFunction()->hasFnAttribute(Attribute::MinSize);
  if (Subtarget->isThumb()) {
    if ((!isDirect || isARMFunc) && !Subtarget->hasV5TOps())
      CallOpc = ARMISD::CALL_NOLINK;
    else
      CallOpc = isARMFunc ? ARMISD::CALL : ARMISD::tCALL;
  } else {
    if (!isDirect && !Subtarget->hasV5TOps())
      CallOpc = ARMISD::CALL_NOLINK;
    else if (doesNotRet && isDirect && Subtarget->hasRAS() &&
               // Emit regular call when code size is the priority
               !HasMinSizeAttr)
      // "mov lr, pc; b _foo" to avoid confusing the RSP
      CallOpc = ARMISD::CALL_NOLINK;
    else
      CallOpc = isLocalARMFunc ? ARMISD::CALL_PRED : ARMISD::CALL;
  }

  std::vector<SDValue> Ops;
  Ops.push_back(Chain);
  Ops.push_back(Callee);

  // Add argument registers to the end of the list so that they are known live
  // into the call.
  for (unsigned i = 0, e = RegsToPass.size(); i != e; ++i)
    Ops.push_back(DAG.getRegister(RegsToPass[i].first,
                                  RegsToPass[i].second.getValueType()));

  // Add a register mask operand representing the call-preserved registers.
  if (!isTailCall) {
    const uint32_t *Mask;
    const ARMBaseRegisterInfo *ARI = Subtarget->getRegisterInfo();
    if (isThisReturn) {
      // For 'this' returns, use the R0-preserving mask if applicable
      Mask = ARI->getThisReturnPreservedMask(MF, CallConv);
      if (!Mask) {
        // Set isThisReturn to false if the calling convention is not one that
        // allows 'returned' to be modeled in this way, so LowerCallResult does
        // not try to pass 'this' straight through
        isThisReturn = false;
        Mask = ARI->getCallPreservedMask(MF, CallConv);
      }
    } else
      Mask = ARI->getCallPreservedMask(MF, CallConv);

    assert(Mask && "Missing call preserved mask for calling convention");
    Ops.push_back(DAG.getRegisterMask(Mask));
  }

  if (InFlag.getNode())
    Ops.push_back(InFlag);

  SDVTList NodeTys = DAG.getVTList(MVT::Other, MVT::Glue);
  if (isTailCall)
    return DAG.getNode(ARMISD::TC_RETURN, dl, NodeTys, Ops);

  // Returns a chain and a flag for retval copy to use.
  Chain = DAG.getNode(CallOpc, dl, NodeTys, Ops);
  InFlag = Chain.getValue(1);

  Chain = DAG.getCALLSEQ_END(Chain, DAG.getIntPtrConstant(NumBytes, true),
                             DAG.getIntPtrConstant(0, true), InFlag, dl);
  if (!Ins.empty())
    InFlag = Chain.getValue(1);

  // Handle result values, copying them out of physregs into vregs that we
  // return.
  return LowerCallResult(Chain, InFlag, CallConv, isVarArg, Ins, dl, DAG,
                         InVals, isThisReturn,
                         isThisReturn ? OutVals[0] : SDValue());
}

/// HandleByVal - Every parameter *after* a byval parameter is passed
/// on the stack.  Remember the next parameter register to allocate,
/// and then confiscate the rest of the parameter registers to insure
/// this.
void ARMTargetLowering::HandleByVal(CCState *State, unsigned &Size,
                                    unsigned Align) const {
  assert((State->getCallOrPrologue() == Prologue ||
          State->getCallOrPrologue() == Call) &&
         "unhandled ParmContext");

  // Byval (as with any stack) slots are always at least 4 byte aligned.
  Align = std::max(Align, 4U);

  unsigned Reg = State->AllocateReg(GPRArgRegs);
  if (!Reg)
    return;

  unsigned AlignInRegs = Align / 4;
  unsigned Waste = (ARM::R4 - Reg) % AlignInRegs;
  for (unsigned i = 0; i < Waste; ++i)
    Reg = State->AllocateReg(GPRArgRegs);

  if (!Reg)
    return;

  unsigned Excess = 4 * (ARM::R4 - Reg);

  // Special case when NSAA != SP and parameter size greater than size of
  // all remained GPR regs. In that case we can't split parameter, we must
  // send it to stack. We also must set NCRN to R4, so waste all
  // remained registers.
  const unsigned NSAAOffset = State->getNextStackOffset();
  if (NSAAOffset != 0 && Size > Excess) {
    while (State->AllocateReg(GPRArgRegs))
      ;
    return;
  }

  // First register for byval parameter is the first register that wasn't
  // allocated before this method call, so it would be "reg".
  // If parameter is small enough to be saved in range [reg, r4), then
  // the end (first after last) register would be reg + param-size-in-regs,
  // else parameter would be splitted between registers and stack,
  // end register would be r4 in this case.
  unsigned ByValRegBegin = Reg;
  unsigned ByValRegEnd = std::min<unsigned>(Reg + Size / 4, ARM::R4);
  State->addInRegsParamInfo(ByValRegBegin, ByValRegEnd);
  // Note, first register is allocated in the beginning of function already,
  // allocate remained amount of registers we need.
  for (unsigned i = Reg + 1; i != ByValRegEnd; ++i)
    State->AllocateReg(GPRArgRegs);
  // A byval parameter that is split between registers and memory needs its
  // size truncated here.
  // In the case where the entire structure fits in registers, we set the
  // size in memory to zero.
  Size = std::max<int>(Size - Excess, 0);
}


/// MatchingStackOffset - Return true if the given stack call argument is
/// already available in the same position (relatively) of the caller's
/// incoming argument stack.
static
bool MatchingStackOffset(SDValue Arg, unsigned Offset, ISD::ArgFlagsTy Flags,
                         MachineFrameInfo *MFI, const MachineRegisterInfo *MRI,
                         const TargetInstrInfo *TII) {
  unsigned Bytes = Arg.getValueType().getSizeInBits() / 8;
  int FI = INT_MAX;
  if (Arg.getOpcode() == ISD::CopyFromReg) {
    unsigned VR = cast<RegisterSDNode>(Arg.getOperand(1))->getReg();
    if (!TargetRegisterInfo::isVirtualRegister(VR))
      return false;
    MachineInstr *Def = MRI->getVRegDef(VR);
    if (!Def)
      return false;
    if (!Flags.isByVal()) {
      if (!TII->isLoadFromStackSlot(Def, FI))
        return false;
    } else {
      return false;
    }
  } else if (LoadSDNode *Ld = dyn_cast<LoadSDNode>(Arg)) {
    if (Flags.isByVal())
      // ByVal argument is passed in as a pointer but it's now being
      // dereferenced. e.g.
      // define @foo(%struct.X* %A) {
      //   tail call @bar(%struct.X* byval %A)
      // }
      return false;
    SDValue Ptr = Ld->getBasePtr();
    FrameIndexSDNode *FINode = dyn_cast<FrameIndexSDNode>(Ptr);
    if (!FINode)
      return false;
    FI = FINode->getIndex();
  } else
    return false;

  assert(FI != INT_MAX);
  if (!MFI->isFixedObjectIndex(FI))
    return false;
  return Offset == MFI->getObjectOffset(FI) && Bytes == MFI->getObjectSize(FI);
}

/// IsEligibleForTailCallOptimization - Check whether the call is eligible
/// for tail call optimization. Targets which want to do tail call
/// optimization should implement this function.
bool
ARMTargetLowering::IsEligibleForTailCallOptimization(SDValue Callee,
                                                     CallingConv::ID CalleeCC,
                                                     bool isVarArg,
                                                     bool isCalleeStructRet,
                                                     bool isCallerStructRet,
                                    const SmallVectorImpl<ISD::OutputArg> &Outs,
                                    const SmallVectorImpl<SDValue> &OutVals,
                                    const SmallVectorImpl<ISD::InputArg> &Ins,
                                                     SelectionDAG& DAG) const {
  const Function *CallerF = DAG.getMachineFunction().getFunction();
  CallingConv::ID CallerCC = CallerF->getCallingConv();
  bool CCMatch = CallerCC == CalleeCC;

  // Look for obvious safe cases to perform tail call optimization that do not
  // require ABI changes. This is what gcc calls sibcall.

  // Do not sibcall optimize vararg calls unless the call site is not passing
  // any arguments.
  if (isVarArg && !Outs.empty())
    return false;

  // Exception-handling functions need a special set of instructions to indicate
  // a return to the hardware. Tail-calling another function would probably
  // break this.
  if (CallerF->hasFnAttribute("interrupt"))
    return false;

  // Also avoid sibcall optimization if either caller or callee uses struct
  // return semantics.
  if (isCalleeStructRet || isCallerStructRet)
    return false;

  // FIXME: Completely disable sibcall for Thumb1 since ThumbRegisterInfo::
  // emitEpilogue is not ready for them. Thumb tail calls also use t2B, as
  // the Thumb1 16-bit unconditional branch doesn't have sufficient relocation
  // support in the assembler and linker to be used. This would need to be
  // fixed to fully support tail calls in Thumb1.
  //
  // Doing this is tricky, since the LDM/POP instruction on Thumb doesn't take
  // LR.  This means if we need to reload LR, it takes an extra instructions,
  // which outweighs the value of the tail call; but here we don't know yet
  // whether LR is going to be used.  Probably the right approach is to
  // generate the tail call here and turn it back into CALL/RET in
  // emitEpilogue if LR is used.

  // Thumb1 PIC calls to external symbols use BX, so they can be tail calls,
  // but we need to make sure there are enough registers; the only valid
  // registers are the 4 used for parameters.  We don't currently do this
  // case.
  if (Subtarget->isThumb1Only())
    return false;

  // Externally-defined functions with weak linkage should not be
  // tail-called on ARM when the OS does not support dynamic
  // pre-emption of symbols, as the AAELF spec requires normal calls
  // to undefined weak functions to be replaced with a NOP or jump to the
  // next instruction. The behaviour of branch instructions in this
  // situation (as used for tail calls) is implementation-defined, so we
  // cannot rely on the linker replacing the tail call with a return.
  if (GlobalAddressSDNode *G = dyn_cast<GlobalAddressSDNode>(Callee)) {
    const GlobalValue *GV = G->getGlobal();
    const Triple TT(getTargetMachine().getTargetTriple());
    if (GV->hasExternalWeakLinkage() &&
        (!TT.isOSWindows() || TT.isOSBinFormatELF() || TT.isOSBinFormatMachO()))
      return false;
  }

  // If the calling conventions do not match, then we'd better make sure the
  // results are returned in the same way as what the caller expects.
  if (!CCMatch) {
    SmallVector<CCValAssign, 16> RVLocs1;
    ARMCCState CCInfo1(CalleeCC, false, DAG.getMachineFunction(), RVLocs1,
                       *DAG.getContext(), Call);
    CCInfo1.AnalyzeCallResult(Ins, CCAssignFnForNode(CalleeCC, true, isVarArg));

    SmallVector<CCValAssign, 16> RVLocs2;
    ARMCCState CCInfo2(CallerCC, false, DAG.getMachineFunction(), RVLocs2,
                       *DAG.getContext(), Call);
    CCInfo2.AnalyzeCallResult(Ins, CCAssignFnForNode(CallerCC, true, isVarArg));

    if (RVLocs1.size() != RVLocs2.size())
      return false;
    for (unsigned i = 0, e = RVLocs1.size(); i != e; ++i) {
      if (RVLocs1[i].isRegLoc() != RVLocs2[i].isRegLoc())
        return false;
      if (RVLocs1[i].getLocInfo() != RVLocs2[i].getLocInfo())
        return false;
      if (RVLocs1[i].isRegLoc()) {
        if (RVLocs1[i].getLocReg() != RVLocs2[i].getLocReg())
          return false;
      } else {
        if (RVLocs1[i].getLocMemOffset() != RVLocs2[i].getLocMemOffset())
          return false;
      }
    }
  }

  // If Caller's vararg or byval argument has been split between registers and
  // stack, do not perform tail call, since part of the argument is in caller's
  // local frame.
  const ARMFunctionInfo *AFI_Caller = DAG.getMachineFunction().
                                      getInfo<ARMFunctionInfo>();
  if (AFI_Caller->getArgRegsSaveSize())
    return false;

  // If the callee takes no arguments then go on to check the results of the
  // call.
  if (!Outs.empty()) {
    // Check if stack adjustment is needed. For now, do not do this if any
    // argument is passed on the stack.
    SmallVector<CCValAssign, 16> ArgLocs;
    ARMCCState CCInfo(CalleeCC, isVarArg, DAG.getMachineFunction(), ArgLocs,
                      *DAG.getContext(), Call);
    CCInfo.AnalyzeCallOperands(Outs,
                               CCAssignFnForNode(CalleeCC, false, isVarArg));
    if (CCInfo.getNextStackOffset()) {
      MachineFunction &MF = DAG.getMachineFunction();

      // Check if the arguments are already laid out in the right way as
      // the caller's fixed stack objects.
      MachineFrameInfo *MFI = MF.getFrameInfo();
      const MachineRegisterInfo *MRI = &MF.getRegInfo();
      const TargetInstrInfo *TII = Subtarget->getInstrInfo();
      for (unsigned i = 0, realArgIdx = 0, e = ArgLocs.size();
           i != e;
           ++i, ++realArgIdx) {
        CCValAssign &VA = ArgLocs[i];
        EVT RegVT = VA.getLocVT();
        SDValue Arg = OutVals[realArgIdx];
        ISD::ArgFlagsTy Flags = Outs[realArgIdx].Flags;
        if (VA.getLocInfo() == CCValAssign::Indirect)
          return false;
        if (VA.needsCustom()) {
          // f64 and vector types are split into multiple registers or
          // register/stack-slot combinations.  The types will not match
          // the registers; give up on memory f64 refs until we figure
          // out what to do about this.
          if (!VA.isRegLoc())
            return false;
          if (!ArgLocs[++i].isRegLoc())
            return false;
          if (RegVT == MVT::v2f64) {
            if (!ArgLocs[++i].isRegLoc())
              return false;
            if (!ArgLocs[++i].isRegLoc())
              return false;
          }
        } else if (!VA.isRegLoc()) {
          if (!MatchingStackOffset(Arg, VA.getLocMemOffset(), Flags,
                                   MFI, MRI, TII))
            return false;
        }
      }
    }
  }

  return true;
}

bool
ARMTargetLowering::CanLowerReturn(CallingConv::ID CallConv,
                                  MachineFunction &MF, bool isVarArg,
                                  const SmallVectorImpl<ISD::OutputArg> &Outs,
                                  LLVMContext &Context) const {
  SmallVector<CCValAssign, 16> RVLocs;
  CCState CCInfo(CallConv, isVarArg, MF, RVLocs, Context);
  return CCInfo.CheckReturn(Outs, CCAssignFnForNode(CallConv, /*Return=*/true,
                                                    isVarArg));
}

static SDValue LowerInterruptReturn(SmallVectorImpl<SDValue> &RetOps,
                                    SDLoc DL, SelectionDAG &DAG) {
  const MachineFunction &MF = DAG.getMachineFunction();
  const Function *F = MF.getFunction();

  StringRef IntKind = F->getFnAttribute("interrupt").getValueAsString();

  // See ARM ARM v7 B1.8.3. On exception entry LR is set to a possibly offset
  // version of the "preferred return address". These offsets affect the return
  // instruction if this is a return from PL1 without hypervisor extensions.
  //    IRQ/FIQ: +4     "subs pc, lr, #4"
  //    SWI:     0      "subs pc, lr, #0"
  //    ABORT:   +4     "subs pc, lr, #4"
  //    UNDEF:   +4/+2  "subs pc, lr, #0"
  // UNDEF varies depending on where the exception came from ARM or Thumb
  // mode. Alongside GCC, we throw our hands up in disgust and pretend it's 0.

  int64_t LROffset;
  if (IntKind == "" || IntKind == "IRQ" || IntKind == "FIQ" ||
      IntKind == "ABORT")
    LROffset = 4;
  else if (IntKind == "SWI" || IntKind == "UNDEF")
    LROffset = 0;
  else
    report_fatal_error("Unsupported interrupt attribute. If present, value "
                       "must be one of: IRQ, FIQ, SWI, ABORT or UNDEF");

  RetOps.insert(RetOps.begin() + 1, DAG.getConstant(LROffset, MVT::i32, false));

  return DAG.getNode(ARMISD::INTRET_FLAG, DL, MVT::Other, RetOps);
}

SDValue
ARMTargetLowering::LowerReturn(SDValue Chain,
                               CallingConv::ID CallConv, bool isVarArg,
                               const SmallVectorImpl<ISD::OutputArg> &Outs,
                               const SmallVectorImpl<SDValue> &OutVals,
                               SDLoc dl, SelectionDAG &DAG) const {

  // CCValAssign - represent the assignment of the return value to a location.
  SmallVector<CCValAssign, 16> RVLocs;

  // CCState - Info about the registers and stack slots.
  ARMCCState CCInfo(CallConv, isVarArg, DAG.getMachineFunction(), RVLocs,
                    *DAG.getContext(), Call);

  // Analyze outgoing return values.
  CCInfo.AnalyzeReturn(Outs, CCAssignFnForNode(CallConv, /* Return */ true,
                                               isVarArg));

  SDValue Flag;
  SmallVector<SDValue, 4> RetOps;
  RetOps.push_back(Chain); // Operand #0 = Chain (updated below)
  bool isLittleEndian = Subtarget->isLittle();

  MachineFunction &MF = DAG.getMachineFunction();
  ARMFunctionInfo *AFI = MF.getInfo<ARMFunctionInfo>();
  AFI->setReturnRegsCount(RVLocs.size());

  // Copy the result values into the output registers.
  for (unsigned i = 0, realRVLocIdx = 0;
       i != RVLocs.size();
       ++i, ++realRVLocIdx) {
    CCValAssign &VA = RVLocs[i];
    assert(VA.isRegLoc() && "Can only return in registers!");

    SDValue Arg = OutVals[realRVLocIdx];

    switch (VA.getLocInfo()) {
    default: llvm_unreachable("Unknown loc info!");
    case CCValAssign::Full: break;
    case CCValAssign::BCvt:
      Arg = DAG.getNode(ISD::BITCAST, dl, VA.getLocVT(), Arg);
      break;
    }

    if (VA.needsCustom()) {
      if (VA.getLocVT() == MVT::v2f64) {
        // Extract the first half and return it in two registers.
        SDValue Half = DAG.getNode(ISD::EXTRACT_VECTOR_ELT, dl, MVT::f64, Arg,
                                   DAG.getConstant(0, MVT::i32));
        SDValue HalfGPRs = DAG.getNode(ARMISD::VMOVRRD, dl,
                                       DAG.getVTList(MVT::i32, MVT::i32), Half);

        Chain = DAG.getCopyToReg(Chain, dl, VA.getLocReg(),
                                 HalfGPRs.getValue(isLittleEndian ? 0 : 1),
                                 Flag);
        Flag = Chain.getValue(1);
        RetOps.push_back(DAG.getRegister(VA.getLocReg(), VA.getLocVT()));
        VA = RVLocs[++i]; // skip ahead to next loc
        Chain = DAG.getCopyToReg(Chain, dl, VA.getLocReg(),
                                 HalfGPRs.getValue(isLittleEndian ? 1 : 0),
                                 Flag);
        Flag = Chain.getValue(1);
        RetOps.push_back(DAG.getRegister(VA.getLocReg(), VA.getLocVT()));
        VA = RVLocs[++i]; // skip ahead to next loc

        // Extract the 2nd half and fall through to handle it as an f64 value.
        Arg = DAG.getNode(ISD::EXTRACT_VECTOR_ELT, dl, MVT::f64, Arg,
                          DAG.getConstant(1, MVT::i32));
      }
      // Legalize ret f64 -> ret 2 x i32.  We always have fmrrd if f64 is
      // available.
      SDValue fmrrd = DAG.getNode(ARMISD::VMOVRRD, dl,
                                  DAG.getVTList(MVT::i32, MVT::i32), Arg);
      Chain = DAG.getCopyToReg(Chain, dl, VA.getLocReg(),
                               fmrrd.getValue(isLittleEndian ? 0 : 1),
                               Flag);
      Flag = Chain.getValue(1);
      RetOps.push_back(DAG.getRegister(VA.getLocReg(), VA.getLocVT()));
      VA = RVLocs[++i]; // skip ahead to next loc
      Chain = DAG.getCopyToReg(Chain, dl, VA.getLocReg(),
                               fmrrd.getValue(isLittleEndian ? 1 : 0),
                               Flag);
    } else
      Chain = DAG.getCopyToReg(Chain, dl, VA.getLocReg(), Arg, Flag);

    // Guarantee that all emitted copies are
    // stuck together, avoiding something bad.
    Flag = Chain.getValue(1);
    RetOps.push_back(DAG.getRegister(VA.getLocReg(), VA.getLocVT()));
  }

  // Update chain and glue.
  RetOps[0] = Chain;
  if (Flag.getNode())
    RetOps.push_back(Flag);

  // CPUs which aren't M-class use a special sequence to return from
  // exceptions (roughly, any instruction setting pc and cpsr simultaneously,
  // though we use "subs pc, lr, #N").
  //
  // M-class CPUs actually use a normal return sequence with a special
  // (hardware-provided) value in LR, so the normal code path works.
  if (DAG.getMachineFunction().getFunction()->hasFnAttribute("interrupt") &&
      !Subtarget->isMClass()) {
    if (Subtarget->isThumb1Only())
      report_fatal_error("interrupt attribute is not supported in Thumb1");
    return LowerInterruptReturn(RetOps, dl, DAG);
  }

  return DAG.getNode(ARMISD::RET_FLAG, dl, MVT::Other, RetOps);
}

bool ARMTargetLowering::isUsedByReturnOnly(SDNode *N, SDValue &Chain) const {
  if (N->getNumValues() != 1)
    return false;
  if (!N->hasNUsesOfValue(1, 0))
    return false;

  SDValue TCChain = Chain;
  SDNode *Copy = *N->use_begin();
  if (Copy->getOpcode() == ISD::CopyToReg) {
    // If the copy has a glue operand, we conservatively assume it isn't safe to
    // perform a tail call.
    if (Copy->getOperand(Copy->getNumOperands()-1).getValueType() == MVT::Glue)
      return false;
    TCChain = Copy->getOperand(0);
  } else if (Copy->getOpcode() == ARMISD::VMOVRRD) {
    SDNode *VMov = Copy;
    // f64 returned in a pair of GPRs.
    SmallPtrSet<SDNode*, 2> Copies;
    for (SDNode::use_iterator UI = VMov->use_begin(), UE = VMov->use_end();
         UI != UE; ++UI) {
      if (UI->getOpcode() != ISD::CopyToReg)
        return false;
      Copies.insert(*UI);
    }
    if (Copies.size() > 2)
      return false;

    for (SDNode::use_iterator UI = VMov->use_begin(), UE = VMov->use_end();
         UI != UE; ++UI) {
      SDValue UseChain = UI->getOperand(0);
      if (Copies.count(UseChain.getNode()))
        // Second CopyToReg
        Copy = *UI;
      else {
        // We are at the top of this chain.
        // If the copy has a glue operand, we conservatively assume it
        // isn't safe to perform a tail call.
        if (UI->getOperand(UI->getNumOperands()-1).getValueType() == MVT::Glue)
          return false;
        // First CopyToReg
        TCChain = UseChain;
      }
    }
  } else if (Copy->getOpcode() == ISD::BITCAST) {
    // f32 returned in a single GPR.
    if (!Copy->hasOneUse())
      return false;
    Copy = *Copy->use_begin();
    if (Copy->getOpcode() != ISD::CopyToReg || !Copy->hasNUsesOfValue(1, 0))
      return false;
    // If the copy has a glue operand, we conservatively assume it isn't safe to
    // perform a tail call.
    if (Copy->getOperand(Copy->getNumOperands()-1).getValueType() == MVT::Glue)
      return false;
    TCChain = Copy->getOperand(0);
  } else {
    return false;
  }

  bool HasRet = false;
  for (SDNode::use_iterator UI = Copy->use_begin(), UE = Copy->use_end();
       UI != UE; ++UI) {
    if (UI->getOpcode() != ARMISD::RET_FLAG &&
        UI->getOpcode() != ARMISD::INTRET_FLAG)
      return false;
    HasRet = true;
  }

  if (!HasRet)
    return false;

  Chain = TCChain;
  return true;
}

bool ARMTargetLowering::mayBeEmittedAsTailCall(CallInst *CI) const {
  if (!Subtarget->supportsTailCall())
    return false;

  if (!CI->isTailCall() || getTargetMachine().Options.DisableTailCalls)
    return false;

  return !Subtarget->isThumb1Only();
}

// ConstantPool, JumpTable, GlobalAddress, and ExternalSymbol are lowered as
// their target counterpart wrapped in the ARMISD::Wrapper node. Suppose N is
// one of the above mentioned nodes. It has to be wrapped because otherwise
// Select(N) returns N. So the raw TargetGlobalAddress nodes, etc. can only
// be used to form addressing mode. These wrapped nodes will be selected
// into MOVi.
static SDValue LowerConstantPool(SDValue Op, SelectionDAG &DAG) {
  EVT PtrVT = Op.getValueType();
  // FIXME there is no actual debug info here
  SDLoc dl(Op);
  ConstantPoolSDNode *CP = cast<ConstantPoolSDNode>(Op);
  SDValue Res;
  if (CP->isMachineConstantPoolEntry())
    Res = DAG.getTargetConstantPool(CP->getMachineCPVal(), PtrVT,
                                    CP->getAlignment());
  else
    Res = DAG.getTargetConstantPool(CP->getConstVal(), PtrVT,
                                    CP->getAlignment());
  return DAG.getNode(ARMISD::Wrapper, dl, MVT::i32, Res);
}

unsigned ARMTargetLowering::getJumpTableEncoding() const {
  // @LOCALMOD-BEGIN
  if (Subtarget->useInlineJumpTables()) { 
    return MachineJumpTableInfo::EK_Inline;
  } else {
    // TODO: Find a better way to call the super-class.
    return TargetLowering::getJumpTableEncoding();
  }
  // @LOCALMOD-END
}

SDValue ARMTargetLowering::LowerBlockAddress(SDValue Op,
                                             SelectionDAG &DAG) const {
  MachineFunction &MF = DAG.getMachineFunction();
  ARMFunctionInfo *AFI = MF.getInfo<ARMFunctionInfo>();
  unsigned ARMPCLabelIndex = 0;
  SDLoc DL(Op);
  EVT PtrVT = getPointerTy();
  const BlockAddress *BA = cast<BlockAddressSDNode>(Op)->getBlockAddress();
  Reloc::Model RelocM = getTargetMachine().getRelocationModel();
  SDValue CPAddr;
  if (RelocM == Reloc::Static) {
    CPAddr = DAG.getTargetConstantPool(BA, PtrVT, 4);
  } else {
    unsigned PCAdj = Subtarget->isThumb() ? 4 : 8;
    ARMPCLabelIndex = AFI->createPICLabelUId();
    ARMConstantPoolValue *CPV =
      ARMConstantPoolConstant::Create(BA, ARMPCLabelIndex,
                                      ARMCP::CPBlockAddress, PCAdj);
    CPAddr = DAG.getTargetConstantPool(CPV, PtrVT, 4);
  }
  CPAddr = DAG.getNode(ARMISD::Wrapper, DL, PtrVT, CPAddr);
  SDValue Result = DAG.getLoad(PtrVT, DL, DAG.getEntryNode(), CPAddr,
                               MachinePointerInfo::getConstantPool(),
                               false, false, false, 0);
  if (RelocM == Reloc::Static)
    return Result;
  SDValue PICLabel = DAG.getConstant(ARMPCLabelIndex, MVT::i32);
  return DAG.getNode(ARMISD::PIC_ADD, DL, PtrVT, Result, PICLabel);
}

// @LOCALMOD-START
// more conventional jumptable implementation
SDValue ARMTargetLowering::LowerJumpTable(SDValue Op, SelectionDAG &DAG) const {
  assert(!Subtarget->useInlineJumpTables() &&
         "inline jump tables not custom lowered");
  const SDLoc dl(Op);
  EVT PTy = getPointerTy();
  JumpTableSDNode *JT = cast<JumpTableSDNode>(Op);
  SDValue JTI = DAG.getTargetJumpTable(JT->getIndex(), PTy);
  return DAG.getNode(ARMISD::WrapperJT2, dl, MVT::i32, JTI);
}
// @LOCALMOD-END

// Lower ISD::GlobalTLSAddress using the "general dynamic" model
SDValue
ARMTargetLowering::LowerToTLSGeneralDynamicModel(GlobalAddressSDNode *GA,
                                                 SelectionDAG &DAG) const {
  SDLoc dl(GA);
  EVT PtrVT = getPointerTy();
  // @LOCALMOD-BEGIN
  SDValue Chain;
  SDValue Argument;

  if (!Subtarget->useConstIslands()) {
    // With constant islands "disabled" (moved to rodata), this constant pool
    // entry is no longer in text, and simultaneous PC relativeness
    // and CP Addr relativeness is no longer expressible.
    // So, instead of having:
    //
    // .LCPI12_0:
    //   .long var(tlsgd)-((.LPC12_0+8) - .)
    // ...
    //    ldr r2, .LCPI12_0
    // .LPC12_0:
    //    add r0, pc, r2
    //
    // we have:
    //
    // .LCPI12_0:
    //   .long var(tlsgd)
    // ...
    //    // get addr of .LCPI12_0 into r2
    //    ldr r0, [r2]
    //    add r0, r2, r0
    // (1) No longer subtracting pc, so no longer adding that back
    // (2) Not adding "." in the CP entry, so adding it via instructions.
    //
    unsigned char PCAdj = 0;
    MachineFunction &MF = DAG.getMachineFunction();
    ARMFunctionInfo *AFI = MF.getInfo<ARMFunctionInfo>();
    unsigned ARMPCLabelIndex = AFI->createPICLabelUId();
    ARMConstantPoolValue *CPV =
        ARMConstantPoolConstant::Create(GA->getGlobal(), ARMPCLabelIndex,
                                        ARMCP::CPValue, PCAdj, ARMCP::TLSGD,
                                        false);
    SDValue CPAddr = DAG.getTargetConstantPool(CPV, PtrVT, 4);
    CPAddr = DAG.getNode(ARMISD::Wrapper, dl, MVT::i32, CPAddr);
    Argument = DAG.getLoad(PtrVT, dl, DAG.getEntryNode(), CPAddr,
                                   MachinePointerInfo::getConstantPool(),
                                   false, false, false, 0);
    Chain = Argument.getValue(1);
    Argument = DAG.getNode(ISD::ADD, dl, PtrVT, Argument, CPAddr);
  } else { // sort of @LOCALMOD-END
  unsigned char PCAdj = Subtarget->isThumb() ? 4 : 8;
  MachineFunction &MF = DAG.getMachineFunction();
  ARMFunctionInfo *AFI = MF.getInfo<ARMFunctionInfo>();
  unsigned ARMPCLabelIndex = AFI->createPICLabelUId();
  ARMConstantPoolValue *CPV =
    ARMConstantPoolConstant::Create(GA->getGlobal(), ARMPCLabelIndex,
                                    ARMCP::CPValue, PCAdj, ARMCP::TLSGD, true);
  /*SDValue*/ Argument = DAG.getTargetConstantPool(CPV, PtrVT, 4); // @LOCALMOD
  Argument = DAG.getNode(ARMISD::Wrapper, dl, MVT::i32, Argument);
  Argument = DAG.getLoad(PtrVT, dl, DAG.getEntryNode(), Argument,
                         MachinePointerInfo::getConstantPool(),
                         false, false, false, 0);
  /*SDValue*/ Chain = Argument.getValue(1); // @LOCALMOD

  SDValue PICLabel = DAG.getConstant(ARMPCLabelIndex, MVT::i32);
  Argument = DAG.getNode(ARMISD::PIC_ADD, dl, PtrVT, Argument, PICLabel);
  } // @LOCALMOD-END

  // call __tls_get_addr.
  ArgListTy Args;
  ArgListEntry Entry;
  Entry.Node = Argument;
  Entry.Ty = (Type *) Type::getInt32Ty(*DAG.getContext());
  Args.push_back(Entry);

  // FIXME: is there useful debug info available here?
  TargetLowering::CallLoweringInfo CLI(DAG);
  CLI.setDebugLoc(dl).setChain(Chain)
    .setCallee(CallingConv::C, Type::getInt32Ty(*DAG.getContext()),
               DAG.getExternalSymbol("__tls_get_addr", PtrVT), std::move(Args),
               0);

  std::pair<SDValue, SDValue> CallResult = LowerCallTo(CLI);
  return CallResult.first;
}

// Lower ISD::GlobalTLSAddress using the "initial exec" or
// "local exec" model.
SDValue
ARMTargetLowering::LowerToTLSExecModels(GlobalAddressSDNode *GA,
                                        SelectionDAG &DAG,
                                        TLSModel::Model model) const {
  const GlobalValue *GV = GA->getGlobal();
  SDLoc dl(GA);
  SDValue Offset;
  SDValue Chain = DAG.getEntryNode();
  EVT PtrVT = getPointerTy();
  // Get the Thread Pointer
  SDValue ThreadPointer = DAG.getNode(ARMISD::THREAD_POINTER, dl, PtrVT);

  if (model == TLSModel::InitialExec) {
    MachineFunction &MF = DAG.getMachineFunction();
    ARMFunctionInfo *AFI = MF.getInfo<ARMFunctionInfo>();
    unsigned ARMPCLabelIndex = AFI->createPICLabelUId();

    // @LOCALMOD-BEGIN
    if (!Subtarget->useConstIslands()) {
      // Similar to change to LowerToTLSGeneralDynamicModel, and
      // for the same reason.
      unsigned char PCAdj = 0;
      ARMConstantPoolValue *CPV =
        ARMConstantPoolConstant::Create(GA->getGlobal(), ARMPCLabelIndex,
                                        ARMCP::CPValue, PCAdj, ARMCP::GOTTPOFF,
                                        false);
      SDValue CPAddr = DAG.getTargetConstantPool(CPV, PtrVT, 4);
      CPAddr = DAG.getNode(ARMISD::Wrapper, dl, MVT::i32, CPAddr);
      Offset = DAG.getLoad(PtrVT, dl, Chain, CPAddr,
                           MachinePointerInfo::getConstantPool(),
                           false, false, false, 0);
      Chain = Offset.getValue(1);

      Offset = DAG.getNode(ISD::ADD, dl, PtrVT, Offset, CPAddr);

      Offset = DAG.getLoad(PtrVT, dl, Chain, Offset,
                           MachinePointerInfo::getConstantPool(),
                           false, false, false, 0);
    } else { // sort of @LOCALMOD-END (indentation)
      // Initial exec model.
      unsigned char PCAdj = Subtarget->isThumb() ? 4 : 8;
      ARMConstantPoolValue *CPV =
      ARMConstantPoolConstant::Create(GA->getGlobal(), ARMPCLabelIndex,
                                      ARMCP::CPValue, PCAdj, ARMCP::GOTTPOFF,
                                      true);
      Offset = DAG.getTargetConstantPool(CPV, PtrVT, 4);
      Offset = DAG.getNode(ARMISD::Wrapper, dl, MVT::i32, Offset);
      Offset = DAG.getLoad(PtrVT, dl, Chain, Offset,
                           MachinePointerInfo::getConstantPool(),
                           false, false, false, 0);
      Chain = Offset.getValue(1);

      SDValue PICLabel = DAG.getConstant(ARMPCLabelIndex, MVT::i32);
      Offset = DAG.getNode(ARMISD::PIC_ADD, dl, PtrVT, Offset, PICLabel);

      Offset = DAG.getLoad(PtrVT, dl, Chain, Offset,
                           MachinePointerInfo::getConstantPool(),
                           false, false, false, 0);
    } // @LOCALMOD-END
  } else {
    // local exec model
    assert(model == TLSModel::LocalExec);
    ARMConstantPoolValue *CPV =
      ARMConstantPoolConstant::Create(GV, ARMCP::TPOFF);
    Offset = DAG.getTargetConstantPool(CPV, PtrVT, 4);
    Offset = DAG.getNode(ARMISD::Wrapper, dl, MVT::i32, Offset);
    Offset = DAG.getLoad(PtrVT, dl, Chain, Offset,
                         MachinePointerInfo::getConstantPool(),
                         false, false, false, 0);
  }

  // The address of the thread local variable is the add of the thread
  // pointer with the offset of the variable.
  return DAG.getNode(ISD::ADD, dl, PtrVT, ThreadPointer, Offset);
}

SDValue
ARMTargetLowering::LowerGlobalTLSAddress(SDValue Op, SelectionDAG &DAG) const {
  // TODO: implement the "local dynamic" model
  assert(Subtarget->isTargetELF() &&
         "TLS not implemented for non-ELF targets");
  GlobalAddressSDNode *GA = cast<GlobalAddressSDNode>(Op);

  TLSModel::Model model = getTargetMachine().getTLSModel(GA->getGlobal());

  switch (model) {
    case TLSModel::GeneralDynamic:
    case TLSModel::LocalDynamic:
      return LowerToTLSGeneralDynamicModel(GA, DAG);
    case TLSModel::InitialExec:
    case TLSModel::LocalExec:
      return LowerToTLSExecModels(GA, DAG, model);
  }
  llvm_unreachable("bogus TLS model");
}

SDValue ARMTargetLowering::LowerGlobalAddressELF(SDValue Op,
                                                 SelectionDAG &DAG) const {
  EVT PtrVT = getPointerTy();
  SDLoc dl(Op);
  const GlobalValue *GV = cast<GlobalAddressSDNode>(Op)->getGlobal();
  if (getTargetMachine().getRelocationModel() == Reloc::PIC_) {
    bool UseGOTOFF = GV->hasLocalLinkage() || GV->hasHiddenVisibility();
    ARMConstantPoolValue *CPV =
      ARMConstantPoolConstant::Create(GV,
                                      UseGOTOFF ? ARMCP::GOTOFF : ARMCP::GOT);
    SDValue CPAddr = DAG.getTargetConstantPool(CPV, PtrVT, 4);
    CPAddr = DAG.getNode(ARMISD::Wrapper, dl, MVT::i32, CPAddr);
    SDValue Result = DAG.getLoad(PtrVT, dl, DAG.getEntryNode(),
                                 CPAddr,
                                 MachinePointerInfo::getConstantPool(),
                                 false, false, false, 0);
    SDValue Chain = Result.getValue(1);
    SDValue GOT = DAG.getGLOBAL_OFFSET_TABLE(PtrVT);
    Result = DAG.getNode(ISD::ADD, dl, PtrVT, Result, GOT);
    if (!UseGOTOFF)
      Result = DAG.getLoad(PtrVT, dl, Chain, Result,
                           MachinePointerInfo::getGOT(),
                           false, false, false, 0);
    return Result;
  }

  // If we have T2 ops, we can materialize the address directly via movt/movw
  // pair. This is always cheaper.
  if (Subtarget->useMovt(DAG.getMachineFunction())) {
    ++NumMovwMovt;
    // FIXME: Once remat is capable of dealing with instructions with register
    // operands, expand this into two nodes.
    return DAG.getNode(ARMISD::Wrapper, dl, PtrVT,
                       DAG.getTargetGlobalAddress(GV, dl, PtrVT));
  } else {
    SDValue CPAddr = DAG.getTargetConstantPool(GV, PtrVT, 4);
    CPAddr = DAG.getNode(ARMISD::Wrapper, dl, MVT::i32, CPAddr);
    return DAG.getLoad(PtrVT, dl, DAG.getEntryNode(), CPAddr,
                       MachinePointerInfo::getConstantPool(),
                       false, false, false, 0);
  }
}

SDValue ARMTargetLowering::LowerGlobalAddressDarwin(SDValue Op,
                                                    SelectionDAG &DAG) const {
  EVT PtrVT = getPointerTy();
  SDLoc dl(Op);
  const GlobalValue *GV = cast<GlobalAddressSDNode>(Op)->getGlobal();
  Reloc::Model RelocM = getTargetMachine().getRelocationModel();

  if (Subtarget->useMovt(DAG.getMachineFunction()))
    ++NumMovwMovt;

  // FIXME: Once remat is capable of dealing with instructions with register
  // operands, expand this into multiple nodes
  unsigned Wrapper =
      RelocM == Reloc::PIC_ ? ARMISD::WrapperPIC : ARMISD::Wrapper;

  SDValue G = DAG.getTargetGlobalAddress(GV, dl, PtrVT, 0, ARMII::MO_NONLAZY);
  SDValue Result = DAG.getNode(Wrapper, dl, PtrVT, G);

  if (Subtarget->GVIsIndirectSymbol(GV, RelocM))
    Result = DAG.getLoad(PtrVT, dl, DAG.getEntryNode(), Result,
                         MachinePointerInfo::getGOT(), false, false, false, 0);
  return Result;
}

SDValue ARMTargetLowering::LowerGlobalAddressWindows(SDValue Op,
                                                     SelectionDAG &DAG) const {
  assert(Subtarget->isTargetWindows() && "non-Windows COFF is not supported");
  assert(Subtarget->useMovt(DAG.getMachineFunction()) &&
         "Windows on ARM expects to use movw/movt");

  const GlobalValue *GV = cast<GlobalAddressSDNode>(Op)->getGlobal();
  const ARMII::TOF TargetFlags =
    (GV->hasDLLImportStorageClass() ? ARMII::MO_DLLIMPORT : ARMII::MO_NO_FLAG);
  EVT PtrVT = getPointerTy();
  SDValue Result;
  SDLoc DL(Op);

  ++NumMovwMovt;

  // FIXME: Once remat is capable of dealing with instructions with register
  // operands, expand this into two nodes.
  Result = DAG.getNode(ARMISD::Wrapper, DL, PtrVT,
                       DAG.getTargetGlobalAddress(GV, DL, PtrVT, /*Offset=*/0,
                                                  TargetFlags));
  if (GV->hasDLLImportStorageClass())
    Result = DAG.getLoad(PtrVT, DL, DAG.getEntryNode(), Result,
                         MachinePointerInfo::getGOT(), false, false, false, 0);
  return Result;
}

SDValue ARMTargetLowering::LowerGLOBAL_OFFSET_TABLE(SDValue Op,
                                                    SelectionDAG &DAG) const {
  assert(Subtarget->isTargetELF() &&
         "GLOBAL OFFSET TABLE not implemented for non-ELF targets");
  MachineFunction &MF = DAG.getMachineFunction();
  ARMFunctionInfo *AFI = MF.getInfo<ARMFunctionInfo>();
  unsigned ARMPCLabelIndex = AFI->createPICLabelUId();
  EVT PtrVT = getPointerTy();
  SDLoc dl(Op);

  // @LOCALMOD-BEGIN
  if (!Subtarget->useConstIslands()) {
    // With constant islands "disabled" (moved to rodata), the constant pool
    // entry is no longer in text, and the PC relativeness is
    // no longer expressible.
    //
    // Instead of having:
    //
    // .LCPI12_0:
    //   .long _GLOBAL_OFFSET_TABLE_-(.LPC12_0+8)
    // ...
    //    ldr r2, .LCPI12_0
    // .LPC12_0:
    //    add r0, pc, r2
    //
    // Things to try:
    // (1) get the address of the GOT through a pc-relative MOVW / MOVT.
    //
    //    movw r0, :lower16:_GLOBAL_OFFSET_TABLE_ - (.LPC12_0 + 8)
    //    movt r0, :upper16:_GLOBAL_OFFSET_TABLE_ - (.LPC12_0 + 8)
    // .LPC12_0:
    //    add r0, pc, r0
    //
    // (2) Make the constant pool entry relative to its own location
    //
    // .LCPI12_0:
    //   .long _GLOBAL_OFFSET_TABLE_-.
    // ...
    //    // get address of LCPI12_0 into r0 (possibly 3 instructions for PIC)
    //    ldr r1, [r0]
    //    add r1, r0, r1
    //
    // We will try (1) for now, since (2) takes about 3 more instructions
    // (and one of them is a load).
    return DAG.getNode(ARMISD::WrapperGOT, dl, MVT::i32);
  }
  // @LOCALMOD-END
  unsigned PCAdj = Subtarget->isThumb() ? 4 : 8;
  ARMConstantPoolValue *CPV =
    ARMConstantPoolSymbol::Create(*DAG.getContext(), "_GLOBAL_OFFSET_TABLE_",
                                  ARMPCLabelIndex, PCAdj);
  SDValue CPAddr = DAG.getTargetConstantPool(CPV, PtrVT, 4);
  CPAddr = DAG.getNode(ARMISD::Wrapper, dl, MVT::i32, CPAddr);
  SDValue Result = DAG.getLoad(PtrVT, dl, DAG.getEntryNode(), CPAddr,
                               MachinePointerInfo::getConstantPool(),
                               false, false, false, 0);
  SDValue PICLabel = DAG.getConstant(ARMPCLabelIndex, MVT::i32);
  return DAG.getNode(ARMISD::PIC_ADD, dl, PtrVT, Result, PICLabel);
}

SDValue
ARMTargetLowering::LowerEH_SJLJ_SETJMP(SDValue Op, SelectionDAG &DAG) const {
  SDLoc dl(Op);
  SDValue Val = DAG.getConstant(0, MVT::i32);
  return DAG.getNode(ARMISD::EH_SJLJ_SETJMP, dl,
                     DAG.getVTList(MVT::i32, MVT::Other), Op.getOperand(0),
                     Op.getOperand(1), Val);
}

SDValue
ARMTargetLowering::LowerEH_SJLJ_LONGJMP(SDValue Op, SelectionDAG &DAG) const {
  SDLoc dl(Op);
  return DAG.getNode(ARMISD::EH_SJLJ_LONGJMP, dl, MVT::Other, Op.getOperand(0),
                     Op.getOperand(1), DAG.getConstant(0, MVT::i32));
}

SDValue
ARMTargetLowering::LowerINTRINSIC_WO_CHAIN(SDValue Op, SelectionDAG &DAG,
                                          const ARMSubtarget *Subtarget) const {
  unsigned IntNo = cast<ConstantSDNode>(Op.getOperand(0))->getZExtValue();
  SDLoc dl(Op);
  switch (IntNo) {
  default: return SDValue();    // Don't custom lower most intrinsics.
  case Intrinsic::arm_rbit: {
    assert(Op.getOperand(1).getValueType() == MVT::i32 &&
           "RBIT intrinsic must have i32 type!");
    return DAG.getNode(ARMISD::RBIT, dl, MVT::i32, Op.getOperand(1));
  }
  case Intrinsic::nacl_read_tp:  // @LOCALMOD
  case Intrinsic::arm_thread_pointer: {
    EVT PtrVT = DAG.getTargetLoweringInfo().getPointerTy();
    return DAG.getNode(ARMISD::THREAD_POINTER, dl, PtrVT);
  }
  case Intrinsic::eh_sjlj_lsda: {
    MachineFunction &MF = DAG.getMachineFunction();
    ARMFunctionInfo *AFI = MF.getInfo<ARMFunctionInfo>();
    unsigned ARMPCLabelIndex = AFI->createPICLabelUId();
    EVT PtrVT = getPointerTy();
    Reloc::Model RelocM = getTargetMachine().getRelocationModel();
    SDValue CPAddr;
    unsigned PCAdj = (RelocM != Reloc::PIC_)
      ? 0 : (Subtarget->isThumb() ? 4 : 8);
    ARMConstantPoolValue *CPV =
      ARMConstantPoolConstant::Create(MF.getFunction(), ARMPCLabelIndex,
                                      ARMCP::CPLSDA, PCAdj);
    CPAddr = DAG.getTargetConstantPool(CPV, PtrVT, 4);
    CPAddr = DAG.getNode(ARMISD::Wrapper, dl, MVT::i32, CPAddr);
    SDValue Result =
      DAG.getLoad(PtrVT, dl, DAG.getEntryNode(), CPAddr,
                  MachinePointerInfo::getConstantPool(),
                  false, false, false, 0);

    if (RelocM == Reloc::PIC_) {
      SDValue PICLabel = DAG.getConstant(ARMPCLabelIndex, MVT::i32);
      Result = DAG.getNode(ARMISD::PIC_ADD, dl, PtrVT, Result, PICLabel);
    }
    return Result;
  }
  case Intrinsic::arm_neon_vmulls:
  case Intrinsic::arm_neon_vmullu: {
    unsigned NewOpc = (IntNo == Intrinsic::arm_neon_vmulls)
      ? ARMISD::VMULLs : ARMISD::VMULLu;
    return DAG.getNode(NewOpc, SDLoc(Op), Op.getValueType(),
                       Op.getOperand(1), Op.getOperand(2));
  }
  }
}

static SDValue LowerATOMIC_FENCE(SDValue Op, SelectionDAG &DAG,
                                 const ARMSubtarget *Subtarget) {
  // FIXME: handle "fence singlethread" more efficiently.
  SDLoc dl(Op);
  if (!Subtarget->hasDataBarrier()) {
    // Some ARMv6 cpus can support data barriers with an mcr instruction.
    // Thumb1 and pre-v6 ARM mode use a libcall instead and should never get
    // here.
    assert(Subtarget->hasV6Ops() && !Subtarget->isThumb() &&
           "Unexpected ISD::ATOMIC_FENCE encountered. Should be libcall!");
    return DAG.getNode(ARMISD::MEMBARRIER_MCR, dl, MVT::Other, Op.getOperand(0),
                       DAG.getConstant(0, MVT::i32));
  }

  ConstantSDNode *OrdN = cast<ConstantSDNode>(Op.getOperand(1));
  AtomicOrdering Ord = static_cast<AtomicOrdering>(OrdN->getZExtValue());
  ARM_MB::MemBOpt Domain = ARM_MB::ISH;
  if (Subtarget->isMClass()) {
    // Only a full system barrier exists in the M-class architectures.
    Domain = ARM_MB::SY;
  } else if (Subtarget->isSwift() && Ord == Release) {
    // Swift happens to implement ISHST barriers in a way that's compatible with
    // Release semantics but weaker than ISH so we'd be fools not to use
    // it. Beware: other processors probably don't!
    Domain = ARM_MB::ISHST;
  }

  return DAG.getNode(ISD::INTRINSIC_VOID, dl, MVT::Other, Op.getOperand(0),
                     DAG.getConstant(Intrinsic::arm_dmb, MVT::i32),
                     DAG.getConstant(Domain, MVT::i32));
}

static SDValue LowerPREFETCH(SDValue Op, SelectionDAG &DAG,
                             const ARMSubtarget *Subtarget) {
  // ARM pre v5TE and Thumb1 does not have preload instructions.
  if (!(Subtarget->isThumb2() ||
        (!Subtarget->isThumb1Only() && Subtarget->hasV5TEOps())))
    // Just preserve the chain.
    return Op.getOperand(0);

  SDLoc dl(Op);
  unsigned isRead = ~cast<ConstantSDNode>(Op.getOperand(2))->getZExtValue() & 1;
  if (!isRead &&
      (!Subtarget->hasV7Ops() || !Subtarget->hasMPExtension()))
    // ARMv7 with MP extension has PLDW.
    return Op.getOperand(0);

  unsigned isData = cast<ConstantSDNode>(Op.getOperand(4))->getZExtValue();
  if (Subtarget->isThumb()) {
    // Invert the bits.
    isRead = ~isRead & 1;
    isData = ~isData & 1;
  }

  return DAG.getNode(ARMISD::PRELOAD, dl, MVT::Other, Op.getOperand(0),
                     Op.getOperand(1), DAG.getConstant(isRead, MVT::i32),
                     DAG.getConstant(isData, MVT::i32));
}

static SDValue LowerVASTART(SDValue Op, SelectionDAG &DAG) {
  MachineFunction &MF = DAG.getMachineFunction();
  ARMFunctionInfo *FuncInfo = MF.getInfo<ARMFunctionInfo>();

  // vastart just stores the address of the VarArgsFrameIndex slot into the
  // memory location argument.
  SDLoc dl(Op);
  EVT PtrVT = DAG.getTargetLoweringInfo().getPointerTy();
  SDValue FR = DAG.getFrameIndex(FuncInfo->getVarArgsFrameIndex(), PtrVT);
  const Value *SV = cast<SrcValueSDNode>(Op.getOperand(2))->getValue();
  return DAG.getStore(Op.getOperand(0), dl, FR, Op.getOperand(1),
                      MachinePointerInfo(SV), false, false, 0);
}

SDValue
ARMTargetLowering::GetF64FormalArgument(CCValAssign &VA, CCValAssign &NextVA,
                                        SDValue &Root, SelectionDAG &DAG,
                                        SDLoc dl) const {
  MachineFunction &MF = DAG.getMachineFunction();
  ARMFunctionInfo *AFI = MF.getInfo<ARMFunctionInfo>();

  const TargetRegisterClass *RC;
  if (AFI->isThumb1OnlyFunction())
    RC = &ARM::tGPRRegClass;
  else
    RC = &ARM::GPRRegClass;

  // Transform the arguments stored in physical registers into virtual ones.
  unsigned Reg = MF.addLiveIn(VA.getLocReg(), RC);
  SDValue ArgValue = DAG.getCopyFromReg(Root, dl, Reg, MVT::i32);

  SDValue ArgValue2;
  if (NextVA.isMemLoc()) {
    MachineFrameInfo *MFI = MF.getFrameInfo();
    int FI = MFI->CreateFixedObject(4, NextVA.getLocMemOffset(), true);

    // Create load node to retrieve arguments from the stack.
    SDValue FIN = DAG.getFrameIndex(FI, getPointerTy());
    ArgValue2 = DAG.getLoad(MVT::i32, dl, Root, FIN,
                            MachinePointerInfo::getFixedStack(FI),
                            false, false, false, 0);
  } else {
    Reg = MF.addLiveIn(NextVA.getLocReg(), RC);
    ArgValue2 = DAG.getCopyFromReg(Root, dl, Reg, MVT::i32);
  }
  if (!Subtarget->isLittle())
    std::swap (ArgValue, ArgValue2);
  return DAG.getNode(ARMISD::VMOVDRR, dl, MVT::f64, ArgValue, ArgValue2);
}

// The remaining GPRs hold either the beginning of variable-argument
// data, or the beginning of an aggregate passed by value (usually
// byval).  Either way, we allocate stack slots adjacent to the data
// provided by our caller, and store the unallocated registers there.
// If this is a variadic function, the va_list pointer will begin with
// these values; otherwise, this reassembles a (byval) structure that
// was split between registers and memory.
// Return: The frame index registers were stored into.
int
ARMTargetLowering::StoreByValRegs(CCState &CCInfo, SelectionDAG &DAG,
                                  SDLoc dl, SDValue &Chain,
                                  const Value *OrigArg,
                                  unsigned InRegsParamRecordIdx,
                                  int ArgOffset,
                                  unsigned ArgSize) const {
  // Currently, two use-cases possible:
  // Case #1. Non-var-args function, and we meet first byval parameter.
  //          Setup first unallocated register as first byval register;
  //          eat all remained registers
  //          (these two actions are performed by HandleByVal method).
  //          Then, here, we initialize stack frame with
  //          "store-reg" instructions.
  // Case #2. Var-args function, that doesn't contain byval parameters.
  //          The same: eat all remained unallocated registers,
  //          initialize stack frame.

  MachineFunction &MF = DAG.getMachineFunction();
  MachineFrameInfo *MFI = MF.getFrameInfo();
  ARMFunctionInfo *AFI = MF.getInfo<ARMFunctionInfo>();
  unsigned RBegin, REnd;
  if (InRegsParamRecordIdx < CCInfo.getInRegsParamsCount()) {
    CCInfo.getInRegsParamInfo(InRegsParamRecordIdx, RBegin, REnd);
  } else {
    unsigned RBeginIdx = CCInfo.getFirstUnallocated(GPRArgRegs);
    RBegin = RBeginIdx == 4 ? (unsigned)ARM::R4 : GPRArgRegs[RBeginIdx];
    REnd = ARM::R4;
  }

  if (REnd != RBegin)
    ArgOffset = -4 * (ARM::R4 - RBegin);

  int FrameIndex = MFI->CreateFixedObject(ArgSize, ArgOffset, false);
  SDValue FIN = DAG.getFrameIndex(FrameIndex, getPointerTy());

  SmallVector<SDValue, 4> MemOps;
  const TargetRegisterClass *RC =
      AFI->isThumb1OnlyFunction() ? &ARM::tGPRRegClass : &ARM::GPRRegClass;

  for (unsigned Reg = RBegin, i = 0; Reg < REnd; ++Reg, ++i) {
    unsigned VReg = MF.addLiveIn(Reg, RC);
    SDValue Val = DAG.getCopyFromReg(Chain, dl, VReg, MVT::i32);
    SDValue Store =
        DAG.getStore(Val.getValue(1), dl, Val, FIN,
                     MachinePointerInfo(OrigArg, 4 * i), false, false, 0);
    MemOps.push_back(Store);
    FIN = DAG.getNode(ISD::ADD, dl, getPointerTy(), FIN,
                      DAG.getConstant(4, getPointerTy()));
  }

  if (!MemOps.empty())
    Chain = DAG.getNode(ISD::TokenFactor, dl, MVT::Other, MemOps);
  return FrameIndex;
}

// Setup stack frame, the va_list pointer will start from.
void
ARMTargetLowering::VarArgStyleRegisters(CCState &CCInfo, SelectionDAG &DAG,
                                        SDLoc dl, SDValue &Chain,
                                        unsigned ArgOffset,
                                        unsigned TotalArgRegsSaveSize,
                                        bool ForceMutable) const {
  MachineFunction &MF = DAG.getMachineFunction();
  ARMFunctionInfo *AFI = MF.getInfo<ARMFunctionInfo>();

  // Try to store any remaining integer argument regs
  // to their spots on the stack so that they may be loaded by deferencing
  // the result of va_next.
  // If there is no regs to be stored, just point address after last
  // argument passed via stack.
  int FrameIndex = StoreByValRegs(CCInfo, DAG, dl, Chain, nullptr,
                                  CCInfo.getInRegsParamsCount(),
                                  CCInfo.getNextStackOffset(), 4);
  AFI->setVarArgsFrameIndex(FrameIndex);
}

SDValue
ARMTargetLowering::LowerFormalArguments(SDValue Chain,
                                        CallingConv::ID CallConv, bool isVarArg,
                                        const SmallVectorImpl<ISD::InputArg>
                                          &Ins,
                                        SDLoc dl, SelectionDAG &DAG,
                                        SmallVectorImpl<SDValue> &InVals)
                                          const {
  MachineFunction &MF = DAG.getMachineFunction();
  MachineFrameInfo *MFI = MF.getFrameInfo();

  ARMFunctionInfo *AFI = MF.getInfo<ARMFunctionInfo>();

  // Assign locations to all of the incoming arguments.
  SmallVector<CCValAssign, 16> ArgLocs;
  ARMCCState CCInfo(CallConv, isVarArg, DAG.getMachineFunction(), ArgLocs,
                    *DAG.getContext(), Prologue);
  CCInfo.AnalyzeFormalArguments(Ins,
                                CCAssignFnForNode(CallConv, /* Return*/ false,
                                                  isVarArg));

  SmallVector<SDValue, 16> ArgValues;
  SDValue ArgValue;
  Function::const_arg_iterator CurOrigArg = MF.getFunction()->arg_begin();
  unsigned CurArgIdx = 0;

  // Initially ArgRegsSaveSize is zero.
  // Then we increase this value each time we meet byval parameter.
  // We also increase this value in case of varargs function.
  AFI->setArgRegsSaveSize(0);

  // Calculate the amount of stack space that we need to allocate to store
  // byval and variadic arguments that are passed in registers.
  // We need to know this before we allocate the first byval or variadic
  // argument, as they will be allocated a stack slot below the CFA (Canonical
  // Frame Address, the stack pointer at entry to the function).
  unsigned ArgRegBegin = ARM::R4;
  for (unsigned i = 0, e = ArgLocs.size(); i != e; ++i) {
    if (CCInfo.getInRegsParamsProcessed() >= CCInfo.getInRegsParamsCount())
      break;

    CCValAssign &VA = ArgLocs[i];
    unsigned Index = VA.getValNo();
    ISD::ArgFlagsTy Flags = Ins[Index].Flags;
    if (!Flags.isByVal())
      continue;

    assert(VA.isMemLoc() && "unexpected byval pointer in reg");
    unsigned RBegin, REnd;
    CCInfo.getInRegsParamInfo(CCInfo.getInRegsParamsProcessed(), RBegin, REnd);
    ArgRegBegin = std::min(ArgRegBegin, RBegin);

    CCInfo.nextInRegsParam();
  }
  CCInfo.rewindByValRegsInfo();

  int lastInsIndex = -1;
  if (isVarArg && MFI->hasVAStart()) {
    unsigned RegIdx = CCInfo.getFirstUnallocated(GPRArgRegs);
    if (RegIdx != array_lengthof(GPRArgRegs))
      ArgRegBegin = std::min(ArgRegBegin, (unsigned)GPRArgRegs[RegIdx]);
  }

  unsigned TotalArgRegsSaveSize = 4 * (ARM::R4 - ArgRegBegin);
  AFI->setArgRegsSaveSize(TotalArgRegsSaveSize);

  for (unsigned i = 0, e = ArgLocs.size(); i != e; ++i) {
    CCValAssign &VA = ArgLocs[i];
    if (Ins[VA.getValNo()].isOrigArg()) {
      std::advance(CurOrigArg,
                   Ins[VA.getValNo()].getOrigArgIndex() - CurArgIdx);
      CurArgIdx = Ins[VA.getValNo()].getOrigArgIndex();
    }
    // Arguments stored in registers.
    if (VA.isRegLoc()) {
      EVT RegVT = VA.getLocVT();

      if (VA.needsCustom()) {
        // f64 and vector types are split up into multiple registers or
        // combinations of registers and stack slots.
        if (VA.getLocVT() == MVT::v2f64) {
          SDValue ArgValue1 = GetF64FormalArgument(VA, ArgLocs[++i],
                                                   Chain, DAG, dl);
          VA = ArgLocs[++i]; // skip ahead to next loc
          SDValue ArgValue2;
          if (VA.isMemLoc()) {
            int FI = MFI->CreateFixedObject(8, VA.getLocMemOffset(), true);
            SDValue FIN = DAG.getFrameIndex(FI, getPointerTy());
            ArgValue2 = DAG.getLoad(MVT::f64, dl, Chain, FIN,
                                    MachinePointerInfo::getFixedStack(FI),
                                    false, false, false, 0);
          } else {
            ArgValue2 = GetF64FormalArgument(VA, ArgLocs[++i],
                                             Chain, DAG, dl);
          }
          ArgValue = DAG.getNode(ISD::UNDEF, dl, MVT::v2f64);
          ArgValue = DAG.getNode(ISD::INSERT_VECTOR_ELT, dl, MVT::v2f64,
                                 ArgValue, ArgValue1, DAG.getIntPtrConstant(0));
          ArgValue = DAG.getNode(ISD::INSERT_VECTOR_ELT, dl, MVT::v2f64,
                                 ArgValue, ArgValue2, DAG.getIntPtrConstant(1));
        } else
          ArgValue = GetF64FormalArgument(VA, ArgLocs[++i], Chain, DAG, dl);

      } else {
        const TargetRegisterClass *RC;

        if (RegVT == MVT::f32)
          RC = &ARM::SPRRegClass;
        else if (RegVT == MVT::f64)
          RC = &ARM::DPRRegClass;
        else if (RegVT == MVT::v2f64)
          RC = &ARM::QPRRegClass;
        else if (RegVT == MVT::i32)
          RC = AFI->isThumb1OnlyFunction() ? &ARM::tGPRRegClass
                                           : &ARM::GPRRegClass;
        else
          llvm_unreachable("RegVT not supported by FORMAL_ARGUMENTS Lowering");

        // Transform the arguments in physical registers into virtual ones.
        unsigned Reg = MF.addLiveIn(VA.getLocReg(), RC);
        ArgValue = DAG.getCopyFromReg(Chain, dl, Reg, RegVT);
      }

      // If this is an 8 or 16-bit value, it is really passed promoted
      // to 32 bits.  Insert an assert[sz]ext to capture this, then
      // truncate to the right size.
      switch (VA.getLocInfo()) {
      default: llvm_unreachable("Unknown loc info!");
      case CCValAssign::Full: break;
      case CCValAssign::BCvt:
        ArgValue = DAG.getNode(ISD::BITCAST, dl, VA.getValVT(), ArgValue);
        break;
      case CCValAssign::SExt:
        ArgValue = DAG.getNode(ISD::AssertSext, dl, RegVT, ArgValue,
                               DAG.getValueType(VA.getValVT()));
        ArgValue = DAG.getNode(ISD::TRUNCATE, dl, VA.getValVT(), ArgValue);
        break;
      case CCValAssign::ZExt:
        ArgValue = DAG.getNode(ISD::AssertZext, dl, RegVT, ArgValue,
                               DAG.getValueType(VA.getValVT()));
        ArgValue = DAG.getNode(ISD::TRUNCATE, dl, VA.getValVT(), ArgValue);
        break;
      }

      InVals.push_back(ArgValue);

    } else { // VA.isRegLoc()

      // sanity check
      assert(VA.isMemLoc());
      assert(VA.getValVT() != MVT::i64 && "i64 should already be lowered");

      int index = VA.getValNo();

      // Some Ins[] entries become multiple ArgLoc[] entries.
      // Process them only once.
      if (index != lastInsIndex)
        {
          ISD::ArgFlagsTy Flags = Ins[index].Flags;
          // FIXME: For now, all byval parameter objects are marked mutable.
          // This can be changed with more analysis.
          // In case of tail call optimization mark all arguments mutable.
          // Since they could be overwritten by lowering of arguments in case of
          // a tail call.
          if (Flags.isByVal()) {
            assert(Ins[index].isOrigArg() &&
                   "Byval arguments cannot be implicit");
            unsigned CurByValIndex = CCInfo.getInRegsParamsProcessed();

            int FrameIndex = StoreByValRegs(CCInfo, DAG, dl, Chain, CurOrigArg,
                                            CurByValIndex, VA.getLocMemOffset(),
                                            Flags.getByValSize());
            InVals.push_back(DAG.getFrameIndex(FrameIndex, getPointerTy()));
            CCInfo.nextInRegsParam();
          } else {
            unsigned FIOffset = VA.getLocMemOffset();
            int FI = MFI->CreateFixedObject(VA.getLocVT().getSizeInBits()/8,
                                            FIOffset, true);

            // Create load nodes to retrieve arguments from the stack.
            SDValue FIN = DAG.getFrameIndex(FI, getPointerTy());
            InVals.push_back(DAG.getLoad(VA.getValVT(), dl, Chain, FIN,
                                         MachinePointerInfo::getFixedStack(FI),
                                         false, false, false, 0));
          }
          lastInsIndex = index;
        }
    }
  }

  // varargs
  if (isVarArg && MFI->hasVAStart())
    VarArgStyleRegisters(CCInfo, DAG, dl, Chain,
                         CCInfo.getNextStackOffset(),
                         TotalArgRegsSaveSize);

  AFI->setArgumentStackSize(CCInfo.getNextStackOffset());

  return Chain;
}

/// isFloatingPointZero - Return true if this is +0.0.
static bool isFloatingPointZero(SDValue Op) {
  if (ConstantFPSDNode *CFP = dyn_cast<ConstantFPSDNode>(Op))
    return CFP->getValueAPF().isPosZero();
  else if (ISD::isEXTLoad(Op.getNode()) || ISD::isNON_EXTLoad(Op.getNode())) {
    // Maybe this has already been legalized into the constant pool?
    if (Op.getOperand(1).getOpcode() == ARMISD::Wrapper) {
      SDValue WrapperOp = Op.getOperand(1).getOperand(0);
      if (ConstantPoolSDNode *CP = dyn_cast<ConstantPoolSDNode>(WrapperOp))
        if (const ConstantFP *CFP = dyn_cast<ConstantFP>(CP->getConstVal()))
          return CFP->getValueAPF().isPosZero();
    }
  } else if (Op->getOpcode() == ISD::BITCAST &&
             Op->getValueType(0) == MVT::f64) {
    // Handle (ISD::BITCAST (ARMISD::VMOVIMM (ISD::TargetConstant 0)) MVT::f64)
    // created by LowerConstantFP().
    SDValue BitcastOp = Op->getOperand(0);
    if (BitcastOp->getOpcode() == ARMISD::VMOVIMM) {
      SDValue MoveOp = BitcastOp->getOperand(0);
      if (MoveOp->getOpcode() == ISD::TargetConstant &&
          cast<ConstantSDNode>(MoveOp)->getZExtValue() == 0) {
        return true;
      }
    }
  }
  return false;
}

/// Returns appropriate ARM CMP (cmp) and corresponding condition code for
/// the given operands.
SDValue
ARMTargetLowering::getARMCmp(SDValue LHS, SDValue RHS, ISD::CondCode CC,
                             SDValue &ARMcc, SelectionDAG &DAG,
                             SDLoc dl) const {
  if (ConstantSDNode *RHSC = dyn_cast<ConstantSDNode>(RHS.getNode())) {
    unsigned C = RHSC->getZExtValue();
    if (!isLegalICmpImmediate(C)) {
      // Constant does not fit, try adjusting it by one?
      switch (CC) {
      default: break;
      case ISD::SETLT:
      case ISD::SETGE:
        if (C != 0x80000000 && isLegalICmpImmediate(C-1)) {
          CC = (CC == ISD::SETLT) ? ISD::SETLE : ISD::SETGT;
          RHS = DAG.getConstant(C-1, MVT::i32);
        }
        break;
      case ISD::SETULT:
      case ISD::SETUGE:
        if (C != 0 && isLegalICmpImmediate(C-1)) {
          CC = (CC == ISD::SETULT) ? ISD::SETULE : ISD::SETUGT;
          RHS = DAG.getConstant(C-1, MVT::i32);
        }
        break;
      case ISD::SETLE:
      case ISD::SETGT:
        if (C != 0x7fffffff && isLegalICmpImmediate(C+1)) {
          CC = (CC == ISD::SETLE) ? ISD::SETLT : ISD::SETGE;
          RHS = DAG.getConstant(C+1, MVT::i32);
        }
        break;
      case ISD::SETULE:
      case ISD::SETUGT:
        if (C != 0xffffffff && isLegalICmpImmediate(C+1)) {
          CC = (CC == ISD::SETULE) ? ISD::SETULT : ISD::SETUGE;
          RHS = DAG.getConstant(C+1, MVT::i32);
        }
        break;
      }
    }
  }

  ARMCC::CondCodes CondCode = IntCCToARMCC(CC);
  ARMISD::NodeType CompareType;
  switch (CondCode) {
  default:
    CompareType = ARMISD::CMP;
    break;
  case ARMCC::EQ:
  case ARMCC::NE:
    // Uses only Z Flag
    CompareType = ARMISD::CMPZ;
    break;
  }
  ARMcc = DAG.getConstant(CondCode, MVT::i32);
  return DAG.getNode(CompareType, dl, MVT::Glue, LHS, RHS);
}

/// Returns a appropriate VFP CMP (fcmp{s|d}+fmstat) for the given operands.
SDValue
ARMTargetLowering::getVFPCmp(SDValue LHS, SDValue RHS, SelectionDAG &DAG,
                             SDLoc dl) const {
  assert(!Subtarget->isFPOnlySP() || RHS.getValueType() != MVT::f64);
  SDValue Cmp;
  if (!isFloatingPointZero(RHS))
    Cmp = DAG.getNode(ARMISD::CMPFP, dl, MVT::Glue, LHS, RHS);
  else
    Cmp = DAG.getNode(ARMISD::CMPFPw0, dl, MVT::Glue, LHS);
  return DAG.getNode(ARMISD::FMSTAT, dl, MVT::Glue, Cmp);
}

/// duplicateCmp - Glue values can have only one use, so this function
/// duplicates a comparison node.
SDValue
ARMTargetLowering::duplicateCmp(SDValue Cmp, SelectionDAG &DAG) const {
  unsigned Opc = Cmp.getOpcode();
  SDLoc DL(Cmp);
  if (Opc == ARMISD::CMP || Opc == ARMISD::CMPZ)
    return DAG.getNode(Opc, DL, MVT::Glue, Cmp.getOperand(0),Cmp.getOperand(1));

  assert(Opc == ARMISD::FMSTAT && "unexpected comparison operation");
  Cmp = Cmp.getOperand(0);
  Opc = Cmp.getOpcode();
  if (Opc == ARMISD::CMPFP)
    Cmp = DAG.getNode(Opc, DL, MVT::Glue, Cmp.getOperand(0),Cmp.getOperand(1));
  else {
    assert(Opc == ARMISD::CMPFPw0 && "unexpected operand of FMSTAT");
    Cmp = DAG.getNode(Opc, DL, MVT::Glue, Cmp.getOperand(0));
  }
  return DAG.getNode(ARMISD::FMSTAT, DL, MVT::Glue, Cmp);
}

std::pair<SDValue, SDValue>
ARMTargetLowering::getARMXALUOOp(SDValue Op, SelectionDAG &DAG,
                                 SDValue &ARMcc) const {
  assert(Op.getValueType() == MVT::i32 &&  "Unsupported value type");

  SDValue Value, OverflowCmp;
  SDValue LHS = Op.getOperand(0);
  SDValue RHS = Op.getOperand(1);


  // FIXME: We are currently always generating CMPs because we don't support
  // generating CMN through the backend. This is not as good as the natural
  // CMP case because it causes a register dependency and cannot be folded
  // later.

  switch (Op.getOpcode()) {
  default:
    llvm_unreachable("Unknown overflow instruction!");
  case ISD::SADDO:
    ARMcc = DAG.getConstant(ARMCC::VC, MVT::i32);
    Value = DAG.getNode(ISD::ADD, SDLoc(Op), Op.getValueType(), LHS, RHS);
    OverflowCmp = DAG.getNode(ARMISD::CMP, SDLoc(Op), MVT::Glue, Value, LHS);
    break;
  case ISD::UADDO:
    ARMcc = DAG.getConstant(ARMCC::HS, MVT::i32);
    Value = DAG.getNode(ISD::ADD, SDLoc(Op), Op.getValueType(), LHS, RHS);
    OverflowCmp = DAG.getNode(ARMISD::CMP, SDLoc(Op), MVT::Glue, Value, LHS);
    break;
  case ISD::SSUBO:
    ARMcc = DAG.getConstant(ARMCC::VC, MVT::i32);
    Value = DAG.getNode(ISD::SUB, SDLoc(Op), Op.getValueType(), LHS, RHS);
    OverflowCmp = DAG.getNode(ARMISD::CMP, SDLoc(Op), MVT::Glue, LHS, RHS);
    break;
  case ISD::USUBO:
    ARMcc = DAG.getConstant(ARMCC::HS, MVT::i32);
    Value = DAG.getNode(ISD::SUB, SDLoc(Op), Op.getValueType(), LHS, RHS);
    OverflowCmp = DAG.getNode(ARMISD::CMP, SDLoc(Op), MVT::Glue, LHS, RHS);
    break;
  } // switch (...)

  return std::make_pair(Value, OverflowCmp);
}


SDValue
ARMTargetLowering::LowerXALUO(SDValue Op, SelectionDAG &DAG) const {
  // Let legalize expand this if it isn't a legal type yet.
  if (!DAG.getTargetLoweringInfo().isTypeLegal(Op.getValueType()))
    return SDValue();

  SDValue Value, OverflowCmp;
  SDValue ARMcc;
  std::tie(Value, OverflowCmp) = getARMXALUOOp(Op, DAG, ARMcc);
  SDValue CCR = DAG.getRegister(ARM::CPSR, MVT::i32);
  // We use 0 and 1 as false and true values.
  SDValue TVal = DAG.getConstant(1, MVT::i32);
  SDValue FVal = DAG.getConstant(0, MVT::i32);
  EVT VT = Op.getValueType();

  SDValue Overflow = DAG.getNode(ARMISD::CMOV, SDLoc(Op), VT, TVal, FVal,
                                 ARMcc, CCR, OverflowCmp);

  SDVTList VTs = DAG.getVTList(Op.getValueType(), MVT::i32);
  return DAG.getNode(ISD::MERGE_VALUES, SDLoc(Op), VTs, Value, Overflow);
}


SDValue ARMTargetLowering::LowerSELECT(SDValue Op, SelectionDAG &DAG) const {
  SDValue Cond = Op.getOperand(0);
  SDValue SelectTrue = Op.getOperand(1);
  SDValue SelectFalse = Op.getOperand(2);
  SDLoc dl(Op);
  unsigned Opc = Cond.getOpcode();

  if (Cond.getResNo() == 1 &&
      (Opc == ISD::SADDO || Opc == ISD::UADDO || Opc == ISD::SSUBO ||
       Opc == ISD::USUBO)) {
    if (!DAG.getTargetLoweringInfo().isTypeLegal(Cond->getValueType(0)))
      return SDValue();

    SDValue Value, OverflowCmp;
    SDValue ARMcc;
    std::tie(Value, OverflowCmp) = getARMXALUOOp(Cond, DAG, ARMcc);
    SDValue CCR = DAG.getRegister(ARM::CPSR, MVT::i32);
    EVT VT = Op.getValueType();

    return getCMOV(SDLoc(Op), VT, SelectTrue, SelectFalse, ARMcc, CCR,
                   OverflowCmp, DAG);
  }

  // Convert:
  //
  //   (select (cmov 1, 0, cond), t, f) -> (cmov t, f, cond)
  //   (select (cmov 0, 1, cond), t, f) -> (cmov f, t, cond)
  //
  if (Cond.getOpcode() == ARMISD::CMOV && Cond.hasOneUse()) {
    const ConstantSDNode *CMOVTrue =
      dyn_cast<ConstantSDNode>(Cond.getOperand(0));
    const ConstantSDNode *CMOVFalse =
      dyn_cast<ConstantSDNode>(Cond.getOperand(1));

    if (CMOVTrue && CMOVFalse) {
      unsigned CMOVTrueVal = CMOVTrue->getZExtValue();
      unsigned CMOVFalseVal = CMOVFalse->getZExtValue();

      SDValue True;
      SDValue False;
      if (CMOVTrueVal == 1 && CMOVFalseVal == 0) {
        True = SelectTrue;
        False = SelectFalse;
      } else if (CMOVTrueVal == 0 && CMOVFalseVal == 1) {
        True = SelectFalse;
        False = SelectTrue;
      }

      if (True.getNode() && False.getNode()) {
        EVT VT = Op.getValueType();
        SDValue ARMcc = Cond.getOperand(2);
        SDValue CCR = Cond.getOperand(3);
        SDValue Cmp = duplicateCmp(Cond.getOperand(4), DAG);
        assert(True.getValueType() == VT);
        return getCMOV(dl, VT, True, False, ARMcc, CCR, Cmp, DAG);
      }
    }
  }

  // ARM's BooleanContents value is UndefinedBooleanContent. Mask out the
  // undefined bits before doing a full-word comparison with zero.
  Cond = DAG.getNode(ISD::AND, dl, Cond.getValueType(), Cond,
                     DAG.getConstant(1, Cond.getValueType()));

  return DAG.getSelectCC(dl, Cond,
                         DAG.getConstant(0, Cond.getValueType()),
                         SelectTrue, SelectFalse, ISD::SETNE);
}

static ISD::CondCode getInverseCCForVSEL(ISD::CondCode CC) {
  if (CC == ISD::SETNE)
    return ISD::SETEQ;
  return ISD::getSetCCInverse(CC, true);
}

static void checkVSELConstraints(ISD::CondCode CC, ARMCC::CondCodes &CondCode,
                                 bool &swpCmpOps, bool &swpVselOps) {
  // Start by selecting the GE condition code for opcodes that return true for
  // 'equality'
  if (CC == ISD::SETUGE || CC == ISD::SETOGE || CC == ISD::SETOLE ||
      CC == ISD::SETULE)
    CondCode = ARMCC::GE;

  // and GT for opcodes that return false for 'equality'.
  else if (CC == ISD::SETUGT || CC == ISD::SETOGT || CC == ISD::SETOLT ||
           CC == ISD::SETULT)
    CondCode = ARMCC::GT;

  // Since we are constrained to GE/GT, if the opcode contains 'less', we need
  // to swap the compare operands.
  if (CC == ISD::SETOLE || CC == ISD::SETULE || CC == ISD::SETOLT ||
      CC == ISD::SETULT)
    swpCmpOps = true;

  // Both GT and GE are ordered comparisons, and return false for 'unordered'.
  // If we have an unordered opcode, we need to swap the operands to the VSEL
  // instruction (effectively negating the condition).
  //
  // This also has the effect of swapping which one of 'less' or 'greater'
  // returns true, so we also swap the compare operands. It also switches
  // whether we return true for 'equality', so we compensate by picking the
  // opposite condition code to our original choice.
  if (CC == ISD::SETULE || CC == ISD::SETULT || CC == ISD::SETUGE ||
      CC == ISD::SETUGT) {
    swpCmpOps = !swpCmpOps;
    swpVselOps = !swpVselOps;
    CondCode = CondCode == ARMCC::GT ? ARMCC::GE : ARMCC::GT;
  }

  // 'ordered' is 'anything but unordered', so use the VS condition code and
  // swap the VSEL operands.
  if (CC == ISD::SETO) {
    CondCode = ARMCC::VS;
    swpVselOps = true;
  }

  // 'unordered or not equal' is 'anything but equal', so use the EQ condition
  // code and swap the VSEL operands.
  if (CC == ISD::SETUNE) {
    CondCode = ARMCC::EQ;
    swpVselOps = true;
  }
}

SDValue ARMTargetLowering::getCMOV(SDLoc dl, EVT VT, SDValue FalseVal,
                                   SDValue TrueVal, SDValue ARMcc, SDValue CCR,
                                   SDValue Cmp, SelectionDAG &DAG) const {
  if (Subtarget->isFPOnlySP() && VT == MVT::f64) {
    FalseVal = DAG.getNode(ARMISD::VMOVRRD, dl,
                           DAG.getVTList(MVT::i32, MVT::i32), FalseVal);
    TrueVal = DAG.getNode(ARMISD::VMOVRRD, dl,
                          DAG.getVTList(MVT::i32, MVT::i32), TrueVal);

    SDValue TrueLow = TrueVal.getValue(0);
    SDValue TrueHigh = TrueVal.getValue(1);
    SDValue FalseLow = FalseVal.getValue(0);
    SDValue FalseHigh = FalseVal.getValue(1);

    SDValue Low = DAG.getNode(ARMISD::CMOV, dl, MVT::i32, FalseLow, TrueLow,
                              ARMcc, CCR, Cmp);
    SDValue High = DAG.getNode(ARMISD::CMOV, dl, MVT::i32, FalseHigh, TrueHigh,
                               ARMcc, CCR, duplicateCmp(Cmp, DAG));

    return DAG.getNode(ARMISD::VMOVDRR, dl, MVT::f64, Low, High);
  } else {
    return DAG.getNode(ARMISD::CMOV, dl, VT, FalseVal, TrueVal, ARMcc, CCR,
                       Cmp);
  }
}

SDValue ARMTargetLowering::LowerSELECT_CC(SDValue Op, SelectionDAG &DAG) const {
  EVT VT = Op.getValueType();
  SDValue LHS = Op.getOperand(0);
  SDValue RHS = Op.getOperand(1);
  ISD::CondCode CC = cast<CondCodeSDNode>(Op.getOperand(4))->get();
  SDValue TrueVal = Op.getOperand(2);
  SDValue FalseVal = Op.getOperand(3);
  SDLoc dl(Op);

  if (Subtarget->isFPOnlySP() && LHS.getValueType() == MVT::f64) {
    DAG.getTargetLoweringInfo().softenSetCCOperands(DAG, MVT::f64, LHS, RHS, CC,
                                                    dl);

    // If softenSetCCOperands only returned one value, we should compare it to
    // zero.
    if (!RHS.getNode()) {
      RHS = DAG.getConstant(0, LHS.getValueType());
      CC = ISD::SETNE;
    }
  }

  if (LHS.getValueType() == MVT::i32) {
    // Try to generate VSEL on ARMv8.
    // The VSEL instruction can't use all the usual ARM condition
    // codes: it only has two bits to select the condition code, so it's
    // constrained to use only GE, GT, VS and EQ.
    //
    // To implement all the various ISD::SETXXX opcodes, we sometimes need to
    // swap the operands of the previous compare instruction (effectively
    // inverting the compare condition, swapping 'less' and 'greater') and
    // sometimes need to swap the operands to the VSEL (which inverts the
    // condition in the sense of firing whenever the previous condition didn't)
    if (Subtarget->hasFPARMv8() && (TrueVal.getValueType() == MVT::f32 ||
                                    TrueVal.getValueType() == MVT::f64)) {
      ARMCC::CondCodes CondCode = IntCCToARMCC(CC);
      if (CondCode == ARMCC::LT || CondCode == ARMCC::LE ||
          CondCode == ARMCC::VC || CondCode == ARMCC::NE) {
        CC = getInverseCCForVSEL(CC);
        std::swap(TrueVal, FalseVal);
      }
    }

    SDValue ARMcc;
    SDValue CCR = DAG.getRegister(ARM::CPSR, MVT::i32);
    SDValue Cmp = getARMCmp(LHS, RHS, CC, ARMcc, DAG, dl);
    return getCMOV(dl, VT, FalseVal, TrueVal, ARMcc, CCR, Cmp, DAG);
  }

  ARMCC::CondCodes CondCode, CondCode2;
  FPCCToARMCC(CC, CondCode, CondCode2);

  // Try to generate VMAXNM/VMINNM on ARMv8.
  if (Subtarget->hasFPARMv8() && (TrueVal.getValueType() == MVT::f32 ||
                                  TrueVal.getValueType() == MVT::f64)) {
    // We can use VMAXNM/VMINNM for a compare followed by a select with the
    // same operands, as follows:
    //   c = fcmp [?gt, ?ge, ?lt, ?le] a, b
    //   select c, a, b
    // In NoNaNsFPMath the CC will have been changed from, e.g., 'ogt' to 'gt'.
    // We only do this transformation in UnsafeFPMath and for no-NaNs
    // comparisons, because signed zeros and NaNs are handled differently than
    // the original code sequence.
    // FIXME: There are more cases that can be transformed even with NaNs,
    // signed zeroes and safe math.  E.g. in the following, the result will be
    // FalseVal if a is a NaN or -0./0. and that's what vmaxnm will give, too.
    //   c = fcmp ogt, a, 0. ; select c, a, 0. => vmaxnm a, 0.
    // FIXME: There is similar code that allows some extensions in
    // AArch64TargetLowering::LowerSELECT_CC that should be shared with this
    // code.
    if (getTargetMachine().Options.UnsafeFPMath) {
      if (LHS == TrueVal && RHS == FalseVal) {
        if (CC == ISD::SETGT || CC == ISD::SETGE)
          return DAG.getNode(ARMISD::VMAXNM, dl, VT, TrueVal, FalseVal);
        if (CC == ISD::SETLT || CC == ISD::SETLE)
          return DAG.getNode(ARMISD::VMINNM, dl, VT, TrueVal, FalseVal);
      } else if (LHS == FalseVal && RHS == TrueVal) {
        if (CC == ISD::SETLT || CC == ISD::SETLE)
          return DAG.getNode(ARMISD::VMAXNM, dl, VT, TrueVal, FalseVal);
        if (CC == ISD::SETGT || CC == ISD::SETGE)
          return DAG.getNode(ARMISD::VMINNM, dl, VT, TrueVal, FalseVal);
      }
    }

    bool swpCmpOps = false;
    bool swpVselOps = false;
    checkVSELConstraints(CC, CondCode, swpCmpOps, swpVselOps);

    if (CondCode == ARMCC::GT || CondCode == ARMCC::GE ||
        CondCode == ARMCC::VS || CondCode == ARMCC::EQ) {
      if (swpCmpOps)
        std::swap(LHS, RHS);
      if (swpVselOps)
        std::swap(TrueVal, FalseVal);
    }
  }

  SDValue ARMcc = DAG.getConstant(CondCode, MVT::i32);
  SDValue Cmp = getVFPCmp(LHS, RHS, DAG, dl);
  SDValue CCR = DAG.getRegister(ARM::CPSR, MVT::i32);
  SDValue Result = getCMOV(dl, VT, FalseVal, TrueVal, ARMcc, CCR, Cmp, DAG);
  if (CondCode2 != ARMCC::AL) {
    SDValue ARMcc2 = DAG.getConstant(CondCode2, MVT::i32);
    // FIXME: Needs another CMP because flag can have but one use.
    SDValue Cmp2 = getVFPCmp(LHS, RHS, DAG, dl);
    Result = getCMOV(dl, VT, Result, TrueVal, ARMcc2, CCR, Cmp2, DAG);
  }
  return Result;
}

/// canChangeToInt - Given the fp compare operand, return true if it is suitable
/// to morph to an integer compare sequence.
static bool canChangeToInt(SDValue Op, bool &SeenZero,
                           const ARMSubtarget *Subtarget) {
  SDNode *N = Op.getNode();
  if (!N->hasOneUse())
    // Otherwise it requires moving the value from fp to integer registers.
    return false;
  if (!N->getNumValues())
    return false;
  EVT VT = Op.getValueType();
  if (VT != MVT::f32 && !Subtarget->isFPBrccSlow())
    // f32 case is generally profitable. f64 case only makes sense when vcmpe +
    // vmrs are very slow, e.g. cortex-a8.
    return false;

  if (isFloatingPointZero(Op)) {
    SeenZero = true;
    return true;
  }
  return ISD::isNormalLoad(N);
}

static SDValue bitcastf32Toi32(SDValue Op, SelectionDAG &DAG) {
  if (isFloatingPointZero(Op))
    return DAG.getConstant(0, MVT::i32);

  if (LoadSDNode *Ld = dyn_cast<LoadSDNode>(Op))
    return DAG.getLoad(MVT::i32, SDLoc(Op),
                       Ld->getChain(), Ld->getBasePtr(), Ld->getPointerInfo(),
                       Ld->isVolatile(), Ld->isNonTemporal(),
                       Ld->isInvariant(), Ld->getAlignment());

  llvm_unreachable("Unknown VFP cmp argument!");
}

static void expandf64Toi32(SDValue Op, SelectionDAG &DAG,
                           SDValue &RetVal1, SDValue &RetVal2) {
  if (isFloatingPointZero(Op)) {
    RetVal1 = DAG.getConstant(0, MVT::i32);
    RetVal2 = DAG.getConstant(0, MVT::i32);
    return;
  }

  if (LoadSDNode *Ld = dyn_cast<LoadSDNode>(Op)) {
    SDValue Ptr = Ld->getBasePtr();
    RetVal1 = DAG.getLoad(MVT::i32, SDLoc(Op),
                          Ld->getChain(), Ptr,
                          Ld->getPointerInfo(),
                          Ld->isVolatile(), Ld->isNonTemporal(),
                          Ld->isInvariant(), Ld->getAlignment());

    EVT PtrType = Ptr.getValueType();
    unsigned NewAlign = MinAlign(Ld->getAlignment(), 4);
    SDValue NewPtr = DAG.getNode(ISD::ADD, SDLoc(Op),
                                 PtrType, Ptr, DAG.getConstant(4, PtrType));
    RetVal2 = DAG.getLoad(MVT::i32, SDLoc(Op),
                          Ld->getChain(), NewPtr,
                          Ld->getPointerInfo().getWithOffset(4),
                          Ld->isVolatile(), Ld->isNonTemporal(),
                          Ld->isInvariant(), NewAlign);
    return;
  }

  llvm_unreachable("Unknown VFP cmp argument!");
}

/// OptimizeVFPBrcond - With -enable-unsafe-fp-math, it's legal to optimize some
/// f32 and even f64 comparisons to integer ones.
SDValue
ARMTargetLowering::OptimizeVFPBrcond(SDValue Op, SelectionDAG &DAG) const {
  SDValue Chain = Op.getOperand(0);
  ISD::CondCode CC = cast<CondCodeSDNode>(Op.getOperand(1))->get();
  SDValue LHS = Op.getOperand(2);
  SDValue RHS = Op.getOperand(3);
  SDValue Dest = Op.getOperand(4);
  SDLoc dl(Op);

  bool LHSSeenZero = false;
  bool LHSOk = canChangeToInt(LHS, LHSSeenZero, Subtarget);
  bool RHSSeenZero = false;
  bool RHSOk = canChangeToInt(RHS, RHSSeenZero, Subtarget);
  if (LHSOk && RHSOk && (LHSSeenZero || RHSSeenZero)) {
    // If unsafe fp math optimization is enabled and there are no other uses of
    // the CMP operands, and the condition code is EQ or NE, we can optimize it
    // to an integer comparison.
    if (CC == ISD::SETOEQ)
      CC = ISD::SETEQ;
    else if (CC == ISD::SETUNE)
      CC = ISD::SETNE;

    SDValue Mask = DAG.getConstant(0x7fffffff, MVT::i32);
    SDValue ARMcc;
    if (LHS.getValueType() == MVT::f32) {
      LHS = DAG.getNode(ISD::AND, dl, MVT::i32,
                        bitcastf32Toi32(LHS, DAG), Mask);
      RHS = DAG.getNode(ISD::AND, dl, MVT::i32,
                        bitcastf32Toi32(RHS, DAG), Mask);
      SDValue Cmp = getARMCmp(LHS, RHS, CC, ARMcc, DAG, dl);
      SDValue CCR = DAG.getRegister(ARM::CPSR, MVT::i32);
      return DAG.getNode(ARMISD::BRCOND, dl, MVT::Other,
                         Chain, Dest, ARMcc, CCR, Cmp);
    }

    SDValue LHS1, LHS2;
    SDValue RHS1, RHS2;
    expandf64Toi32(LHS, DAG, LHS1, LHS2);
    expandf64Toi32(RHS, DAG, RHS1, RHS2);
    LHS2 = DAG.getNode(ISD::AND, dl, MVT::i32, LHS2, Mask);
    RHS2 = DAG.getNode(ISD::AND, dl, MVT::i32, RHS2, Mask);
    ARMCC::CondCodes CondCode = IntCCToARMCC(CC);
    ARMcc = DAG.getConstant(CondCode, MVT::i32);
    SDVTList VTList = DAG.getVTList(MVT::Other, MVT::Glue);
    SDValue Ops[] = { Chain, ARMcc, LHS1, LHS2, RHS1, RHS2, Dest };
    return DAG.getNode(ARMISD::BCC_i64, dl, VTList, Ops);
  }

  return SDValue();
}

SDValue ARMTargetLowering::LowerBR_CC(SDValue Op, SelectionDAG &DAG) const {
  SDValue Chain = Op.getOperand(0);
  ISD::CondCode CC = cast<CondCodeSDNode>(Op.getOperand(1))->get();
  SDValue LHS = Op.getOperand(2);
  SDValue RHS = Op.getOperand(3);
  SDValue Dest = Op.getOperand(4);
  SDLoc dl(Op);

  if (Subtarget->isFPOnlySP() && LHS.getValueType() == MVT::f64) {
    DAG.getTargetLoweringInfo().softenSetCCOperands(DAG, MVT::f64, LHS, RHS, CC,
                                                    dl);

    // If softenSetCCOperands only returned one value, we should compare it to
    // zero.
    if (!RHS.getNode()) {
      RHS = DAG.getConstant(0, LHS.getValueType());
      CC = ISD::SETNE;
    }
  }

  if (LHS.getValueType() == MVT::i32) {
    SDValue ARMcc;
    SDValue Cmp = getARMCmp(LHS, RHS, CC, ARMcc, DAG, dl);
    SDValue CCR = DAG.getRegister(ARM::CPSR, MVT::i32);
    return DAG.getNode(ARMISD::BRCOND, dl, MVT::Other,
                       Chain, Dest, ARMcc, CCR, Cmp);
  }

  assert(LHS.getValueType() == MVT::f32 || LHS.getValueType() == MVT::f64);

  if (getTargetMachine().Options.UnsafeFPMath &&
      (CC == ISD::SETEQ || CC == ISD::SETOEQ ||
       CC == ISD::SETNE || CC == ISD::SETUNE)) {
    SDValue Result = OptimizeVFPBrcond(Op, DAG);
    if (Result.getNode())
      return Result;
  }

  ARMCC::CondCodes CondCode, CondCode2;
  FPCCToARMCC(CC, CondCode, CondCode2);

  SDValue ARMcc = DAG.getConstant(CondCode, MVT::i32);
  SDValue Cmp = getVFPCmp(LHS, RHS, DAG, dl);
  SDValue CCR = DAG.getRegister(ARM::CPSR, MVT::i32);
  SDVTList VTList = DAG.getVTList(MVT::Other, MVT::Glue);
  SDValue Ops[] = { Chain, Dest, ARMcc, CCR, Cmp };
  SDValue Res = DAG.getNode(ARMISD::BRCOND, dl, VTList, Ops);
  if (CondCode2 != ARMCC::AL) {
    ARMcc = DAG.getConstant(CondCode2, MVT::i32);
    SDValue Ops[] = { Res, Dest, ARMcc, CCR, Res.getValue(1) };
    Res = DAG.getNode(ARMISD::BRCOND, dl, VTList, Ops);
  }
  return Res;
}

SDValue ARMTargetLowering::LowerBR_JT(SDValue Op, SelectionDAG &DAG) const {
  SDValue Chain = Op.getOperand(0);
  SDValue Table = Op.getOperand(1);
  SDValue Index = Op.getOperand(2);
  SDLoc dl(Op);

  EVT PTy = getPointerTy();
  JumpTableSDNode *JT = cast<JumpTableSDNode>(Table);
  ARMFunctionInfo *AFI = DAG.getMachineFunction().getInfo<ARMFunctionInfo>();
  SDValue UId = DAG.getConstant(AFI->createJumpTableUId(), PTy);
  SDValue JTI = DAG.getTargetJumpTable(JT->getIndex(), PTy);
  Table = DAG.getNode(ARMISD::WrapperJT, dl, MVT::i32, JTI, UId);
  Index = DAG.getNode(ISD::MUL, dl, PTy, Index, DAG.getConstant(4, PTy));
  SDValue Addr = DAG.getNode(ISD::ADD, dl, PTy, Index, Table);
  if (Subtarget->isThumb2()) {
    // Thumb2 uses a two-level jump. That is, it jumps into the jump table
    // which does another jump to the destination. This also makes it easier
    // to translate it to TBB / TBH later.
    // FIXME: This might not work if the function is extremely large.
    return DAG.getNode(ARMISD::BR2_JT, dl, MVT::Other, Chain,
                       Addr, Op.getOperand(2), JTI, UId);
  }
  if (getTargetMachine().getRelocationModel() == Reloc::PIC_) {
    Addr = DAG.getLoad((EVT)MVT::i32, dl, Chain, Addr,
                       MachinePointerInfo::getJumpTable(),
                       false, false, false, 0);
    Chain = Addr.getValue(1);
    Addr = DAG.getNode(ISD::ADD, dl, PTy, Addr, Table);
    return DAG.getNode(ARMISD::BR_JT, dl, MVT::Other, Chain, Addr, JTI, UId);
  } else {
    Addr = DAG.getLoad(PTy, dl, Chain, Addr,
                       MachinePointerInfo::getJumpTable(),
                       false, false, false, 0);
    Chain = Addr.getValue(1);
    return DAG.getNode(ARMISD::BR_JT, dl, MVT::Other, Chain, Addr, JTI, UId);
  }
}

static SDValue LowerVectorFP_TO_INT(SDValue Op, SelectionDAG &DAG) {
  EVT VT = Op.getValueType();
  SDLoc dl(Op);

  if (Op.getValueType().getVectorElementType() == MVT::i32) {
    if (Op.getOperand(0).getValueType().getVectorElementType() == MVT::f32)
      return Op;
    return DAG.UnrollVectorOp(Op.getNode());
  }

  assert(Op.getOperand(0).getValueType() == MVT::v4f32 &&
         "Invalid type for custom lowering!");
  if (VT != MVT::v4i16)
    return DAG.UnrollVectorOp(Op.getNode());

  Op = DAG.getNode(Op.getOpcode(), dl, MVT::v4i32, Op.getOperand(0));
  return DAG.getNode(ISD::TRUNCATE, dl, VT, Op);
}

SDValue ARMTargetLowering::LowerFP_TO_INT(SDValue Op, SelectionDAG &DAG) const {
  EVT VT = Op.getValueType();
  if (VT.isVector())
    return LowerVectorFP_TO_INT(Op, DAG);
  if (Subtarget->isFPOnlySP() && Op.getOperand(0).getValueType() == MVT::f64) {
    RTLIB::Libcall LC;
    if (Op.getOpcode() == ISD::FP_TO_SINT)
      LC = RTLIB::getFPTOSINT(Op.getOperand(0).getValueType(),
                              Op.getValueType());
    else
      LC = RTLIB::getFPTOUINT(Op.getOperand(0).getValueType(),
                              Op.getValueType());
    return makeLibCall(DAG, LC, Op.getValueType(), &Op.getOperand(0), 1,
                       /*isSigned*/ false, SDLoc(Op)).first;
  }

  return Op;
}

static SDValue LowerVectorINT_TO_FP(SDValue Op, SelectionDAG &DAG) {
  EVT VT = Op.getValueType();
  SDLoc dl(Op);

  if (Op.getOperand(0).getValueType().getVectorElementType() == MVT::i32) {
    if (VT.getVectorElementType() == MVT::f32)
      return Op;
    return DAG.UnrollVectorOp(Op.getNode());
  }

  assert(Op.getOperand(0).getValueType() == MVT::v4i16 &&
         "Invalid type for custom lowering!");
  if (VT != MVT::v4f32)
    return DAG.UnrollVectorOp(Op.getNode());

  unsigned CastOpc;
  unsigned Opc;
  switch (Op.getOpcode()) {
  default: llvm_unreachable("Invalid opcode!");
  case ISD::SINT_TO_FP:
    CastOpc = ISD::SIGN_EXTEND;
    Opc = ISD::SINT_TO_FP;
    break;
  case ISD::UINT_TO_FP:
    CastOpc = ISD::ZERO_EXTEND;
    Opc = ISD::UINT_TO_FP;
    break;
  }

  Op = DAG.getNode(CastOpc, dl, MVT::v4i32, Op.getOperand(0));
  return DAG.getNode(Opc, dl, VT, Op);
}

SDValue ARMTargetLowering::LowerINT_TO_FP(SDValue Op, SelectionDAG &DAG) const {
  EVT VT = Op.getValueType();
  if (VT.isVector())
    return LowerVectorINT_TO_FP(Op, DAG);
  if (Subtarget->isFPOnlySP() && Op.getValueType() == MVT::f64) {
    RTLIB::Libcall LC;
    if (Op.getOpcode() == ISD::SINT_TO_FP)
      LC = RTLIB::getSINTTOFP(Op.getOperand(0).getValueType(),
                              Op.getValueType());
    else
      LC = RTLIB::getUINTTOFP(Op.getOperand(0).getValueType(),
                              Op.getValueType());
    return makeLibCall(DAG, LC, Op.getValueType(), &Op.getOperand(0), 1,
                       /*isSigned*/ false, SDLoc(Op)).first;
  }

  return Op;
}

SDValue ARMTargetLowering::LowerFCOPYSIGN(SDValue Op, SelectionDAG &DAG) const {
  // Implement fcopysign with a fabs and a conditional fneg.
  SDValue Tmp0 = Op.getOperand(0);
  SDValue Tmp1 = Op.getOperand(1);
  SDLoc dl(Op);
  EVT VT = Op.getValueType();
  EVT SrcVT = Tmp1.getValueType();
  bool InGPR = Tmp0.getOpcode() == ISD::BITCAST ||
    Tmp0.getOpcode() == ARMISD::VMOVDRR;
  bool UseNEON = !InGPR && Subtarget->hasNEON();

  if (UseNEON) {
    // Use VBSL to copy the sign bit.
    unsigned EncodedVal = ARM_AM::createNEONModImm(0x6, 0x80);
    SDValue Mask = DAG.getNode(ARMISD::VMOVIMM, dl, MVT::v2i32,
                               DAG.getTargetConstant(EncodedVal, MVT::i32));
    EVT OpVT = (VT == MVT::f32) ? MVT::v2i32 : MVT::v1i64;
    if (VT == MVT::f64)
      Mask = DAG.getNode(ARMISD::VSHL, dl, OpVT,
                         DAG.getNode(ISD::BITCAST, dl, OpVT, Mask),
                         DAG.getConstant(32, MVT::i32));
    else /*if (VT == MVT::f32)*/
      Tmp0 = DAG.getNode(ISD::SCALAR_TO_VECTOR, dl, MVT::v2f32, Tmp0);
    if (SrcVT == MVT::f32) {
      Tmp1 = DAG.getNode(ISD::SCALAR_TO_VECTOR, dl, MVT::v2f32, Tmp1);
      if (VT == MVT::f64)
        Tmp1 = DAG.getNode(ARMISD::VSHL, dl, OpVT,
                           DAG.getNode(ISD::BITCAST, dl, OpVT, Tmp1),
                           DAG.getConstant(32, MVT::i32));
    } else if (VT == MVT::f32)
      Tmp1 = DAG.getNode(ARMISD::VSHRu, dl, MVT::v1i64,
                         DAG.getNode(ISD::BITCAST, dl, MVT::v1i64, Tmp1),
                         DAG.getConstant(32, MVT::i32));
    Tmp0 = DAG.getNode(ISD::BITCAST, dl, OpVT, Tmp0);
    Tmp1 = DAG.getNode(ISD::BITCAST, dl, OpVT, Tmp1);

    SDValue AllOnes = DAG.getTargetConstant(ARM_AM::createNEONModImm(0xe, 0xff),
                                            MVT::i32);
    AllOnes = DAG.getNode(ARMISD::VMOVIMM, dl, MVT::v8i8, AllOnes);
    SDValue MaskNot = DAG.getNode(ISD::XOR, dl, OpVT, Mask,
                                  DAG.getNode(ISD::BITCAST, dl, OpVT, AllOnes));

    SDValue Res = DAG.getNode(ISD::OR, dl, OpVT,
                              DAG.getNode(ISD::AND, dl, OpVT, Tmp1, Mask),
                              DAG.getNode(ISD::AND, dl, OpVT, Tmp0, MaskNot));
    if (VT == MVT::f32) {
      Res = DAG.getNode(ISD::BITCAST, dl, MVT::v2f32, Res);
      Res = DAG.getNode(ISD::EXTRACT_VECTOR_ELT, dl, MVT::f32, Res,
                        DAG.getConstant(0, MVT::i32));
    } else {
      Res = DAG.getNode(ISD::BITCAST, dl, MVT::f64, Res);
    }

    return Res;
  }

  // Bitcast operand 1 to i32.
  if (SrcVT == MVT::f64)
    Tmp1 = DAG.getNode(ARMISD::VMOVRRD, dl, DAG.getVTList(MVT::i32, MVT::i32),
                       Tmp1).getValue(1);
  Tmp1 = DAG.getNode(ISD::BITCAST, dl, MVT::i32, Tmp1);

  // Or in the signbit with integer operations.
  SDValue Mask1 = DAG.getConstant(0x80000000, MVT::i32);
  SDValue Mask2 = DAG.getConstant(0x7fffffff, MVT::i32);
  Tmp1 = DAG.getNode(ISD::AND, dl, MVT::i32, Tmp1, Mask1);
  if (VT == MVT::f32) {
    Tmp0 = DAG.getNode(ISD::AND, dl, MVT::i32,
                       DAG.getNode(ISD::BITCAST, dl, MVT::i32, Tmp0), Mask2);
    return DAG.getNode(ISD::BITCAST, dl, MVT::f32,
                       DAG.getNode(ISD::OR, dl, MVT::i32, Tmp0, Tmp1));
  }

  // f64: Or the high part with signbit and then combine two parts.
  Tmp0 = DAG.getNode(ARMISD::VMOVRRD, dl, DAG.getVTList(MVT::i32, MVT::i32),
                     Tmp0);
  SDValue Lo = Tmp0.getValue(0);
  SDValue Hi = DAG.getNode(ISD::AND, dl, MVT::i32, Tmp0.getValue(1), Mask2);
  Hi = DAG.getNode(ISD::OR, dl, MVT::i32, Hi, Tmp1);
  return DAG.getNode(ARMISD::VMOVDRR, dl, MVT::f64, Lo, Hi);
}

SDValue ARMTargetLowering::LowerRETURNADDR(SDValue Op, SelectionDAG &DAG) const{
  MachineFunction &MF = DAG.getMachineFunction();
  MachineFrameInfo *MFI = MF.getFrameInfo();
  MFI->setReturnAddressIsTaken(true);

  if (verifyReturnAddressArgumentIsConstant(Op, DAG))
    return SDValue();

  EVT VT = Op.getValueType();
  SDLoc dl(Op);
  unsigned Depth = cast<ConstantSDNode>(Op.getOperand(0))->getZExtValue();
  if (Depth) {
    SDValue FrameAddr = LowerFRAMEADDR(Op, DAG);
    SDValue Offset = DAG.getConstant(4, MVT::i32);
    return DAG.getLoad(VT, dl, DAG.getEntryNode(),
                       DAG.getNode(ISD::ADD, dl, VT, FrameAddr, Offset),
                       MachinePointerInfo(), false, false, false, 0);
  }

  // Return LR, which contains the return address. Mark it an implicit live-in.
  unsigned Reg = MF.addLiveIn(ARM::LR, getRegClassFor(MVT::i32));
  return DAG.getCopyFromReg(DAG.getEntryNode(), dl, Reg, VT);
}

SDValue ARMTargetLowering::LowerFRAMEADDR(SDValue Op, SelectionDAG &DAG) const {
  const ARMBaseRegisterInfo &ARI =
    *static_cast<const ARMBaseRegisterInfo*>(RegInfo);
  MachineFunction &MF = DAG.getMachineFunction();
  MachineFrameInfo *MFI = MF.getFrameInfo();
  MFI->setFrameAddressIsTaken(true);

  EVT VT = Op.getValueType();
  SDLoc dl(Op);  // FIXME probably not meaningful
  unsigned Depth = cast<ConstantSDNode>(Op.getOperand(0))->getZExtValue();
  unsigned FrameReg = ARI.getFrameRegister(MF);
  SDValue FrameAddr = DAG.getCopyFromReg(DAG.getEntryNode(), dl, FrameReg, VT);
  while (Depth--)
    FrameAddr = DAG.getLoad(VT, dl, DAG.getEntryNode(), FrameAddr,
                            MachinePointerInfo(),
                            false, false, false, 0);
  return FrameAddr;
}

// FIXME? Maybe this could be a TableGen attribute on some registers and
// this table could be generated automatically from RegInfo.
unsigned ARMTargetLowering::getRegisterByName(const char* RegName,
                                              EVT VT) const {
  unsigned Reg = StringSwitch<unsigned>(RegName)
                       .Case("sp", ARM::SP)
                       .Default(0);
  if (Reg)
    return Reg;
  report_fatal_error("Invalid register name global variable");
}

/// ExpandBITCAST - If the target supports VFP, this function is called to
/// expand a bit convert where either the source or destination type is i64 to
/// use a VMOVDRR or VMOVRRD node.  This should not be done when the non-i64
/// operand type is illegal (e.g., v2f32 for a target that doesn't support
/// vectors), since the legalizer won't know what to do with that.
static SDValue ExpandBITCAST(SDNode *N, SelectionDAG &DAG) {
  const TargetLowering &TLI = DAG.getTargetLoweringInfo();
  SDLoc dl(N);
  SDValue Op = N->getOperand(0);

  // This function is only supposed to be called for i64 types, either as the
  // source or destination of the bit convert.
  EVT SrcVT = Op.getValueType();
  EVT DstVT = N->getValueType(0);
  assert((SrcVT == MVT::i64 || DstVT == MVT::i64) &&
         "ExpandBITCAST called for non-i64 type");

  // Turn i64->f64 into VMOVDRR.
  if (SrcVT == MVT::i64 && TLI.isTypeLegal(DstVT)) {
    SDValue Lo = DAG.getNode(ISD::EXTRACT_ELEMENT, dl, MVT::i32, Op,
                             DAG.getConstant(0, MVT::i32));
    SDValue Hi = DAG.getNode(ISD::EXTRACT_ELEMENT, dl, MVT::i32, Op,
                             DAG.getConstant(1, MVT::i32));
    return DAG.getNode(ISD::BITCAST, dl, DstVT,
                       DAG.getNode(ARMISD::VMOVDRR, dl, MVT::f64, Lo, Hi));
  }

  // Turn f64->i64 into VMOVRRD.
  if (DstVT == MVT::i64 && TLI.isTypeLegal(SrcVT)) {
    SDValue Cvt;
    if (TLI.isBigEndian() && SrcVT.isVector() &&
        SrcVT.getVectorNumElements() > 1)
      Cvt = DAG.getNode(ARMISD::VMOVRRD, dl,
                        DAG.getVTList(MVT::i32, MVT::i32),
                        DAG.getNode(ARMISD::VREV64, dl, SrcVT, Op));
    else
      Cvt = DAG.getNode(ARMISD::VMOVRRD, dl,
                        DAG.getVTList(MVT::i32, MVT::i32), Op);
    // Merge the pieces into a single i64 value.
    return DAG.getNode(ISD::BUILD_PAIR, dl, MVT::i64, Cvt, Cvt.getValue(1));
  }

  return SDValue();
}

/// getZeroVector - Returns a vector of specified type with all zero elements.
/// Zero vectors are used to represent vector negation and in those cases
/// will be implemented with the NEON VNEG instruction.  However, VNEG does
/// not support i64 elements, so sometimes the zero vectors will need to be
/// explicitly constructed.  Regardless, use a canonical VMOV to create the
/// zero vector.
static SDValue getZeroVector(EVT VT, SelectionDAG &DAG, SDLoc dl) {
  assert(VT.isVector() && "Expected a vector type");
  // The canonical modified immediate encoding of a zero vector is....0!
  SDValue EncodedVal = DAG.getTargetConstant(0, MVT::i32);
  EVT VmovVT = VT.is128BitVector() ? MVT::v4i32 : MVT::v2i32;
  SDValue Vmov = DAG.getNode(ARMISD::VMOVIMM, dl, VmovVT, EncodedVal);
  return DAG.getNode(ISD::BITCAST, dl, VT, Vmov);
}

/// LowerShiftRightParts - Lower SRA_PARTS, which returns two
/// i32 values and take a 2 x i32 value to shift plus a shift amount.
SDValue ARMTargetLowering::LowerShiftRightParts(SDValue Op,
                                                SelectionDAG &DAG) const {
  assert(Op.getNumOperands() == 3 && "Not a double-shift!");
  EVT VT = Op.getValueType();
  unsigned VTBits = VT.getSizeInBits();
  SDLoc dl(Op);
  SDValue ShOpLo = Op.getOperand(0);
  SDValue ShOpHi = Op.getOperand(1);
  SDValue ShAmt  = Op.getOperand(2);
  SDValue ARMcc;
  unsigned Opc = (Op.getOpcode() == ISD::SRA_PARTS) ? ISD::SRA : ISD::SRL;

  assert(Op.getOpcode() == ISD::SRA_PARTS || Op.getOpcode() == ISD::SRL_PARTS);

  SDValue RevShAmt = DAG.getNode(ISD::SUB, dl, MVT::i32,
                                 DAG.getConstant(VTBits, MVT::i32), ShAmt);
  SDValue Tmp1 = DAG.getNode(ISD::SRL, dl, VT, ShOpLo, ShAmt);
  SDValue ExtraShAmt = DAG.getNode(ISD::SUB, dl, MVT::i32, ShAmt,
                                   DAG.getConstant(VTBits, MVT::i32));
  SDValue Tmp2 = DAG.getNode(ISD::SHL, dl, VT, ShOpHi, RevShAmt);
  SDValue FalseVal = DAG.getNode(ISD::OR, dl, VT, Tmp1, Tmp2);
  SDValue TrueVal = DAG.getNode(Opc, dl, VT, ShOpHi, ExtraShAmt);

  SDValue CCR = DAG.getRegister(ARM::CPSR, MVT::i32);
  SDValue Cmp = getARMCmp(ExtraShAmt, DAG.getConstant(0, MVT::i32), ISD::SETGE,
                          ARMcc, DAG, dl);
  SDValue Hi = DAG.getNode(Opc, dl, VT, ShOpHi, ShAmt);
  SDValue Lo = DAG.getNode(ARMISD::CMOV, dl, VT, FalseVal, TrueVal, ARMcc,
                           CCR, Cmp);

  SDValue Ops[2] = { Lo, Hi };
  return DAG.getMergeValues(Ops, dl);
}

/// LowerShiftLeftParts - Lower SHL_PARTS, which returns two
/// i32 values and take a 2 x i32 value to shift plus a shift amount.
SDValue ARMTargetLowering::LowerShiftLeftParts(SDValue Op,
                                               SelectionDAG &DAG) const {
  assert(Op.getNumOperands() == 3 && "Not a double-shift!");
  EVT VT = Op.getValueType();
  unsigned VTBits = VT.getSizeInBits();
  SDLoc dl(Op);
  SDValue ShOpLo = Op.getOperand(0);
  SDValue ShOpHi = Op.getOperand(1);
  SDValue ShAmt  = Op.getOperand(2);
  SDValue ARMcc;

  assert(Op.getOpcode() == ISD::SHL_PARTS);
  SDValue RevShAmt = DAG.getNode(ISD::SUB, dl, MVT::i32,
                                 DAG.getConstant(VTBits, MVT::i32), ShAmt);
  SDValue Tmp1 = DAG.getNode(ISD::SRL, dl, VT, ShOpLo, RevShAmt);
  SDValue ExtraShAmt = DAG.getNode(ISD::SUB, dl, MVT::i32, ShAmt,
                                   DAG.getConstant(VTBits, MVT::i32));
  SDValue Tmp2 = DAG.getNode(ISD::SHL, dl, VT, ShOpHi, ShAmt);
  SDValue Tmp3 = DAG.getNode(ISD::SHL, dl, VT, ShOpLo, ExtraShAmt);

  SDValue FalseVal = DAG.getNode(ISD::OR, dl, VT, Tmp1, Tmp2);
  SDValue CCR = DAG.getRegister(ARM::CPSR, MVT::i32);
  SDValue Cmp = getARMCmp(ExtraShAmt, DAG.getConstant(0, MVT::i32), ISD::SETGE,
                          ARMcc, DAG, dl);
  SDValue Lo = DAG.getNode(ISD::SHL, dl, VT, ShOpLo, ShAmt);
  SDValue Hi = DAG.getNode(ARMISD::CMOV, dl, VT, FalseVal, Tmp3, ARMcc,
                           CCR, Cmp);

  SDValue Ops[2] = { Lo, Hi };
  return DAG.getMergeValues(Ops, dl);
}

SDValue ARMTargetLowering::LowerFLT_ROUNDS_(SDValue Op,
                                            SelectionDAG &DAG) const {
  // The rounding mode is in bits 23:22 of the FPSCR.
  // The ARM rounding mode value to FLT_ROUNDS mapping is 0->1, 1->2, 2->3, 3->0
  // The formula we use to implement this is (((FPSCR + 1 << 22) >> 22) & 3)
  // so that the shift + and get folded into a bitfield extract.
  SDLoc dl(Op);
  SDValue FPSCR = DAG.getNode(ISD::INTRINSIC_WO_CHAIN, dl, MVT::i32,
                              DAG.getConstant(Intrinsic::arm_get_fpscr,
                                              MVT::i32));
  SDValue FltRounds = DAG.getNode(ISD::ADD, dl, MVT::i32, FPSCR,
                                  DAG.getConstant(1U << 22, MVT::i32));
  SDValue RMODE = DAG.getNode(ISD::SRL, dl, MVT::i32, FltRounds,
                              DAG.getConstant(22, MVT::i32));
  return DAG.getNode(ISD::AND, dl, MVT::i32, RMODE,
                     DAG.getConstant(3, MVT::i32));
}

static SDValue LowerCTTZ(SDNode *N, SelectionDAG &DAG,
                         const ARMSubtarget *ST) {
  EVT VT = N->getValueType(0);
  SDLoc dl(N);

  if (!ST->hasV6T2Ops())
    return SDValue();

  SDValue rbit = DAG.getNode(ARMISD::RBIT, dl, VT, N->getOperand(0));
  return DAG.getNode(ISD::CTLZ, dl, VT, rbit);
}

/// getCTPOP16BitCounts - Returns a v8i8/v16i8 vector containing the bit-count
/// for each 16-bit element from operand, repeated.  The basic idea is to
/// leverage vcnt to get the 8-bit counts, gather and add the results.
///
/// Trace for v4i16:
/// input    = [v0    v1    v2    v3   ] (vi 16-bit element)
/// cast: N0 = [w0 w1 w2 w3 w4 w5 w6 w7] (v0 = [w0 w1], wi 8-bit element)
/// vcnt: N1 = [b0 b1 b2 b3 b4 b5 b6 b7] (bi = bit-count of 8-bit element wi)
/// vrev: N2 = [b1 b0 b3 b2 b5 b4 b7 b6]
///            [b0 b1 b2 b3 b4 b5 b6 b7]
///           +[b1 b0 b3 b2 b5 b4 b7 b6]
/// N3=N1+N2 = [k0 k0 k1 k1 k2 k2 k3 k3] (k0 = b0+b1 = bit-count of 16-bit v0,
/// vuzp:    = [k0 k1 k2 k3 k0 k1 k2 k3]  each ki is 8-bits)
static SDValue getCTPOP16BitCounts(SDNode *N, SelectionDAG &DAG) {
  EVT VT = N->getValueType(0);
  SDLoc DL(N);

  EVT VT8Bit = VT.is64BitVector() ? MVT::v8i8 : MVT::v16i8;
  SDValue N0 = DAG.getNode(ISD::BITCAST, DL, VT8Bit, N->getOperand(0));
  SDValue N1 = DAG.getNode(ISD::CTPOP, DL, VT8Bit, N0);
  SDValue N2 = DAG.getNode(ARMISD::VREV16, DL, VT8Bit, N1);
  SDValue N3 = DAG.getNode(ISD::ADD, DL, VT8Bit, N1, N2);
  return DAG.getNode(ARMISD::VUZP, DL, VT8Bit, N3, N3);
}

/// lowerCTPOP16BitElements - Returns a v4i16/v8i16 vector containing the
/// bit-count for each 16-bit element from the operand.  We need slightly
/// different sequencing for v4i16 and v8i16 to stay within NEON's available
/// 64/128-bit registers.
///
/// Trace for v4i16:
/// input           = [v0    v1    v2    v3    ] (vi 16-bit element)
/// v8i8: BitCounts = [k0 k1 k2 k3 k0 k1 k2 k3 ] (ki is the bit-count of vi)
/// v8i16:Extended  = [k0    k1    k2    k3    k0    k1    k2    k3    ]
/// v4i16:Extracted = [k0    k1    k2    k3    ]
static SDValue lowerCTPOP16BitElements(SDNode *N, SelectionDAG &DAG) {
  EVT VT = N->getValueType(0);
  SDLoc DL(N);

  SDValue BitCounts = getCTPOP16BitCounts(N, DAG);
  if (VT.is64BitVector()) {
    SDValue Extended = DAG.getNode(ISD::ZERO_EXTEND, DL, MVT::v8i16, BitCounts);
    return DAG.getNode(ISD::EXTRACT_SUBVECTOR, DL, MVT::v4i16, Extended,
                       DAG.getIntPtrConstant(0));
  } else {
    SDValue Extracted = DAG.getNode(ISD::EXTRACT_SUBVECTOR, DL, MVT::v8i8,
                                    BitCounts, DAG.getIntPtrConstant(0));
    return DAG.getNode(ISD::ZERO_EXTEND, DL, MVT::v8i16, Extracted);
  }
}

/// lowerCTPOP32BitElements - Returns a v2i32/v4i32 vector containing the
/// bit-count for each 32-bit element from the operand.  The idea here is
/// to split the vector into 16-bit elements, leverage the 16-bit count
/// routine, and then combine the results.
///
/// Trace for v2i32 (v4i32 similar with Extracted/Extended exchanged):
/// input    = [v0    v1    ] (vi: 32-bit elements)
/// Bitcast  = [w0 w1 w2 w3 ] (wi: 16-bit elements, v0 = [w0 w1])
/// Counts16 = [k0 k1 k2 k3 ] (ki: 16-bit elements, bit-count of wi)
/// vrev: N0 = [k1 k0 k3 k2 ]
///            [k0 k1 k2 k3 ]
///       N1 =+[k1 k0 k3 k2 ]
///            [k0 k2 k1 k3 ]
///       N2 =+[k1 k3 k0 k2 ]
///            [k0    k2    k1    k3    ]
/// Extended =+[k1    k3    k0    k2    ]
///            [k0    k2    ]
/// Extracted=+[k1    k3    ]
///
static SDValue lowerCTPOP32BitElements(SDNode *N, SelectionDAG &DAG) {
  EVT VT = N->getValueType(0);
  SDLoc DL(N);

  EVT VT16Bit = VT.is64BitVector() ? MVT::v4i16 : MVT::v8i16;

  SDValue Bitcast = DAG.getNode(ISD::BITCAST, DL, VT16Bit, N->getOperand(0));
  SDValue Counts16 = lowerCTPOP16BitElements(Bitcast.getNode(), DAG);
  SDValue N0 = DAG.getNode(ARMISD::VREV32, DL, VT16Bit, Counts16);
  SDValue N1 = DAG.getNode(ISD::ADD, DL, VT16Bit, Counts16, N0);
  SDValue N2 = DAG.getNode(ARMISD::VUZP, DL, VT16Bit, N1, N1);

  if (VT.is64BitVector()) {
    SDValue Extended = DAG.getNode(ISD::ZERO_EXTEND, DL, MVT::v4i32, N2);
    return DAG.getNode(ISD::EXTRACT_SUBVECTOR, DL, MVT::v2i32, Extended,
                       DAG.getIntPtrConstant(0));
  } else {
    SDValue Extracted = DAG.getNode(ISD::EXTRACT_SUBVECTOR, DL, MVT::v4i16, N2,
                                    DAG.getIntPtrConstant(0));
    return DAG.getNode(ISD::ZERO_EXTEND, DL, MVT::v4i32, Extracted);
  }
}

static SDValue LowerCTPOP(SDNode *N, SelectionDAG &DAG,
                          const ARMSubtarget *ST) {
  EVT VT = N->getValueType(0);

  assert(ST->hasNEON() && "Custom ctpop lowering requires NEON.");
  assert((VT == MVT::v2i32 || VT == MVT::v4i32 ||
          VT == MVT::v4i16 || VT == MVT::v8i16) &&
         "Unexpected type for custom ctpop lowering");

  if (VT.getVectorElementType() == MVT::i32)
    return lowerCTPOP32BitElements(N, DAG);
  else
    return lowerCTPOP16BitElements(N, DAG);
}

static SDValue LowerShift(SDNode *N, SelectionDAG &DAG,
                          const ARMSubtarget *ST) {
  EVT VT = N->getValueType(0);
  SDLoc dl(N);

  if (!VT.isVector())
    return SDValue();

  // Lower vector shifts on NEON to use VSHL.
  assert(ST->hasNEON() && "unexpected vector shift");

  // Left shifts translate directly to the vshiftu intrinsic.
  if (N->getOpcode() == ISD::SHL)
    return DAG.getNode(ISD::INTRINSIC_WO_CHAIN, dl, VT,
                       DAG.getConstant(Intrinsic::arm_neon_vshiftu, MVT::i32),
                       N->getOperand(0), N->getOperand(1));

  assert((N->getOpcode() == ISD::SRA ||
          N->getOpcode() == ISD::SRL) && "unexpected vector shift opcode");

  // NEON uses the same intrinsics for both left and right shifts.  For
  // right shifts, the shift amounts are negative, so negate the vector of
  // shift amounts.
  EVT ShiftVT = N->getOperand(1).getValueType();
  SDValue NegatedCount = DAG.getNode(ISD::SUB, dl, ShiftVT,
                                     getZeroVector(ShiftVT, DAG, dl),
                                     N->getOperand(1));
  Intrinsic::ID vshiftInt = (N->getOpcode() == ISD::SRA ?
                             Intrinsic::arm_neon_vshifts :
                             Intrinsic::arm_neon_vshiftu);
  return DAG.getNode(ISD::INTRINSIC_WO_CHAIN, dl, VT,
                     DAG.getConstant(vshiftInt, MVT::i32),
                     N->getOperand(0), NegatedCount);
}

static SDValue Expand64BitShift(SDNode *N, SelectionDAG &DAG,
                                const ARMSubtarget *ST) {
  EVT VT = N->getValueType(0);
  SDLoc dl(N);

  // We can get here for a node like i32 = ISD::SHL i32, i64
  if (VT != MVT::i64)
    return SDValue();

  assert((N->getOpcode() == ISD::SRL || N->getOpcode() == ISD::SRA) &&
         "Unknown shift to lower!");

  // We only lower SRA, SRL of 1 here, all others use generic lowering.
  if (!isa<ConstantSDNode>(N->getOperand(1)) ||
      cast<ConstantSDNode>(N->getOperand(1))->getZExtValue() != 1)
    return SDValue();

  // If we are in thumb mode, we don't have RRX.
  if (ST->isThumb1Only()) return SDValue();

  // Okay, we have a 64-bit SRA or SRL of 1.  Lower this to an RRX expr.
  SDValue Lo = DAG.getNode(ISD::EXTRACT_ELEMENT, dl, MVT::i32, N->getOperand(0),
                           DAG.getConstant(0, MVT::i32));
  SDValue Hi = DAG.getNode(ISD::EXTRACT_ELEMENT, dl, MVT::i32, N->getOperand(0),
                           DAG.getConstant(1, MVT::i32));

  // First, build a SRA_FLAG/SRL_FLAG op, which shifts the top part by one and
  // captures the result into a carry flag.
  unsigned Opc = N->getOpcode() == ISD::SRL ? ARMISD::SRL_FLAG:ARMISD::SRA_FLAG;
  Hi = DAG.getNode(Opc, dl, DAG.getVTList(MVT::i32, MVT::Glue), Hi);

  // The low part is an ARMISD::RRX operand, which shifts the carry in.
  Lo = DAG.getNode(ARMISD::RRX, dl, MVT::i32, Lo, Hi.getValue(1));

  // Merge the pieces into a single i64 value.
 return DAG.getNode(ISD::BUILD_PAIR, dl, MVT::i64, Lo, Hi);
}

static SDValue LowerVSETCC(SDValue Op, SelectionDAG &DAG) {
  SDValue TmpOp0, TmpOp1;
  bool Invert = false;
  bool Swap = false;
  unsigned Opc = 0;

  SDValue Op0 = Op.getOperand(0);
  SDValue Op1 = Op.getOperand(1);
  SDValue CC = Op.getOperand(2);
  EVT CmpVT = Op0.getValueType().changeVectorElementTypeToInteger();
  EVT VT = Op.getValueType();
  ISD::CondCode SetCCOpcode = cast<CondCodeSDNode>(CC)->get();
  SDLoc dl(Op);

  if (Op1.getValueType().isFloatingPoint()) {
    switch (SetCCOpcode) {
    default: llvm_unreachable("Illegal FP comparison");
    case ISD::SETUNE:
    case ISD::SETNE:  Invert = true; // Fallthrough
    case ISD::SETOEQ:
    case ISD::SETEQ:  Opc = ARMISD::VCEQ; break;
    case ISD::SETOLT:
    case ISD::SETLT: Swap = true; // Fallthrough
    case ISD::SETOGT:
    case ISD::SETGT:  Opc = ARMISD::VCGT; break;
    case ISD::SETOLE:
    case ISD::SETLE:  Swap = true; // Fallthrough
    case ISD::SETOGE:
    case ISD::SETGE: Opc = ARMISD::VCGE; break;
    case ISD::SETUGE: Swap = true; // Fallthrough
    case ISD::SETULE: Invert = true; Opc = ARMISD::VCGT; break;
    case ISD::SETUGT: Swap = true; // Fallthrough
    case ISD::SETULT: Invert = true; Opc = ARMISD::VCGE; break;
    case ISD::SETUEQ: Invert = true; // Fallthrough
    case ISD::SETONE:
      // Expand this to (OLT | OGT).
      TmpOp0 = Op0;
      TmpOp1 = Op1;
      Opc = ISD::OR;
      Op0 = DAG.getNode(ARMISD::VCGT, dl, CmpVT, TmpOp1, TmpOp0);
      Op1 = DAG.getNode(ARMISD::VCGT, dl, CmpVT, TmpOp0, TmpOp1);
      break;
    case ISD::SETUO: Invert = true; // Fallthrough
    case ISD::SETO:
      // Expand this to (OLT | OGE).
      TmpOp0 = Op0;
      TmpOp1 = Op1;
      Opc = ISD::OR;
      Op0 = DAG.getNode(ARMISD::VCGT, dl, CmpVT, TmpOp1, TmpOp0);
      Op1 = DAG.getNode(ARMISD::VCGE, dl, CmpVT, TmpOp0, TmpOp1);
      break;
    }
  } else {
    // Integer comparisons.
    switch (SetCCOpcode) {
    default: llvm_unreachable("Illegal integer comparison");
    case ISD::SETNE:  Invert = true;
    case ISD::SETEQ:  Opc = ARMISD::VCEQ; break;
    case ISD::SETLT:  Swap = true;
    case ISD::SETGT:  Opc = ARMISD::VCGT; break;
    case ISD::SETLE:  Swap = true;
    case ISD::SETGE:  Opc = ARMISD::VCGE; break;
    case ISD::SETULT: Swap = true;
    case ISD::SETUGT: Opc = ARMISD::VCGTU; break;
    case ISD::SETULE: Swap = true;
    case ISD::SETUGE: Opc = ARMISD::VCGEU; break;
    }

    // Detect VTST (Vector Test Bits) = icmp ne (and (op0, op1), zero).
    if (Opc == ARMISD::VCEQ) {

      SDValue AndOp;
      if (ISD::isBuildVectorAllZeros(Op1.getNode()))
        AndOp = Op0;
      else if (ISD::isBuildVectorAllZeros(Op0.getNode()))
        AndOp = Op1;

      // Ignore bitconvert.
      if (AndOp.getNode() && AndOp.getOpcode() == ISD::BITCAST)
        AndOp = AndOp.getOperand(0);

      if (AndOp.getNode() && AndOp.getOpcode() == ISD::AND) {
        Opc = ARMISD::VTST;
        Op0 = DAG.getNode(ISD::BITCAST, dl, CmpVT, AndOp.getOperand(0));
        Op1 = DAG.getNode(ISD::BITCAST, dl, CmpVT, AndOp.getOperand(1));
        Invert = !Invert;
      }
    }
  }

  if (Swap)
    std::swap(Op0, Op1);

  // If one of the operands is a constant vector zero, attempt to fold the
  // comparison to a specialized compare-against-zero form.
  SDValue SingleOp;
  if (ISD::isBuildVectorAllZeros(Op1.getNode()))
    SingleOp = Op0;
  else if (ISD::isBuildVectorAllZeros(Op0.getNode())) {
    if (Opc == ARMISD::VCGE)
      Opc = ARMISD::VCLEZ;
    else if (Opc == ARMISD::VCGT)
      Opc = ARMISD::VCLTZ;
    SingleOp = Op1;
  }

  SDValue Result;
  if (SingleOp.getNode()) {
    switch (Opc) {
    case ARMISD::VCEQ:
      Result = DAG.getNode(ARMISD::VCEQZ, dl, CmpVT, SingleOp); break;
    case ARMISD::VCGE:
      Result = DAG.getNode(ARMISD::VCGEZ, dl, CmpVT, SingleOp); break;
    case ARMISD::VCLEZ:
      Result = DAG.getNode(ARMISD::VCLEZ, dl, CmpVT, SingleOp); break;
    case ARMISD::VCGT:
      Result = DAG.getNode(ARMISD::VCGTZ, dl, CmpVT, SingleOp); break;
    case ARMISD::VCLTZ:
      Result = DAG.getNode(ARMISD::VCLTZ, dl, CmpVT, SingleOp); break;
    default:
      Result = DAG.getNode(Opc, dl, CmpVT, Op0, Op1);
    }
  } else {
     Result = DAG.getNode(Opc, dl, CmpVT, Op0, Op1);
  }

  Result = DAG.getSExtOrTrunc(Result, dl, VT);

  if (Invert)
    Result = DAG.getNOT(dl, Result, VT);

  return Result;
}

/// isNEONModifiedImm - Check if the specified splat value corresponds to a
/// valid vector constant for a NEON instruction with a "modified immediate"
/// operand (e.g., VMOV).  If so, return the encoded value.
static SDValue isNEONModifiedImm(uint64_t SplatBits, uint64_t SplatUndef,
                                 unsigned SplatBitSize, SelectionDAG &DAG,
                                 EVT &VT, bool is128Bits, NEONModImmType type) {
  unsigned OpCmode, Imm;

  // SplatBitSize is set to the smallest size that splats the vector, so a
  // zero vector will always have SplatBitSize == 8.  However, NEON modified
  // immediate instructions others than VMOV do not support the 8-bit encoding
  // of a zero vector, and the default encoding of zero is supposed to be the
  // 32-bit version.
  if (SplatBits == 0)
    SplatBitSize = 32;

  switch (SplatBitSize) {
  case 8:
    if (type != VMOVModImm)
      return SDValue();
    // Any 1-byte value is OK.  Op=0, Cmode=1110.
    assert((SplatBits & ~0xff) == 0 && "one byte splat value is too big");
    OpCmode = 0xe;
    Imm = SplatBits;
    VT = is128Bits ? MVT::v16i8 : MVT::v8i8;
    break;

  case 16:
    // NEON's 16-bit VMOV supports splat values where only one byte is nonzero.
    VT = is128Bits ? MVT::v8i16 : MVT::v4i16;
    if ((SplatBits & ~0xff) == 0) {
      // Value = 0x00nn: Op=x, Cmode=100x.
      OpCmode = 0x8;
      Imm = SplatBits;
      break;
    }
    if ((SplatBits & ~0xff00) == 0) {
      // Value = 0xnn00: Op=x, Cmode=101x.
      OpCmode = 0xa;
      Imm = SplatBits >> 8;
      break;
    }
    return SDValue();

  case 32:
    // NEON's 32-bit VMOV supports splat values where:
    // * only one byte is nonzero, or
    // * the least significant byte is 0xff and the second byte is nonzero, or
    // * the least significant 2 bytes are 0xff and the third is nonzero.
    VT = is128Bits ? MVT::v4i32 : MVT::v2i32;
    if ((SplatBits & ~0xff) == 0) {
      // Value = 0x000000nn: Op=x, Cmode=000x.
      OpCmode = 0;
      Imm = SplatBits;
      break;
    }
    if ((SplatBits & ~0xff00) == 0) {
      // Value = 0x0000nn00: Op=x, Cmode=001x.
      OpCmode = 0x2;
      Imm = SplatBits >> 8;
      break;
    }
    if ((SplatBits & ~0xff0000) == 0) {
      // Value = 0x00nn0000: Op=x, Cmode=010x.
      OpCmode = 0x4;
      Imm = SplatBits >> 16;
      break;
    }
    if ((SplatBits & ~0xff000000) == 0) {
      // Value = 0xnn000000: Op=x, Cmode=011x.
      OpCmode = 0x6;
      Imm = SplatBits >> 24;
      break;
    }

    // cmode == 0b1100 and cmode == 0b1101 are not supported for VORR or VBIC
    if (type == OtherModImm) return SDValue();

    if ((SplatBits & ~0xffff) == 0 &&
        ((SplatBits | SplatUndef) & 0xff) == 0xff) {
      // Value = 0x0000nnff: Op=x, Cmode=1100.
      OpCmode = 0xc;
      Imm = SplatBits >> 8;
      break;
    }

    if ((SplatBits & ~0xffffff) == 0 &&
        ((SplatBits | SplatUndef) & 0xffff) == 0xffff) {
      // Value = 0x00nnffff: Op=x, Cmode=1101.
      OpCmode = 0xd;
      Imm = SplatBits >> 16;
      break;
    }

    // Note: there are a few 32-bit splat values (specifically: 00ffff00,
    // ff000000, ff0000ff, and ffff00ff) that are valid for VMOV.I64 but not
    // VMOV.I32.  A (very) minor optimization would be to replicate the value
    // and fall through here to test for a valid 64-bit splat.  But, then the
    // caller would also need to check and handle the change in size.
    return SDValue();

  case 64: {
    if (type != VMOVModImm)
      return SDValue();
    // NEON has a 64-bit VMOV splat where each byte is either 0 or 0xff.
    uint64_t BitMask = 0xff;
    uint64_t Val = 0;
    unsigned ImmMask = 1;
    Imm = 0;
    for (int ByteNum = 0; ByteNum < 8; ++ByteNum) {
      if (((SplatBits | SplatUndef) & BitMask) == BitMask) {
        Val |= BitMask;
        Imm |= ImmMask;
      } else if ((SplatBits & BitMask) != 0) {
        return SDValue();
      }
      BitMask <<= 8;
      ImmMask <<= 1;
    }

    if (DAG.getTargetLoweringInfo().isBigEndian())
      // swap higher and lower 32 bit word
      Imm = ((Imm & 0xf) << 4) | ((Imm & 0xf0) >> 4);

    // Op=1, Cmode=1110.
    OpCmode = 0x1e;
    VT = is128Bits ? MVT::v2i64 : MVT::v1i64;
    break;
  }

  default:
    llvm_unreachable("unexpected size for isNEONModifiedImm");
  }

  unsigned EncodedVal = ARM_AM::createNEONModImm(OpCmode, Imm);
  return DAG.getTargetConstant(EncodedVal, MVT::i32);
}

SDValue ARMTargetLowering::LowerConstantFP(SDValue Op, SelectionDAG &DAG,
                                           const ARMSubtarget *ST) const {
  if (!ST->hasVFP3())
    return SDValue();

  bool IsDouble = Op.getValueType() == MVT::f64;
  ConstantFPSDNode *CFP = cast<ConstantFPSDNode>(Op);

  // Use the default (constant pool) lowering for double constants when we have
  // an SP-only FPU
  if (IsDouble && Subtarget->isFPOnlySP())
    return SDValue();

  // Try splatting with a VMOV.f32...
  APFloat FPVal = CFP->getValueAPF();
  int ImmVal = IsDouble ? ARM_AM::getFP64Imm(FPVal) : ARM_AM::getFP32Imm(FPVal);

  if (ImmVal != -1) {
    if (IsDouble || !ST->useNEONForSinglePrecisionFP()) {
      // We have code in place to select a valid ConstantFP already, no need to
      // do any mangling.
      return Op;
    }

    // It's a float and we are trying to use NEON operations where
    // possible. Lower it to a splat followed by an extract.
    SDLoc DL(Op);
    SDValue NewVal = DAG.getTargetConstant(ImmVal, MVT::i32);
    SDValue VecConstant = DAG.getNode(ARMISD::VMOVFPIMM, DL, MVT::v2f32,
                                      NewVal);
    return DAG.getNode(ISD::EXTRACT_VECTOR_ELT, DL, MVT::f32, VecConstant,
                       DAG.getConstant(0, MVT::i32));
  }

  // The rest of our options are NEON only, make sure that's allowed before
  // proceeding..
  if (!ST->hasNEON() || (!IsDouble && !ST->useNEONForSinglePrecisionFP()))
    return SDValue();

  EVT VMovVT;
  uint64_t iVal = FPVal.bitcastToAPInt().getZExtValue();

  // It wouldn't really be worth bothering for doubles except for one very
  // important value, which does happen to match: 0.0. So make sure we don't do
  // anything stupid.
  if (IsDouble && (iVal & 0xffffffff) != (iVal >> 32))
    return SDValue();

  // Try a VMOV.i32 (FIXME: i8, i16, or i64 could work too).
  SDValue NewVal = isNEONModifiedImm(iVal & 0xffffffffU, 0, 32, DAG, VMovVT,
                                     false, VMOVModImm);
  if (NewVal != SDValue()) {
    SDLoc DL(Op);
    SDValue VecConstant = DAG.getNode(ARMISD::VMOVIMM, DL, VMovVT,
                                      NewVal);
    if (IsDouble)
      return DAG.getNode(ISD::BITCAST, DL, MVT::f64, VecConstant);

    // It's a float: cast and extract a vector element.
    SDValue VecFConstant = DAG.getNode(ISD::BITCAST, DL, MVT::v2f32,
                                       VecConstant);
    return DAG.getNode(ISD::EXTRACT_VECTOR_ELT, DL, MVT::f32, VecFConstant,
                       DAG.getConstant(0, MVT::i32));
  }

  // Finally, try a VMVN.i32
  NewVal = isNEONModifiedImm(~iVal & 0xffffffffU, 0, 32, DAG, VMovVT,
                             false, VMVNModImm);
  if (NewVal != SDValue()) {
    SDLoc DL(Op);
    SDValue VecConstant = DAG.getNode(ARMISD::VMVNIMM, DL, VMovVT, NewVal);

    if (IsDouble)
      return DAG.getNode(ISD::BITCAST, DL, MVT::f64, VecConstant);

    // It's a float: cast and extract a vector element.
    SDValue VecFConstant = DAG.getNode(ISD::BITCAST, DL, MVT::v2f32,
                                       VecConstant);
    return DAG.getNode(ISD::EXTRACT_VECTOR_ELT, DL, MVT::f32, VecFConstant,
                       DAG.getConstant(0, MVT::i32));
  }

  return SDValue();
}

// check if an VEXT instruction can handle the shuffle mask when the
// vector sources of the shuffle are the same.
static bool isSingletonVEXTMask(ArrayRef<int> M, EVT VT, unsigned &Imm) {
  unsigned NumElts = VT.getVectorNumElements();

  // Assume that the first shuffle index is not UNDEF.  Fail if it is.
  if (M[0] < 0)
    return false;

  Imm = M[0];

  // If this is a VEXT shuffle, the immediate value is the index of the first
  // element.  The other shuffle indices must be the successive elements after
  // the first one.
  unsigned ExpectedElt = Imm;
  for (unsigned i = 1; i < NumElts; ++i) {
    // Increment the expected index.  If it wraps around, just follow it
    // back to index zero and keep going.
    ++ExpectedElt;
    if (ExpectedElt == NumElts)
      ExpectedElt = 0;

    if (M[i] < 0) continue; // ignore UNDEF indices
    if (ExpectedElt != static_cast<unsigned>(M[i]))
      return false;
  }

  return true;
}


static bool isVEXTMask(ArrayRef<int> M, EVT VT,
                       bool &ReverseVEXT, unsigned &Imm) {
  unsigned NumElts = VT.getVectorNumElements();
  ReverseVEXT = false;

  // Assume that the first shuffle index is not UNDEF.  Fail if it is.
  if (M[0] < 0)
    return false;

  Imm = M[0];

  // If this is a VEXT shuffle, the immediate value is the index of the first
  // element.  The other shuffle indices must be the successive elements after
  // the first one.
  unsigned ExpectedElt = Imm;
  for (unsigned i = 1; i < NumElts; ++i) {
    // Increment the expected index.  If it wraps around, it may still be
    // a VEXT but the source vectors must be swapped.
    ExpectedElt += 1;
    if (ExpectedElt == NumElts * 2) {
      ExpectedElt = 0;
      ReverseVEXT = true;
    }

    if (M[i] < 0) continue; // ignore UNDEF indices
    if (ExpectedElt != static_cast<unsigned>(M[i]))
      return false;
  }

  // Adjust the index value if the source operands will be swapped.
  if (ReverseVEXT)
    Imm -= NumElts;

  return true;
}

/// isVREVMask - Check if a vector shuffle corresponds to a VREV
/// instruction with the specified blocksize.  (The order of the elements
/// within each block of the vector is reversed.)
static bool isVREVMask(ArrayRef<int> M, EVT VT, unsigned BlockSize) {
  assert((BlockSize==16 || BlockSize==32 || BlockSize==64) &&
         "Only possible block sizes for VREV are: 16, 32, 64");

  unsigned EltSz = VT.getVectorElementType().getSizeInBits();
  if (EltSz == 64)
    return false;

  unsigned NumElts = VT.getVectorNumElements();
  unsigned BlockElts = M[0] + 1;
  // If the first shuffle index is UNDEF, be optimistic.
  if (M[0] < 0)
    BlockElts = BlockSize / EltSz;

  if (BlockSize <= EltSz || BlockSize != BlockElts * EltSz)
    return false;

  for (unsigned i = 0; i < NumElts; ++i) {
    if (M[i] < 0) continue; // ignore UNDEF indices
    if ((unsigned) M[i] != (i - i%BlockElts) + (BlockElts - 1 - i%BlockElts))
      return false;
  }

  return true;
}

static bool isVTBLMask(ArrayRef<int> M, EVT VT) {
  // We can handle <8 x i8> vector shuffles. If the index in the mask is out of
  // range, then 0 is placed into the resulting vector. So pretty much any mask
  // of 8 elements can work here.
  return VT == MVT::v8i8 && M.size() == 8;
}

static bool isVTRNMask(ArrayRef<int> M, EVT VT, unsigned &WhichResult) {
  unsigned EltSz = VT.getVectorElementType().getSizeInBits();
  if (EltSz == 64)
    return false;

  unsigned NumElts = VT.getVectorNumElements();
  WhichResult = (M[0] == 0 ? 0 : 1);
  for (unsigned i = 0; i < NumElts; i += 2) {
    if ((M[i] >= 0 && (unsigned) M[i] != i + WhichResult) ||
        (M[i+1] >= 0 && (unsigned) M[i+1] != i + NumElts + WhichResult))
      return false;
  }
  return true;
}

/// isVTRN_v_undef_Mask - Special case of isVTRNMask for canonical form of
/// "vector_shuffle v, v", i.e., "vector_shuffle v, undef".
/// Mask is e.g., <0, 0, 2, 2> instead of <0, 4, 2, 6>.
static bool isVTRN_v_undef_Mask(ArrayRef<int> M, EVT VT, unsigned &WhichResult){
  unsigned EltSz = VT.getVectorElementType().getSizeInBits();
  if (EltSz == 64)
    return false;

  unsigned NumElts = VT.getVectorNumElements();
  WhichResult = (M[0] == 0 ? 0 : 1);
  for (unsigned i = 0; i < NumElts; i += 2) {
    if ((M[i] >= 0 && (unsigned) M[i] != i + WhichResult) ||
        (M[i+1] >= 0 && (unsigned) M[i+1] != i + WhichResult))
      return false;
  }
  return true;
}

static bool isVUZPMask(ArrayRef<int> M, EVT VT, unsigned &WhichResult) {
  unsigned EltSz = VT.getVectorElementType().getSizeInBits();
  if (EltSz == 64)
    return false;

  unsigned NumElts = VT.getVectorNumElements();
  WhichResult = (M[0] == 0 ? 0 : 1);
  for (unsigned i = 0; i != NumElts; ++i) {
    if (M[i] < 0) continue; // ignore UNDEF indices
    if ((unsigned) M[i] != 2 * i + WhichResult)
      return false;
  }

  // VUZP.32 for 64-bit vectors is a pseudo-instruction alias for VTRN.32.
  if (VT.is64BitVector() && EltSz == 32)
    return false;

  return true;
}

/// isVUZP_v_undef_Mask - Special case of isVUZPMask for canonical form of
/// "vector_shuffle v, v", i.e., "vector_shuffle v, undef".
/// Mask is e.g., <0, 2, 0, 2> instead of <0, 2, 4, 6>,
static bool isVUZP_v_undef_Mask(ArrayRef<int> M, EVT VT, unsigned &WhichResult){
  unsigned EltSz = VT.getVectorElementType().getSizeInBits();
  if (EltSz == 64)
    return false;

  unsigned Half = VT.getVectorNumElements() / 2;
  WhichResult = (M[0] == 0 ? 0 : 1);
  for (unsigned j = 0; j != 2; ++j) {
    unsigned Idx = WhichResult;
    for (unsigned i = 0; i != Half; ++i) {
      int MIdx = M[i + j * Half];
      if (MIdx >= 0 && (unsigned) MIdx != Idx)
        return false;
      Idx += 2;
    }
  }

  // VUZP.32 for 64-bit vectors is a pseudo-instruction alias for VTRN.32.
  if (VT.is64BitVector() && EltSz == 32)
    return false;

  return true;
}

static bool isVZIPMask(ArrayRef<int> M, EVT VT, unsigned &WhichResult) {
  unsigned EltSz = VT.getVectorElementType().getSizeInBits();
  if (EltSz == 64)
    return false;

  unsigned NumElts = VT.getVectorNumElements();
  WhichResult = (M[0] == 0 ? 0 : 1);
  unsigned Idx = WhichResult * NumElts / 2;
  for (unsigned i = 0; i != NumElts; i += 2) {
    if ((M[i] >= 0 && (unsigned) M[i] != Idx) ||
        (M[i+1] >= 0 && (unsigned) M[i+1] != Idx + NumElts))
      return false;
    Idx += 1;
  }

  // VZIP.32 for 64-bit vectors is a pseudo-instruction alias for VTRN.32.
  if (VT.is64BitVector() && EltSz == 32)
    return false;

  return true;
}

/// isVZIP_v_undef_Mask - Special case of isVZIPMask for canonical form of
/// "vector_shuffle v, v", i.e., "vector_shuffle v, undef".
/// Mask is e.g., <0, 0, 1, 1> instead of <0, 4, 1, 5>.
static bool isVZIP_v_undef_Mask(ArrayRef<int> M, EVT VT, unsigned &WhichResult){
  unsigned EltSz = VT.getVectorElementType().getSizeInBits();
  if (EltSz == 64)
    return false;

  unsigned NumElts = VT.getVectorNumElements();
  WhichResult = (M[0] == 0 ? 0 : 1);
  unsigned Idx = WhichResult * NumElts / 2;
  for (unsigned i = 0; i != NumElts; i += 2) {
    if ((M[i] >= 0 && (unsigned) M[i] != Idx) ||
        (M[i+1] >= 0 && (unsigned) M[i+1] != Idx))
      return false;
    Idx += 1;
  }

  // VZIP.32 for 64-bit vectors is a pseudo-instruction alias for VTRN.32.
  if (VT.is64BitVector() && EltSz == 32)
    return false;

  return true;
}

/// \return true if this is a reverse operation on an vector.
static bool isReverseMask(ArrayRef<int> M, EVT VT) {
  unsigned NumElts = VT.getVectorNumElements();
  // Make sure the mask has the right size.
  if (NumElts != M.size())
      return false;

  // Look for <15, ..., 3, -1, 1, 0>.
  for (unsigned i = 0; i != NumElts; ++i)
    if (M[i] >= 0 && M[i] != (int) (NumElts - 1 - i))
      return false;

  return true;
}

// If N is an integer constant that can be moved into a register in one
// instruction, return an SDValue of such a constant (will become a MOV
// instruction).  Otherwise return null.
static SDValue IsSingleInstrConstant(SDValue N, SelectionDAG &DAG,
                                     const ARMSubtarget *ST, SDLoc dl) {
  uint64_t Val;
  if (!isa<ConstantSDNode>(N))
    return SDValue();
  Val = cast<ConstantSDNode>(N)->getZExtValue();

  if (ST->isThumb1Only()) {
    if (Val <= 255 || ~Val <= 255)
      return DAG.getConstant(Val, MVT::i32);
  } else {
    if (ARM_AM::getSOImmVal(Val) != -1 || ARM_AM::getSOImmVal(~Val) != -1)
      return DAG.getConstant(Val, MVT::i32);
  }
  return SDValue();
}

// If this is a case we can't handle, return null and let the default
// expansion code take care of it.
SDValue ARMTargetLowering::LowerBUILD_VECTOR(SDValue Op, SelectionDAG &DAG,
                                             const ARMSubtarget *ST) const {
  BuildVectorSDNode *BVN = cast<BuildVectorSDNode>(Op.getNode());
  SDLoc dl(Op);
  EVT VT = Op.getValueType();

  APInt SplatBits, SplatUndef;
  unsigned SplatBitSize;
  bool HasAnyUndefs;
  if (BVN->isConstantSplat(SplatBits, SplatUndef, SplatBitSize, HasAnyUndefs)) {
    if (SplatBitSize <= 64) {
      // Check if an immediate VMOV works.
      EVT VmovVT;
      SDValue Val = isNEONModifiedImm(SplatBits.getZExtValue(),
                                      SplatUndef.getZExtValue(), SplatBitSize,
                                      DAG, VmovVT, VT.is128BitVector(),
                                      VMOVModImm);
      if (Val.getNode()) {
        SDValue Vmov = DAG.getNode(ARMISD::VMOVIMM, dl, VmovVT, Val);
        return DAG.getNode(ISD::BITCAST, dl, VT, Vmov);
      }

      // Try an immediate VMVN.
      uint64_t NegatedImm = (~SplatBits).getZExtValue();
      Val = isNEONModifiedImm(NegatedImm,
                                      SplatUndef.getZExtValue(), SplatBitSize,
                                      DAG, VmovVT, VT.is128BitVector(),
                                      VMVNModImm);
      if (Val.getNode()) {
        SDValue Vmov = DAG.getNode(ARMISD::VMVNIMM, dl, VmovVT, Val);
        return DAG.getNode(ISD::BITCAST, dl, VT, Vmov);
      }

      // Use vmov.f32 to materialize other v2f32 and v4f32 splats.
      if ((VT == MVT::v2f32 || VT == MVT::v4f32) && SplatBitSize == 32) {
        int ImmVal = ARM_AM::getFP32Imm(SplatBits);
        if (ImmVal != -1) {
          SDValue Val = DAG.getTargetConstant(ImmVal, MVT::i32);
          return DAG.getNode(ARMISD::VMOVFPIMM, dl, VT, Val);
        }
      }
    }
  }

  // Scan through the operands to see if only one value is used.
  //
  // As an optimisation, even if more than one value is used it may be more
  // profitable to splat with one value then change some lanes.
  //
  // Heuristically we decide to do this if the vector has a "dominant" value,
  // defined as splatted to more than half of the lanes.
  unsigned NumElts = VT.getVectorNumElements();
  bool isOnlyLowElement = true;
  bool usesOnlyOneValue = true;
  bool hasDominantValue = false;
  bool isConstant = true;

  // Map of the number of times a particular SDValue appears in the
  // element list.
  DenseMap<SDValue, unsigned> ValueCounts;
  SDValue Value;
  for (unsigned i = 0; i < NumElts; ++i) {
    SDValue V = Op.getOperand(i);
    if (V.getOpcode() == ISD::UNDEF)
      continue;
    if (i > 0)
      isOnlyLowElement = false;
    if (!isa<ConstantFPSDNode>(V) && !isa<ConstantSDNode>(V))
      isConstant = false;

    ValueCounts.insert(std::make_pair(V, 0));
    unsigned &Count = ValueCounts[V];

    // Is this value dominant? (takes up more than half of the lanes)
    if (++Count > (NumElts / 2)) {
      hasDominantValue = true;
      Value = V;
    }
  }
  if (ValueCounts.size() != 1)
    usesOnlyOneValue = false;
  if (!Value.getNode() && ValueCounts.size() > 0)
    Value = ValueCounts.begin()->first;

  if (ValueCounts.size() == 0)
    return DAG.getUNDEF(VT);

  // Loads are better lowered with insert_vector_elt/ARMISD::BUILD_VECTOR.
  // Keep going if we are hitting this case.
  if (isOnlyLowElement && !ISD::isNormalLoad(Value.getNode()))
    return DAG.getNode(ISD::SCALAR_TO_VECTOR, dl, VT, Value);

  unsigned EltSize = VT.getVectorElementType().getSizeInBits();

  // Use VDUP for non-constant splats.  For f32 constant splats, reduce to
  // i32 and try again.
  if (hasDominantValue && EltSize <= 32) {
    if (!isConstant) {
      SDValue N;

      // If we are VDUPing a value that comes directly from a vector, that will
      // cause an unnecessary move to and from a GPR, where instead we could
      // just use VDUPLANE. We can only do this if the lane being extracted
      // is at a constant index, as the VDUP from lane instructions only have
      // constant-index forms.
      if (Value->getOpcode() == ISD::EXTRACT_VECTOR_ELT &&
          isa<ConstantSDNode>(Value->getOperand(1))) {
        // We need to create a new undef vector to use for the VDUPLANE if the
        // size of the vector from which we get the value is different than the
        // size of the vector that we need to create. We will insert the element
        // such that the register coalescer will remove unnecessary copies.
        if (VT != Value->getOperand(0).getValueType()) {
          ConstantSDNode *constIndex;
          constIndex = dyn_cast<ConstantSDNode>(Value->getOperand(1));
          assert(constIndex && "The index is not a constant!");
          unsigned index = constIndex->getAPIntValue().getLimitedValue() %
                             VT.getVectorNumElements();
          N =  DAG.getNode(ARMISD::VDUPLANE, dl, VT,
                 DAG.getNode(ISD::INSERT_VECTOR_ELT, dl, VT, DAG.getUNDEF(VT),
                        Value, DAG.getConstant(index, MVT::i32)),
                           DAG.getConstant(index, MVT::i32));
        } else
          N = DAG.getNode(ARMISD::VDUPLANE, dl, VT,
                        Value->getOperand(0), Value->getOperand(1));
      } else
        N = DAG.getNode(ARMISD::VDUP, dl, VT, Value);

      if (!usesOnlyOneValue) {
        // The dominant value was splatted as 'N', but we now have to insert
        // all differing elements.
        for (unsigned I = 0; I < NumElts; ++I) {
          if (Op.getOperand(I) == Value)
            continue;
          SmallVector<SDValue, 3> Ops;
          Ops.push_back(N);
          Ops.push_back(Op.getOperand(I));
          Ops.push_back(DAG.getConstant(I, MVT::i32));
          N = DAG.getNode(ISD::INSERT_VECTOR_ELT, dl, VT, Ops);
        }
      }
      return N;
    }
    if (VT.getVectorElementType().isFloatingPoint()) {
      SmallVector<SDValue, 8> Ops;
      for (unsigned i = 0; i < NumElts; ++i)
        Ops.push_back(DAG.getNode(ISD::BITCAST, dl, MVT::i32,
                                  Op.getOperand(i)));
      EVT VecVT = EVT::getVectorVT(*DAG.getContext(), MVT::i32, NumElts);
      SDValue Val = DAG.getNode(ISD::BUILD_VECTOR, dl, VecVT, Ops);
      Val = LowerBUILD_VECTOR(Val, DAG, ST);
      if (Val.getNode())
        return DAG.getNode(ISD::BITCAST, dl, VT, Val);
    }
    if (usesOnlyOneValue) {
      SDValue Val = IsSingleInstrConstant(Value, DAG, ST, dl);
      if (isConstant && Val.getNode())
        return DAG.getNode(ARMISD::VDUP, dl, VT, Val);
    }
  }

  // If all elements are constants and the case above didn't get hit, fall back
  // to the default expansion, which will generate a load from the constant
  // pool.
  if (isConstant)
    return SDValue();

  // Empirical tests suggest this is rarely worth it for vectors of length <= 2.
  if (NumElts >= 4) {
    SDValue shuffle = ReconstructShuffle(Op, DAG);
    if (shuffle != SDValue())
      return shuffle;
  }

  // Vectors with 32- or 64-bit elements can be built by directly assigning
  // the subregisters.  Lower it to an ARMISD::BUILD_VECTOR so the operands
  // will be legalized.
  if (EltSize >= 32) {
    // Do the expansion with floating-point types, since that is what the VFP
    // registers are defined to use, and since i64 is not legal.
    EVT EltVT = EVT::getFloatingPointVT(EltSize);
    EVT VecVT = EVT::getVectorVT(*DAG.getContext(), EltVT, NumElts);
    SmallVector<SDValue, 8> Ops;
    for (unsigned i = 0; i < NumElts; ++i)
      Ops.push_back(DAG.getNode(ISD::BITCAST, dl, EltVT, Op.getOperand(i)));
    SDValue Val = DAG.getNode(ARMISD::BUILD_VECTOR, dl, VecVT, Ops);
    return DAG.getNode(ISD::BITCAST, dl, VT, Val);
  }

  // If all else fails, just use a sequence of INSERT_VECTOR_ELT when we
  // know the default expansion would otherwise fall back on something even
  // worse. For a vector with one or two non-undef values, that's
  // scalar_to_vector for the elements followed by a shuffle (provided the
  // shuffle is valid for the target) and materialization element by element
  // on the stack followed by a load for everything else.
  if (!isConstant && !usesOnlyOneValue) {
    SDValue Vec = DAG.getUNDEF(VT);
    for (unsigned i = 0 ; i < NumElts; ++i) {
      SDValue V = Op.getOperand(i);
      if (V.getOpcode() == ISD::UNDEF)
        continue;
      SDValue LaneIdx = DAG.getConstant(i, MVT::i32);
      Vec = DAG.getNode(ISD::INSERT_VECTOR_ELT, dl, VT, Vec, V, LaneIdx);
    }
    return Vec;
  }

  return SDValue();
}

// Gather data to see if the operation can be modelled as a
// shuffle in combination with VEXTs.
SDValue ARMTargetLowering::ReconstructShuffle(SDValue Op,
                                              SelectionDAG &DAG) const {
  SDLoc dl(Op);
  EVT VT = Op.getValueType();
  unsigned NumElts = VT.getVectorNumElements();

  SmallVector<SDValue, 2> SourceVecs;
  SmallVector<unsigned, 2> MinElts;
  SmallVector<unsigned, 2> MaxElts;

  for (unsigned i = 0; i < NumElts; ++i) {
    SDValue V = Op.getOperand(i);
    if (V.getOpcode() == ISD::UNDEF)
      continue;
    else if (V.getOpcode() != ISD::EXTRACT_VECTOR_ELT) {
      // A shuffle can only come from building a vector from various
      // elements of other vectors.
      return SDValue();
    } else if (V.getOperand(0).getValueType().getVectorElementType() !=
               VT.getVectorElementType()) {
      // This code doesn't know how to handle shuffles where the vector
      // element types do not match (this happens because type legalization
      // promotes the return type of EXTRACT_VECTOR_ELT).
      // FIXME: It might be appropriate to extend this code to handle
      // mismatched types.
      return SDValue();
    }

    // Record this extraction against the appropriate vector if possible...
    SDValue SourceVec = V.getOperand(0);
    // If the element number isn't a constant, we can't effectively
    // analyze what's going on.
    if (!isa<ConstantSDNode>(V.getOperand(1)))
      return SDValue();
    unsigned EltNo = cast<ConstantSDNode>(V.getOperand(1))->getZExtValue();
    bool FoundSource = false;
    for (unsigned j = 0; j < SourceVecs.size(); ++j) {
      if (SourceVecs[j] == SourceVec) {
        if (MinElts[j] > EltNo)
          MinElts[j] = EltNo;
        if (MaxElts[j] < EltNo)
          MaxElts[j] = EltNo;
        FoundSource = true;
        break;
      }
    }

    // Or record a new source if not...
    if (!FoundSource) {
      SourceVecs.push_back(SourceVec);
      MinElts.push_back(EltNo);
      MaxElts.push_back(EltNo);
    }
  }

  // Currently only do something sane when at most two source vectors
  // involved.
  if (SourceVecs.size() > 2)
    return SDValue();

  SDValue ShuffleSrcs[2] = {DAG.getUNDEF(VT), DAG.getUNDEF(VT) };
  int VEXTOffsets[2] = {0, 0};

  // This loop extracts the usage patterns of the source vectors
  // and prepares appropriate SDValues for a shuffle if possible.
  for (unsigned i = 0; i < SourceVecs.size(); ++i) {
    if (SourceVecs[i].getValueType() == VT) {
      // No VEXT necessary
      ShuffleSrcs[i] = SourceVecs[i];
      VEXTOffsets[i] = 0;
      continue;
    } else if (SourceVecs[i].getValueType().getVectorNumElements() < NumElts) {
      // It probably isn't worth padding out a smaller vector just to
      // break it down again in a shuffle.
      return SDValue();
    }

    // Since only 64-bit and 128-bit vectors are legal on ARM and
    // we've eliminated the other cases...
    assert(SourceVecs[i].getValueType().getVectorNumElements() == 2*NumElts &&
           "unexpected vector sizes in ReconstructShuffle");

    if (MaxElts[i] - MinElts[i] >= NumElts) {
      // Span too large for a VEXT to cope
      return SDValue();
    }

    if (MinElts[i] >= NumElts) {
      // The extraction can just take the second half
      VEXTOffsets[i] = NumElts;
      ShuffleSrcs[i] = DAG.getNode(ISD::EXTRACT_SUBVECTOR, dl, VT,
                                   SourceVecs[i],
                                   DAG.getIntPtrConstant(NumElts));
    } else if (MaxElts[i] < NumElts) {
      // The extraction can just take the first half
      VEXTOffsets[i] = 0;
      ShuffleSrcs[i] = DAG.getNode(ISD::EXTRACT_SUBVECTOR, dl, VT,
                                   SourceVecs[i],
                                   DAG.getIntPtrConstant(0));
    } else {
      // An actual VEXT is needed
      VEXTOffsets[i] = MinElts[i];
      SDValue VEXTSrc1 = DAG.getNode(ISD::EXTRACT_SUBVECTOR, dl, VT,
                                     SourceVecs[i],
                                     DAG.getIntPtrConstant(0));
      SDValue VEXTSrc2 = DAG.getNode(ISD::EXTRACT_SUBVECTOR, dl, VT,
                                     SourceVecs[i],
                                     DAG.getIntPtrConstant(NumElts));
      ShuffleSrcs[i] = DAG.getNode(ARMISD::VEXT, dl, VT, VEXTSrc1, VEXTSrc2,
                                   DAG.getConstant(VEXTOffsets[i], MVT::i32));
    }
  }

  SmallVector<int, 8> Mask;

  for (unsigned i = 0; i < NumElts; ++i) {
    SDValue Entry = Op.getOperand(i);
    if (Entry.getOpcode() == ISD::UNDEF) {
      Mask.push_back(-1);
      continue;
    }

    SDValue ExtractVec = Entry.getOperand(0);
    int ExtractElt = cast<ConstantSDNode>(Op.getOperand(i)
                                          .getOperand(1))->getSExtValue();
    if (ExtractVec == SourceVecs[0]) {
      Mask.push_back(ExtractElt - VEXTOffsets[0]);
    } else {
      Mask.push_back(ExtractElt + NumElts - VEXTOffsets[1]);
    }
  }

  // Final check before we try to produce nonsense...
  if (isShuffleMaskLegal(Mask, VT))
    return DAG.getVectorShuffle(VT, dl, ShuffleSrcs[0], ShuffleSrcs[1],
                                &Mask[0]);

  return SDValue();
}

/// isShuffleMaskLegal - Targets can use this to indicate that they only
/// support *some* VECTOR_SHUFFLE operations, those with specific masks.
/// By default, if a target supports the VECTOR_SHUFFLE node, all mask values
/// are assumed to be legal.
bool
ARMTargetLowering::isShuffleMaskLegal(const SmallVectorImpl<int> &M,
                                      EVT VT) const {
  if (VT.getVectorNumElements() == 4 &&
      (VT.is128BitVector() || VT.is64BitVector())) {
    unsigned PFIndexes[4];
    for (unsigned i = 0; i != 4; ++i) {
      if (M[i] < 0)
        PFIndexes[i] = 8;
      else
        PFIndexes[i] = M[i];
    }

    // Compute the index in the perfect shuffle table.
    unsigned PFTableIndex =
      PFIndexes[0]*9*9*9+PFIndexes[1]*9*9+PFIndexes[2]*9+PFIndexes[3];
    unsigned PFEntry = PerfectShuffleTable[PFTableIndex];
    unsigned Cost = (PFEntry >> 30);

    if (Cost <= 4)
      return true;
  }

  bool ReverseVEXT;
  unsigned Imm, WhichResult;

  unsigned EltSize = VT.getVectorElementType().getSizeInBits();
  return (EltSize >= 32 ||
          ShuffleVectorSDNode::isSplatMask(&M[0], VT) ||
          isVREVMask(M, VT, 64) ||
          isVREVMask(M, VT, 32) ||
          isVREVMask(M, VT, 16) ||
          isVEXTMask(M, VT, ReverseVEXT, Imm) ||
          isVTBLMask(M, VT) ||
          isVTRNMask(M, VT, WhichResult) ||
          isVUZPMask(M, VT, WhichResult) ||
          isVZIPMask(M, VT, WhichResult) ||
          isVTRN_v_undef_Mask(M, VT, WhichResult) ||
          isVUZP_v_undef_Mask(M, VT, WhichResult) ||
          isVZIP_v_undef_Mask(M, VT, WhichResult) ||
          ((VT == MVT::v8i16 || VT == MVT::v16i8) && isReverseMask(M, VT)));
}

/// GeneratePerfectShuffle - Given an entry in the perfect-shuffle table, emit
/// the specified operations to build the shuffle.
static SDValue GeneratePerfectShuffle(unsigned PFEntry, SDValue LHS,
                                      SDValue RHS, SelectionDAG &DAG,
                                      SDLoc dl) {
  unsigned OpNum = (PFEntry >> 26) & 0x0F;
  unsigned LHSID = (PFEntry >> 13) & ((1 << 13)-1);
  unsigned RHSID = (PFEntry >>  0) & ((1 << 13)-1);

  enum {
    OP_COPY = 0, // Copy, used for things like <u,u,u,3> to say it is <0,1,2,3>
    OP_VREV,
    OP_VDUP0,
    OP_VDUP1,
    OP_VDUP2,
    OP_VDUP3,
    OP_VEXT1,
    OP_VEXT2,
    OP_VEXT3,
    OP_VUZPL, // VUZP, left result
    OP_VUZPR, // VUZP, right result
    OP_VZIPL, // VZIP, left result
    OP_VZIPR, // VZIP, right result
    OP_VTRNL, // VTRN, left result
    OP_VTRNR  // VTRN, right result
  };

  if (OpNum == OP_COPY) {
    if (LHSID == (1*9+2)*9+3) return LHS;
    assert(LHSID == ((4*9+5)*9+6)*9+7 && "Illegal OP_COPY!");
    return RHS;
  }

  SDValue OpLHS, OpRHS;
  OpLHS = GeneratePerfectShuffle(PerfectShuffleTable[LHSID], LHS, RHS, DAG, dl);
  OpRHS = GeneratePerfectShuffle(PerfectShuffleTable[RHSID], LHS, RHS, DAG, dl);
  EVT VT = OpLHS.getValueType();

  switch (OpNum) {
  default: llvm_unreachable("Unknown shuffle opcode!");
  case OP_VREV:
    // VREV divides the vector in half and swaps within the half.
    if (VT.getVectorElementType() == MVT::i32 ||
        VT.getVectorElementType() == MVT::f32)
      return DAG.getNode(ARMISD::VREV64, dl, VT, OpLHS);
    // vrev <4 x i16> -> VREV32
    if (VT.getVectorElementType() == MVT::i16)
      return DAG.getNode(ARMISD::VREV32, dl, VT, OpLHS);
    // vrev <4 x i8> -> VREV16
    assert(VT.getVectorElementType() == MVT::i8);
    return DAG.getNode(ARMISD::VREV16, dl, VT, OpLHS);
  case OP_VDUP0:
  case OP_VDUP1:
  case OP_VDUP2:
  case OP_VDUP3:
    return DAG.getNode(ARMISD::VDUPLANE, dl, VT,
                       OpLHS, DAG.getConstant(OpNum-OP_VDUP0, MVT::i32));
  case OP_VEXT1:
  case OP_VEXT2:
  case OP_VEXT3:
    return DAG.getNode(ARMISD::VEXT, dl, VT,
                       OpLHS, OpRHS,
                       DAG.getConstant(OpNum-OP_VEXT1+1, MVT::i32));
  case OP_VUZPL:
  case OP_VUZPR:
    return DAG.getNode(ARMISD::VUZP, dl, DAG.getVTList(VT, VT),
                       OpLHS, OpRHS).getValue(OpNum-OP_VUZPL);
  case OP_VZIPL:
  case OP_VZIPR:
    return DAG.getNode(ARMISD::VZIP, dl, DAG.getVTList(VT, VT),
                       OpLHS, OpRHS).getValue(OpNum-OP_VZIPL);
  case OP_VTRNL:
  case OP_VTRNR:
    return DAG.getNode(ARMISD::VTRN, dl, DAG.getVTList(VT, VT),
                       OpLHS, OpRHS).getValue(OpNum-OP_VTRNL);
  }
}

static SDValue LowerVECTOR_SHUFFLEv8i8(SDValue Op,
                                       ArrayRef<int> ShuffleMask,
                                       SelectionDAG &DAG) {
  // Check to see if we can use the VTBL instruction.
  SDValue V1 = Op.getOperand(0);
  SDValue V2 = Op.getOperand(1);
  SDLoc DL(Op);

  SmallVector<SDValue, 8> VTBLMask;
  for (ArrayRef<int>::iterator
         I = ShuffleMask.begin(), E = ShuffleMask.end(); I != E; ++I)
    VTBLMask.push_back(DAG.getConstant(*I, MVT::i32));

  if (V2.getNode()->getOpcode() == ISD::UNDEF)
    return DAG.getNode(ARMISD::VTBL1, DL, MVT::v8i8, V1,
                       DAG.getNode(ISD::BUILD_VECTOR, DL, MVT::v8i8, VTBLMask));

  return DAG.getNode(ARMISD::VTBL2, DL, MVT::v8i8, V1, V2,
                     DAG.getNode(ISD::BUILD_VECTOR, DL, MVT::v8i8, VTBLMask));
}

static SDValue LowerReverse_VECTOR_SHUFFLEv16i8_v8i16(SDValue Op,
                                                      SelectionDAG &DAG) {
  SDLoc DL(Op);
  SDValue OpLHS = Op.getOperand(0);
  EVT VT = OpLHS.getValueType();

  assert((VT == MVT::v8i16 || VT == MVT::v16i8) &&
         "Expect an v8i16/v16i8 type");
  OpLHS = DAG.getNode(ARMISD::VREV64, DL, VT, OpLHS);
  // For a v16i8 type: After the VREV, we have got <8, ...15, 8, ..., 0>. Now,
  // extract the first 8 bytes into the top double word and the last 8 bytes
  // into the bottom double word. The v8i16 case is similar.
  unsigned ExtractNum = (VT == MVT::v16i8) ? 8 : 4;
  return DAG.getNode(ARMISD::VEXT, DL, VT, OpLHS, OpLHS,
                     DAG.getConstant(ExtractNum, MVT::i32));
}

static SDValue LowerVECTOR_SHUFFLE(SDValue Op, SelectionDAG &DAG) {
  SDValue V1 = Op.getOperand(0);
  SDValue V2 = Op.getOperand(1);
  SDLoc dl(Op);
  EVT VT = Op.getValueType();
  ShuffleVectorSDNode *SVN = cast<ShuffleVectorSDNode>(Op.getNode());

  // Convert shuffles that are directly supported on NEON to target-specific
  // DAG nodes, instead of keeping them as shuffles and matching them again
  // during code selection.  This is more efficient and avoids the possibility
  // of inconsistencies between legalization and selection.
  // FIXME: floating-point vectors should be canonicalized to integer vectors
  // of the same time so that they get CSEd properly.
  ArrayRef<int> ShuffleMask = SVN->getMask();

  unsigned EltSize = VT.getVectorElementType().getSizeInBits();
  if (EltSize <= 32) {
    if (ShuffleVectorSDNode::isSplatMask(&ShuffleMask[0], VT)) {
      int Lane = SVN->getSplatIndex();
      // If this is undef splat, generate it via "just" vdup, if possible.
      if (Lane == -1) Lane = 0;

      // Test if V1 is a SCALAR_TO_VECTOR.
      if (Lane == 0 && V1.getOpcode() == ISD::SCALAR_TO_VECTOR) {
        return DAG.getNode(ARMISD::VDUP, dl, VT, V1.getOperand(0));
      }
      // Test if V1 is a BUILD_VECTOR which is equivalent to a SCALAR_TO_VECTOR
      // (and probably will turn into a SCALAR_TO_VECTOR once legalization
      // reaches it).
      if (Lane == 0 && V1.getOpcode() == ISD::BUILD_VECTOR &&
          !isa<ConstantSDNode>(V1.getOperand(0))) {
        bool IsScalarToVector = true;
        for (unsigned i = 1, e = V1.getNumOperands(); i != e; ++i)
          if (V1.getOperand(i).getOpcode() != ISD::UNDEF) {
            IsScalarToVector = false;
            break;
          }
        if (IsScalarToVector)
          return DAG.getNode(ARMISD::VDUP, dl, VT, V1.getOperand(0));
      }
      return DAG.getNode(ARMISD::VDUPLANE, dl, VT, V1,
                         DAG.getConstant(Lane, MVT::i32));
    }

    bool ReverseVEXT;
    unsigned Imm;
    if (isVEXTMask(ShuffleMask, VT, ReverseVEXT, Imm)) {
      if (ReverseVEXT)
        std::swap(V1, V2);
      return DAG.getNode(ARMISD::VEXT, dl, VT, V1, V2,
                         DAG.getConstant(Imm, MVT::i32));
    }

    if (isVREVMask(ShuffleMask, VT, 64))
      return DAG.getNode(ARMISD::VREV64, dl, VT, V1);
    if (isVREVMask(ShuffleMask, VT, 32))
      return DAG.getNode(ARMISD::VREV32, dl, VT, V1);
    if (isVREVMask(ShuffleMask, VT, 16))
      return DAG.getNode(ARMISD::VREV16, dl, VT, V1);

    if (V2->getOpcode() == ISD::UNDEF &&
        isSingletonVEXTMask(ShuffleMask, VT, Imm)) {
      return DAG.getNode(ARMISD::VEXT, dl, VT, V1, V1,
                         DAG.getConstant(Imm, MVT::i32));
    }

    // Check for Neon shuffles that modify both input vectors in place.
    // If both results are used, i.e., if there are two shuffles with the same
    // source operands and with masks corresponding to both results of one of
    // these operations, DAG memoization will ensure that a single node is
    // used for both shuffles.
    unsigned WhichResult;
    if (isVTRNMask(ShuffleMask, VT, WhichResult))
      return DAG.getNode(ARMISD::VTRN, dl, DAG.getVTList(VT, VT),
                         V1, V2).getValue(WhichResult);
    if (isVUZPMask(ShuffleMask, VT, WhichResult))
      return DAG.getNode(ARMISD::VUZP, dl, DAG.getVTList(VT, VT),
                         V1, V2).getValue(WhichResult);
    if (isVZIPMask(ShuffleMask, VT, WhichResult))
      return DAG.getNode(ARMISD::VZIP, dl, DAG.getVTList(VT, VT),
                         V1, V2).getValue(WhichResult);

    if (isVTRN_v_undef_Mask(ShuffleMask, VT, WhichResult))
      return DAG.getNode(ARMISD::VTRN, dl, DAG.getVTList(VT, VT),
                         V1, V1).getValue(WhichResult);
    if (isVUZP_v_undef_Mask(ShuffleMask, VT, WhichResult))
      return DAG.getNode(ARMISD::VUZP, dl, DAG.getVTList(VT, VT),
                         V1, V1).getValue(WhichResult);
    if (isVZIP_v_undef_Mask(ShuffleMask, VT, WhichResult))
      return DAG.getNode(ARMISD::VZIP, dl, DAG.getVTList(VT, VT),
                         V1, V1).getValue(WhichResult);
  }

  // If the shuffle is not directly supported and it has 4 elements, use
  // the PerfectShuffle-generated table to synthesize it from other shuffles.
  unsigned NumElts = VT.getVectorNumElements();
  if (NumElts == 4) {
    unsigned PFIndexes[4];
    for (unsigned i = 0; i != 4; ++i) {
      if (ShuffleMask[i] < 0)
        PFIndexes[i] = 8;
      else
        PFIndexes[i] = ShuffleMask[i];
    }

    // Compute the index in the perfect shuffle table.
    unsigned PFTableIndex =
      PFIndexes[0]*9*9*9+PFIndexes[1]*9*9+PFIndexes[2]*9+PFIndexes[3];
    unsigned PFEntry = PerfectShuffleTable[PFTableIndex];
    unsigned Cost = (PFEntry >> 30);

    if (Cost <= 4)
      return GeneratePerfectShuffle(PFEntry, V1, V2, DAG, dl);
  }

  // Implement shuffles with 32- or 64-bit elements as ARMISD::BUILD_VECTORs.
  if (EltSize >= 32) {
    // Do the expansion with floating-point types, since that is what the VFP
    // registers are defined to use, and since i64 is not legal.
    EVT EltVT = EVT::getFloatingPointVT(EltSize);
    EVT VecVT = EVT::getVectorVT(*DAG.getContext(), EltVT, NumElts);
    V1 = DAG.getNode(ISD::BITCAST, dl, VecVT, V1);
    V2 = DAG.getNode(ISD::BITCAST, dl, VecVT, V2);
    SmallVector<SDValue, 8> Ops;
    for (unsigned i = 0; i < NumElts; ++i) {
      if (ShuffleMask[i] < 0)
        Ops.push_back(DAG.getUNDEF(EltVT));
      else
        Ops.push_back(DAG.getNode(ISD::EXTRACT_VECTOR_ELT, dl, EltVT,
                                  ShuffleMask[i] < (int)NumElts ? V1 : V2,
                                  DAG.getConstant(ShuffleMask[i] & (NumElts-1),
                                                  MVT::i32)));
    }
    SDValue Val = DAG.getNode(ARMISD::BUILD_VECTOR, dl, VecVT, Ops);
    return DAG.getNode(ISD::BITCAST, dl, VT, Val);
  }

  if ((VT == MVT::v8i16 || VT == MVT::v16i8) && isReverseMask(ShuffleMask, VT))
    return LowerReverse_VECTOR_SHUFFLEv16i8_v8i16(Op, DAG);

  if (VT == MVT::v8i8) {
    SDValue NewOp = LowerVECTOR_SHUFFLEv8i8(Op, ShuffleMask, DAG);
    if (NewOp.getNode())
      return NewOp;
  }

  return SDValue();
}

static SDValue LowerINSERT_VECTOR_ELT(SDValue Op, SelectionDAG &DAG) {
  // INSERT_VECTOR_ELT is legal only for immediate indexes.
  SDValue Lane = Op.getOperand(2);
  if (!isa<ConstantSDNode>(Lane))
    return SDValue();

  return Op;
}

static SDValue LowerEXTRACT_VECTOR_ELT(SDValue Op, SelectionDAG &DAG) {
  // EXTRACT_VECTOR_ELT is legal only for immediate indexes.
  SDValue Lane = Op.getOperand(1);
  if (!isa<ConstantSDNode>(Lane))
    return SDValue();

  SDValue Vec = Op.getOperand(0);
  if (Op.getValueType() == MVT::i32 &&
      Vec.getValueType().getVectorElementType().getSizeInBits() < 32) {
    SDLoc dl(Op);
    return DAG.getNode(ARMISD::VGETLANEu, dl, MVT::i32, Vec, Lane);
  }

  return Op;
}

static SDValue LowerCONCAT_VECTORS(SDValue Op, SelectionDAG &DAG) {
  // The only time a CONCAT_VECTORS operation can have legal types is when
  // two 64-bit vectors are concatenated to a 128-bit vector.
  assert(Op.getValueType().is128BitVector() && Op.getNumOperands() == 2 &&
         "unexpected CONCAT_VECTORS");
  SDLoc dl(Op);
  SDValue Val = DAG.getUNDEF(MVT::v2f64);
  SDValue Op0 = Op.getOperand(0);
  SDValue Op1 = Op.getOperand(1);
  if (Op0.getOpcode() != ISD::UNDEF)
    Val = DAG.getNode(ISD::INSERT_VECTOR_ELT, dl, MVT::v2f64, Val,
                      DAG.getNode(ISD::BITCAST, dl, MVT::f64, Op0),
                      DAG.getIntPtrConstant(0));
  if (Op1.getOpcode() != ISD::UNDEF)
    Val = DAG.getNode(ISD::INSERT_VECTOR_ELT, dl, MVT::v2f64, Val,
                      DAG.getNode(ISD::BITCAST, dl, MVT::f64, Op1),
                      DAG.getIntPtrConstant(1));
  return DAG.getNode(ISD::BITCAST, dl, Op.getValueType(), Val);
}

/// isExtendedBUILD_VECTOR - Check if N is a constant BUILD_VECTOR where each
/// element has been zero/sign-extended, depending on the isSigned parameter,
/// from an integer type half its size.
static bool isExtendedBUILD_VECTOR(SDNode *N, SelectionDAG &DAG,
                                   bool isSigned) {
  // A v2i64 BUILD_VECTOR will have been legalized to a BITCAST from v4i32.
  EVT VT = N->getValueType(0);
  if (VT == MVT::v2i64 && N->getOpcode() == ISD::BITCAST) {
    SDNode *BVN = N->getOperand(0).getNode();
    if (BVN->getValueType(0) != MVT::v4i32 ||
        BVN->getOpcode() != ISD::BUILD_VECTOR)
      return false;
    unsigned LoElt = DAG.getTargetLoweringInfo().isBigEndian() ? 1 : 0;
    unsigned HiElt = 1 - LoElt;
    ConstantSDNode *Lo0 = dyn_cast<ConstantSDNode>(BVN->getOperand(LoElt));
    ConstantSDNode *Hi0 = dyn_cast<ConstantSDNode>(BVN->getOperand(HiElt));
    ConstantSDNode *Lo1 = dyn_cast<ConstantSDNode>(BVN->getOperand(LoElt+2));
    ConstantSDNode *Hi1 = dyn_cast<ConstantSDNode>(BVN->getOperand(HiElt+2));
    if (!Lo0 || !Hi0 || !Lo1 || !Hi1)
      return false;
    if (isSigned) {
      if (Hi0->getSExtValue() == Lo0->getSExtValue() >> 32 &&
          Hi1->getSExtValue() == Lo1->getSExtValue() >> 32)
        return true;
    } else {
      if (Hi0->isNullValue() && Hi1->isNullValue())
        return true;
    }
    return false;
  }

  if (N->getOpcode() != ISD::BUILD_VECTOR)
    return false;

  for (unsigned i = 0, e = N->getNumOperands(); i != e; ++i) {
    SDNode *Elt = N->getOperand(i).getNode();
    if (ConstantSDNode *C = dyn_cast<ConstantSDNode>(Elt)) {
      unsigned EltSize = VT.getVectorElementType().getSizeInBits();
      unsigned HalfSize = EltSize / 2;
      if (isSigned) {
        if (!isIntN(HalfSize, C->getSExtValue()))
          return false;
      } else {
        if (!isUIntN(HalfSize, C->getZExtValue()))
          return false;
      }
      continue;
    }
    return false;
  }

  return true;
}

/// isSignExtended - Check if a node is a vector value that is sign-extended
/// or a constant BUILD_VECTOR with sign-extended elements.
static bool isSignExtended(SDNode *N, SelectionDAG &DAG) {
  if (N->getOpcode() == ISD::SIGN_EXTEND || ISD::isSEXTLoad(N))
    return true;
  if (isExtendedBUILD_VECTOR(N, DAG, true))
    return true;
  return false;
}

/// isZeroExtended - Check if a node is a vector value that is zero-extended
/// or a constant BUILD_VECTOR with zero-extended elements.
static bool isZeroExtended(SDNode *N, SelectionDAG &DAG) {
  if (N->getOpcode() == ISD::ZERO_EXTEND || ISD::isZEXTLoad(N))
    return true;
  if (isExtendedBUILD_VECTOR(N, DAG, false))
    return true;
  return false;
}

static EVT getExtensionTo64Bits(const EVT &OrigVT) {
  if (OrigVT.getSizeInBits() >= 64)
    return OrigVT;

  assert(OrigVT.isSimple() && "Expecting a simple value type");

  MVT::SimpleValueType OrigSimpleTy = OrigVT.getSimpleVT().SimpleTy;
  switch (OrigSimpleTy) {
  default: llvm_unreachable("Unexpected Vector Type");
  case MVT::v2i8:
  case MVT::v2i16:
     return MVT::v2i32;
  case MVT::v4i8:
    return  MVT::v4i16;
  }
}

/// AddRequiredExtensionForVMULL - Add a sign/zero extension to extend the total
/// value size to 64 bits. We need a 64-bit D register as an operand to VMULL.
/// We insert the required extension here to get the vector to fill a D register.
static SDValue AddRequiredExtensionForVMULL(SDValue N, SelectionDAG &DAG,
                                            const EVT &OrigTy,
                                            const EVT &ExtTy,
                                            unsigned ExtOpcode) {
  // The vector originally had a size of OrigTy. It was then extended to ExtTy.
  // We expect the ExtTy to be 128-bits total. If the OrigTy is less than
  // 64-bits we need to insert a new extension so that it will be 64-bits.
  assert(ExtTy.is128BitVector() && "Unexpected extension size");
  if (OrigTy.getSizeInBits() >= 64)
    return N;

  // Must extend size to at least 64 bits to be used as an operand for VMULL.
  EVT NewVT = getExtensionTo64Bits(OrigTy);

  return DAG.getNode(ExtOpcode, SDLoc(N), NewVT, N);
}

/// SkipLoadExtensionForVMULL - return a load of the original vector size that
/// does not do any sign/zero extension. If the original vector is less
/// than 64 bits, an appropriate extension will be added after the load to
/// reach a total size of 64 bits. We have to add the extension separately
/// because ARM does not have a sign/zero extending load for vectors.
static SDValue SkipLoadExtensionForVMULL(LoadSDNode *LD, SelectionDAG& DAG) {
  EVT ExtendedTy = getExtensionTo64Bits(LD->getMemoryVT());

  // The load already has the right type.
  if (ExtendedTy == LD->getMemoryVT())
    return DAG.getLoad(LD->getMemoryVT(), SDLoc(LD), LD->getChain(),
                LD->getBasePtr(), LD->getPointerInfo(), LD->isVolatile(),
                LD->isNonTemporal(), LD->isInvariant(),
                LD->getAlignment());

  // We need to create a zextload/sextload. We cannot just create a load
  // followed by a zext/zext node because LowerMUL is also run during normal
  // operation legalization where we can't create illegal types.
  return DAG.getExtLoad(LD->getExtensionType(), SDLoc(LD), ExtendedTy,
                        LD->getChain(), LD->getBasePtr(), LD->getPointerInfo(),
                        LD->getMemoryVT(), LD->isVolatile(), LD->isInvariant(),
                        LD->isNonTemporal(), LD->getAlignment());
}

/// SkipExtensionForVMULL - For a node that is a SIGN_EXTEND, ZERO_EXTEND,
/// extending load, or BUILD_VECTOR with extended elements, return the
/// unextended value. The unextended vector should be 64 bits so that it can
/// be used as an operand to a VMULL instruction. If the original vector size
/// before extension is less than 64 bits we add a an extension to resize
/// the vector to 64 bits.
static SDValue SkipExtensionForVMULL(SDNode *N, SelectionDAG &DAG) {
  if (N->getOpcode() == ISD::SIGN_EXTEND || N->getOpcode() == ISD::ZERO_EXTEND)
    return AddRequiredExtensionForVMULL(N->getOperand(0), DAG,
                                        N->getOperand(0)->getValueType(0),
                                        N->getValueType(0),
                                        N->getOpcode());

  if (LoadSDNode *LD = dyn_cast<LoadSDNode>(N))
    return SkipLoadExtensionForVMULL(LD, DAG);

  // Otherwise, the value must be a BUILD_VECTOR.  For v2i64, it will
  // have been legalized as a BITCAST from v4i32.
  if (N->getOpcode() == ISD::BITCAST) {
    SDNode *BVN = N->getOperand(0).getNode();
    assert(BVN->getOpcode() == ISD::BUILD_VECTOR &&
           BVN->getValueType(0) == MVT::v4i32 && "expected v4i32 BUILD_VECTOR");
    unsigned LowElt = DAG.getTargetLoweringInfo().isBigEndian() ? 1 : 0;
    return DAG.getNode(ISD::BUILD_VECTOR, SDLoc(N), MVT::v2i32,
                       BVN->getOperand(LowElt), BVN->getOperand(LowElt+2));
  }
  // Construct a new BUILD_VECTOR with elements truncated to half the size.
  assert(N->getOpcode() == ISD::BUILD_VECTOR && "expected BUILD_VECTOR");
  EVT VT = N->getValueType(0);
  unsigned EltSize = VT.getVectorElementType().getSizeInBits() / 2;
  unsigned NumElts = VT.getVectorNumElements();
  MVT TruncVT = MVT::getIntegerVT(EltSize);
  SmallVector<SDValue, 8> Ops;
  for (unsigned i = 0; i != NumElts; ++i) {
    ConstantSDNode *C = cast<ConstantSDNode>(N->getOperand(i));
    const APInt &CInt = C->getAPIntValue();
    // Element types smaller than 32 bits are not legal, so use i32 elements.
    // The values are implicitly truncated so sext vs. zext doesn't matter.
    Ops.push_back(DAG.getConstant(CInt.zextOrTrunc(32), MVT::i32));
  }
  return DAG.getNode(ISD::BUILD_VECTOR, SDLoc(N),
                     MVT::getVectorVT(TruncVT, NumElts), Ops);
}

static bool isAddSubSExt(SDNode *N, SelectionDAG &DAG) {
  unsigned Opcode = N->getOpcode();
  if (Opcode == ISD::ADD || Opcode == ISD::SUB) {
    SDNode *N0 = N->getOperand(0).getNode();
    SDNode *N1 = N->getOperand(1).getNode();
    return N0->hasOneUse() && N1->hasOneUse() &&
      isSignExtended(N0, DAG) && isSignExtended(N1, DAG);
  }
  return false;
}

static bool isAddSubZExt(SDNode *N, SelectionDAG &DAG) {
  unsigned Opcode = N->getOpcode();
  if (Opcode == ISD::ADD || Opcode == ISD::SUB) {
    SDNode *N0 = N->getOperand(0).getNode();
    SDNode *N1 = N->getOperand(1).getNode();
    return N0->hasOneUse() && N1->hasOneUse() &&
      isZeroExtended(N0, DAG) && isZeroExtended(N1, DAG);
  }
  return false;
}

static SDValue LowerMUL(SDValue Op, SelectionDAG &DAG) {
  // Multiplications are only custom-lowered for 128-bit vectors so that
  // VMULL can be detected.  Otherwise v2i64 multiplications are not legal.
  EVT VT = Op.getValueType();
  assert(VT.is128BitVector() && VT.isInteger() &&
         "unexpected type for custom-lowering ISD::MUL");
  SDNode *N0 = Op.getOperand(0).getNode();
  SDNode *N1 = Op.getOperand(1).getNode();
  unsigned NewOpc = 0;
  bool isMLA = false;
  bool isN0SExt = isSignExtended(N0, DAG);
  bool isN1SExt = isSignExtended(N1, DAG);
  if (isN0SExt && isN1SExt)
    NewOpc = ARMISD::VMULLs;
  else {
    bool isN0ZExt = isZeroExtended(N0, DAG);
    bool isN1ZExt = isZeroExtended(N1, DAG);
    if (isN0ZExt && isN1ZExt)
      NewOpc = ARMISD::VMULLu;
    else if (isN1SExt || isN1ZExt) {
      // Look for (s/zext A + s/zext B) * (s/zext C). We want to turn these
      // into (s/zext A * s/zext C) + (s/zext B * s/zext C)
      if (isN1SExt && isAddSubSExt(N0, DAG)) {
        NewOpc = ARMISD::VMULLs;
        isMLA = true;
      } else if (isN1ZExt && isAddSubZExt(N0, DAG)) {
        NewOpc = ARMISD::VMULLu;
        isMLA = true;
      } else if (isN0ZExt && isAddSubZExt(N1, DAG)) {
        std::swap(N0, N1);
        NewOpc = ARMISD::VMULLu;
        isMLA = true;
      }
    }

    if (!NewOpc) {
      if (VT == MVT::v2i64)
        // Fall through to expand this.  It is not legal.
        return SDValue();
      else
        // Other vector multiplications are legal.
        return Op;
    }
  }

  // Legalize to a VMULL instruction.
  SDLoc DL(Op);
  SDValue Op0;
  SDValue Op1 = SkipExtensionForVMULL(N1, DAG);
  if (!isMLA) {
    Op0 = SkipExtensionForVMULL(N0, DAG);
    assert(Op0.getValueType().is64BitVector() &&
           Op1.getValueType().is64BitVector() &&
           "unexpected types for extended operands to VMULL");
    return DAG.getNode(NewOpc, DL, VT, Op0, Op1);
  }

  // Optimizing (zext A + zext B) * C, to (VMULL A, C) + (VMULL B, C) during
  // isel lowering to take advantage of no-stall back to back vmul + vmla.
  //   vmull q0, d4, d6
  //   vmlal q0, d5, d6
  // is faster than
  //   vaddl q0, d4, d5
  //   vmovl q1, d6
  //   vmul  q0, q0, q1
  SDValue N00 = SkipExtensionForVMULL(N0->getOperand(0).getNode(), DAG);
  SDValue N01 = SkipExtensionForVMULL(N0->getOperand(1).getNode(), DAG);
  EVT Op1VT = Op1.getValueType();
  return DAG.getNode(N0->getOpcode(), DL, VT,
                     DAG.getNode(NewOpc, DL, VT,
                               DAG.getNode(ISD::BITCAST, DL, Op1VT, N00), Op1),
                     DAG.getNode(NewOpc, DL, VT,
                               DAG.getNode(ISD::BITCAST, DL, Op1VT, N01), Op1));
}

// @LOCALMOD-START
// An EH_RETURN is the result of lowering llvm.eh.return.i32 which in turn is
// generated from __builtin_eh_return (offset, handler)
// The effect of this is to adjust the stack pointer by "offset"
// and then branch to "handler".
SDValue ARMTargetLowering::LowerEH_RETURN(SDValue Op, SelectionDAG &DAG)
    const {
  SDValue Chain     = Op.getOperand(0);
  SDValue Offset    = Op.getOperand(1);
  SDValue Handler   = Op.getOperand(2);
  SDLoc dl(Op);

  // Store stack offset in R2, jump target in R3, dummy return value in R0
  // The dummy return value is needed to make the use-def chains happy,
  // because the EH_RETURN instruction uses the isReturn attribute, which
  // means preceding code needs to define the return register (R0 on ARM).
  // http://code.google.com/p/nativeclient/issues/detail?id=2643
  unsigned OffsetReg = ARM::R2;
  unsigned AddrReg = ARM::R3;
  unsigned ReturnReg = ARM::R0;
  Chain = DAG.getCopyToReg(Chain, dl, OffsetReg, Offset);
  Chain = DAG.getCopyToReg(Chain, dl, AddrReg, Handler);
  Chain = DAG.getCopyToReg(Chain, dl, ReturnReg, DAG.getIntPtrConstant(0));
  return DAG.getNode(ARMISD::EH_RETURN, dl,
                     MVT::Other,
                     Chain,
                     DAG.getRegister(OffsetReg, MVT::i32),
                     DAG.getRegister(AddrReg, getPointerTy()));
}
// @LOCALMOD-END


static SDValue
LowerSDIV_v4i8(SDValue X, SDValue Y, SDLoc dl, SelectionDAG &DAG) {
  // Convert to float
  // float4 xf = vcvt_f32_s32(vmovl_s16(a.lo));
  // float4 yf = vcvt_f32_s32(vmovl_s16(b.lo));
  X = DAG.getNode(ISD::SIGN_EXTEND, dl, MVT::v4i32, X);
  Y = DAG.getNode(ISD::SIGN_EXTEND, dl, MVT::v4i32, Y);
  X = DAG.getNode(ISD::SINT_TO_FP, dl, MVT::v4f32, X);
  Y = DAG.getNode(ISD::SINT_TO_FP, dl, MVT::v4f32, Y);
  // Get reciprocal estimate.
  // float4 recip = vrecpeq_f32(yf);
  Y = DAG.getNode(ISD::INTRINSIC_WO_CHAIN, dl, MVT::v4f32,
                   DAG.getConstant(Intrinsic::arm_neon_vrecpe, MVT::i32), Y);
  // Because char has a smaller range than uchar, we can actually get away
  // without any newton steps.  This requires that we use a weird bias
  // of 0xb000, however (again, this has been exhaustively tested).
  // float4 result = as_float4(as_int4(xf*recip) + 0xb000);
  X = DAG.getNode(ISD::FMUL, dl, MVT::v4f32, X, Y);
  X = DAG.getNode(ISD::BITCAST, dl, MVT::v4i32, X);
  Y = DAG.getConstant(0xb000, MVT::i32);
  Y = DAG.getNode(ISD::BUILD_VECTOR, dl, MVT::v4i32, Y, Y, Y, Y);
  X = DAG.getNode(ISD::ADD, dl, MVT::v4i32, X, Y);
  X = DAG.getNode(ISD::BITCAST, dl, MVT::v4f32, X);
  // Convert back to short.
  X = DAG.getNode(ISD::FP_TO_SINT, dl, MVT::v4i32, X);
  X = DAG.getNode(ISD::TRUNCATE, dl, MVT::v4i16, X);
  return X;
}

static SDValue
LowerSDIV_v4i16(SDValue N0, SDValue N1, SDLoc dl, SelectionDAG &DAG) {
  SDValue N2;
  // Convert to float.
  // float4 yf = vcvt_f32_s32(vmovl_s16(y));
  // float4 xf = vcvt_f32_s32(vmovl_s16(x));
  N0 = DAG.getNode(ISD::SIGN_EXTEND, dl, MVT::v4i32, N0);
  N1 = DAG.getNode(ISD::SIGN_EXTEND, dl, MVT::v4i32, N1);
  N0 = DAG.getNode(ISD::SINT_TO_FP, dl, MVT::v4f32, N0);
  N1 = DAG.getNode(ISD::SINT_TO_FP, dl, MVT::v4f32, N1);

  // Use reciprocal estimate and one refinement step.
  // float4 recip = vrecpeq_f32(yf);
  // recip *= vrecpsq_f32(yf, recip);
  N2 = DAG.getNode(ISD::INTRINSIC_WO_CHAIN, dl, MVT::v4f32,
                   DAG.getConstant(Intrinsic::arm_neon_vrecpe, MVT::i32), N1);
  N1 = DAG.getNode(ISD::INTRINSIC_WO_CHAIN, dl, MVT::v4f32,
                   DAG.getConstant(Intrinsic::arm_neon_vrecps, MVT::i32),
                   N1, N2);
  N2 = DAG.getNode(ISD::FMUL, dl, MVT::v4f32, N1, N2);
  // Because short has a smaller range than ushort, we can actually get away
  // with only a single newton step.  This requires that we use a weird bias
  // of 89, however (again, this has been exhaustively tested).
  // float4 result = as_float4(as_int4(xf*recip) + 0x89);
  N0 = DAG.getNode(ISD::FMUL, dl, MVT::v4f32, N0, N2);
  N0 = DAG.getNode(ISD::BITCAST, dl, MVT::v4i32, N0);
  N1 = DAG.getConstant(0x89, MVT::i32);
  N1 = DAG.getNode(ISD::BUILD_VECTOR, dl, MVT::v4i32, N1, N1, N1, N1);
  N0 = DAG.getNode(ISD::ADD, dl, MVT::v4i32, N0, N1);
  N0 = DAG.getNode(ISD::BITCAST, dl, MVT::v4f32, N0);
  // Convert back to integer and return.
  // return vmovn_s32(vcvt_s32_f32(result));
  N0 = DAG.getNode(ISD::FP_TO_SINT, dl, MVT::v4i32, N0);
  N0 = DAG.getNode(ISD::TRUNCATE, dl, MVT::v4i16, N0);
  return N0;
}

static SDValue LowerSDIV(SDValue Op, SelectionDAG &DAG) {
  EVT VT = Op.getValueType();
  assert((VT == MVT::v4i16 || VT == MVT::v8i8) &&
         "unexpected type for custom-lowering ISD::SDIV");

  SDLoc dl(Op);
  SDValue N0 = Op.getOperand(0);
  SDValue N1 = Op.getOperand(1);
  SDValue N2, N3;

  if (VT == MVT::v8i8) {
    N0 = DAG.getNode(ISD::SIGN_EXTEND, dl, MVT::v8i16, N0);
    N1 = DAG.getNode(ISD::SIGN_EXTEND, dl, MVT::v8i16, N1);

    N2 = DAG.getNode(ISD::EXTRACT_SUBVECTOR, dl, MVT::v4i16, N0,
                     DAG.getIntPtrConstant(4));
    N3 = DAG.getNode(ISD::EXTRACT_SUBVECTOR, dl, MVT::v4i16, N1,
                     DAG.getIntPtrConstant(4));
    N0 = DAG.getNode(ISD::EXTRACT_SUBVECTOR, dl, MVT::v4i16, N0,
                     DAG.getIntPtrConstant(0));
    N1 = DAG.getNode(ISD::EXTRACT_SUBVECTOR, dl, MVT::v4i16, N1,
                     DAG.getIntPtrConstant(0));

    N0 = LowerSDIV_v4i8(N0, N1, dl, DAG); // v4i16
    N2 = LowerSDIV_v4i8(N2, N3, dl, DAG); // v4i16

    N0 = DAG.getNode(ISD::CONCAT_VECTORS, dl, MVT::v8i16, N0, N2);
    N0 = LowerCONCAT_VECTORS(N0, DAG);

    N0 = DAG.getNode(ISD::TRUNCATE, dl, MVT::v8i8, N0);
    return N0;
  }
  return LowerSDIV_v4i16(N0, N1, dl, DAG);
}

static SDValue LowerUDIV(SDValue Op, SelectionDAG &DAG) {
  EVT VT = Op.getValueType();
  assert((VT == MVT::v4i16 || VT == MVT::v8i8) &&
         "unexpected type for custom-lowering ISD::UDIV");

  SDLoc dl(Op);
  SDValue N0 = Op.getOperand(0);
  SDValue N1 = Op.getOperand(1);
  SDValue N2, N3;

  if (VT == MVT::v8i8) {
    N0 = DAG.getNode(ISD::ZERO_EXTEND, dl, MVT::v8i16, N0);
    N1 = DAG.getNode(ISD::ZERO_EXTEND, dl, MVT::v8i16, N1);

    N2 = DAG.getNode(ISD::EXTRACT_SUBVECTOR, dl, MVT::v4i16, N0,
                     DAG.getIntPtrConstant(4));
    N3 = DAG.getNode(ISD::EXTRACT_SUBVECTOR, dl, MVT::v4i16, N1,
                     DAG.getIntPtrConstant(4));
    N0 = DAG.getNode(ISD::EXTRACT_SUBVECTOR, dl, MVT::v4i16, N0,
                     DAG.getIntPtrConstant(0));
    N1 = DAG.getNode(ISD::EXTRACT_SUBVECTOR, dl, MVT::v4i16, N1,
                     DAG.getIntPtrConstant(0));

    N0 = LowerSDIV_v4i16(N0, N1, dl, DAG); // v4i16
    N2 = LowerSDIV_v4i16(N2, N3, dl, DAG); // v4i16

    N0 = DAG.getNode(ISD::CONCAT_VECTORS, dl, MVT::v8i16, N0, N2);
    N0 = LowerCONCAT_VECTORS(N0, DAG);

    N0 = DAG.getNode(ISD::INTRINSIC_WO_CHAIN, dl, MVT::v8i8,
                     DAG.getConstant(Intrinsic::arm_neon_vqmovnsu, MVT::i32),
                     N0);
    return N0;
  }

  // v4i16 sdiv ... Convert to float.
  // float4 yf = vcvt_f32_s32(vmovl_u16(y));
  // float4 xf = vcvt_f32_s32(vmovl_u16(x));
  N0 = DAG.getNode(ISD::ZERO_EXTEND, dl, MVT::v4i32, N0);
  N1 = DAG.getNode(ISD::ZERO_EXTEND, dl, MVT::v4i32, N1);
  N0 = DAG.getNode(ISD::SINT_TO_FP, dl, MVT::v4f32, N0);
  SDValue BN1 = DAG.getNode(ISD::SINT_TO_FP, dl, MVT::v4f32, N1);

  // Use reciprocal estimate and two refinement steps.
  // float4 recip = vrecpeq_f32(yf);
  // recip *= vrecpsq_f32(yf, recip);
  // recip *= vrecpsq_f32(yf, recip);
  N2 = DAG.getNode(ISD::INTRINSIC_WO_CHAIN, dl, MVT::v4f32,
                   DAG.getConstant(Intrinsic::arm_neon_vrecpe, MVT::i32), BN1);
  N1 = DAG.getNode(ISD::INTRINSIC_WO_CHAIN, dl, MVT::v4f32,
                   DAG.getConstant(Intrinsic::arm_neon_vrecps, MVT::i32),
                   BN1, N2);
  N2 = DAG.getNode(ISD::FMUL, dl, MVT::v4f32, N1, N2);
  N1 = DAG.getNode(ISD::INTRINSIC_WO_CHAIN, dl, MVT::v4f32,
                   DAG.getConstant(Intrinsic::arm_neon_vrecps, MVT::i32),
                   BN1, N2);
  N2 = DAG.getNode(ISD::FMUL, dl, MVT::v4f32, N1, N2);
  // Simply multiplying by the reciprocal estimate can leave us a few ulps
  // too low, so we add 2 ulps (exhaustive testing shows that this is enough,
  // and that it will never cause us to return an answer too large).
  // float4 result = as_float4(as_int4(xf*recip) + 2);
  N0 = DAG.getNode(ISD::FMUL, dl, MVT::v4f32, N0, N2);
  N0 = DAG.getNode(ISD::BITCAST, dl, MVT::v4i32, N0);
  N1 = DAG.getConstant(2, MVT::i32);
  N1 = DAG.getNode(ISD::BUILD_VECTOR, dl, MVT::v4i32, N1, N1, N1, N1);
  N0 = DAG.getNode(ISD::ADD, dl, MVT::v4i32, N0, N1);
  N0 = DAG.getNode(ISD::BITCAST, dl, MVT::v4f32, N0);
  // Convert back to integer and return.
  // return vmovn_u32(vcvt_s32_f32(result));
  N0 = DAG.getNode(ISD::FP_TO_SINT, dl, MVT::v4i32, N0);
  N0 = DAG.getNode(ISD::TRUNCATE, dl, MVT::v4i16, N0);
  return N0;
}

static SDValue LowerADDC_ADDE_SUBC_SUBE(SDValue Op, SelectionDAG &DAG) {
  EVT VT = Op.getNode()->getValueType(0);
  SDVTList VTs = DAG.getVTList(VT, MVT::i32);

  unsigned Opc;
  bool ExtraOp = false;
  switch (Op.getOpcode()) {
  default: llvm_unreachable("Invalid code");
  case ISD::ADDC: Opc = ARMISD::ADDC; break;
  case ISD::ADDE: Opc = ARMISD::ADDE; ExtraOp = true; break;
  case ISD::SUBC: Opc = ARMISD::SUBC; break;
  case ISD::SUBE: Opc = ARMISD::SUBE; ExtraOp = true; break;
  }

  if (!ExtraOp)
    return DAG.getNode(Opc, SDLoc(Op), VTs, Op.getOperand(0),
                       Op.getOperand(1));
  return DAG.getNode(Opc, SDLoc(Op), VTs, Op.getOperand(0),
                     Op.getOperand(1), Op.getOperand(2));
}

SDValue ARMTargetLowering::LowerFSINCOS(SDValue Op, SelectionDAG &DAG) const {
  assert(Subtarget->isTargetDarwin());

  // For iOS, we want to call an alternative entry point: __sincos_stret,
  // return values are passed via sret.
  SDLoc dl(Op);
  SDValue Arg = Op.getOperand(0);
  EVT ArgVT = Arg.getValueType();
  Type *ArgTy = ArgVT.getTypeForEVT(*DAG.getContext());

  MachineFrameInfo *FrameInfo = DAG.getMachineFunction().getFrameInfo();
  const TargetLowering &TLI = DAG.getTargetLoweringInfo();

  // Pair of floats / doubles used to pass the result.
  StructType *RetTy = StructType::get(ArgTy, ArgTy, nullptr);

  // Create stack object for sret.
  const uint64_t ByteSize = TLI.getDataLayout()->getTypeAllocSize(RetTy);
  const unsigned StackAlign = TLI.getDataLayout()->getPrefTypeAlignment(RetTy);
  int FrameIdx = FrameInfo->CreateStackObject(ByteSize, StackAlign, false);
  SDValue SRet = DAG.getFrameIndex(FrameIdx, TLI.getPointerTy());

  ArgListTy Args;
  ArgListEntry Entry;

  Entry.Node = SRet;
  Entry.Ty = RetTy->getPointerTo();
  Entry.isSExt = false;
  Entry.isZExt = false;
  Entry.isSRet = true;
  Args.push_back(Entry);

  Entry.Node = Arg;
  Entry.Ty = ArgTy;
  Entry.isSExt = false;
  Entry.isZExt = false;
  Args.push_back(Entry);

  const char *LibcallName  = (ArgVT == MVT::f64)
  ? "__sincos_stret" : "__sincosf_stret";
  SDValue Callee = DAG.getExternalSymbol(LibcallName, getPointerTy());

  TargetLowering::CallLoweringInfo CLI(DAG);
  CLI.setDebugLoc(dl).setChain(DAG.getEntryNode())
    .setCallee(CallingConv::C, Type::getVoidTy(*DAG.getContext()), Callee,
               std::move(Args), 0)
    .setDiscardResult();

  std::pair<SDValue, SDValue> CallResult = LowerCallTo(CLI);

  SDValue LoadSin = DAG.getLoad(ArgVT, dl, CallResult.second, SRet,
                                MachinePointerInfo(), false, false, false, 0);

  // Address of cos field.
  SDValue Add = DAG.getNode(ISD::ADD, dl, getPointerTy(), SRet,
                            DAG.getIntPtrConstant(ArgVT.getStoreSize()));
  SDValue LoadCos = DAG.getLoad(ArgVT, dl, LoadSin.getValue(1), Add,
                                MachinePointerInfo(), false, false, false, 0);

  SDVTList Tys = DAG.getVTList(ArgVT, ArgVT);
  return DAG.getNode(ISD::MERGE_VALUES, dl, Tys,
                     LoadSin.getValue(0), LoadCos.getValue(0));
}

static SDValue LowerAtomicLoadStore(SDValue Op, SelectionDAG &DAG) {
  // Monotonic load/store is legal for all targets
  if (cast<AtomicSDNode>(Op)->getOrdering() <= Monotonic)
    return Op;

  // Acquire/Release load/store is not legal for targets without a
  // dmb or equivalent available.
  return SDValue();
}

static void ReplaceREADCYCLECOUNTER(SDNode *N,
                                    SmallVectorImpl<SDValue> &Results,
                                    SelectionDAG &DAG,
                                    const ARMSubtarget *Subtarget) {
  SDLoc DL(N);
  SDValue Cycles32, OutChain;

  if (Subtarget->hasPerfMon()) {
    // Under Power Management extensions, the cycle-count is:
    //    mrc p15, #0, <Rt>, c9, c13, #0
    SDValue Ops[] = { N->getOperand(0), // Chain
                      DAG.getConstant(Intrinsic::arm_mrc, MVT::i32),
                      DAG.getConstant(15, MVT::i32),
                      DAG.getConstant(0, MVT::i32),
                      DAG.getConstant(9, MVT::i32),
                      DAG.getConstant(13, MVT::i32),
                      DAG.getConstant(0, MVT::i32)
    };

    Cycles32 = DAG.getNode(ISD::INTRINSIC_W_CHAIN, DL,
                           DAG.getVTList(MVT::i32, MVT::Other), Ops);
    OutChain = Cycles32.getValue(1);
  } else {
    // Intrinsic is defined to return 0 on unsupported platforms. Technically
    // there are older ARM CPUs that have implementation-specific ways of
    // obtaining this information (FIXME!).
    Cycles32 = DAG.getConstant(0, MVT::i32);
    OutChain = DAG.getEntryNode();
  }


  SDValue Cycles64 = DAG.getNode(ISD::BUILD_PAIR, DL, MVT::i64,
                                 Cycles32, DAG.getConstant(0, MVT::i32));
  Results.push_back(Cycles64);
  Results.push_back(OutChain);
}

SDValue ARMTargetLowering::LowerOperation(SDValue Op, SelectionDAG &DAG) const {
  switch (Op.getOpcode()) {
  default: llvm_unreachable("Don't know how to custom lower this!");
  case ISD::ConstantPool:  return LowerConstantPool(Op, DAG);
  case ISD::BlockAddress:  return LowerBlockAddress(Op, DAG);
  case ISD::JumpTable:    return LowerJumpTable(Op, DAG); // @LOCALMOD
  case ISD::GlobalAddress:
    switch (Subtarget->getTargetTriple().getObjectFormat()) {
    default: llvm_unreachable("unknown object format");
    case Triple::COFF:
      return LowerGlobalAddressWindows(Op, DAG);
    case Triple::ELF:
      return LowerGlobalAddressELF(Op, DAG);
    case Triple::MachO:
      return LowerGlobalAddressDarwin(Op, DAG);
    }
  case ISD::GlobalTLSAddress: return LowerGlobalTLSAddress(Op, DAG);
  case ISD::SELECT:        return LowerSELECT(Op, DAG);
  case ISD::SELECT_CC:     return LowerSELECT_CC(Op, DAG);
  case ISD::BR_CC:         return LowerBR_CC(Op, DAG);
  case ISD::BR_JT:         return LowerBR_JT(Op, DAG);
  case ISD::VASTART:       return LowerVASTART(Op, DAG);
  case ISD::ATOMIC_FENCE:  return LowerATOMIC_FENCE(Op, DAG, Subtarget);
  case ISD::PREFETCH:      return LowerPREFETCH(Op, DAG, Subtarget);
  case ISD::SINT_TO_FP:
  case ISD::UINT_TO_FP:    return LowerINT_TO_FP(Op, DAG);
  case ISD::FP_TO_SINT:
  case ISD::FP_TO_UINT:    return LowerFP_TO_INT(Op, DAG);
  case ISD::FCOPYSIGN:     return LowerFCOPYSIGN(Op, DAG);
  case ISD::RETURNADDR:    return LowerRETURNADDR(Op, DAG);
  case ISD::FRAMEADDR:     return LowerFRAMEADDR(Op, DAG);
  // @LOCALMOD-START
  // The exact semantics of this ISD are not completely clear.
  // LLVM seems to always point the fp after the push ra and the old fp, i.e.
  // two register slots after the beginning of the stack frame.
  // It is not clear what happens when there is no frame pointer but
  // but llvm unlike gcc seems to always force one when this node is
  // encountered.
  case ISD::FRAME_TO_ARGS_OFFSET: return DAG.getIntPtrConstant(2*4);
  case ISD::EH_RETURN:            return LowerEH_RETURN(Op, DAG);
  // @LOCALMOD-END
   
  case ISD::GLOBAL_OFFSET_TABLE: return LowerGLOBAL_OFFSET_TABLE(Op, DAG);
  case ISD::EH_SJLJ_SETJMP: return LowerEH_SJLJ_SETJMP(Op, DAG);
  case ISD::EH_SJLJ_LONGJMP: return LowerEH_SJLJ_LONGJMP(Op, DAG);
  case ISD::INTRINSIC_WO_CHAIN: return LowerINTRINSIC_WO_CHAIN(Op, DAG,
                                                               Subtarget);
  case ISD::BITCAST:       return ExpandBITCAST(Op.getNode(), DAG);
  case ISD::SHL:
  case ISD::SRL:
  case ISD::SRA:           return LowerShift(Op.getNode(), DAG, Subtarget);
  case ISD::SHL_PARTS:     return LowerShiftLeftParts(Op, DAG);
  case ISD::SRL_PARTS:
  case ISD::SRA_PARTS:     return LowerShiftRightParts(Op, DAG);
  case ISD::CTTZ:          return LowerCTTZ(Op.getNode(), DAG, Subtarget);
  case ISD::CTPOP:         return LowerCTPOP(Op.getNode(), DAG, Subtarget);
  case ISD::SETCC:         return LowerVSETCC(Op, DAG);
  case ISD::ConstantFP:    return LowerConstantFP(Op, DAG, Subtarget);
  case ISD::BUILD_VECTOR:  return LowerBUILD_VECTOR(Op, DAG, Subtarget);
  case ISD::VECTOR_SHUFFLE: return LowerVECTOR_SHUFFLE(Op, DAG);
  case ISD::INSERT_VECTOR_ELT: return LowerINSERT_VECTOR_ELT(Op, DAG);
  case ISD::EXTRACT_VECTOR_ELT: return LowerEXTRACT_VECTOR_ELT(Op, DAG);
  case ISD::CONCAT_VECTORS: return LowerCONCAT_VECTORS(Op, DAG);
  case ISD::FLT_ROUNDS_:   return LowerFLT_ROUNDS_(Op, DAG);
  case ISD::MUL:           return LowerMUL(Op, DAG);
  case ISD::SDIV:          return LowerSDIV(Op, DAG);
  case ISD::UDIV:          return LowerUDIV(Op, DAG);
  case ISD::ADDC:
  case ISD::ADDE:
  case ISD::SUBC:
  case ISD::SUBE:          return LowerADDC_ADDE_SUBC_SUBE(Op, DAG);
  case ISD::SADDO:
  case ISD::UADDO:
  case ISD::SSUBO:
  case ISD::USUBO:
    return LowerXALUO(Op, DAG);
  case ISD::ATOMIC_LOAD:
  case ISD::ATOMIC_STORE:  return LowerAtomicLoadStore(Op, DAG);
  case ISD::FSINCOS:       return LowerFSINCOS(Op, DAG);
  case ISD::SDIVREM:
  case ISD::UDIVREM:       return LowerDivRem(Op, DAG);
  case ISD::DYNAMIC_STACKALLOC:
    if (Subtarget->getTargetTriple().isWindowsItaniumEnvironment())
      return LowerDYNAMIC_STACKALLOC(Op, DAG);
    llvm_unreachable("Don't know how to custom lower this!");
  case ISD::FP_ROUND: return LowerFP_ROUND(Op, DAG);
  case ISD::FP_EXTEND: return LowerFP_EXTEND(Op, DAG);
  }
}

/// ReplaceNodeResults - Replace the results of node with an illegal result
/// type with new values built out of custom code.
void ARMTargetLowering::ReplaceNodeResults(SDNode *N,
                                           SmallVectorImpl<SDValue>&Results,
                                           SelectionDAG &DAG) const {
  SDValue Res;
  switch (N->getOpcode()) {
  default:
    llvm_unreachable("Don't know how to custom expand this!");
  case ISD::BITCAST:
    Res = ExpandBITCAST(N, DAG);
    break;
  case ISD::SRL:
  case ISD::SRA:
    Res = Expand64BitShift(N, DAG, Subtarget);
    break;
  case ISD::READCYCLECOUNTER:
    ReplaceREADCYCLECOUNTER(N, Results, DAG, Subtarget);
    return;
  }
  if (Res.getNode())
    Results.push_back(Res);
}

//===----------------------------------------------------------------------===//
//                           ARM Scheduler Hooks
//===----------------------------------------------------------------------===//

/// SetupEntryBlockForSjLj - Insert code into the entry block that creates and
/// registers the function context.
void ARMTargetLowering::
SetupEntryBlockForSjLj(MachineInstr *MI, MachineBasicBlock *MBB,
                       MachineBasicBlock *DispatchBB, int FI) const {
  const TargetInstrInfo *TII = Subtarget->getInstrInfo();
  DebugLoc dl = MI->getDebugLoc();
  MachineFunction *MF = MBB->getParent();
  MachineRegisterInfo *MRI = &MF->getRegInfo();
  MachineConstantPool *MCP = MF->getConstantPool();
  ARMFunctionInfo *AFI = MF->getInfo<ARMFunctionInfo>();
  const Function *F = MF->getFunction();

  bool isThumb = Subtarget->isThumb();
  bool isThumb2 = Subtarget->isThumb2();

  unsigned PCLabelId = AFI->createPICLabelUId();
  unsigned PCAdj = (isThumb || isThumb2) ? 4 : 8;
  ARMConstantPoolValue *CPV =
    ARMConstantPoolMBB::Create(F->getContext(), DispatchBB, PCLabelId, PCAdj);
  unsigned CPI = MCP->getConstantPoolIndex(CPV, 4);

  const TargetRegisterClass *TRC = isThumb ? &ARM::tGPRRegClass
                                           : &ARM::GPRRegClass;

  // Grab constant pool and fixed stack memory operands.
  MachineMemOperand *CPMMO =
    MF->getMachineMemOperand(MachinePointerInfo::getConstantPool(),
                             MachineMemOperand::MOLoad, 4, 4);

  MachineMemOperand *FIMMOSt =
    MF->getMachineMemOperand(MachinePointerInfo::getFixedStack(FI),
                             MachineMemOperand::MOStore, 4, 4);

  // Load the address of the dispatch MBB into the jump buffer.
  if (isThumb2) {
    // Incoming value: jbuf
    //   ldr.n  r5, LCPI1_1
    //   orr    r5, r5, #1
    //   add    r5, pc
    //   str    r5, [$jbuf, #+4] ; &jbuf[1]
    unsigned NewVReg1 = MRI->createVirtualRegister(TRC);
    AddDefaultPred(BuildMI(*MBB, MI, dl, TII->get(ARM::t2LDRpci), NewVReg1)
                   .addConstantPoolIndex(CPI)
                   .addMemOperand(CPMMO));
    // Set the low bit because of thumb mode.
    unsigned NewVReg2 = MRI->createVirtualRegister(TRC);
    AddDefaultCC(
      AddDefaultPred(BuildMI(*MBB, MI, dl, TII->get(ARM::t2ORRri), NewVReg2)
                     .addReg(NewVReg1, RegState::Kill)
                     .addImm(0x01)));
    unsigned NewVReg3 = MRI->createVirtualRegister(TRC);
    BuildMI(*MBB, MI, dl, TII->get(ARM::tPICADD), NewVReg3)
      .addReg(NewVReg2, RegState::Kill)
      .addImm(PCLabelId);
    AddDefaultPred(BuildMI(*MBB, MI, dl, TII->get(ARM::t2STRi12))
                   .addReg(NewVReg3, RegState::Kill)
                   .addFrameIndex(FI)
                   .addImm(36)  // &jbuf[1] :: pc
                   .addMemOperand(FIMMOSt));
  } else if (isThumb) {
    // Incoming value: jbuf
    //   ldr.n  r1, LCPI1_4
    //   add    r1, pc
    //   mov    r2, #1
    //   orrs   r1, r2
    //   add    r2, $jbuf, #+4 ; &jbuf[1]
    //   str    r1, [r2]
    unsigned NewVReg1 = MRI->createVirtualRegister(TRC);
    AddDefaultPred(BuildMI(*MBB, MI, dl, TII->get(ARM::tLDRpci), NewVReg1)
                   .addConstantPoolIndex(CPI)
                   .addMemOperand(CPMMO));
    unsigned NewVReg2 = MRI->createVirtualRegister(TRC);
    BuildMI(*MBB, MI, dl, TII->get(ARM::tPICADD), NewVReg2)
      .addReg(NewVReg1, RegState::Kill)
      .addImm(PCLabelId);
    // Set the low bit because of thumb mode.
    unsigned NewVReg3 = MRI->createVirtualRegister(TRC);
    AddDefaultPred(BuildMI(*MBB, MI, dl, TII->get(ARM::tMOVi8), NewVReg3)
                   .addReg(ARM::CPSR, RegState::Define)
                   .addImm(1));
    unsigned NewVReg4 = MRI->createVirtualRegister(TRC);
    AddDefaultPred(BuildMI(*MBB, MI, dl, TII->get(ARM::tORR), NewVReg4)
                   .addReg(ARM::CPSR, RegState::Define)
                   .addReg(NewVReg2, RegState::Kill)
                   .addReg(NewVReg3, RegState::Kill));
    unsigned NewVReg5 = MRI->createVirtualRegister(TRC);
    BuildMI(*MBB, MI, dl, TII->get(ARM::tADDframe), NewVReg5)
            .addFrameIndex(FI)
            .addImm(36); // &jbuf[1] :: pc
    AddDefaultPred(BuildMI(*MBB, MI, dl, TII->get(ARM::tSTRi))
                   .addReg(NewVReg4, RegState::Kill)
                   .addReg(NewVReg5, RegState::Kill)
                   .addImm(0)
                   .addMemOperand(FIMMOSt));
  } else {
    // Incoming value: jbuf
    //   ldr  r1, LCPI1_1
    //   add  r1, pc, r1
    //   str  r1, [$jbuf, #+4] ; &jbuf[1]
    unsigned NewVReg1 = MRI->createVirtualRegister(TRC);
    AddDefaultPred(BuildMI(*MBB, MI, dl, TII->get(ARM::LDRi12),  NewVReg1)
                   .addConstantPoolIndex(CPI)
                   .addImm(0)
                   .addMemOperand(CPMMO));
    unsigned NewVReg2 = MRI->createVirtualRegister(TRC);
    AddDefaultPred(BuildMI(*MBB, MI, dl, TII->get(ARM::PICADD), NewVReg2)
                   .addReg(NewVReg1, RegState::Kill)
                   .addImm(PCLabelId));
    AddDefaultPred(BuildMI(*MBB, MI, dl, TII->get(ARM::STRi12))
                   .addReg(NewVReg2, RegState::Kill)
                   .addFrameIndex(FI)
                   .addImm(36)  // &jbuf[1] :: pc
                   .addMemOperand(FIMMOSt));
  }
}

MachineBasicBlock *ARMTargetLowering::
EmitSjLjDispatchBlock(MachineInstr *MI, MachineBasicBlock *MBB) const {
  const TargetInstrInfo *TII = Subtarget->getInstrInfo();
  DebugLoc dl = MI->getDebugLoc();
  MachineFunction *MF = MBB->getParent();
  MachineRegisterInfo *MRI = &MF->getRegInfo();
  ARMFunctionInfo *AFI = MF->getInfo<ARMFunctionInfo>();
  MachineFrameInfo *MFI = MF->getFrameInfo();
  int FI = MFI->getFunctionContextIndex();

  const TargetRegisterClass *TRC = Subtarget->isThumb() ? &ARM::tGPRRegClass
                                                        : &ARM::GPRnopcRegClass;

  // Get a mapping of the call site numbers to all of the landing pads they're
  // associated with.
  DenseMap<unsigned, SmallVector<MachineBasicBlock*, 2> > CallSiteNumToLPad;
  unsigned MaxCSNum = 0;
  MachineModuleInfo &MMI = MF->getMMI();
  for (MachineFunction::iterator BB = MF->begin(), E = MF->end(); BB != E;
       ++BB) {
    if (!BB->isLandingPad()) continue;

    // FIXME: We should assert that the EH_LABEL is the first MI in the landing
    // pad.
    for (MachineBasicBlock::iterator
           II = BB->begin(), IE = BB->end(); II != IE; ++II) {
      if (!II->isEHLabel()) continue;

      MCSymbol *Sym = II->getOperand(0).getMCSymbol();
      if (!MMI.hasCallSiteLandingPad(Sym)) continue;

      SmallVectorImpl<unsigned> &CallSiteIdxs = MMI.getCallSiteLandingPad(Sym);
      for (SmallVectorImpl<unsigned>::iterator
             CSI = CallSiteIdxs.begin(), CSE = CallSiteIdxs.end();
           CSI != CSE; ++CSI) {
        CallSiteNumToLPad[*CSI].push_back(BB);
        MaxCSNum = std::max(MaxCSNum, *CSI);
      }
      break;
    }
  }

  // Get an ordered list of the machine basic blocks for the jump table.
  std::vector<MachineBasicBlock*> LPadList;
  SmallPtrSet<MachineBasicBlock*, 64> InvokeBBs;
  LPadList.reserve(CallSiteNumToLPad.size());
  for (unsigned I = 1; I <= MaxCSNum; ++I) {
    SmallVectorImpl<MachineBasicBlock*> &MBBList = CallSiteNumToLPad[I];
    for (SmallVectorImpl<MachineBasicBlock*>::iterator
           II = MBBList.begin(), IE = MBBList.end(); II != IE; ++II) {
      LPadList.push_back(*II);
      InvokeBBs.insert((*II)->pred_begin(), (*II)->pred_end());
    }
  }

  assert(!LPadList.empty() &&
         "No landing pad destinations for the dispatch jump table!");

  // Create the jump table and associated information.
  MachineJumpTableInfo *JTI =
    MF->getOrCreateJumpTableInfo(MachineJumpTableInfo::EK_Inline);
  unsigned MJTI = JTI->createJumpTableIndex(LPadList);
  unsigned UId = AFI->createJumpTableUId();
  Reloc::Model RelocM = getTargetMachine().getRelocationModel();

  // Create the MBBs for the dispatch code.

  // Shove the dispatch's address into the return slot in the function context.
  MachineBasicBlock *DispatchBB = MF->CreateMachineBasicBlock();
  DispatchBB->setIsLandingPad();

  MachineBasicBlock *TrapBB = MF->CreateMachineBasicBlock();
  unsigned trap_opcode;
  if (Subtarget->isThumb())
    trap_opcode = ARM::tTRAP;
  else
    trap_opcode = Subtarget->useNaClTrap() ? ARM::TRAPNaCl : ARM::TRAP;

  BuildMI(TrapBB, dl, TII->get(trap_opcode));
  DispatchBB->addSuccessor(TrapBB);

  MachineBasicBlock *DispContBB = MF->CreateMachineBasicBlock();
  DispatchBB->addSuccessor(DispContBB);

  // Insert and MBBs.
  MF->insert(MF->end(), DispatchBB);
  MF->insert(MF->end(), DispContBB);
  MF->insert(MF->end(), TrapBB);

  // Insert code into the entry block that creates and registers the function
  // context.
  SetupEntryBlockForSjLj(MI, MBB, DispatchBB, FI);

  MachineMemOperand *FIMMOLd =
    MF->getMachineMemOperand(MachinePointerInfo::getFixedStack(FI),
                             MachineMemOperand::MOLoad |
                             MachineMemOperand::MOVolatile, 4, 4);

  MachineInstrBuilder MIB;
  MIB = BuildMI(DispatchBB, dl, TII->get(ARM::Int_eh_sjlj_dispatchsetup));

  const ARMBaseInstrInfo *AII = static_cast<const ARMBaseInstrInfo*>(TII);
  const ARMBaseRegisterInfo &RI = AII->getRegisterInfo();

  // Add a register mask with no preserved registers.  This results in all
  // registers being marked as clobbered.
  MIB.addRegMask(RI.getNoPreservedMask());

  unsigned NumLPads = LPadList.size();
  if (Subtarget->isThumb2()) {
    unsigned NewVReg1 = MRI->createVirtualRegister(TRC);
    AddDefaultPred(BuildMI(DispatchBB, dl, TII->get(ARM::t2LDRi12), NewVReg1)
                   .addFrameIndex(FI)
                   .addImm(4)
                   .addMemOperand(FIMMOLd));

    if (NumLPads < 256) {
      AddDefaultPred(BuildMI(DispatchBB, dl, TII->get(ARM::t2CMPri))
                     .addReg(NewVReg1)
                     .addImm(LPadList.size()));
    } else {
      unsigned VReg1 = MRI->createVirtualRegister(TRC);
      AddDefaultPred(BuildMI(DispatchBB, dl, TII->get(ARM::t2MOVi16), VReg1)
                     .addImm(NumLPads & 0xFFFF));

      unsigned VReg2 = VReg1;
      if ((NumLPads & 0xFFFF0000) != 0) {
        VReg2 = MRI->createVirtualRegister(TRC);
        AddDefaultPred(BuildMI(DispatchBB, dl, TII->get(ARM::t2MOVTi16), VReg2)
                       .addReg(VReg1)
                       .addImm(NumLPads >> 16));
      }

      AddDefaultPred(BuildMI(DispatchBB, dl, TII->get(ARM::t2CMPrr))
                     .addReg(NewVReg1)
                     .addReg(VReg2));
    }

    BuildMI(DispatchBB, dl, TII->get(ARM::t2Bcc))
      .addMBB(TrapBB)
      .addImm(ARMCC::HI)
      .addReg(ARM::CPSR);

    unsigned NewVReg3 = MRI->createVirtualRegister(TRC);
    AddDefaultPred(BuildMI(DispContBB, dl, TII->get(ARM::t2LEApcrelJT),NewVReg3)
                   .addJumpTableIndex(MJTI)
                   .addImm(UId));

    unsigned NewVReg4 = MRI->createVirtualRegister(TRC);
    AddDefaultCC(
      AddDefaultPred(
        BuildMI(DispContBB, dl, TII->get(ARM::t2ADDrs), NewVReg4)
        .addReg(NewVReg3, RegState::Kill)
        .addReg(NewVReg1)
        .addImm(ARM_AM::getSORegOpc(ARM_AM::lsl, 2))));

    BuildMI(DispContBB, dl, TII->get(ARM::t2BR_JT))
      .addReg(NewVReg4, RegState::Kill)
      .addReg(NewVReg1)
      .addJumpTableIndex(MJTI)
      .addImm(UId);
  } else if (Subtarget->isThumb()) {
    unsigned NewVReg1 = MRI->createVirtualRegister(TRC);
    AddDefaultPred(BuildMI(DispatchBB, dl, TII->get(ARM::tLDRspi), NewVReg1)
                   .addFrameIndex(FI)
                   .addImm(1)
                   .addMemOperand(FIMMOLd));

    if (NumLPads < 256) {
      AddDefaultPred(BuildMI(DispatchBB, dl, TII->get(ARM::tCMPi8))
                     .addReg(NewVReg1)
                     .addImm(NumLPads));
    } else {
      MachineConstantPool *ConstantPool = MF->getConstantPool();
      Type *Int32Ty = Type::getInt32Ty(MF->getFunction()->getContext());
      const Constant *C = ConstantInt::get(Int32Ty, NumLPads);

      // MachineConstantPool wants an explicit alignment.
      unsigned Align = getDataLayout()->getPrefTypeAlignment(Int32Ty);
      if (Align == 0)
        Align = getDataLayout()->getTypeAllocSize(C->getType());
      unsigned Idx = ConstantPool->getConstantPoolIndex(C, Align);

      unsigned VReg1 = MRI->createVirtualRegister(TRC);
      AddDefaultPred(BuildMI(DispatchBB, dl, TII->get(ARM::tLDRpci))
                     .addReg(VReg1, RegState::Define)
                     .addConstantPoolIndex(Idx));
      AddDefaultPred(BuildMI(DispatchBB, dl, TII->get(ARM::tCMPr))
                     .addReg(NewVReg1)
                     .addReg(VReg1));
    }

    BuildMI(DispatchBB, dl, TII->get(ARM::tBcc))
      .addMBB(TrapBB)
      .addImm(ARMCC::HI)
      .addReg(ARM::CPSR);

    unsigned NewVReg2 = MRI->createVirtualRegister(TRC);
    AddDefaultPred(BuildMI(DispContBB, dl, TII->get(ARM::tLSLri), NewVReg2)
                   .addReg(ARM::CPSR, RegState::Define)
                   .addReg(NewVReg1)
                   .addImm(2));

    unsigned NewVReg3 = MRI->createVirtualRegister(TRC);
    AddDefaultPred(BuildMI(DispContBB, dl, TII->get(ARM::tLEApcrelJT), NewVReg3)
                   .addJumpTableIndex(MJTI)
                   .addImm(UId));

    unsigned NewVReg4 = MRI->createVirtualRegister(TRC);
    AddDefaultPred(BuildMI(DispContBB, dl, TII->get(ARM::tADDrr), NewVReg4)
                   .addReg(ARM::CPSR, RegState::Define)
                   .addReg(NewVReg2, RegState::Kill)
                   .addReg(NewVReg3));

    MachineMemOperand *JTMMOLd =
      MF->getMachineMemOperand(MachinePointerInfo::getJumpTable(),
                               MachineMemOperand::MOLoad, 4, 4);

    unsigned NewVReg5 = MRI->createVirtualRegister(TRC);
    AddDefaultPred(BuildMI(DispContBB, dl, TII->get(ARM::tLDRi), NewVReg5)
                   .addReg(NewVReg4, RegState::Kill)
                   .addImm(0)
                   .addMemOperand(JTMMOLd));

    unsigned NewVReg6 = NewVReg5;
    if (RelocM == Reloc::PIC_) {
      NewVReg6 = MRI->createVirtualRegister(TRC);
      AddDefaultPred(BuildMI(DispContBB, dl, TII->get(ARM::tADDrr), NewVReg6)
                     .addReg(ARM::CPSR, RegState::Define)
                     .addReg(NewVReg5, RegState::Kill)
                     .addReg(NewVReg3));
    }

    BuildMI(DispContBB, dl, TII->get(ARM::tBR_JTr))
      .addReg(NewVReg6, RegState::Kill)
      .addJumpTableIndex(MJTI)
      .addImm(UId);
  } else {
    unsigned NewVReg1 = MRI->createVirtualRegister(TRC);
    AddDefaultPred(BuildMI(DispatchBB, dl, TII->get(ARM::LDRi12), NewVReg1)
                   .addFrameIndex(FI)
                   .addImm(4)
                   .addMemOperand(FIMMOLd));

    if (NumLPads < 256) {
      AddDefaultPred(BuildMI(DispatchBB, dl, TII->get(ARM::CMPri))
                     .addReg(NewVReg1)
                     .addImm(NumLPads));
    } else if (Subtarget->hasV6T2Ops() && isUInt<16>(NumLPads)) {
      unsigned VReg1 = MRI->createVirtualRegister(TRC);
      AddDefaultPred(BuildMI(DispatchBB, dl, TII->get(ARM::MOVi16), VReg1)
                     .addImm(NumLPads & 0xFFFF));

      unsigned VReg2 = VReg1;
      if ((NumLPads & 0xFFFF0000) != 0) {
        VReg2 = MRI->createVirtualRegister(TRC);
        AddDefaultPred(BuildMI(DispatchBB, dl, TII->get(ARM::MOVTi16), VReg2)
                       .addReg(VReg1)
                       .addImm(NumLPads >> 16));
      }

      AddDefaultPred(BuildMI(DispatchBB, dl, TII->get(ARM::CMPrr))
                     .addReg(NewVReg1)
                     .addReg(VReg2));
    } else {
      MachineConstantPool *ConstantPool = MF->getConstantPool();
      Type *Int32Ty = Type::getInt32Ty(MF->getFunction()->getContext());
      const Constant *C = ConstantInt::get(Int32Ty, NumLPads);

      // MachineConstantPool wants an explicit alignment.
      unsigned Align = getDataLayout()->getPrefTypeAlignment(Int32Ty);
      if (Align == 0)
        Align = getDataLayout()->getTypeAllocSize(C->getType());
      unsigned Idx = ConstantPool->getConstantPoolIndex(C, Align);

      unsigned VReg1 = MRI->createVirtualRegister(TRC);
      AddDefaultPred(BuildMI(DispatchBB, dl, TII->get(ARM::LDRcp))
                     .addReg(VReg1, RegState::Define)
                     .addConstantPoolIndex(Idx)
                     .addImm(0));
      AddDefaultPred(BuildMI(DispatchBB, dl, TII->get(ARM::CMPrr))
                     .addReg(NewVReg1)
                     .addReg(VReg1, RegState::Kill));
    }

    BuildMI(DispatchBB, dl, TII->get(ARM::Bcc))
      .addMBB(TrapBB)
      .addImm(ARMCC::HI)
      .addReg(ARM::CPSR);

    unsigned NewVReg3 = MRI->createVirtualRegister(TRC);
    AddDefaultCC(
      AddDefaultPred(BuildMI(DispContBB, dl, TII->get(ARM::MOVsi), NewVReg3)
                     .addReg(NewVReg1)
                     .addImm(ARM_AM::getSORegOpc(ARM_AM::lsl, 2))));
    unsigned NewVReg4 = MRI->createVirtualRegister(TRC);
    AddDefaultPred(BuildMI(DispContBB, dl, TII->get(ARM::LEApcrelJT), NewVReg4)
                   .addJumpTableIndex(MJTI)
                   .addImm(UId));

    MachineMemOperand *JTMMOLd =
      MF->getMachineMemOperand(MachinePointerInfo::getJumpTable(),
                               MachineMemOperand::MOLoad, 4, 4);
    unsigned NewVReg5 = MRI->createVirtualRegister(TRC);
    AddDefaultPred(
      BuildMI(DispContBB, dl, TII->get(ARM::LDRrs), NewVReg5)
      .addReg(NewVReg3, RegState::Kill)
      .addReg(NewVReg4)
      .addImm(0)
      .addMemOperand(JTMMOLd));

    if (RelocM == Reloc::PIC_) {
      BuildMI(DispContBB, dl, TII->get(ARM::BR_JTadd))
        .addReg(NewVReg5, RegState::Kill)
        .addReg(NewVReg4)
        .addJumpTableIndex(MJTI)
        .addImm(UId);
    } else {
      BuildMI(DispContBB, dl, TII->get(ARM::BR_JTr))
        .addReg(NewVReg5, RegState::Kill)
        .addJumpTableIndex(MJTI)
        .addImm(UId);
    }
  }

  // Add the jump table entries as successors to the MBB.
  SmallPtrSet<MachineBasicBlock*, 8> SeenMBBs;
  for (std::vector<MachineBasicBlock*>::iterator
         I = LPadList.begin(), E = LPadList.end(); I != E; ++I) {
    MachineBasicBlock *CurMBB = *I;
    if (SeenMBBs.insert(CurMBB).second)
      DispContBB->addSuccessor(CurMBB);
  }

  // N.B. the order the invoke BBs are processed in doesn't matter here.
  const MCPhysReg *SavedRegs = RI.getCalleeSavedRegs(MF);
  SmallVector<MachineBasicBlock*, 64> MBBLPads;
  for (MachineBasicBlock *BB : InvokeBBs) {

    // Remove the landing pad successor from the invoke block and replace it
    // with the new dispatch block.
    SmallVector<MachineBasicBlock*, 4> Successors(BB->succ_begin(),
                                                  BB->succ_end());
    while (!Successors.empty()) {
      MachineBasicBlock *SMBB = Successors.pop_back_val();
      if (SMBB->isLandingPad()) {
        BB->removeSuccessor(SMBB);
        MBBLPads.push_back(SMBB);
      }
    }

    BB->addSuccessor(DispatchBB);

    // Find the invoke call and mark all of the callee-saved registers as
    // 'implicit defined' so that they're spilled. This prevents code from
    // moving instructions to before the EH block, where they will never be
    // executed.
    for (MachineBasicBlock::reverse_iterator
           II = BB->rbegin(), IE = BB->rend(); II != IE; ++II) {
      if (!II->isCall()) continue;

      DenseMap<unsigned, bool> DefRegs;
      for (MachineInstr::mop_iterator
             OI = II->operands_begin(), OE = II->operands_end();
           OI != OE; ++OI) {
        if (!OI->isReg()) continue;
        DefRegs[OI->getReg()] = true;
      }

      MachineInstrBuilder MIB(*MF, &*II);

      for (unsigned i = 0; SavedRegs[i] != 0; ++i) {
        unsigned Reg = SavedRegs[i];
        if (Subtarget->isThumb2() &&
            !ARM::tGPRRegClass.contains(Reg) &&
            !ARM::hGPRRegClass.contains(Reg))
          continue;
        if (Subtarget->isThumb1Only() && !ARM::tGPRRegClass.contains(Reg))
          continue;
        if (!Subtarget->isThumb() && !ARM::GPRRegClass.contains(Reg))
          continue;
        if (!DefRegs[Reg])
          MIB.addReg(Reg, RegState::ImplicitDefine | RegState::Dead);
      }

      break;
    }
  }

  // Mark all former landing pads as non-landing pads. The dispatch is the only
  // landing pad now.
  for (SmallVectorImpl<MachineBasicBlock*>::iterator
         I = MBBLPads.begin(), E = MBBLPads.end(); I != E; ++I)
    (*I)->setIsLandingPad(false);

  // The instruction is gone now.
  MI->eraseFromParent();

  return MBB;
}

static
MachineBasicBlock *OtherSucc(MachineBasicBlock *MBB, MachineBasicBlock *Succ) {
  for (MachineBasicBlock::succ_iterator I = MBB->succ_begin(),
       E = MBB->succ_end(); I != E; ++I)
    if (*I != Succ)
      return *I;
  llvm_unreachable("Expecting a BB with two successors!");
}

/// Return the load opcode for a given load size. If load size >= 8,
/// neon opcode will be returned.
static unsigned getLdOpcode(unsigned LdSize, bool IsThumb1, bool IsThumb2) {
  if (LdSize >= 8)
    return LdSize == 16 ? ARM::VLD1q32wb_fixed
                        : LdSize == 8 ? ARM::VLD1d32wb_fixed : 0;
  if (IsThumb1)
    return LdSize == 4 ? ARM::tLDRi
                       : LdSize == 2 ? ARM::tLDRHi
                                     : LdSize == 1 ? ARM::tLDRBi : 0;
  if (IsThumb2)
    return LdSize == 4 ? ARM::t2LDR_POST
                       : LdSize == 2 ? ARM::t2LDRH_POST
                                     : LdSize == 1 ? ARM::t2LDRB_POST : 0;
  return LdSize == 4 ? ARM::LDR_POST_IMM
                     : LdSize == 2 ? ARM::LDRH_POST
                                   : LdSize == 1 ? ARM::LDRB_POST_IMM : 0;
}

/// Return the store opcode for a given store size. If store size >= 8,
/// neon opcode will be returned.
static unsigned getStOpcode(unsigned StSize, bool IsThumb1, bool IsThumb2) {
  if (StSize >= 8)
    return StSize == 16 ? ARM::VST1q32wb_fixed
                        : StSize == 8 ? ARM::VST1d32wb_fixed : 0;
  if (IsThumb1)
    return StSize == 4 ? ARM::tSTRi
                       : StSize == 2 ? ARM::tSTRHi
                                     : StSize == 1 ? ARM::tSTRBi : 0;
  if (IsThumb2)
    return StSize == 4 ? ARM::t2STR_POST
                       : StSize == 2 ? ARM::t2STRH_POST
                                     : StSize == 1 ? ARM::t2STRB_POST : 0;
  return StSize == 4 ? ARM::STR_POST_IMM
                     : StSize == 2 ? ARM::STRH_POST
                                   : StSize == 1 ? ARM::STRB_POST_IMM : 0;
}

/// Emit a post-increment load operation with given size. The instructions
/// will be added to BB at Pos.
static void emitPostLd(MachineBasicBlock *BB, MachineInstr *Pos,
                       const TargetInstrInfo *TII, DebugLoc dl,
                       unsigned LdSize, unsigned Data, unsigned AddrIn,
                       unsigned AddrOut, bool IsThumb1, bool IsThumb2) {
  unsigned LdOpc = getLdOpcode(LdSize, IsThumb1, IsThumb2);
  assert(LdOpc != 0 && "Should have a load opcode");
  if (LdSize >= 8) {
    AddDefaultPred(BuildMI(*BB, Pos, dl, TII->get(LdOpc), Data)
                       .addReg(AddrOut, RegState::Define).addReg(AddrIn)
                       .addImm(0));
  } else if (IsThumb1) {
    // load + update AddrIn
    AddDefaultPred(BuildMI(*BB, Pos, dl, TII->get(LdOpc), Data)
                       .addReg(AddrIn).addImm(0));
    MachineInstrBuilder MIB =
        BuildMI(*BB, Pos, dl, TII->get(ARM::tADDi8), AddrOut);
    MIB = AddDefaultT1CC(MIB);
    MIB.addReg(AddrIn).addImm(LdSize);
    AddDefaultPred(MIB);
  } else if (IsThumb2) {
    AddDefaultPred(BuildMI(*BB, Pos, dl, TII->get(LdOpc), Data)
                       .addReg(AddrOut, RegState::Define).addReg(AddrIn)
                       .addImm(LdSize));
  } else { // arm
    AddDefaultPred(BuildMI(*BB, Pos, dl, TII->get(LdOpc), Data)
                       .addReg(AddrOut, RegState::Define).addReg(AddrIn)
                       .addReg(0).addImm(LdSize));
  }
}

/// Emit a post-increment store operation with given size. The instructions
/// will be added to BB at Pos.
static void emitPostSt(MachineBasicBlock *BB, MachineInstr *Pos,
                       const TargetInstrInfo *TII, DebugLoc dl,
                       unsigned StSize, unsigned Data, unsigned AddrIn,
                       unsigned AddrOut, bool IsThumb1, bool IsThumb2) {
  unsigned StOpc = getStOpcode(StSize, IsThumb1, IsThumb2);
  assert(StOpc != 0 && "Should have a store opcode");
  if (StSize >= 8) {
    AddDefaultPred(BuildMI(*BB, Pos, dl, TII->get(StOpc), AddrOut)
                       .addReg(AddrIn).addImm(0).addReg(Data));
  } else if (IsThumb1) {
    // store + update AddrIn
    AddDefaultPred(BuildMI(*BB, Pos, dl, TII->get(StOpc)).addReg(Data)
                       .addReg(AddrIn).addImm(0));
    MachineInstrBuilder MIB =
        BuildMI(*BB, Pos, dl, TII->get(ARM::tADDi8), AddrOut);
    MIB = AddDefaultT1CC(MIB);
    MIB.addReg(AddrIn).addImm(StSize);
    AddDefaultPred(MIB);
  } else if (IsThumb2) {
    AddDefaultPred(BuildMI(*BB, Pos, dl, TII->get(StOpc), AddrOut)
                       .addReg(Data).addReg(AddrIn).addImm(StSize));
  } else { // arm
    AddDefaultPred(BuildMI(*BB, Pos, dl, TII->get(StOpc), AddrOut)
                       .addReg(Data).addReg(AddrIn).addReg(0)
                       .addImm(StSize));
  }
}

MachineBasicBlock *
ARMTargetLowering::EmitStructByval(MachineInstr *MI,
                                   MachineBasicBlock *BB) const {
  // This pseudo instruction has 3 operands: dst, src, size
  // We expand it to a loop if size > Subtarget->getMaxInlineSizeThreshold().
  // Otherwise, we will generate unrolled scalar copies.
  const TargetInstrInfo *TII = Subtarget->getInstrInfo();
  const BasicBlock *LLVM_BB = BB->getBasicBlock();
  MachineFunction::iterator It = BB;
  ++It;

  unsigned dest = MI->getOperand(0).getReg();
  unsigned src = MI->getOperand(1).getReg();
  unsigned SizeVal = MI->getOperand(2).getImm();
  unsigned Align = MI->getOperand(3).getImm();
  DebugLoc dl = MI->getDebugLoc();

  MachineFunction *MF = BB->getParent();
  MachineRegisterInfo &MRI = MF->getRegInfo();
  unsigned UnitSize = 0;
  const TargetRegisterClass *TRC = nullptr;
  const TargetRegisterClass *VecTRC = nullptr;

  bool IsThumb1 = Subtarget->isThumb1Only();
  bool IsThumb2 = Subtarget->isThumb2();

  if (Align & 1) {
    UnitSize = 1;
  } else if (Align & 2) {
    UnitSize = 2;
  } else {
    // Check whether we can use NEON instructions.
    if (!MF->getFunction()->hasFnAttribute(Attribute::NoImplicitFloat) &&
        Subtarget->hasNEON()) {
      if ((Align % 16 == 0) && SizeVal >= 16)
        UnitSize = 16;
      else if ((Align % 8 == 0) && SizeVal >= 8)
        UnitSize = 8;
    }
    // Can't use NEON instructions.
    if (UnitSize == 0)
      UnitSize = 4;
  }

  // Select the correct opcode and register class for unit size load/store
  bool IsNeon = UnitSize >= 8;
  TRC = (IsThumb1 || IsThumb2) ? &ARM::tGPRRegClass : &ARM::GPRRegClass;
  if (IsNeon)
    VecTRC = UnitSize == 16 ? &ARM::DPairRegClass
                            : UnitSize == 8 ? &ARM::DPRRegClass
                                            : nullptr;

  unsigned BytesLeft = SizeVal % UnitSize;
  unsigned LoopSize = SizeVal - BytesLeft;

  if (SizeVal <= Subtarget->getMaxInlineSizeThreshold()) {
    // Use LDR and STR to copy.
    // [scratch, srcOut] = LDR_POST(srcIn, UnitSize)
    // [destOut] = STR_POST(scratch, destIn, UnitSize)
    unsigned srcIn = src;
    unsigned destIn = dest;
    for (unsigned i = 0; i < LoopSize; i+=UnitSize) {
      unsigned srcOut = MRI.createVirtualRegister(TRC);
      unsigned destOut = MRI.createVirtualRegister(TRC);
      unsigned scratch = MRI.createVirtualRegister(IsNeon ? VecTRC : TRC);
      emitPostLd(BB, MI, TII, dl, UnitSize, scratch, srcIn, srcOut,
                 IsThumb1, IsThumb2);
      emitPostSt(BB, MI, TII, dl, UnitSize, scratch, destIn, destOut,
                 IsThumb1, IsThumb2);
      srcIn = srcOut;
      destIn = destOut;
    }

    // Handle the leftover bytes with LDRB and STRB.
    // [scratch, srcOut] = LDRB_POST(srcIn, 1)
    // [destOut] = STRB_POST(scratch, destIn, 1)
    for (unsigned i = 0; i < BytesLeft; i++) {
      unsigned srcOut = MRI.createVirtualRegister(TRC);
      unsigned destOut = MRI.createVirtualRegister(TRC);
      unsigned scratch = MRI.createVirtualRegister(TRC);
      emitPostLd(BB, MI, TII, dl, 1, scratch, srcIn, srcOut,
                 IsThumb1, IsThumb2);
      emitPostSt(BB, MI, TII, dl, 1, scratch, destIn, destOut,
                 IsThumb1, IsThumb2);
      srcIn = srcOut;
      destIn = destOut;
    }
    MI->eraseFromParent();   // The instruction is gone now.
    return BB;
  }

  // Expand the pseudo op to a loop.
  // thisMBB:
  //   ...
  //   movw varEnd, # --> with thumb2
  //   movt varEnd, #
  //   ldrcp varEnd, idx --> without thumb2
  //   fallthrough --> loopMBB
  // loopMBB:
  //   PHI varPhi, varEnd, varLoop
  //   PHI srcPhi, src, srcLoop
  //   PHI destPhi, dst, destLoop
  //   [scratch, srcLoop] = LDR_POST(srcPhi, UnitSize)
  //   [destLoop] = STR_POST(scratch, destPhi, UnitSize)
  //   subs varLoop, varPhi, #UnitSize
  //   bne loopMBB
  //   fallthrough --> exitMBB
  // exitMBB:
  //   epilogue to handle left-over bytes
  //   [scratch, srcOut] = LDRB_POST(srcLoop, 1)
  //   [destOut] = STRB_POST(scratch, destLoop, 1)
  MachineBasicBlock *loopMBB = MF->CreateMachineBasicBlock(LLVM_BB);
  MachineBasicBlock *exitMBB = MF->CreateMachineBasicBlock(LLVM_BB);
  MF->insert(It, loopMBB);
  MF->insert(It, exitMBB);

  // Transfer the remainder of BB and its successor edges to exitMBB.
  exitMBB->splice(exitMBB->begin(), BB,
                  std::next(MachineBasicBlock::iterator(MI)), BB->end());
  exitMBB->transferSuccessorsAndUpdatePHIs(BB);

  // Load an immediate to varEnd.
  unsigned varEnd = MRI.createVirtualRegister(TRC);
<<<<<<< HEAD
  if (IsThumb2 || Subtarget->useMovt(*MF)) {
=======
  if (Subtarget->useMovt(*MF)) {
>>>>>>> 02916381
    unsigned Vtmp = varEnd;
    if ((LoopSize & 0xFFFF0000) != 0)
      Vtmp = MRI.createVirtualRegister(TRC);
    AddDefaultPred(BuildMI(BB, dl,
                           TII->get(IsThumb2 ? ARM::t2MOVi16 : ARM::MOVi16),
                           Vtmp).addImm(LoopSize & 0xFFFF));

    if ((LoopSize & 0xFFFF0000) != 0)
      AddDefaultPred(BuildMI(BB, dl,
                             TII->get(IsThumb2 ? ARM::t2MOVTi16 : ARM::MOVTi16),
<<<<<<< HEAD
                             varEnd).addReg(Vtmp).addImm(LoopSize >> 16));
=======
                             varEnd)
                         .addReg(Vtmp)
                         .addImm(LoopSize >> 16));
>>>>>>> 02916381
  } else {
    MachineConstantPool *ConstantPool = MF->getConstantPool();
    Type *Int32Ty = Type::getInt32Ty(MF->getFunction()->getContext());
    const Constant *C = ConstantInt::get(Int32Ty, LoopSize);

    // MachineConstantPool wants an explicit alignment.
    unsigned Align = getDataLayout()->getPrefTypeAlignment(Int32Ty);
    if (Align == 0)
      Align = getDataLayout()->getTypeAllocSize(C->getType());
    unsigned Idx = ConstantPool->getConstantPoolIndex(C, Align);

    if (IsThumb1)
      AddDefaultPred(BuildMI(*BB, MI, dl, TII->get(ARM::tLDRpci)).addReg(
          varEnd, RegState::Define).addConstantPoolIndex(Idx));
    else
      AddDefaultPred(BuildMI(*BB, MI, dl, TII->get(ARM::LDRcp)).addReg(
          varEnd, RegState::Define).addConstantPoolIndex(Idx).addImm(0));
  }
  BB->addSuccessor(loopMBB);

  // Generate the loop body:
  //   varPhi = PHI(varLoop, varEnd)
  //   srcPhi = PHI(srcLoop, src)
  //   destPhi = PHI(destLoop, dst)
  MachineBasicBlock *entryBB = BB;
  BB = loopMBB;
  unsigned varLoop = MRI.createVirtualRegister(TRC);
  unsigned varPhi = MRI.createVirtualRegister(TRC);
  unsigned srcLoop = MRI.createVirtualRegister(TRC);
  unsigned srcPhi = MRI.createVirtualRegister(TRC);
  unsigned destLoop = MRI.createVirtualRegister(TRC);
  unsigned destPhi = MRI.createVirtualRegister(TRC);

  BuildMI(*BB, BB->begin(), dl, TII->get(ARM::PHI), varPhi)
    .addReg(varLoop).addMBB(loopMBB)
    .addReg(varEnd).addMBB(entryBB);
  BuildMI(BB, dl, TII->get(ARM::PHI), srcPhi)
    .addReg(srcLoop).addMBB(loopMBB)
    .addReg(src).addMBB(entryBB);
  BuildMI(BB, dl, TII->get(ARM::PHI), destPhi)
    .addReg(destLoop).addMBB(loopMBB)
    .addReg(dest).addMBB(entryBB);

  //   [scratch, srcLoop] = LDR_POST(srcPhi, UnitSize)
  //   [destLoop] = STR_POST(scratch, destPhi, UnitSiz)
  unsigned scratch = MRI.createVirtualRegister(IsNeon ? VecTRC : TRC);
  emitPostLd(BB, BB->end(), TII, dl, UnitSize, scratch, srcPhi, srcLoop,
             IsThumb1, IsThumb2);
  emitPostSt(BB, BB->end(), TII, dl, UnitSize, scratch, destPhi, destLoop,
             IsThumb1, IsThumb2);

  // Decrement loop variable by UnitSize.
  if (IsThumb1) {
    MachineInstrBuilder MIB =
        BuildMI(*BB, BB->end(), dl, TII->get(ARM::tSUBi8), varLoop);
    MIB = AddDefaultT1CC(MIB);
    MIB.addReg(varPhi).addImm(UnitSize);
    AddDefaultPred(MIB);
  } else {
    MachineInstrBuilder MIB =
        BuildMI(*BB, BB->end(), dl,
                TII->get(IsThumb2 ? ARM::t2SUBri : ARM::SUBri), varLoop);
    AddDefaultCC(AddDefaultPred(MIB.addReg(varPhi).addImm(UnitSize)));
    MIB->getOperand(5).setReg(ARM::CPSR);
    MIB->getOperand(5).setIsDef(true);
  }
  BuildMI(*BB, BB->end(), dl,
          TII->get(IsThumb1 ? ARM::tBcc : IsThumb2 ? ARM::t2Bcc : ARM::Bcc))
      .addMBB(loopMBB).addImm(ARMCC::NE).addReg(ARM::CPSR);

  // loopMBB can loop back to loopMBB or fall through to exitMBB.
  BB->addSuccessor(loopMBB);
  BB->addSuccessor(exitMBB);

  // Add epilogue to handle BytesLeft.
  BB = exitMBB;
  MachineInstr *StartOfExit = exitMBB->begin();

  //   [scratch, srcOut] = LDRB_POST(srcLoop, 1)
  //   [destOut] = STRB_POST(scratch, destLoop, 1)
  unsigned srcIn = srcLoop;
  unsigned destIn = destLoop;
  for (unsigned i = 0; i < BytesLeft; i++) {
    unsigned srcOut = MRI.createVirtualRegister(TRC);
    unsigned destOut = MRI.createVirtualRegister(TRC);
    unsigned scratch = MRI.createVirtualRegister(TRC);
    emitPostLd(BB, StartOfExit, TII, dl, 1, scratch, srcIn, srcOut,
               IsThumb1, IsThumb2);
    emitPostSt(BB, StartOfExit, TII, dl, 1, scratch, destIn, destOut,
               IsThumb1, IsThumb2);
    srcIn = srcOut;
    destIn = destOut;
  }

  MI->eraseFromParent();   // The instruction is gone now.
  return BB;
}

MachineBasicBlock *
ARMTargetLowering::EmitLowered__chkstk(MachineInstr *MI,
                                       MachineBasicBlock *MBB) const {
  const TargetMachine &TM = getTargetMachine();
  const TargetInstrInfo &TII = *Subtarget->getInstrInfo();
  DebugLoc DL = MI->getDebugLoc();

  assert(Subtarget->isTargetWindows() &&
         "__chkstk is only supported on Windows");
  assert(Subtarget->isThumb2() && "Windows on ARM requires Thumb-2 mode");

  // __chkstk takes the number of words to allocate on the stack in R4, and
  // returns the stack adjustment in number of bytes in R4.  This will not
  // clober any other registers (other than the obvious lr).
  //
  // Although, technically, IP should be considered a register which may be
  // clobbered, the call itself will not touch it.  Windows on ARM is a pure
  // thumb-2 environment, so there is no interworking required.  As a result, we
  // do not expect a veneer to be emitted by the linker, clobbering IP.
  //
  // Each module receives its own copy of __chkstk, so no import thunk is
  // required, again, ensuring that IP is not clobbered.
  //
  // Finally, although some linkers may theoretically provide a trampoline for
  // out of range calls (which is quite common due to a 32M range limitation of
  // branches for Thumb), we can generate the long-call version via
  // -mcmodel=large, alleviating the need for the trampoline which may clobber
  // IP.

  switch (TM.getCodeModel()) {
  case CodeModel::Small:
  case CodeModel::Medium:
  case CodeModel::Default:
  case CodeModel::Kernel:
    BuildMI(*MBB, MI, DL, TII.get(ARM::tBL))
      .addImm((unsigned)ARMCC::AL).addReg(0)
      .addExternalSymbol("__chkstk")
      .addReg(ARM::R4, RegState::Implicit | RegState::Kill)
      .addReg(ARM::R4, RegState::Implicit | RegState::Define)
      .addReg(ARM::R12, RegState::Implicit | RegState::Define | RegState::Dead);
    break;
  case CodeModel::Large:
  case CodeModel::JITDefault: {
    MachineRegisterInfo &MRI = MBB->getParent()->getRegInfo();
    unsigned Reg = MRI.createVirtualRegister(&ARM::rGPRRegClass);

    BuildMI(*MBB, MI, DL, TII.get(ARM::t2MOVi32imm), Reg)
      .addExternalSymbol("__chkstk");
    BuildMI(*MBB, MI, DL, TII.get(ARM::tBLXr))
      .addImm((unsigned)ARMCC::AL).addReg(0)
      .addReg(Reg, RegState::Kill)
      .addReg(ARM::R4, RegState::Implicit | RegState::Kill)
      .addReg(ARM::R4, RegState::Implicit | RegState::Define)
      .addReg(ARM::R12, RegState::Implicit | RegState::Define | RegState::Dead);
    break;
  }
  }

  AddDefaultCC(AddDefaultPred(BuildMI(*MBB, MI, DL, TII.get(ARM::t2SUBrr),
                                      ARM::SP)
                              .addReg(ARM::SP).addReg(ARM::R4)));

  MI->eraseFromParent();
  return MBB;
}

MachineBasicBlock *
ARMTargetLowering::EmitInstrWithCustomInserter(MachineInstr *MI,
                                               MachineBasicBlock *BB) const {
  const TargetInstrInfo *TII = Subtarget->getInstrInfo();
  DebugLoc dl = MI->getDebugLoc();
  bool isThumb2 = Subtarget->isThumb2();
  switch (MI->getOpcode()) {
  default: {
    MI->dump();
    llvm_unreachable("Unexpected instr type to insert");
  }
  // The Thumb2 pre-indexed stores have the same MI operands, they just
  // define them differently in the .td files from the isel patterns, so
  // they need pseudos.
  case ARM::t2STR_preidx:
    MI->setDesc(TII->get(ARM::t2STR_PRE));
    return BB;
  case ARM::t2STRB_preidx:
    MI->setDesc(TII->get(ARM::t2STRB_PRE));
    return BB;
  case ARM::t2STRH_preidx:
    MI->setDesc(TII->get(ARM::t2STRH_PRE));
    return BB;

  case ARM::STRi_preidx:
  case ARM::STRBi_preidx: {
    unsigned NewOpc = MI->getOpcode() == ARM::STRi_preidx ?
      ARM::STR_PRE_IMM : ARM::STRB_PRE_IMM;
    // Decode the offset.
    unsigned Offset = MI->getOperand(4).getImm();
    bool isSub = ARM_AM::getAM2Op(Offset) == ARM_AM::sub;
    Offset = ARM_AM::getAM2Offset(Offset);
    if (isSub)
      Offset = -Offset;

    MachineMemOperand *MMO = *MI->memoperands_begin();
    BuildMI(*BB, MI, dl, TII->get(NewOpc))
      .addOperand(MI->getOperand(0))  // Rn_wb
      .addOperand(MI->getOperand(1))  // Rt
      .addOperand(MI->getOperand(2))  // Rn
      .addImm(Offset)                 // offset (skip GPR==zero_reg)
      .addOperand(MI->getOperand(5))  // pred
      .addOperand(MI->getOperand(6))
      .addMemOperand(MMO);
    MI->eraseFromParent();
    return BB;
  }
  case ARM::STRr_preidx:
  case ARM::STRBr_preidx:
  case ARM::STRH_preidx: {
    unsigned NewOpc;
    switch (MI->getOpcode()) {
    default: llvm_unreachable("unexpected opcode!");
    case ARM::STRr_preidx: NewOpc = ARM::STR_PRE_REG; break;
    case ARM::STRBr_preidx: NewOpc = ARM::STRB_PRE_REG; break;
    case ARM::STRH_preidx: NewOpc = ARM::STRH_PRE; break;
    }
    MachineInstrBuilder MIB = BuildMI(*BB, MI, dl, TII->get(NewOpc));
    for (unsigned i = 0; i < MI->getNumOperands(); ++i)
      MIB.addOperand(MI->getOperand(i));
    MI->eraseFromParent();
    return BB;
  }

  case ARM::tMOVCCr_pseudo: {
    // To "insert" a SELECT_CC instruction, we actually have to insert the
    // diamond control-flow pattern.  The incoming instruction knows the
    // destination vreg to set, the condition code register to branch on, the
    // true/false values to select between, and a branch opcode to use.
    const BasicBlock *LLVM_BB = BB->getBasicBlock();
    MachineFunction::iterator It = BB;
    ++It;

    //  thisMBB:
    //  ...
    //   TrueVal = ...
    //   cmpTY ccX, r1, r2
    //   bCC copy1MBB
    //   fallthrough --> copy0MBB
    MachineBasicBlock *thisMBB  = BB;
    MachineFunction *F = BB->getParent();
    MachineBasicBlock *copy0MBB = F->CreateMachineBasicBlock(LLVM_BB);
    MachineBasicBlock *sinkMBB  = F->CreateMachineBasicBlock(LLVM_BB);
    F->insert(It, copy0MBB);
    F->insert(It, sinkMBB);

    // Transfer the remainder of BB and its successor edges to sinkMBB.
    sinkMBB->splice(sinkMBB->begin(), BB,
                    std::next(MachineBasicBlock::iterator(MI)), BB->end());
    sinkMBB->transferSuccessorsAndUpdatePHIs(BB);

    BB->addSuccessor(copy0MBB);
    BB->addSuccessor(sinkMBB);

    BuildMI(BB, dl, TII->get(ARM::tBcc)).addMBB(sinkMBB)
      .addImm(MI->getOperand(3).getImm()).addReg(MI->getOperand(4).getReg());

    //  copy0MBB:
    //   %FalseValue = ...
    //   # fallthrough to sinkMBB
    BB = copy0MBB;

    // Update machine-CFG edges
    BB->addSuccessor(sinkMBB);

    //  sinkMBB:
    //   %Result = phi [ %FalseValue, copy0MBB ], [ %TrueValue, thisMBB ]
    //  ...
    BB = sinkMBB;
    BuildMI(*BB, BB->begin(), dl,
            TII->get(ARM::PHI), MI->getOperand(0).getReg())
      .addReg(MI->getOperand(1).getReg()).addMBB(copy0MBB)
      .addReg(MI->getOperand(2).getReg()).addMBB(thisMBB);

    MI->eraseFromParent();   // The pseudo instruction is gone now.
    return BB;
  }

  case ARM::BCCi64:
  case ARM::BCCZi64: {
    // If there is an unconditional branch to the other successor, remove it.
    BB->erase(std::next(MachineBasicBlock::iterator(MI)), BB->end());

    // Compare both parts that make up the double comparison separately for
    // equality.
    bool RHSisZero = MI->getOpcode() == ARM::BCCZi64;

    unsigned LHS1 = MI->getOperand(1).getReg();
    unsigned LHS2 = MI->getOperand(2).getReg();
    if (RHSisZero) {
      AddDefaultPred(BuildMI(BB, dl,
                             TII->get(isThumb2 ? ARM::t2CMPri : ARM::CMPri))
                     .addReg(LHS1).addImm(0));
      BuildMI(BB, dl, TII->get(isThumb2 ? ARM::t2CMPri : ARM::CMPri))
        .addReg(LHS2).addImm(0)
        .addImm(ARMCC::EQ).addReg(ARM::CPSR);
    } else {
      unsigned RHS1 = MI->getOperand(3).getReg();
      unsigned RHS2 = MI->getOperand(4).getReg();
      AddDefaultPred(BuildMI(BB, dl,
                             TII->get(isThumb2 ? ARM::t2CMPrr : ARM::CMPrr))
                     .addReg(LHS1).addReg(RHS1));
      BuildMI(BB, dl, TII->get(isThumb2 ? ARM::t2CMPrr : ARM::CMPrr))
        .addReg(LHS2).addReg(RHS2)
        .addImm(ARMCC::EQ).addReg(ARM::CPSR);
    }

    MachineBasicBlock *destMBB = MI->getOperand(RHSisZero ? 3 : 5).getMBB();
    MachineBasicBlock *exitMBB = OtherSucc(BB, destMBB);
    if (MI->getOperand(0).getImm() == ARMCC::NE)
      std::swap(destMBB, exitMBB);

    BuildMI(BB, dl, TII->get(isThumb2 ? ARM::t2Bcc : ARM::Bcc))
      .addMBB(destMBB).addImm(ARMCC::EQ).addReg(ARM::CPSR);
    if (isThumb2)
      AddDefaultPred(BuildMI(BB, dl, TII->get(ARM::t2B)).addMBB(exitMBB));
    else
      BuildMI(BB, dl, TII->get(ARM::B)) .addMBB(exitMBB);

    MI->eraseFromParent();   // The pseudo instruction is gone now.
    return BB;
  }

  case ARM::Int_eh_sjlj_setjmp:
  case ARM::Int_eh_sjlj_setjmp_nofp:
  case ARM::tInt_eh_sjlj_setjmp:
  case ARM::t2Int_eh_sjlj_setjmp:
  case ARM::t2Int_eh_sjlj_setjmp_nofp:
    EmitSjLjDispatchBlock(MI, BB);
    return BB;

  case ARM::ABS:
  case ARM::t2ABS: {
    // To insert an ABS instruction, we have to insert the
    // diamond control-flow pattern.  The incoming instruction knows the
    // source vreg to test against 0, the destination vreg to set,
    // the condition code register to branch on, the
    // true/false values to select between, and a branch opcode to use.
    // It transforms
    //     V1 = ABS V0
    // into
    //     V2 = MOVS V0
    //     BCC                      (branch to SinkBB if V0 >= 0)
    //     RSBBB: V3 = RSBri V2, 0  (compute ABS if V2 < 0)
    //     SinkBB: V1 = PHI(V2, V3)
    const BasicBlock *LLVM_BB = BB->getBasicBlock();
    MachineFunction::iterator BBI = BB;
    ++BBI;
    MachineFunction *Fn = BB->getParent();
    MachineBasicBlock *RSBBB = Fn->CreateMachineBasicBlock(LLVM_BB);
    MachineBasicBlock *SinkBB  = Fn->CreateMachineBasicBlock(LLVM_BB);
    Fn->insert(BBI, RSBBB);
    Fn->insert(BBI, SinkBB);

    unsigned int ABSSrcReg = MI->getOperand(1).getReg();
    unsigned int ABSDstReg = MI->getOperand(0).getReg();
    bool isThumb2 = Subtarget->isThumb2();
    MachineRegisterInfo &MRI = Fn->getRegInfo();
    // In Thumb mode S must not be specified if source register is the SP or
    // PC and if destination register is the SP, so restrict register class
    unsigned NewRsbDstReg =
      MRI.createVirtualRegister(isThumb2 ? &ARM::rGPRRegClass : &ARM::GPRRegClass);

    // Transfer the remainder of BB and its successor edges to sinkMBB.
    SinkBB->splice(SinkBB->begin(), BB,
                   std::next(MachineBasicBlock::iterator(MI)), BB->end());
    SinkBB->transferSuccessorsAndUpdatePHIs(BB);

    BB->addSuccessor(RSBBB);
    BB->addSuccessor(SinkBB);

    // fall through to SinkMBB
    RSBBB->addSuccessor(SinkBB);

    // insert a cmp at the end of BB
    AddDefaultPred(BuildMI(BB, dl,
                           TII->get(isThumb2 ? ARM::t2CMPri : ARM::CMPri))
                   .addReg(ABSSrcReg).addImm(0));

    // insert a bcc with opposite CC to ARMCC::MI at the end of BB
    BuildMI(BB, dl,
      TII->get(isThumb2 ? ARM::t2Bcc : ARM::Bcc)).addMBB(SinkBB)
      .addImm(ARMCC::getOppositeCondition(ARMCC::MI)).addReg(ARM::CPSR);

    // insert rsbri in RSBBB
    // Note: BCC and rsbri will be converted into predicated rsbmi
    // by if-conversion pass
    BuildMI(*RSBBB, RSBBB->begin(), dl,
      TII->get(isThumb2 ? ARM::t2RSBri : ARM::RSBri), NewRsbDstReg)
      .addReg(ABSSrcReg, RegState::Kill)
      .addImm(0).addImm((unsigned)ARMCC::AL).addReg(0).addReg(0);

    // insert PHI in SinkBB,
    // reuse ABSDstReg to not change uses of ABS instruction
    BuildMI(*SinkBB, SinkBB->begin(), dl,
      TII->get(ARM::PHI), ABSDstReg)
      .addReg(NewRsbDstReg).addMBB(RSBBB)
      .addReg(ABSSrcReg).addMBB(BB);

    // remove ABS instruction
    MI->eraseFromParent();

    // return last added BB
    return SinkBB;
  }
  case ARM::COPY_STRUCT_BYVAL_I32:
    ++NumLoopByVals;
    return EmitStructByval(MI, BB);
  case ARM::WIN__CHKSTK:
    return EmitLowered__chkstk(MI, BB);
  }
}

void ARMTargetLowering::AdjustInstrPostInstrSelection(MachineInstr *MI,
                                                      SDNode *Node) const {
  const MCInstrDesc *MCID = &MI->getDesc();
  // Adjust potentially 's' setting instructions after isel, i.e. ADC, SBC, RSB,
  // RSC. Coming out of isel, they have an implicit CPSR def, but the optional
  // operand is still set to noreg. If needed, set the optional operand's
  // register to CPSR, and remove the redundant implicit def.
  //
  // e.g. ADCS (..., CPSR<imp-def>) -> ADC (... opt:CPSR<def>).

  // Rename pseudo opcodes.
  unsigned NewOpc = convertAddSubFlagsOpcode(MI->getOpcode());
  if (NewOpc) {
    const ARMBaseInstrInfo *TII = Subtarget->getInstrInfo();
    MCID = &TII->get(NewOpc);

    assert(MCID->getNumOperands() == MI->getDesc().getNumOperands() + 1 &&
           "converted opcode should be the same except for cc_out");

    MI->setDesc(*MCID);

    // Add the optional cc_out operand
    MI->addOperand(MachineOperand::CreateReg(0, /*isDef=*/true));
  }
  unsigned ccOutIdx = MCID->getNumOperands() - 1;

  // Any ARM instruction that sets the 's' bit should specify an optional
  // "cc_out" operand in the last operand position.
  if (!MI->hasOptionalDef() || !MCID->OpInfo[ccOutIdx].isOptionalDef()) {
    assert(!NewOpc && "Optional cc_out operand required");
    return;
  }
  // Look for an implicit def of CPSR added by MachineInstr ctor. Remove it
  // since we already have an optional CPSR def.
  bool definesCPSR = false;
  bool deadCPSR = false;
  for (unsigned i = MCID->getNumOperands(), e = MI->getNumOperands();
       i != e; ++i) {
    const MachineOperand &MO = MI->getOperand(i);
    if (MO.isReg() && MO.isDef() && MO.getReg() == ARM::CPSR) {
      definesCPSR = true;
      if (MO.isDead())
        deadCPSR = true;
      MI->RemoveOperand(i);
      break;
    }
  }
  if (!definesCPSR) {
    assert(!NewOpc && "Optional cc_out operand required");
    return;
  }
  assert(deadCPSR == !Node->hasAnyUseOfValue(1) && "inconsistent dead flag");
  if (deadCPSR) {
    assert(!MI->getOperand(ccOutIdx).getReg() &&
           "expect uninitialized optional cc_out operand");
    return;
  }

  // If this instruction was defined with an optional CPSR def and its dag node
  // had a live implicit CPSR def, then activate the optional CPSR def.
  MachineOperand &MO = MI->getOperand(ccOutIdx);
  MO.setReg(ARM::CPSR);
  MO.setIsDef(true);
}

//===----------------------------------------------------------------------===//
//                           ARM Optimization Hooks
//===----------------------------------------------------------------------===//

// Helper function that checks if N is a null or all ones constant.
static inline bool isZeroOrAllOnes(SDValue N, bool AllOnes) {
  ConstantSDNode *C = dyn_cast<ConstantSDNode>(N);
  if (!C)
    return false;
  return AllOnes ? C->isAllOnesValue() : C->isNullValue();
}

// Return true if N is conditionally 0 or all ones.
// Detects these expressions where cc is an i1 value:
//
//   (select cc 0, y)   [AllOnes=0]
//   (select cc y, 0)   [AllOnes=0]
//   (zext cc)          [AllOnes=0]
//   (sext cc)          [AllOnes=0/1]
//   (select cc -1, y)  [AllOnes=1]
//   (select cc y, -1)  [AllOnes=1]
//
// Invert is set when N is the null/all ones constant when CC is false.
// OtherOp is set to the alternative value of N.
static bool isConditionalZeroOrAllOnes(SDNode *N, bool AllOnes,
                                       SDValue &CC, bool &Invert,
                                       SDValue &OtherOp,
                                       SelectionDAG &DAG) {
  switch (N->getOpcode()) {
  default: return false;
  case ISD::SELECT: {
    CC = N->getOperand(0);
    SDValue N1 = N->getOperand(1);
    SDValue N2 = N->getOperand(2);
    if (isZeroOrAllOnes(N1, AllOnes)) {
      Invert = false;
      OtherOp = N2;
      return true;
    }
    if (isZeroOrAllOnes(N2, AllOnes)) {
      Invert = true;
      OtherOp = N1;
      return true;
    }
    return false;
  }
  case ISD::ZERO_EXTEND:
    // (zext cc) can never be the all ones value.
    if (AllOnes)
      return false;
    // Fall through.
  case ISD::SIGN_EXTEND: {
    EVT VT = N->getValueType(0);
    CC = N->getOperand(0);
    if (CC.getValueType() != MVT::i1)
      return false;
    Invert = !AllOnes;
    if (AllOnes)
      // When looking for an AllOnes constant, N is an sext, and the 'other'
      // value is 0.
      OtherOp = DAG.getConstant(0, VT);
    else if (N->getOpcode() == ISD::ZERO_EXTEND)
      // When looking for a 0 constant, N can be zext or sext.
      OtherOp = DAG.getConstant(1, VT);
    else
      OtherOp = DAG.getConstant(APInt::getAllOnesValue(VT.getSizeInBits()), VT);
    return true;
  }
  }
}

// Combine a constant select operand into its use:
//
//   (add (select cc, 0, c), x)  -> (select cc, x, (add, x, c))
//   (sub x, (select cc, 0, c))  -> (select cc, x, (sub, x, c))
//   (and (select cc, -1, c), x) -> (select cc, x, (and, x, c))  [AllOnes=1]
//   (or  (select cc, 0, c), x)  -> (select cc, x, (or, x, c))
//   (xor (select cc, 0, c), x)  -> (select cc, x, (xor, x, c))
//
// The transform is rejected if the select doesn't have a constant operand that
// is null, or all ones when AllOnes is set.
//
// Also recognize sext/zext from i1:
//
//   (add (zext cc), x) -> (select cc (add x, 1), x)
//   (add (sext cc), x) -> (select cc (add x, -1), x)
//
// These transformations eventually create predicated instructions.
//
// @param N       The node to transform.
// @param Slct    The N operand that is a select.
// @param OtherOp The other N operand (x above).
// @param DCI     Context.
// @param AllOnes Require the select constant to be all ones instead of null.
// @returns The new node, or SDValue() on failure.
static
SDValue combineSelectAndUse(SDNode *N, SDValue Slct, SDValue OtherOp,
                            TargetLowering::DAGCombinerInfo &DCI,
                            bool AllOnes = false) {
  SelectionDAG &DAG = DCI.DAG;
  EVT VT = N->getValueType(0);
  SDValue NonConstantVal;
  SDValue CCOp;
  bool SwapSelectOps;
  if (!isConditionalZeroOrAllOnes(Slct.getNode(), AllOnes, CCOp, SwapSelectOps,
                                  NonConstantVal, DAG))
    return SDValue();

  // Slct is now know to be the desired identity constant when CC is true.
  SDValue TrueVal = OtherOp;
  SDValue FalseVal = DAG.getNode(N->getOpcode(), SDLoc(N), VT,
                                 OtherOp, NonConstantVal);
  // Unless SwapSelectOps says CC should be false.
  if (SwapSelectOps)
    std::swap(TrueVal, FalseVal);

  return DAG.getNode(ISD::SELECT, SDLoc(N), VT,
                     CCOp, TrueVal, FalseVal);
}

// Attempt combineSelectAndUse on each operand of a commutative operator N.
static
SDValue combineSelectAndUseCommutative(SDNode *N, bool AllOnes,
                                       TargetLowering::DAGCombinerInfo &DCI) {
  SDValue N0 = N->getOperand(0);
  SDValue N1 = N->getOperand(1);
  if (N0.getNode()->hasOneUse()) {
    SDValue Result = combineSelectAndUse(N, N0, N1, DCI, AllOnes);
    if (Result.getNode())
      return Result;
  }
  if (N1.getNode()->hasOneUse()) {
    SDValue Result = combineSelectAndUse(N, N1, N0, DCI, AllOnes);
    if (Result.getNode())
      return Result;
  }
  return SDValue();
}

// AddCombineToVPADDL- For pair-wise add on neon, use the vpaddl instruction
// (only after legalization).
static SDValue AddCombineToVPADDL(SDNode *N, SDValue N0, SDValue N1,
                                 TargetLowering::DAGCombinerInfo &DCI,
                                 const ARMSubtarget *Subtarget) {

  // Only perform optimization if after legalize, and if NEON is available. We
  // also expected both operands to be BUILD_VECTORs.
  if (DCI.isBeforeLegalize() || !Subtarget->hasNEON()
      || N0.getOpcode() != ISD::BUILD_VECTOR
      || N1.getOpcode() != ISD::BUILD_VECTOR)
    return SDValue();

  // Check output type since VPADDL operand elements can only be 8, 16, or 32.
  EVT VT = N->getValueType(0);
  if (!VT.isInteger() || VT.getVectorElementType() == MVT::i64)
    return SDValue();

  // Check that the vector operands are of the right form.
  // N0 and N1 are BUILD_VECTOR nodes with N number of EXTRACT_VECTOR
  // operands, where N is the size of the formed vector.
  // Each EXTRACT_VECTOR should have the same input vector and odd or even
  // index such that we have a pair wise add pattern.

  // Grab the vector that all EXTRACT_VECTOR nodes should be referencing.
  if (N0->getOperand(0)->getOpcode() != ISD::EXTRACT_VECTOR_ELT)
    return SDValue();
  SDValue Vec = N0->getOperand(0)->getOperand(0);
  SDNode *V = Vec.getNode();
  unsigned nextIndex = 0;

  // For each operands to the ADD which are BUILD_VECTORs,
  // check to see if each of their operands are an EXTRACT_VECTOR with
  // the same vector and appropriate index.
  for (unsigned i = 0, e = N0->getNumOperands(); i != e; ++i) {
    if (N0->getOperand(i)->getOpcode() == ISD::EXTRACT_VECTOR_ELT
        && N1->getOperand(i)->getOpcode() == ISD::EXTRACT_VECTOR_ELT) {

      SDValue ExtVec0 = N0->getOperand(i);
      SDValue ExtVec1 = N1->getOperand(i);

      // First operand is the vector, verify its the same.
      if (V != ExtVec0->getOperand(0).getNode() ||
          V != ExtVec1->getOperand(0).getNode())
        return SDValue();

      // Second is the constant, verify its correct.
      ConstantSDNode *C0 = dyn_cast<ConstantSDNode>(ExtVec0->getOperand(1));
      ConstantSDNode *C1 = dyn_cast<ConstantSDNode>(ExtVec1->getOperand(1));

      // For the constant, we want to see all the even or all the odd.
      if (!C0 || !C1 || C0->getZExtValue() != nextIndex
          || C1->getZExtValue() != nextIndex+1)
        return SDValue();

      // Increment index.
      nextIndex+=2;
    } else
      return SDValue();
  }

  // Create VPADDL node.
  SelectionDAG &DAG = DCI.DAG;
  const TargetLowering &TLI = DAG.getTargetLoweringInfo();

  // Build operand list.
  SmallVector<SDValue, 8> Ops;
  Ops.push_back(DAG.getConstant(Intrinsic::arm_neon_vpaddls,
                                TLI.getPointerTy()));

  // Input is the vector.
  Ops.push_back(Vec);

  // Get widened type and narrowed type.
  MVT widenType;
  unsigned numElem = VT.getVectorNumElements();
  
  EVT inputLaneType = Vec.getValueType().getVectorElementType();
  switch (inputLaneType.getSimpleVT().SimpleTy) {
    case MVT::i8: widenType = MVT::getVectorVT(MVT::i16, numElem); break;
    case MVT::i16: widenType = MVT::getVectorVT(MVT::i32, numElem); break;
    case MVT::i32: widenType = MVT::getVectorVT(MVT::i64, numElem); break;
    default:
      llvm_unreachable("Invalid vector element type for padd optimization.");
  }

  SDValue tmp = DAG.getNode(ISD::INTRINSIC_WO_CHAIN, SDLoc(N), widenType, Ops);
  unsigned ExtOp = VT.bitsGT(tmp.getValueType()) ? ISD::ANY_EXTEND : ISD::TRUNCATE;
  return DAG.getNode(ExtOp, SDLoc(N), VT, tmp);
}

static SDValue findMUL_LOHI(SDValue V) {
  if (V->getOpcode() == ISD::UMUL_LOHI ||
      V->getOpcode() == ISD::SMUL_LOHI)
    return V;
  return SDValue();
}

static SDValue AddCombineTo64bitMLAL(SDNode *AddcNode,
                                     TargetLowering::DAGCombinerInfo &DCI,
                                     const ARMSubtarget *Subtarget) {

  if (Subtarget->isThumb1Only()) return SDValue();

  // Only perform the checks after legalize when the pattern is available.
  if (DCI.isBeforeLegalize()) return SDValue();

  // Look for multiply add opportunities.
  // The pattern is a ISD::UMUL_LOHI followed by two add nodes, where
  // each add nodes consumes a value from ISD::UMUL_LOHI and there is
  // a glue link from the first add to the second add.
  // If we find this pattern, we can replace the U/SMUL_LOHI, ADDC, and ADDE by
  // a S/UMLAL instruction.
  //          loAdd   UMUL_LOHI
  //            \    / :lo    \ :hi
  //             \  /          \          [no multiline comment]
  //              ADDC         |  hiAdd
  //                 \ :glue  /  /
  //                  \      /  /
  //                    ADDE
  //
  assert(AddcNode->getOpcode() == ISD::ADDC && "Expect an ADDC");
  SDValue AddcOp0 = AddcNode->getOperand(0);
  SDValue AddcOp1 = AddcNode->getOperand(1);

  // Check if the two operands are from the same mul_lohi node.
  if (AddcOp0.getNode() == AddcOp1.getNode())
    return SDValue();

  assert(AddcNode->getNumValues() == 2 &&
         AddcNode->getValueType(0) == MVT::i32 &&
         "Expect ADDC with two result values. First: i32");

  // Check that we have a glued ADDC node.
  if (AddcNode->getValueType(1) != MVT::Glue)
    return SDValue();

  // Check that the ADDC adds the low result of the S/UMUL_LOHI.
  if (AddcOp0->getOpcode() != ISD::UMUL_LOHI &&
      AddcOp0->getOpcode() != ISD::SMUL_LOHI &&
      AddcOp1->getOpcode() != ISD::UMUL_LOHI &&
      AddcOp1->getOpcode() != ISD::SMUL_LOHI)
    return SDValue();

  // Look for the glued ADDE.
  SDNode* AddeNode = AddcNode->getGluedUser();
  if (!AddeNode)
    return SDValue();

  // Make sure it is really an ADDE.
  if (AddeNode->getOpcode() != ISD::ADDE)
    return SDValue();

  assert(AddeNode->getNumOperands() == 3 &&
         AddeNode->getOperand(2).getValueType() == MVT::Glue &&
         "ADDE node has the wrong inputs");

  // Check for the triangle shape.
  SDValue AddeOp0 = AddeNode->getOperand(0);
  SDValue AddeOp1 = AddeNode->getOperand(1);

  // Make sure that the ADDE operands are not coming from the same node.
  if (AddeOp0.getNode() == AddeOp1.getNode())
    return SDValue();

  // Find the MUL_LOHI node walking up ADDE's operands.
  bool IsLeftOperandMUL = false;
  SDValue MULOp = findMUL_LOHI(AddeOp0);
  if (MULOp == SDValue())
   MULOp = findMUL_LOHI(AddeOp1);
  else
    IsLeftOperandMUL = true;
  if (MULOp == SDValue())
    return SDValue();

  // Figure out the right opcode.
  unsigned Opc = MULOp->getOpcode();
  unsigned FinalOpc = (Opc == ISD::SMUL_LOHI) ? ARMISD::SMLAL : ARMISD::UMLAL;

  // Figure out the high and low input values to the MLAL node.
  SDValue* HiAdd = nullptr;
  SDValue* LoMul = nullptr;
  SDValue* LowAdd = nullptr;

  // Ensure that ADDE is from high result of ISD::SMUL_LOHI.
  if ((AddeOp0 != MULOp.getValue(1)) && (AddeOp1 != MULOp.getValue(1)))
    return SDValue();

  if (IsLeftOperandMUL)
    HiAdd = &AddeOp1;
  else
    HiAdd = &AddeOp0;


  // Ensure that LoMul and LowAdd are taken from correct ISD::SMUL_LOHI node
  // whose low result is fed to the ADDC we are checking.

  if (AddcOp0 == MULOp.getValue(0)) {
    LoMul = &AddcOp0;
    LowAdd = &AddcOp1;
  }
  if (AddcOp1 == MULOp.getValue(0)) {
    LoMul = &AddcOp1;
    LowAdd = &AddcOp0;
  }

  if (!LoMul)
    return SDValue();

  // Create the merged node.
  SelectionDAG &DAG = DCI.DAG;

  // Build operand list.
  SmallVector<SDValue, 8> Ops;
  Ops.push_back(LoMul->getOperand(0));
  Ops.push_back(LoMul->getOperand(1));
  Ops.push_back(*LowAdd);
  Ops.push_back(*HiAdd);

  SDValue MLALNode =  DAG.getNode(FinalOpc, SDLoc(AddcNode),
                                 DAG.getVTList(MVT::i32, MVT::i32), Ops);

  // Replace the ADDs' nodes uses by the MLA node's values.
  SDValue HiMLALResult(MLALNode.getNode(), 1);
  DAG.ReplaceAllUsesOfValueWith(SDValue(AddeNode, 0), HiMLALResult);

  SDValue LoMLALResult(MLALNode.getNode(), 0);
  DAG.ReplaceAllUsesOfValueWith(SDValue(AddcNode, 0), LoMLALResult);

  // Return original node to notify the driver to stop replacing.
  SDValue resNode(AddcNode, 0);
  return resNode;
}

/// PerformADDCCombine - Target-specific dag combine transform from
/// ISD::ADDC, ISD::ADDE, and ISD::MUL_LOHI to MLAL.
static SDValue PerformADDCCombine(SDNode *N,
                                 TargetLowering::DAGCombinerInfo &DCI,
                                 const ARMSubtarget *Subtarget) {

  return AddCombineTo64bitMLAL(N, DCI, Subtarget);

}

/// PerformADDCombineWithOperands - Try DAG combinations for an ADD with
/// operands N0 and N1.  This is a helper for PerformADDCombine that is
/// called with the default operands, and if that fails, with commuted
/// operands.
static SDValue PerformADDCombineWithOperands(SDNode *N, SDValue N0, SDValue N1,
                                          TargetLowering::DAGCombinerInfo &DCI,
                                          const ARMSubtarget *Subtarget){

  // Attempt to create vpaddl for this add.
  SDValue Result = AddCombineToVPADDL(N, N0, N1, DCI, Subtarget);
  if (Result.getNode())
    return Result;

  // fold (add (select cc, 0, c), x) -> (select cc, x, (add, x, c))
  if (N0.getNode()->hasOneUse()) {
    SDValue Result = combineSelectAndUse(N, N0, N1, DCI);
    if (Result.getNode()) return Result;
  }
  return SDValue();
}

/// PerformADDCombine - Target-specific dag combine xforms for ISD::ADD.
///
static SDValue PerformADDCombine(SDNode *N,
                                 TargetLowering::DAGCombinerInfo &DCI,
                                 const ARMSubtarget *Subtarget) {
  SDValue N0 = N->getOperand(0);
  SDValue N1 = N->getOperand(1);

  // First try with the default operand order.
  SDValue Result = PerformADDCombineWithOperands(N, N0, N1, DCI, Subtarget);
  if (Result.getNode())
    return Result;

  // If that didn't work, try again with the operands commuted.
  return PerformADDCombineWithOperands(N, N1, N0, DCI, Subtarget);
}

/// PerformSUBCombine - Target-specific dag combine xforms for ISD::SUB.
///
static SDValue PerformSUBCombine(SDNode *N,
                                 TargetLowering::DAGCombinerInfo &DCI) {
  SDValue N0 = N->getOperand(0);
  SDValue N1 = N->getOperand(1);

  // fold (sub x, (select cc, 0, c)) -> (select cc, x, (sub, x, c))
  if (N1.getNode()->hasOneUse()) {
    SDValue Result = combineSelectAndUse(N, N1, N0, DCI);
    if (Result.getNode()) return Result;
  }

  return SDValue();
}

/// PerformVMULCombine
/// Distribute (A + B) * C to (A * C) + (B * C) to take advantage of the
/// special multiplier accumulator forwarding.
///   vmul d3, d0, d2
///   vmla d3, d1, d2
/// is faster than
///   vadd d3, d0, d1
///   vmul d3, d3, d2
//  However, for (A + B) * (A + B),
//    vadd d2, d0, d1
//    vmul d3, d0, d2
//    vmla d3, d1, d2
//  is slower than
//    vadd d2, d0, d1
//    vmul d3, d2, d2
static SDValue PerformVMULCombine(SDNode *N,
                                  TargetLowering::DAGCombinerInfo &DCI,
                                  const ARMSubtarget *Subtarget) {
  if (!Subtarget->hasVMLxForwarding())
    return SDValue();

  SelectionDAG &DAG = DCI.DAG;
  SDValue N0 = N->getOperand(0);
  SDValue N1 = N->getOperand(1);
  unsigned Opcode = N0.getOpcode();
  if (Opcode != ISD::ADD && Opcode != ISD::SUB &&
      Opcode != ISD::FADD && Opcode != ISD::FSUB) {
    Opcode = N1.getOpcode();
    if (Opcode != ISD::ADD && Opcode != ISD::SUB &&
        Opcode != ISD::FADD && Opcode != ISD::FSUB)
      return SDValue();
    std::swap(N0, N1);
  }

  if (N0 == N1)
    return SDValue();

  EVT VT = N->getValueType(0);
  SDLoc DL(N);
  SDValue N00 = N0->getOperand(0);
  SDValue N01 = N0->getOperand(1);
  return DAG.getNode(Opcode, DL, VT,
                     DAG.getNode(ISD::MUL, DL, VT, N00, N1),
                     DAG.getNode(ISD::MUL, DL, VT, N01, N1));
}

static SDValue PerformMULCombine(SDNode *N,
                                 TargetLowering::DAGCombinerInfo &DCI,
                                 const ARMSubtarget *Subtarget) {
  SelectionDAG &DAG = DCI.DAG;

  if (Subtarget->isThumb1Only())
    return SDValue();

  if (DCI.isBeforeLegalize() || DCI.isCalledByLegalizer())
    return SDValue();

  EVT VT = N->getValueType(0);
  if (VT.is64BitVector() || VT.is128BitVector())
    return PerformVMULCombine(N, DCI, Subtarget);
  if (VT != MVT::i32)
    return SDValue();

  ConstantSDNode *C = dyn_cast<ConstantSDNode>(N->getOperand(1));
  if (!C)
    return SDValue();

  int64_t MulAmt = C->getSExtValue();
  unsigned ShiftAmt = countTrailingZeros<uint64_t>(MulAmt);

  ShiftAmt = ShiftAmt & (32 - 1);
  SDValue V = N->getOperand(0);
  SDLoc DL(N);

  SDValue Res;
  MulAmt >>= ShiftAmt;

  if (MulAmt >= 0) {
    if (isPowerOf2_32(MulAmt - 1)) {
      // (mul x, 2^N + 1) => (add (shl x, N), x)
      Res = DAG.getNode(ISD::ADD, DL, VT,
                        V,
                        DAG.getNode(ISD::SHL, DL, VT,
                                    V,
                                    DAG.getConstant(Log2_32(MulAmt - 1),
                                                    MVT::i32)));
    } else if (isPowerOf2_32(MulAmt + 1)) {
      // (mul x, 2^N - 1) => (sub (shl x, N), x)
      Res = DAG.getNode(ISD::SUB, DL, VT,
                        DAG.getNode(ISD::SHL, DL, VT,
                                    V,
                                    DAG.getConstant(Log2_32(MulAmt + 1),
                                                    MVT::i32)),
                        V);
    } else
      return SDValue();
  } else {
    uint64_t MulAmtAbs = -MulAmt;
    if (isPowerOf2_32(MulAmtAbs + 1)) {
      // (mul x, -(2^N - 1)) => (sub x, (shl x, N))
      Res = DAG.getNode(ISD::SUB, DL, VT,
                        V,
                        DAG.getNode(ISD::SHL, DL, VT,
                                    V,
                                    DAG.getConstant(Log2_32(MulAmtAbs + 1),
                                                    MVT::i32)));
    } else if (isPowerOf2_32(MulAmtAbs - 1)) {
      // (mul x, -(2^N + 1)) => - (add (shl x, N), x)
      Res = DAG.getNode(ISD::ADD, DL, VT,
                        V,
                        DAG.getNode(ISD::SHL, DL, VT,
                                    V,
                                    DAG.getConstant(Log2_32(MulAmtAbs-1),
                                                    MVT::i32)));
      Res = DAG.getNode(ISD::SUB, DL, VT,
                        DAG.getConstant(0, MVT::i32),Res);

    } else
      return SDValue();
  }

  if (ShiftAmt != 0)
    Res = DAG.getNode(ISD::SHL, DL, VT,
                      Res, DAG.getConstant(ShiftAmt, MVT::i32));

  // Do not add new nodes to DAG combiner worklist.
  DCI.CombineTo(N, Res, false);
  return SDValue();
}

static SDValue PerformANDCombine(SDNode *N,
                                 TargetLowering::DAGCombinerInfo &DCI,
                                 const ARMSubtarget *Subtarget) {

  // Attempt to use immediate-form VBIC
  BuildVectorSDNode *BVN = dyn_cast<BuildVectorSDNode>(N->getOperand(1));
  SDLoc dl(N);
  EVT VT = N->getValueType(0);
  SelectionDAG &DAG = DCI.DAG;

  if(!DAG.getTargetLoweringInfo().isTypeLegal(VT))
    return SDValue();

  APInt SplatBits, SplatUndef;
  unsigned SplatBitSize;
  bool HasAnyUndefs;
  if (BVN &&
      BVN->isConstantSplat(SplatBits, SplatUndef, SplatBitSize, HasAnyUndefs)) {
    if (SplatBitSize <= 64) {
      EVT VbicVT;
      SDValue Val = isNEONModifiedImm((~SplatBits).getZExtValue(),
                                      SplatUndef.getZExtValue(), SplatBitSize,
                                      DAG, VbicVT, VT.is128BitVector(),
                                      OtherModImm);
      if (Val.getNode()) {
        SDValue Input =
          DAG.getNode(ISD::BITCAST, dl, VbicVT, N->getOperand(0));
        SDValue Vbic = DAG.getNode(ARMISD::VBICIMM, dl, VbicVT, Input, Val);
        return DAG.getNode(ISD::BITCAST, dl, VT, Vbic);
      }
    }
  }

  if (!Subtarget->isThumb1Only()) {
    // fold (and (select cc, -1, c), x) -> (select cc, x, (and, x, c))
    SDValue Result = combineSelectAndUseCommutative(N, true, DCI);
    if (Result.getNode())
      return Result;
  }

  return SDValue();
}

/// PerformORCombine - Target-specific dag combine xforms for ISD::OR
static SDValue PerformORCombine(SDNode *N,
                                TargetLowering::DAGCombinerInfo &DCI,
                                const ARMSubtarget *Subtarget) {
  // Attempt to use immediate-form VORR
  BuildVectorSDNode *BVN = dyn_cast<BuildVectorSDNode>(N->getOperand(1));
  SDLoc dl(N);
  EVT VT = N->getValueType(0);
  SelectionDAG &DAG = DCI.DAG;

  if(!DAG.getTargetLoweringInfo().isTypeLegal(VT))
    return SDValue();

  APInt SplatBits, SplatUndef;
  unsigned SplatBitSize;
  bool HasAnyUndefs;
  if (BVN && Subtarget->hasNEON() &&
      BVN->isConstantSplat(SplatBits, SplatUndef, SplatBitSize, HasAnyUndefs)) {
    if (SplatBitSize <= 64) {
      EVT VorrVT;
      SDValue Val = isNEONModifiedImm(SplatBits.getZExtValue(),
                                      SplatUndef.getZExtValue(), SplatBitSize,
                                      DAG, VorrVT, VT.is128BitVector(),
                                      OtherModImm);
      if (Val.getNode()) {
        SDValue Input =
          DAG.getNode(ISD::BITCAST, dl, VorrVT, N->getOperand(0));
        SDValue Vorr = DAG.getNode(ARMISD::VORRIMM, dl, VorrVT, Input, Val);
        return DAG.getNode(ISD::BITCAST, dl, VT, Vorr);
      }
    }
  }

  if (!Subtarget->isThumb1Only()) {
    // fold (or (select cc, 0, c), x) -> (select cc, x, (or, x, c))
    SDValue Result = combineSelectAndUseCommutative(N, false, DCI);
    if (Result.getNode())
      return Result;
  }

  // The code below optimizes (or (and X, Y), Z).
  // The AND operand needs to have a single user to make these optimizations
  // profitable.
  SDValue N0 = N->getOperand(0);
  if (N0.getOpcode() != ISD::AND || !N0.hasOneUse())
    return SDValue();
  SDValue N1 = N->getOperand(1);

  // (or (and B, A), (and C, ~A)) => (VBSL A, B, C) when A is a constant.
  if (Subtarget->hasNEON() && N1.getOpcode() == ISD::AND && VT.isVector() &&
      DAG.getTargetLoweringInfo().isTypeLegal(VT)) {
    APInt SplatUndef;
    unsigned SplatBitSize;
    bool HasAnyUndefs;

    APInt SplatBits0, SplatBits1;
    BuildVectorSDNode *BVN0 = dyn_cast<BuildVectorSDNode>(N0->getOperand(1));
    BuildVectorSDNode *BVN1 = dyn_cast<BuildVectorSDNode>(N1->getOperand(1));
    // Ensure that the second operand of both ands are constants
    if (BVN0 && BVN0->isConstantSplat(SplatBits0, SplatUndef, SplatBitSize,
                                      HasAnyUndefs) && !HasAnyUndefs) {
        if (BVN1 && BVN1->isConstantSplat(SplatBits1, SplatUndef, SplatBitSize,
                                          HasAnyUndefs) && !HasAnyUndefs) {
            // Ensure that the bit width of the constants are the same and that
            // the splat arguments are logical inverses as per the pattern we
            // are trying to simplify.
            if (SplatBits0.getBitWidth() == SplatBits1.getBitWidth() &&
                SplatBits0 == ~SplatBits1) {
                // Canonicalize the vector type to make instruction selection
                // simpler.
                EVT CanonicalVT = VT.is128BitVector() ? MVT::v4i32 : MVT::v2i32;
                SDValue Result = DAG.getNode(ARMISD::VBSL, dl, CanonicalVT,
                                             N0->getOperand(1),
                                             N0->getOperand(0),
                                             N1->getOperand(0));
                return DAG.getNode(ISD::BITCAST, dl, VT, Result);
            }
        }
    }
  }

  // Try to use the ARM/Thumb2 BFI (bitfield insert) instruction when
  // reasonable.

  // BFI is only available on V6T2+
  if (Subtarget->isThumb1Only() || !Subtarget->hasV6T2Ops())
    return SDValue();

  SDLoc DL(N);
  // 1) or (and A, mask), val => ARMbfi A, val, mask
  //      iff (val & mask) == val
  //
  // 2) or (and A, mask), (and B, mask2) => ARMbfi A, (lsr B, amt), mask
  //  2a) iff isBitFieldInvertedMask(mask) && isBitFieldInvertedMask(~mask2)
  //          && mask == ~mask2
  //  2b) iff isBitFieldInvertedMask(~mask) && isBitFieldInvertedMask(mask2)
  //          && ~mask == mask2
  //  (i.e., copy a bitfield value into another bitfield of the same width)

  if (VT != MVT::i32)
    return SDValue();

  SDValue N00 = N0.getOperand(0);

  // The value and the mask need to be constants so we can verify this is
  // actually a bitfield set. If the mask is 0xffff, we can do better
  // via a movt instruction, so don't use BFI in that case.
  SDValue MaskOp = N0.getOperand(1);
  ConstantSDNode *MaskC = dyn_cast<ConstantSDNode>(MaskOp);
  if (!MaskC)
    return SDValue();
  unsigned Mask = MaskC->getZExtValue();
  if (Mask == 0xffff)
    return SDValue();
  SDValue Res;
  // Case (1): or (and A, mask), val => ARMbfi A, val, mask
  ConstantSDNode *N1C = dyn_cast<ConstantSDNode>(N1);
  if (N1C) {
    unsigned Val = N1C->getZExtValue();
    if ((Val & ~Mask) != Val)
      return SDValue();

    if (ARM::isBitFieldInvertedMask(Mask)) {
      Val >>= countTrailingZeros(~Mask);

      Res = DAG.getNode(ARMISD::BFI, DL, VT, N00,
                        DAG.getConstant(Val, MVT::i32),
                        DAG.getConstant(Mask, MVT::i32));

      // Do not add new nodes to DAG combiner worklist.
      DCI.CombineTo(N, Res, false);
      return SDValue();
    }
  } else if (N1.getOpcode() == ISD::AND) {
    // case (2) or (and A, mask), (and B, mask2) => ARMbfi A, (lsr B, amt), mask
    ConstantSDNode *N11C = dyn_cast<ConstantSDNode>(N1.getOperand(1));
    if (!N11C)
      return SDValue();
    unsigned Mask2 = N11C->getZExtValue();

    // Mask and ~Mask2 (or reverse) must be equivalent for the BFI pattern
    // as is to match.
    if (ARM::isBitFieldInvertedMask(Mask) &&
        (Mask == ~Mask2)) {
      // The pack halfword instruction works better for masks that fit it,
      // so use that when it's available.
      if (Subtarget->hasT2ExtractPack() &&
          (Mask == 0xffff || Mask == 0xffff0000))
        return SDValue();
      // 2a
      unsigned amt = countTrailingZeros(Mask2);
      Res = DAG.getNode(ISD::SRL, DL, VT, N1.getOperand(0),
                        DAG.getConstant(amt, MVT::i32));
      Res = DAG.getNode(ARMISD::BFI, DL, VT, N00, Res,
                        DAG.getConstant(Mask, MVT::i32));
      // Do not add new nodes to DAG combiner worklist.
      DCI.CombineTo(N, Res, false);
      return SDValue();
    } else if (ARM::isBitFieldInvertedMask(~Mask) &&
               (~Mask == Mask2)) {
      // The pack halfword instruction works better for masks that fit it,
      // so use that when it's available.
      if (Subtarget->hasT2ExtractPack() &&
          (Mask2 == 0xffff || Mask2 == 0xffff0000))
        return SDValue();
      // 2b
      unsigned lsb = countTrailingZeros(Mask);
      Res = DAG.getNode(ISD::SRL, DL, VT, N00,
                        DAG.getConstant(lsb, MVT::i32));
      Res = DAG.getNode(ARMISD::BFI, DL, VT, N1.getOperand(0), Res,
                        DAG.getConstant(Mask2, MVT::i32));
      // Do not add new nodes to DAG combiner worklist.
      DCI.CombineTo(N, Res, false);
      return SDValue();
    }
  }

  if (DAG.MaskedValueIsZero(N1, MaskC->getAPIntValue()) &&
      N00.getOpcode() == ISD::SHL && isa<ConstantSDNode>(N00.getOperand(1)) &&
      ARM::isBitFieldInvertedMask(~Mask)) {
    // Case (3): or (and (shl A, #shamt), mask), B => ARMbfi B, A, ~mask
    // where lsb(mask) == #shamt and masked bits of B are known zero.
    SDValue ShAmt = N00.getOperand(1);
    unsigned ShAmtC = cast<ConstantSDNode>(ShAmt)->getZExtValue();
    unsigned LSB = countTrailingZeros(Mask);
    if (ShAmtC != LSB)
      return SDValue();

    Res = DAG.getNode(ARMISD::BFI, DL, VT, N1, N00.getOperand(0),
                      DAG.getConstant(~Mask, MVT::i32));

    // Do not add new nodes to DAG combiner worklist.
    DCI.CombineTo(N, Res, false);
  }

  return SDValue();
}

static SDValue PerformXORCombine(SDNode *N,
                                 TargetLowering::DAGCombinerInfo &DCI,
                                 const ARMSubtarget *Subtarget) {
  EVT VT = N->getValueType(0);
  SelectionDAG &DAG = DCI.DAG;

  if(!DAG.getTargetLoweringInfo().isTypeLegal(VT))
    return SDValue();

  if (!Subtarget->isThumb1Only()) {
    // fold (xor (select cc, 0, c), x) -> (select cc, x, (xor, x, c))
    SDValue Result = combineSelectAndUseCommutative(N, false, DCI);
    if (Result.getNode())
      return Result;
  }

  return SDValue();
}

/// PerformBFICombine - (bfi A, (and B, Mask1), Mask2) -> (bfi A, B, Mask2) iff
/// the bits being cleared by the AND are not demanded by the BFI.
static SDValue PerformBFICombine(SDNode *N,
                                 TargetLowering::DAGCombinerInfo &DCI) {
  SDValue N1 = N->getOperand(1);
  if (N1.getOpcode() == ISD::AND) {
    ConstantSDNode *N11C = dyn_cast<ConstantSDNode>(N1.getOperand(1));
    if (!N11C)
      return SDValue();
    unsigned InvMask = cast<ConstantSDNode>(N->getOperand(2))->getZExtValue();
    unsigned LSB = countTrailingZeros(~InvMask);
    unsigned Width = (32 - countLeadingZeros(~InvMask)) - LSB;
    assert(Width <
               static_cast<unsigned>(std::numeric_limits<unsigned>::digits) &&
           "undefined behavior");
    unsigned Mask = (1u << Width) - 1;
    unsigned Mask2 = N11C->getZExtValue();
    if ((Mask & (~Mask2)) == 0)
      return DCI.DAG.getNode(ARMISD::BFI, SDLoc(N), N->getValueType(0),
                             N->getOperand(0), N1.getOperand(0),
                             N->getOperand(2));
  }
  return SDValue();
}

/// PerformVMOVRRDCombine - Target-specific dag combine xforms for
/// ARMISD::VMOVRRD.
static SDValue PerformVMOVRRDCombine(SDNode *N,
                                     TargetLowering::DAGCombinerInfo &DCI,
                                     const ARMSubtarget *Subtarget) {
  // vmovrrd(vmovdrr x, y) -> x,y
  SDValue InDouble = N->getOperand(0);
  if (InDouble.getOpcode() == ARMISD::VMOVDRR && !Subtarget->isFPOnlySP())
    return DCI.CombineTo(N, InDouble.getOperand(0), InDouble.getOperand(1));

  // vmovrrd(load f64) -> (load i32), (load i32)
  SDNode *InNode = InDouble.getNode();
  if (ISD::isNormalLoad(InNode) && InNode->hasOneUse() &&
      InNode->getValueType(0) == MVT::f64 &&
      InNode->getOperand(1).getOpcode() == ISD::FrameIndex &&
      !cast<LoadSDNode>(InNode)->isVolatile()) {
    // TODO: Should this be done for non-FrameIndex operands?
    LoadSDNode *LD = cast<LoadSDNode>(InNode);

    SelectionDAG &DAG = DCI.DAG;
    SDLoc DL(LD);
    SDValue BasePtr = LD->getBasePtr();
    SDValue NewLD1 = DAG.getLoad(MVT::i32, DL, LD->getChain(), BasePtr,
                                 LD->getPointerInfo(), LD->isVolatile(),
                                 LD->isNonTemporal(), LD->isInvariant(),
                                 LD->getAlignment());

    SDValue OffsetPtr = DAG.getNode(ISD::ADD, DL, MVT::i32, BasePtr,
                                    DAG.getConstant(4, MVT::i32));
    SDValue NewLD2 = DAG.getLoad(MVT::i32, DL, NewLD1.getValue(1), OffsetPtr,
                                 LD->getPointerInfo(), LD->isVolatile(),
                                 LD->isNonTemporal(), LD->isInvariant(),
                                 std::min(4U, LD->getAlignment() / 2));

    DAG.ReplaceAllUsesOfValueWith(SDValue(LD, 1), NewLD2.getValue(1));
    if (DCI.DAG.getTargetLoweringInfo().isBigEndian())
      std::swap (NewLD1, NewLD2);
    SDValue Result = DCI.CombineTo(N, NewLD1, NewLD2);
    return Result;
  }

  return SDValue();
}

/// PerformVMOVDRRCombine - Target-specific dag combine xforms for
/// ARMISD::VMOVDRR.  This is also used for BUILD_VECTORs with 2 operands.
static SDValue PerformVMOVDRRCombine(SDNode *N, SelectionDAG &DAG) {
  // N=vmovrrd(X); vmovdrr(N:0, N:1) -> bit_convert(X)
  SDValue Op0 = N->getOperand(0);
  SDValue Op1 = N->getOperand(1);
  if (Op0.getOpcode() == ISD::BITCAST)
    Op0 = Op0.getOperand(0);
  if (Op1.getOpcode() == ISD::BITCAST)
    Op1 = Op1.getOperand(0);
  if (Op0.getOpcode() == ARMISD::VMOVRRD &&
      Op0.getNode() == Op1.getNode() &&
      Op0.getResNo() == 0 && Op1.getResNo() == 1)
    return DAG.getNode(ISD::BITCAST, SDLoc(N),
                       N->getValueType(0), Op0.getOperand(0));
  return SDValue();
}

/// hasNormalLoadOperand - Check if any of the operands of a BUILD_VECTOR node
/// are normal, non-volatile loads.  If so, it is profitable to bitcast an
/// i64 vector to have f64 elements, since the value can then be loaded
/// directly into a VFP register.
static bool hasNormalLoadOperand(SDNode *N) {
  unsigned NumElts = N->getValueType(0).getVectorNumElements();
  for (unsigned i = 0; i < NumElts; ++i) {
    SDNode *Elt = N->getOperand(i).getNode();
    if (ISD::isNormalLoad(Elt) && !cast<LoadSDNode>(Elt)->isVolatile())
      return true;
  }
  return false;
}

/// PerformBUILD_VECTORCombine - Target-specific dag combine xforms for
/// ISD::BUILD_VECTOR.
static SDValue PerformBUILD_VECTORCombine(SDNode *N,
                                          TargetLowering::DAGCombinerInfo &DCI,
                                          const ARMSubtarget *Subtarget) {
  // build_vector(N=ARMISD::VMOVRRD(X), N:1) -> bit_convert(X):
  // VMOVRRD is introduced when legalizing i64 types.  It forces the i64 value
  // into a pair of GPRs, which is fine when the value is used as a scalar,
  // but if the i64 value is converted to a vector, we need to undo the VMOVRRD.
  SelectionDAG &DAG = DCI.DAG;
  if (N->getNumOperands() == 2) {
    SDValue RV = PerformVMOVDRRCombine(N, DAG);
    if (RV.getNode())
      return RV;
  }

  // Load i64 elements as f64 values so that type legalization does not split
  // them up into i32 values.
  EVT VT = N->getValueType(0);
  if (VT.getVectorElementType() != MVT::i64 || !hasNormalLoadOperand(N))
    return SDValue();
  SDLoc dl(N);
  SmallVector<SDValue, 8> Ops;
  unsigned NumElts = VT.getVectorNumElements();
  for (unsigned i = 0; i < NumElts; ++i) {
    SDValue V = DAG.getNode(ISD::BITCAST, dl, MVT::f64, N->getOperand(i));
    Ops.push_back(V);
    // Make the DAGCombiner fold the bitcast.
    DCI.AddToWorklist(V.getNode());
  }
  EVT FloatVT = EVT::getVectorVT(*DAG.getContext(), MVT::f64, NumElts);
  SDValue BV = DAG.getNode(ISD::BUILD_VECTOR, dl, FloatVT, Ops);
  return DAG.getNode(ISD::BITCAST, dl, VT, BV);
}

/// \brief Target-specific dag combine xforms for ARMISD::BUILD_VECTOR.
static SDValue
PerformARMBUILD_VECTORCombine(SDNode *N, TargetLowering::DAGCombinerInfo &DCI) {
  // ARMISD::BUILD_VECTOR is introduced when legalizing ISD::BUILD_VECTOR.
  // At that time, we may have inserted bitcasts from integer to float.
  // If these bitcasts have survived DAGCombine, change the lowering of this
  // BUILD_VECTOR in something more vector friendly, i.e., that does not
  // force to use floating point types.

  // Make sure we can change the type of the vector.
  // This is possible iff:
  // 1. The vector is only used in a bitcast to a integer type. I.e.,
  //    1.1. Vector is used only once.
  //    1.2. Use is a bit convert to an integer type.
  // 2. The size of its operands are 32-bits (64-bits are not legal).
  EVT VT = N->getValueType(0);
  EVT EltVT = VT.getVectorElementType();

  // Check 1.1. and 2.
  if (EltVT.getSizeInBits() != 32 || !N->hasOneUse())
    return SDValue();

  // By construction, the input type must be float.
  assert(EltVT == MVT::f32 && "Unexpected type!");

  // Check 1.2.
  SDNode *Use = *N->use_begin();
  if (Use->getOpcode() != ISD::BITCAST ||
      Use->getValueType(0).isFloatingPoint())
    return SDValue();

  // Check profitability.
  // Model is, if more than half of the relevant operands are bitcast from
  // i32, turn the build_vector into a sequence of insert_vector_elt.
  // Relevant operands are everything that is not statically
  // (i.e., at compile time) bitcasted.
  unsigned NumOfBitCastedElts = 0;
  unsigned NumElts = VT.getVectorNumElements();
  unsigned NumOfRelevantElts = NumElts;
  for (unsigned Idx = 0; Idx < NumElts; ++Idx) {
    SDValue Elt = N->getOperand(Idx);
    if (Elt->getOpcode() == ISD::BITCAST) {
      // Assume only bit cast to i32 will go away.
      if (Elt->getOperand(0).getValueType() == MVT::i32)
        ++NumOfBitCastedElts;
    } else if (Elt.getOpcode() == ISD::UNDEF || isa<ConstantSDNode>(Elt))
      // Constants are statically casted, thus do not count them as
      // relevant operands.
      --NumOfRelevantElts;
  }

  // Check if more than half of the elements require a non-free bitcast.
  if (NumOfBitCastedElts <= NumOfRelevantElts / 2)
    return SDValue();

  SelectionDAG &DAG = DCI.DAG;
  // Create the new vector type.
  EVT VecVT = EVT::getVectorVT(*DAG.getContext(), MVT::i32, NumElts);
  // Check if the type is legal.
  const TargetLowering &TLI = DAG.getTargetLoweringInfo();
  if (!TLI.isTypeLegal(VecVT))
    return SDValue();

  // Combine:
  // ARMISD::BUILD_VECTOR E1, E2, ..., EN.
  // => BITCAST INSERT_VECTOR_ELT
  //                      (INSERT_VECTOR_ELT (...), (BITCAST EN-1), N-1),
  //                      (BITCAST EN), N.
  SDValue Vec = DAG.getUNDEF(VecVT);
  SDLoc dl(N);
  for (unsigned Idx = 0 ; Idx < NumElts; ++Idx) {
    SDValue V = N->getOperand(Idx);
    if (V.getOpcode() == ISD::UNDEF)
      continue;
    if (V.getOpcode() == ISD::BITCAST &&
        V->getOperand(0).getValueType() == MVT::i32)
      // Fold obvious case.
      V = V.getOperand(0);
    else {
      V = DAG.getNode(ISD::BITCAST, SDLoc(V), MVT::i32, V);
      // Make the DAGCombiner fold the bitcasts.
      DCI.AddToWorklist(V.getNode());
    }
    SDValue LaneIdx = DAG.getConstant(Idx, MVT::i32);
    Vec = DAG.getNode(ISD::INSERT_VECTOR_ELT, dl, VecVT, Vec, V, LaneIdx);
  }
  Vec = DAG.getNode(ISD::BITCAST, dl, VT, Vec);
  // Make the DAGCombiner fold the bitcasts.
  DCI.AddToWorklist(Vec.getNode());
  return Vec;
}

/// PerformInsertEltCombine - Target-specific dag combine xforms for
/// ISD::INSERT_VECTOR_ELT.
static SDValue PerformInsertEltCombine(SDNode *N,
                                       TargetLowering::DAGCombinerInfo &DCI) {
  // Bitcast an i64 load inserted into a vector to f64.
  // Otherwise, the i64 value will be legalized to a pair of i32 values.
  EVT VT = N->getValueType(0);
  SDNode *Elt = N->getOperand(1).getNode();
  if (VT.getVectorElementType() != MVT::i64 ||
      !ISD::isNormalLoad(Elt) || cast<LoadSDNode>(Elt)->isVolatile())
    return SDValue();

  SelectionDAG &DAG = DCI.DAG;
  SDLoc dl(N);
  EVT FloatVT = EVT::getVectorVT(*DAG.getContext(), MVT::f64,
                                 VT.getVectorNumElements());
  SDValue Vec = DAG.getNode(ISD::BITCAST, dl, FloatVT, N->getOperand(0));
  SDValue V = DAG.getNode(ISD::BITCAST, dl, MVT::f64, N->getOperand(1));
  // Make the DAGCombiner fold the bitcasts.
  DCI.AddToWorklist(Vec.getNode());
  DCI.AddToWorklist(V.getNode());
  SDValue InsElt = DAG.getNode(ISD::INSERT_VECTOR_ELT, dl, FloatVT,
                               Vec, V, N->getOperand(2));
  return DAG.getNode(ISD::BITCAST, dl, VT, InsElt);
}

/// PerformVECTOR_SHUFFLECombine - Target-specific dag combine xforms for
/// ISD::VECTOR_SHUFFLE.
static SDValue PerformVECTOR_SHUFFLECombine(SDNode *N, SelectionDAG &DAG) {
  // The LLVM shufflevector instruction does not require the shuffle mask
  // length to match the operand vector length, but ISD::VECTOR_SHUFFLE does
  // have that requirement.  When translating to ISD::VECTOR_SHUFFLE, if the
  // operands do not match the mask length, they are extended by concatenating
  // them with undef vectors.  That is probably the right thing for other
  // targets, but for NEON it is better to concatenate two double-register
  // size vector operands into a single quad-register size vector.  Do that
  // transformation here:
  //   shuffle(concat(v1, undef), concat(v2, undef)) ->
  //   shuffle(concat(v1, v2), undef)
  SDValue Op0 = N->getOperand(0);
  SDValue Op1 = N->getOperand(1);
  if (Op0.getOpcode() != ISD::CONCAT_VECTORS ||
      Op1.getOpcode() != ISD::CONCAT_VECTORS ||
      Op0.getNumOperands() != 2 ||
      Op1.getNumOperands() != 2)
    return SDValue();
  SDValue Concat0Op1 = Op0.getOperand(1);
  SDValue Concat1Op1 = Op1.getOperand(1);
  if (Concat0Op1.getOpcode() != ISD::UNDEF ||
      Concat1Op1.getOpcode() != ISD::UNDEF)
    return SDValue();
  // Skip the transformation if any of the types are illegal.
  const TargetLowering &TLI = DAG.getTargetLoweringInfo();
  EVT VT = N->getValueType(0);
  if (!TLI.isTypeLegal(VT) ||
      !TLI.isTypeLegal(Concat0Op1.getValueType()) ||
      !TLI.isTypeLegal(Concat1Op1.getValueType()))
    return SDValue();

  SDValue NewConcat = DAG.getNode(ISD::CONCAT_VECTORS, SDLoc(N), VT,
                                  Op0.getOperand(0), Op1.getOperand(0));
  // Translate the shuffle mask.
  SmallVector<int, 16> NewMask;
  unsigned NumElts = VT.getVectorNumElements();
  unsigned HalfElts = NumElts/2;
  ShuffleVectorSDNode *SVN = cast<ShuffleVectorSDNode>(N);
  for (unsigned n = 0; n < NumElts; ++n) {
    int MaskElt = SVN->getMaskElt(n);
    int NewElt = -1;
    if (MaskElt < (int)HalfElts)
      NewElt = MaskElt;
    else if (MaskElt >= (int)NumElts && MaskElt < (int)(NumElts + HalfElts))
      NewElt = HalfElts + MaskElt - NumElts;
    NewMask.push_back(NewElt);
  }
  return DAG.getVectorShuffle(VT, SDLoc(N), NewConcat,
                              DAG.getUNDEF(VT), NewMask.data());
}

/// CombineBaseUpdate - Target-specific DAG combine function for VLDDUP,
/// NEON load/store intrinsics, and generic vector load/stores, to merge
/// base address updates.
/// For generic load/stores, the memory type is assumed to be a vector.
/// The caller is assumed to have checked legality.
static SDValue CombineBaseUpdate(SDNode *N,
                                 TargetLowering::DAGCombinerInfo &DCI) {
  SelectionDAG &DAG = DCI.DAG;
  const bool isIntrinsic = (N->getOpcode() == ISD::INTRINSIC_VOID ||
                            N->getOpcode() == ISD::INTRINSIC_W_CHAIN);
  const bool isStore = N->getOpcode() == ISD::STORE;
  const unsigned AddrOpIdx = ((isIntrinsic || isStore) ? 2 : 1);
  SDValue Addr = N->getOperand(AddrOpIdx);
  MemSDNode *MemN = cast<MemSDNode>(N);

  // Search for a use of the address operand that is an increment.
  for (SDNode::use_iterator UI = Addr.getNode()->use_begin(),
         UE = Addr.getNode()->use_end(); UI != UE; ++UI) {
    SDNode *User = *UI;
    if (User->getOpcode() != ISD::ADD ||
        UI.getUse().getResNo() != Addr.getResNo())
      continue;

    // Check that the add is independent of the load/store.  Otherwise, folding
    // it would create a cycle.
    if (User->isPredecessorOf(N) || N->isPredecessorOf(User))
      continue;

    // Find the new opcode for the updating load/store.
    bool isLoadOp = true;
    bool isLaneOp = false;
    unsigned NewOpc = 0;
    unsigned NumVecs = 0;
    if (isIntrinsic) {
      unsigned IntNo = cast<ConstantSDNode>(N->getOperand(1))->getZExtValue();
      switch (IntNo) {
      default: llvm_unreachable("unexpected intrinsic for Neon base update");
      case Intrinsic::arm_neon_vld1:     NewOpc = ARMISD::VLD1_UPD;
        NumVecs = 1; break;
      case Intrinsic::arm_neon_vld2:     NewOpc = ARMISD::VLD2_UPD;
        NumVecs = 2; break;
      case Intrinsic::arm_neon_vld3:     NewOpc = ARMISD::VLD3_UPD;
        NumVecs = 3; break;
      case Intrinsic::arm_neon_vld4:     NewOpc = ARMISD::VLD4_UPD;
        NumVecs = 4; break;
      case Intrinsic::arm_neon_vld2lane: NewOpc = ARMISD::VLD2LN_UPD;
        NumVecs = 2; isLaneOp = true; break;
      case Intrinsic::arm_neon_vld3lane: NewOpc = ARMISD::VLD3LN_UPD;
        NumVecs = 3; isLaneOp = true; break;
      case Intrinsic::arm_neon_vld4lane: NewOpc = ARMISD::VLD4LN_UPD;
        NumVecs = 4; isLaneOp = true; break;
      case Intrinsic::arm_neon_vst1:     NewOpc = ARMISD::VST1_UPD;
        NumVecs = 1; isLoadOp = false; break;
      case Intrinsic::arm_neon_vst2:     NewOpc = ARMISD::VST2_UPD;
        NumVecs = 2; isLoadOp = false; break;
      case Intrinsic::arm_neon_vst3:     NewOpc = ARMISD::VST3_UPD;
        NumVecs = 3; isLoadOp = false; break;
      case Intrinsic::arm_neon_vst4:     NewOpc = ARMISD::VST4_UPD;
        NumVecs = 4; isLoadOp = false; break;
      case Intrinsic::arm_neon_vst2lane: NewOpc = ARMISD::VST2LN_UPD;
        NumVecs = 2; isLoadOp = false; isLaneOp = true; break;
      case Intrinsic::arm_neon_vst3lane: NewOpc = ARMISD::VST3LN_UPD;
        NumVecs = 3; isLoadOp = false; isLaneOp = true; break;
      case Intrinsic::arm_neon_vst4lane: NewOpc = ARMISD::VST4LN_UPD;
        NumVecs = 4; isLoadOp = false; isLaneOp = true; break;
      }
    } else {
      isLaneOp = true;
      switch (N->getOpcode()) {
      default: llvm_unreachable("unexpected opcode for Neon base update");
      case ARMISD::VLD2DUP: NewOpc = ARMISD::VLD2DUP_UPD; NumVecs = 2; break;
      case ARMISD::VLD3DUP: NewOpc = ARMISD::VLD3DUP_UPD; NumVecs = 3; break;
      case ARMISD::VLD4DUP: NewOpc = ARMISD::VLD4DUP_UPD; NumVecs = 4; break;
      case ISD::LOAD:       NewOpc = ARMISD::VLD1_UPD;
        NumVecs = 1; isLaneOp = false; break;
      case ISD::STORE:      NewOpc = ARMISD::VST1_UPD;
        NumVecs = 1; isLaneOp = false; isLoadOp = false; break;
      }
    }

    // Find the size of memory referenced by the load/store.
    EVT VecTy;
    if (isLoadOp) {
      VecTy = N->getValueType(0);
    } else if (isIntrinsic) {
      VecTy = N->getOperand(AddrOpIdx+1).getValueType();
    } else {
      assert(isStore && "Node has to be a load, a store, or an intrinsic!");
      VecTy = N->getOperand(1).getValueType();
    }

    unsigned NumBytes = NumVecs * VecTy.getSizeInBits() / 8;
    if (isLaneOp)
      NumBytes /= VecTy.getVectorNumElements();

    // If the increment is a constant, it must match the memory ref size.
    SDValue Inc = User->getOperand(User->getOperand(0) == Addr ? 1 : 0);
    if (ConstantSDNode *CInc = dyn_cast<ConstantSDNode>(Inc.getNode())) {
      uint64_t IncVal = CInc->getZExtValue();
      if (IncVal != NumBytes)
        continue;
    } else if (NumBytes >= 3 * 16) {
      // VLD3/4 and VST3/4 for 128-bit vectors are implemented with two
      // separate instructions that make it harder to use a non-constant update.
      continue;
    }

    // OK, we found an ADD we can fold into the base update.
    // Now, create a _UPD node, taking care of not breaking alignment.

    EVT AlignedVecTy = VecTy;
    unsigned Alignment = MemN->getAlignment();

    // If this is a less-than-standard-aligned load/store, change the type to
    // match the standard alignment.
    // The alignment is overlooked when selecting _UPD variants; and it's
    // easier to introduce bitcasts here than fix that.
    // There are 3 ways to get to this base-update combine:
    // - intrinsics: they are assumed to be properly aligned (to the standard
    //   alignment of the memory type), so we don't need to do anything.
    // - ARMISD::VLDx nodes: they are only generated from the aforementioned
    //   intrinsics, so, likewise, there's nothing to do.
    // - generic load/store instructions: the alignment is specified as an
    //   explicit operand, rather than implicitly as the standard alignment
    //   of the memory type (like the intrisics).  We need to change the
    //   memory type to match the explicit alignment.  That way, we don't
    //   generate non-standard-aligned ARMISD::VLDx nodes.
    if (isa<LSBaseSDNode>(N)) {
      if (Alignment == 0)
        Alignment = 1;
      if (Alignment < VecTy.getScalarSizeInBits() / 8) {
        MVT EltTy = MVT::getIntegerVT(Alignment * 8);
        assert(NumVecs == 1 && "Unexpected multi-element generic load/store.");
        assert(!isLaneOp && "Unexpected generic load/store lane.");
        unsigned NumElts = NumBytes / (EltTy.getSizeInBits() / 8);
        AlignedVecTy = MVT::getVectorVT(EltTy, NumElts);
      }
      // Don't set an explicit alignment on regular load/stores that we want
      // to transform to VLD/VST 1_UPD nodes.
      // This matches the behavior of regular load/stores, which only get an
      // explicit alignment if the MMO alignment is larger than the standard
      // alignment of the memory type.
      // Intrinsics, however, always get an explicit alignment, set to the
      // alignment of the MMO.
      Alignment = 1;
    }

    // Create the new updating load/store node.
    // First, create an SDVTList for the new updating node's results.
    EVT Tys[6];
    unsigned NumResultVecs = (isLoadOp ? NumVecs : 0);
    unsigned n;
    for (n = 0; n < NumResultVecs; ++n)
      Tys[n] = AlignedVecTy;
    Tys[n++] = MVT::i32;
    Tys[n] = MVT::Other;
    SDVTList SDTys = DAG.getVTList(makeArrayRef(Tys, NumResultVecs+2));

    // Then, gather the new node's operands.
    SmallVector<SDValue, 8> Ops;
    Ops.push_back(N->getOperand(0)); // incoming chain
    Ops.push_back(N->getOperand(AddrOpIdx));
    Ops.push_back(Inc);

    if (StoreSDNode *StN = dyn_cast<StoreSDNode>(N)) {
      // Try to match the intrinsic's signature
      Ops.push_back(StN->getValue());
    } else {
      // Loads (and of course intrinsics) match the intrinsics' signature,
      // so just add all but the alignment operand.
      for (unsigned i = AddrOpIdx + 1; i < N->getNumOperands() - 1; ++i)
        Ops.push_back(N->getOperand(i));
    }

    // For all node types, the alignment operand is always the last one.
    Ops.push_back(DAG.getConstant(Alignment, MVT::i32));

    // If this is a non-standard-aligned STORE, the penultimate operand is the
    // stored value.  Bitcast it to the aligned type.
    if (AlignedVecTy != VecTy && N->getOpcode() == ISD::STORE) {
      SDValue &StVal = Ops[Ops.size()-2];
      StVal = DAG.getNode(ISD::BITCAST, SDLoc(N), AlignedVecTy, StVal);
    }

    SDValue UpdN = DAG.getMemIntrinsicNode(NewOpc, SDLoc(N), SDTys,
                                           Ops, AlignedVecTy,
                                           MemN->getMemOperand());

    // Update the uses.
    SmallVector<SDValue, 5> NewResults;
    for (unsigned i = 0; i < NumResultVecs; ++i)
      NewResults.push_back(SDValue(UpdN.getNode(), i));

    // If this is an non-standard-aligned LOAD, the first result is the loaded
    // value.  Bitcast it to the expected result type.
    if (AlignedVecTy != VecTy && N->getOpcode() == ISD::LOAD) {
      SDValue &LdVal = NewResults[0];
      LdVal = DAG.getNode(ISD::BITCAST, SDLoc(N), VecTy, LdVal);
    }

    NewResults.push_back(SDValue(UpdN.getNode(), NumResultVecs+1)); // chain
    DCI.CombineTo(N, NewResults);
    DCI.CombineTo(User, SDValue(UpdN.getNode(), NumResultVecs));

    break;
  }
  return SDValue();
}

static SDValue PerformVLDCombine(SDNode *N,
                                 TargetLowering::DAGCombinerInfo &DCI) {
  if (DCI.isBeforeLegalize() || DCI.isCalledByLegalizer())
    return SDValue();

  return CombineBaseUpdate(N, DCI);
}

/// CombineVLDDUP - For a VDUPLANE node N, check if its source operand is a
/// vldN-lane (N > 1) intrinsic, and if all the other uses of that intrinsic
/// are also VDUPLANEs.  If so, combine them to a vldN-dup operation and
/// return true.
static bool CombineVLDDUP(SDNode *N, TargetLowering::DAGCombinerInfo &DCI) {
  SelectionDAG &DAG = DCI.DAG;
  EVT VT = N->getValueType(0);
  // vldN-dup instructions only support 64-bit vectors for N > 1.
  if (!VT.is64BitVector())
    return false;

  // Check if the VDUPLANE operand is a vldN-dup intrinsic.
  SDNode *VLD = N->getOperand(0).getNode();
  if (VLD->getOpcode() != ISD::INTRINSIC_W_CHAIN)
    return false;
  unsigned NumVecs = 0;
  unsigned NewOpc = 0;
  unsigned IntNo = cast<ConstantSDNode>(VLD->getOperand(1))->getZExtValue();
  if (IntNo == Intrinsic::arm_neon_vld2lane) {
    NumVecs = 2;
    NewOpc = ARMISD::VLD2DUP;
  } else if (IntNo == Intrinsic::arm_neon_vld3lane) {
    NumVecs = 3;
    NewOpc = ARMISD::VLD3DUP;
  } else if (IntNo == Intrinsic::arm_neon_vld4lane) {
    NumVecs = 4;
    NewOpc = ARMISD::VLD4DUP;
  } else {
    return false;
  }

  // First check that all the vldN-lane uses are VDUPLANEs and that the lane
  // numbers match the load.
  unsigned VLDLaneNo =
    cast<ConstantSDNode>(VLD->getOperand(NumVecs+3))->getZExtValue();
  for (SDNode::use_iterator UI = VLD->use_begin(), UE = VLD->use_end();
       UI != UE; ++UI) {
    // Ignore uses of the chain result.
    if (UI.getUse().getResNo() == NumVecs)
      continue;
    SDNode *User = *UI;
    if (User->getOpcode() != ARMISD::VDUPLANE ||
        VLDLaneNo != cast<ConstantSDNode>(User->getOperand(1))->getZExtValue())
      return false;
  }

  // Create the vldN-dup node.
  EVT Tys[5];
  unsigned n;
  for (n = 0; n < NumVecs; ++n)
    Tys[n] = VT;
  Tys[n] = MVT::Other;
  SDVTList SDTys = DAG.getVTList(makeArrayRef(Tys, NumVecs+1));
  SDValue Ops[] = { VLD->getOperand(0), VLD->getOperand(2) };
  MemIntrinsicSDNode *VLDMemInt = cast<MemIntrinsicSDNode>(VLD);
  SDValue VLDDup = DAG.getMemIntrinsicNode(NewOpc, SDLoc(VLD), SDTys,
                                           Ops, VLDMemInt->getMemoryVT(),
                                           VLDMemInt->getMemOperand());

  // Update the uses.
  for (SDNode::use_iterator UI = VLD->use_begin(), UE = VLD->use_end();
       UI != UE; ++UI) {
    unsigned ResNo = UI.getUse().getResNo();
    // Ignore uses of the chain result.
    if (ResNo == NumVecs)
      continue;
    SDNode *User = *UI;
    DCI.CombineTo(User, SDValue(VLDDup.getNode(), ResNo));
  }

  // Now the vldN-lane intrinsic is dead except for its chain result.
  // Update uses of the chain.
  std::vector<SDValue> VLDDupResults;
  for (unsigned n = 0; n < NumVecs; ++n)
    VLDDupResults.push_back(SDValue(VLDDup.getNode(), n));
  VLDDupResults.push_back(SDValue(VLDDup.getNode(), NumVecs));
  DCI.CombineTo(VLD, VLDDupResults);

  return true;
}

/// PerformVDUPLANECombine - Target-specific dag combine xforms for
/// ARMISD::VDUPLANE.
static SDValue PerformVDUPLANECombine(SDNode *N,
                                      TargetLowering::DAGCombinerInfo &DCI) {
  SDValue Op = N->getOperand(0);

  // If the source is a vldN-lane (N > 1) intrinsic, and all the other uses
  // of that intrinsic are also VDUPLANEs, combine them to a vldN-dup operation.
  if (CombineVLDDUP(N, DCI))
    return SDValue(N, 0);

  // If the source is already a VMOVIMM or VMVNIMM splat, the VDUPLANE is
  // redundant.  Ignore bit_converts for now; element sizes are checked below.
  while (Op.getOpcode() == ISD::BITCAST)
    Op = Op.getOperand(0);
  if (Op.getOpcode() != ARMISD::VMOVIMM && Op.getOpcode() != ARMISD::VMVNIMM)
    return SDValue();

  // Make sure the VMOV element size is not bigger than the VDUPLANE elements.
  unsigned EltSize = Op.getValueType().getVectorElementType().getSizeInBits();
  // The canonical VMOV for a zero vector uses a 32-bit element size.
  unsigned Imm = cast<ConstantSDNode>(Op.getOperand(0))->getZExtValue();
  unsigned EltBits;
  if (ARM_AM::decodeNEONModImm(Imm, EltBits) == 0)
    EltSize = 8;
  EVT VT = N->getValueType(0);
  if (EltSize > VT.getVectorElementType().getSizeInBits())
    return SDValue();

  return DCI.DAG.getNode(ISD::BITCAST, SDLoc(N), VT, Op);
}

static SDValue PerformLOADCombine(SDNode *N,
                                  TargetLowering::DAGCombinerInfo &DCI) {
  EVT VT = N->getValueType(0);

  // If this is a legal vector load, try to combine it into a VLD1_UPD.
  if (ISD::isNormalLoad(N) && VT.isVector() &&
      DCI.DAG.getTargetLoweringInfo().isTypeLegal(VT))
    return CombineBaseUpdate(N, DCI);

  return SDValue();
}

/// PerformSTORECombine - Target-specific dag combine xforms for
/// ISD::STORE.
static SDValue PerformSTORECombine(SDNode *N,
                                   TargetLowering::DAGCombinerInfo &DCI) {
  StoreSDNode *St = cast<StoreSDNode>(N);
  if (St->isVolatile())
    return SDValue();

  // Optimize trunc store (of multiple scalars) to shuffle and store.  First,
  // pack all of the elements in one place.  Next, store to memory in fewer
  // chunks.
  SDValue StVal = St->getValue();
  EVT VT = StVal.getValueType();
  if (St->isTruncatingStore() && VT.isVector()) {
    SelectionDAG &DAG = DCI.DAG;
    const TargetLowering &TLI = DAG.getTargetLoweringInfo();
    EVT StVT = St->getMemoryVT();
    unsigned NumElems = VT.getVectorNumElements();
    assert(StVT != VT && "Cannot truncate to the same type");
    unsigned FromEltSz = VT.getVectorElementType().getSizeInBits();
    unsigned ToEltSz = StVT.getVectorElementType().getSizeInBits();

    // From, To sizes and ElemCount must be pow of two
    if (!isPowerOf2_32(NumElems * FromEltSz * ToEltSz)) return SDValue();

    // We are going to use the original vector elt for storing.
    // Accumulated smaller vector elements must be a multiple of the store size.
    if (0 != (NumElems * FromEltSz) % ToEltSz) return SDValue();

    unsigned SizeRatio  = FromEltSz / ToEltSz;
    assert(SizeRatio * NumElems * ToEltSz == VT.getSizeInBits());

    // Create a type on which we perform the shuffle.
    EVT WideVecVT = EVT::getVectorVT(*DAG.getContext(), StVT.getScalarType(),
                                     NumElems*SizeRatio);
    assert(WideVecVT.getSizeInBits() == VT.getSizeInBits());

    SDLoc DL(St);
    SDValue WideVec = DAG.getNode(ISD::BITCAST, DL, WideVecVT, StVal);
    SmallVector<int, 8> ShuffleVec(NumElems * SizeRatio, -1);
    for (unsigned i = 0; i < NumElems; ++i)
      ShuffleVec[i] = TLI.isBigEndian() ? (i+1) * SizeRatio - 1 : i * SizeRatio;

    // Can't shuffle using an illegal type.
    if (!TLI.isTypeLegal(WideVecVT)) return SDValue();

    SDValue Shuff = DAG.getVectorShuffle(WideVecVT, DL, WideVec,
                                DAG.getUNDEF(WideVec.getValueType()),
                                ShuffleVec.data());
    // At this point all of the data is stored at the bottom of the
    // register. We now need to save it to mem.

    // Find the largest store unit
    MVT StoreType = MVT::i8;
    for (MVT Tp : MVT::integer_valuetypes()) {
      if (TLI.isTypeLegal(Tp) && Tp.getSizeInBits() <= NumElems * ToEltSz)
        StoreType = Tp;
    }
    // Didn't find a legal store type.
    if (!TLI.isTypeLegal(StoreType))
      return SDValue();

    // Bitcast the original vector into a vector of store-size units
    EVT StoreVecVT = EVT::getVectorVT(*DAG.getContext(),
            StoreType, VT.getSizeInBits()/EVT(StoreType).getSizeInBits());
    assert(StoreVecVT.getSizeInBits() == VT.getSizeInBits());
    SDValue ShuffWide = DAG.getNode(ISD::BITCAST, DL, StoreVecVT, Shuff);
    SmallVector<SDValue, 8> Chains;
    SDValue Increment = DAG.getConstant(StoreType.getSizeInBits()/8,
                                        TLI.getPointerTy());
    SDValue BasePtr = St->getBasePtr();

    // Perform one or more big stores into memory.
    unsigned E = (ToEltSz*NumElems)/StoreType.getSizeInBits();
    for (unsigned I = 0; I < E; I++) {
      SDValue SubVec = DAG.getNode(ISD::EXTRACT_VECTOR_ELT, DL,
                                   StoreType, ShuffWide,
                                   DAG.getIntPtrConstant(I));
      SDValue Ch = DAG.getStore(St->getChain(), DL, SubVec, BasePtr,
                                St->getPointerInfo(), St->isVolatile(),
                                St->isNonTemporal(), St->getAlignment());
      BasePtr = DAG.getNode(ISD::ADD, DL, BasePtr.getValueType(), BasePtr,
                            Increment);
      Chains.push_back(Ch);
    }
    return DAG.getNode(ISD::TokenFactor, DL, MVT::Other, Chains);
  }

  if (!ISD::isNormalStore(St))
    return SDValue();

  // Split a store of a VMOVDRR into two integer stores to avoid mixing NEON and
  // ARM stores of arguments in the same cache line.
  if (StVal.getNode()->getOpcode() == ARMISD::VMOVDRR &&
      StVal.getNode()->hasOneUse()) {
    SelectionDAG  &DAG = DCI.DAG;
    bool isBigEndian = DAG.getTargetLoweringInfo().isBigEndian();
    SDLoc DL(St);
    SDValue BasePtr = St->getBasePtr();
    SDValue NewST1 = DAG.getStore(St->getChain(), DL,
                                  StVal.getNode()->getOperand(isBigEndian ? 1 : 0 ),
                                  BasePtr, St->getPointerInfo(), St->isVolatile(),
                                  St->isNonTemporal(), St->getAlignment());

    SDValue OffsetPtr = DAG.getNode(ISD::ADD, DL, MVT::i32, BasePtr,
                                    DAG.getConstant(4, MVT::i32));
    return DAG.getStore(NewST1.getValue(0), DL,
                        StVal.getNode()->getOperand(isBigEndian ? 0 : 1),
                        OffsetPtr, St->getPointerInfo(), St->isVolatile(),
                        St->isNonTemporal(),
                        std::min(4U, St->getAlignment() / 2));
  }

  if (StVal.getValueType() == MVT::i64 &&
      StVal.getNode()->getOpcode() == ISD::EXTRACT_VECTOR_ELT) {

    // Bitcast an i64 store extracted from a vector to f64.
    // Otherwise, the i64 value will be legalized to a pair of i32 values.
    SelectionDAG &DAG = DCI.DAG;
    SDLoc dl(StVal);
    SDValue IntVec = StVal.getOperand(0);
    EVT FloatVT = EVT::getVectorVT(*DAG.getContext(), MVT::f64,
                                   IntVec.getValueType().getVectorNumElements());
    SDValue Vec = DAG.getNode(ISD::BITCAST, dl, FloatVT, IntVec);
    SDValue ExtElt = DAG.getNode(ISD::EXTRACT_VECTOR_ELT, dl, MVT::f64,
                                 Vec, StVal.getOperand(1));
    dl = SDLoc(N);
    SDValue V = DAG.getNode(ISD::BITCAST, dl, MVT::i64, ExtElt);
    // Make the DAGCombiner fold the bitcasts.
    DCI.AddToWorklist(Vec.getNode());
    DCI.AddToWorklist(ExtElt.getNode());
    DCI.AddToWorklist(V.getNode());
    return DAG.getStore(St->getChain(), dl, V, St->getBasePtr(),
                        St->getPointerInfo(), St->isVolatile(),
                        St->isNonTemporal(), St->getAlignment(),
                        St->getAAInfo());
  }

  // If this is a legal vector store, try to combine it into a VST1_UPD.
  if (ISD::isNormalStore(N) && VT.isVector() &&
      DCI.DAG.getTargetLoweringInfo().isTypeLegal(VT))
    return CombineBaseUpdate(N, DCI);

  return SDValue();
}

// isConstVecPow2 - Return true if each vector element is a power of 2, all
// elements are the same constant, C, and Log2(C) ranges from 1 to 32.
static bool isConstVecPow2(SDValue ConstVec, bool isSigned, uint64_t &C)
{
  integerPart cN;
  integerPart c0 = 0;
  for (unsigned I = 0, E = ConstVec.getValueType().getVectorNumElements();
       I != E; I++) {
    ConstantFPSDNode *C = dyn_cast<ConstantFPSDNode>(ConstVec.getOperand(I));
    if (!C)
      return false;

    bool isExact;
    APFloat APF = C->getValueAPF();
    if (APF.convertToInteger(&cN, 64, isSigned, APFloat::rmTowardZero, &isExact)
        != APFloat::opOK || !isExact)
      return false;

    c0 = (I == 0) ? cN : c0;
    if (!isPowerOf2_64(cN) || c0 != cN || Log2_64(c0) < 1 || Log2_64(c0) > 32)
      return false;
  }
  C = c0;
  return true;
}

/// PerformVCVTCombine - VCVT (floating-point to fixed-point, Advanced SIMD)
/// can replace combinations of VMUL and VCVT (floating-point to integer)
/// when the VMUL has a constant operand that is a power of 2.
///
/// Example (assume d17 = <float 8.000000e+00, float 8.000000e+00>):
///  vmul.f32        d16, d17, d16
///  vcvt.s32.f32    d16, d16
/// becomes:
///  vcvt.s32.f32    d16, d16, #3
static SDValue PerformVCVTCombine(SDNode *N,
                                  TargetLowering::DAGCombinerInfo &DCI,
                                  const ARMSubtarget *Subtarget) {
  SelectionDAG &DAG = DCI.DAG;
  SDValue Op = N->getOperand(0);

  if (!Subtarget->hasNEON() || !Op.getValueType().isVector() ||
      Op.getOpcode() != ISD::FMUL)
    return SDValue();

  uint64_t C;
  SDValue N0 = Op->getOperand(0);
  SDValue ConstVec = Op->getOperand(1);
  bool isSigned = N->getOpcode() == ISD::FP_TO_SINT;

  if (ConstVec.getOpcode() != ISD::BUILD_VECTOR ||
      !isConstVecPow2(ConstVec, isSigned, C))
    return SDValue();

  MVT FloatTy = Op.getSimpleValueType().getVectorElementType();
  MVT IntTy = N->getSimpleValueType(0).getVectorElementType();
  unsigned NumLanes = Op.getValueType().getVectorNumElements();
  if (FloatTy.getSizeInBits() != 32 || IntTy.getSizeInBits() > 32 ||
      NumLanes > 4) {
    // These instructions only exist converting from f32 to i32. We can handle
    // smaller integers by generating an extra truncate, but larger ones would
    // be lossy. We also can't handle more then 4 lanes, since these intructions
    // only support v2i32/v4i32 types.
    return SDValue();
  }

  unsigned IntrinsicOpcode = isSigned ? Intrinsic::arm_neon_vcvtfp2fxs :
    Intrinsic::arm_neon_vcvtfp2fxu;
  SDValue FixConv =  DAG.getNode(ISD::INTRINSIC_WO_CHAIN, SDLoc(N),
                                 NumLanes == 2 ? MVT::v2i32 : MVT::v4i32,
                                 DAG.getConstant(IntrinsicOpcode, MVT::i32), N0,
                                 DAG.getConstant(Log2_64(C), MVT::i32));

  if (IntTy.getSizeInBits() < FloatTy.getSizeInBits())
    FixConv = DAG.getNode(ISD::TRUNCATE, SDLoc(N), N->getValueType(0), FixConv);

  return FixConv;
}

/// PerformVDIVCombine - VCVT (fixed-point to floating-point, Advanced SIMD)
/// can replace combinations of VCVT (integer to floating-point) and VDIV
/// when the VDIV has a constant operand that is a power of 2.
///
/// Example (assume d17 = <float 8.000000e+00, float 8.000000e+00>):
///  vcvt.f32.s32    d16, d16
///  vdiv.f32        d16, d17, d16
/// becomes:
///  vcvt.f32.s32    d16, d16, #3
static SDValue PerformVDIVCombine(SDNode *N,
                                  TargetLowering::DAGCombinerInfo &DCI,
                                  const ARMSubtarget *Subtarget) {
  SelectionDAG &DAG = DCI.DAG;
  SDValue Op = N->getOperand(0);
  unsigned OpOpcode = Op.getNode()->getOpcode();

  if (!Subtarget->hasNEON() || !N->getValueType(0).isVector() ||
      (OpOpcode != ISD::SINT_TO_FP && OpOpcode != ISD::UINT_TO_FP))
    return SDValue();

  uint64_t C;
  SDValue ConstVec = N->getOperand(1);
  bool isSigned = OpOpcode == ISD::SINT_TO_FP;

  if (ConstVec.getOpcode() != ISD::BUILD_VECTOR ||
      !isConstVecPow2(ConstVec, isSigned, C))
    return SDValue();

  MVT FloatTy = N->getSimpleValueType(0).getVectorElementType();
  MVT IntTy = Op.getOperand(0).getSimpleValueType().getVectorElementType();
  if (FloatTy.getSizeInBits() != 32 || IntTy.getSizeInBits() > 32) {
    // These instructions only exist converting from i32 to f32. We can handle
    // smaller integers by generating an extra extend, but larger ones would
    // be lossy.
    return SDValue();
  }

  SDValue ConvInput = Op.getOperand(0);
  unsigned NumLanes = Op.getValueType().getVectorNumElements();
  if (IntTy.getSizeInBits() < FloatTy.getSizeInBits())
    ConvInput = DAG.getNode(isSigned ? ISD::SIGN_EXTEND : ISD::ZERO_EXTEND,
                            SDLoc(N), NumLanes == 2 ? MVT::v2i32 : MVT::v4i32,
                            ConvInput);

  unsigned IntrinsicOpcode = isSigned ? Intrinsic::arm_neon_vcvtfxs2fp :
    Intrinsic::arm_neon_vcvtfxu2fp;
  return DAG.getNode(ISD::INTRINSIC_WO_CHAIN, SDLoc(N),
                     Op.getValueType(),
                     DAG.getConstant(IntrinsicOpcode, MVT::i32),
                     ConvInput, DAG.getConstant(Log2_64(C), MVT::i32));
}

/// Getvshiftimm - Check if this is a valid build_vector for the immediate
/// operand of a vector shift operation, where all the elements of the
/// build_vector must have the same constant integer value.
static bool getVShiftImm(SDValue Op, unsigned ElementBits, int64_t &Cnt) {
  // Ignore bit_converts.
  while (Op.getOpcode() == ISD::BITCAST)
    Op = Op.getOperand(0);
  BuildVectorSDNode *BVN = dyn_cast<BuildVectorSDNode>(Op.getNode());
  APInt SplatBits, SplatUndef;
  unsigned SplatBitSize;
  bool HasAnyUndefs;
  if (! BVN || ! BVN->isConstantSplat(SplatBits, SplatUndef, SplatBitSize,
                                      HasAnyUndefs, ElementBits) ||
      SplatBitSize > ElementBits)
    return false;
  Cnt = SplatBits.getSExtValue();
  return true;
}

/// isVShiftLImm - Check if this is a valid build_vector for the immediate
/// operand of a vector shift left operation.  That value must be in the range:
///   0 <= Value < ElementBits for a left shift; or
///   0 <= Value <= ElementBits for a long left shift.
static bool isVShiftLImm(SDValue Op, EVT VT, bool isLong, int64_t &Cnt) {
  assert(VT.isVector() && "vector shift count is not a vector type");
  unsigned ElementBits = VT.getVectorElementType().getSizeInBits();
  if (! getVShiftImm(Op, ElementBits, Cnt))
    return false;
  return (Cnt >= 0 && (isLong ? Cnt-1 : Cnt) < ElementBits);
}

/// isVShiftRImm - Check if this is a valid build_vector for the immediate
/// operand of a vector shift right operation.  For a shift opcode, the value
/// is positive, but for an intrinsic the value count must be negative. The
/// absolute value must be in the range:
///   1 <= |Value| <= ElementBits for a right shift; or
///   1 <= |Value| <= ElementBits/2 for a narrow right shift.
static bool isVShiftRImm(SDValue Op, EVT VT, bool isNarrow, bool isIntrinsic,
                         int64_t &Cnt) {
  assert(VT.isVector() && "vector shift count is not a vector type");
  unsigned ElementBits = VT.getVectorElementType().getSizeInBits();
  if (! getVShiftImm(Op, ElementBits, Cnt))
    return false;
  if (isIntrinsic)
    Cnt = -Cnt;
  return (Cnt >= 1 && Cnt <= (isNarrow ? ElementBits/2 : ElementBits));
}

/// PerformIntrinsicCombine - ARM-specific DAG combining for intrinsics.
static SDValue PerformIntrinsicCombine(SDNode *N, SelectionDAG &DAG) {
  unsigned IntNo = cast<ConstantSDNode>(N->getOperand(0))->getZExtValue();
  switch (IntNo) {
  default:
    // Don't do anything for most intrinsics.
    break;

  // Vector shifts: check for immediate versions and lower them.
  // Note: This is done during DAG combining instead of DAG legalizing because
  // the build_vectors for 64-bit vector element shift counts are generally
  // not legal, and it is hard to see their values after they get legalized to
  // loads from a constant pool.
  case Intrinsic::arm_neon_vshifts:
  case Intrinsic::arm_neon_vshiftu:
  case Intrinsic::arm_neon_vrshifts:
  case Intrinsic::arm_neon_vrshiftu:
  case Intrinsic::arm_neon_vrshiftn:
  case Intrinsic::arm_neon_vqshifts:
  case Intrinsic::arm_neon_vqshiftu:
  case Intrinsic::arm_neon_vqshiftsu:
  case Intrinsic::arm_neon_vqshiftns:
  case Intrinsic::arm_neon_vqshiftnu:
  case Intrinsic::arm_neon_vqshiftnsu:
  case Intrinsic::arm_neon_vqrshiftns:
  case Intrinsic::arm_neon_vqrshiftnu:
  case Intrinsic::arm_neon_vqrshiftnsu: {
    EVT VT = N->getOperand(1).getValueType();
    int64_t Cnt;
    unsigned VShiftOpc = 0;

    switch (IntNo) {
    case Intrinsic::arm_neon_vshifts:
    case Intrinsic::arm_neon_vshiftu:
      if (isVShiftLImm(N->getOperand(2), VT, false, Cnt)) {
        VShiftOpc = ARMISD::VSHL;
        break;
      }
      if (isVShiftRImm(N->getOperand(2), VT, false, true, Cnt)) {
        VShiftOpc = (IntNo == Intrinsic::arm_neon_vshifts ?
                     ARMISD::VSHRs : ARMISD::VSHRu);
        break;
      }
      return SDValue();

    case Intrinsic::arm_neon_vrshifts:
    case Intrinsic::arm_neon_vrshiftu:
      if (isVShiftRImm(N->getOperand(2), VT, false, true, Cnt))
        break;
      return SDValue();

    case Intrinsic::arm_neon_vqshifts:
    case Intrinsic::arm_neon_vqshiftu:
      if (isVShiftLImm(N->getOperand(2), VT, false, Cnt))
        break;
      return SDValue();

    case Intrinsic::arm_neon_vqshiftsu:
      if (isVShiftLImm(N->getOperand(2), VT, false, Cnt))
        break;
      llvm_unreachable("invalid shift count for vqshlu intrinsic");

    case Intrinsic::arm_neon_vrshiftn:
    case Intrinsic::arm_neon_vqshiftns:
    case Intrinsic::arm_neon_vqshiftnu:
    case Intrinsic::arm_neon_vqshiftnsu:
    case Intrinsic::arm_neon_vqrshiftns:
    case Intrinsic::arm_neon_vqrshiftnu:
    case Intrinsic::arm_neon_vqrshiftnsu:
      // Narrowing shifts require an immediate right shift.
      if (isVShiftRImm(N->getOperand(2), VT, true, true, Cnt))
        break;
      llvm_unreachable("invalid shift count for narrowing vector shift "
                       "intrinsic");

    default:
      llvm_unreachable("unhandled vector shift");
    }

    switch (IntNo) {
    case Intrinsic::arm_neon_vshifts:
    case Intrinsic::arm_neon_vshiftu:
      // Opcode already set above.
      break;
    case Intrinsic::arm_neon_vrshifts:
      VShiftOpc = ARMISD::VRSHRs; break;
    case Intrinsic::arm_neon_vrshiftu:
      VShiftOpc = ARMISD::VRSHRu; break;
    case Intrinsic::arm_neon_vrshiftn:
      VShiftOpc = ARMISD::VRSHRN; break;
    case Intrinsic::arm_neon_vqshifts:
      VShiftOpc = ARMISD::VQSHLs; break;
    case Intrinsic::arm_neon_vqshiftu:
      VShiftOpc = ARMISD::VQSHLu; break;
    case Intrinsic::arm_neon_vqshiftsu:
      VShiftOpc = ARMISD::VQSHLsu; break;
    case Intrinsic::arm_neon_vqshiftns:
      VShiftOpc = ARMISD::VQSHRNs; break;
    case Intrinsic::arm_neon_vqshiftnu:
      VShiftOpc = ARMISD::VQSHRNu; break;
    case Intrinsic::arm_neon_vqshiftnsu:
      VShiftOpc = ARMISD::VQSHRNsu; break;
    case Intrinsic::arm_neon_vqrshiftns:
      VShiftOpc = ARMISD::VQRSHRNs; break;
    case Intrinsic::arm_neon_vqrshiftnu:
      VShiftOpc = ARMISD::VQRSHRNu; break;
    case Intrinsic::arm_neon_vqrshiftnsu:
      VShiftOpc = ARMISD::VQRSHRNsu; break;
    }

    return DAG.getNode(VShiftOpc, SDLoc(N), N->getValueType(0),
                       N->getOperand(1), DAG.getConstant(Cnt, MVT::i32));
  }

  case Intrinsic::arm_neon_vshiftins: {
    EVT VT = N->getOperand(1).getValueType();
    int64_t Cnt;
    unsigned VShiftOpc = 0;

    if (isVShiftLImm(N->getOperand(3), VT, false, Cnt))
      VShiftOpc = ARMISD::VSLI;
    else if (isVShiftRImm(N->getOperand(3), VT, false, true, Cnt))
      VShiftOpc = ARMISD::VSRI;
    else {
      llvm_unreachable("invalid shift count for vsli/vsri intrinsic");
    }

    return DAG.getNode(VShiftOpc, SDLoc(N), N->getValueType(0),
                       N->getOperand(1), N->getOperand(2),
                       DAG.getConstant(Cnt, MVT::i32));
  }

  case Intrinsic::arm_neon_vqrshifts:
  case Intrinsic::arm_neon_vqrshiftu:
    // No immediate versions of these to check for.
    break;
  }

  return SDValue();
}

/// PerformShiftCombine - Checks for immediate versions of vector shifts and
/// lowers them.  As with the vector shift intrinsics, this is done during DAG
/// combining instead of DAG legalizing because the build_vectors for 64-bit
/// vector element shift counts are generally not legal, and it is hard to see
/// their values after they get legalized to loads from a constant pool.
static SDValue PerformShiftCombine(SDNode *N, SelectionDAG &DAG,
                                   const ARMSubtarget *ST) {
  EVT VT = N->getValueType(0);
  if (N->getOpcode() == ISD::SRL && VT == MVT::i32 && ST->hasV6Ops()) {
    // Canonicalize (srl (bswap x), 16) to (rotr (bswap x), 16) if the high
    // 16-bits of x is zero. This optimizes rev + lsr 16 to rev16.
    SDValue N1 = N->getOperand(1);
    if (ConstantSDNode *C = dyn_cast<ConstantSDNode>(N1)) {
      SDValue N0 = N->getOperand(0);
      if (C->getZExtValue() == 16 && N0.getOpcode() == ISD::BSWAP &&
          DAG.MaskedValueIsZero(N0.getOperand(0),
                                APInt::getHighBitsSet(32, 16)))
        return DAG.getNode(ISD::ROTR, SDLoc(N), VT, N0, N1);
    }
  }

  // Nothing to be done for scalar shifts.
  const TargetLowering &TLI = DAG.getTargetLoweringInfo();
  if (!VT.isVector() || !TLI.isTypeLegal(VT))
    return SDValue();

  assert(ST->hasNEON() && "unexpected vector shift");
  int64_t Cnt;

  switch (N->getOpcode()) {
  default: llvm_unreachable("unexpected shift opcode");

  case ISD::SHL:
    if (isVShiftLImm(N->getOperand(1), VT, false, Cnt))
      return DAG.getNode(ARMISD::VSHL, SDLoc(N), VT, N->getOperand(0),
                         DAG.getConstant(Cnt, MVT::i32));
    break;

  case ISD::SRA:
  case ISD::SRL:
    if (isVShiftRImm(N->getOperand(1), VT, false, false, Cnt)) {
      unsigned VShiftOpc = (N->getOpcode() == ISD::SRA ?
                            ARMISD::VSHRs : ARMISD::VSHRu);
      return DAG.getNode(VShiftOpc, SDLoc(N), VT, N->getOperand(0),
                         DAG.getConstant(Cnt, MVT::i32));
    }
  }
  return SDValue();
}

/// PerformExtendCombine - Target-specific DAG combining for ISD::SIGN_EXTEND,
/// ISD::ZERO_EXTEND, and ISD::ANY_EXTEND.
static SDValue PerformExtendCombine(SDNode *N, SelectionDAG &DAG,
                                    const ARMSubtarget *ST) {
  SDValue N0 = N->getOperand(0);

  // Check for sign- and zero-extensions of vector extract operations of 8-
  // and 16-bit vector elements.  NEON supports these directly.  They are
  // handled during DAG combining because type legalization will promote them
  // to 32-bit types and it is messy to recognize the operations after that.
  if (ST->hasNEON() && N0.getOpcode() == ISD::EXTRACT_VECTOR_ELT) {
    SDValue Vec = N0.getOperand(0);
    SDValue Lane = N0.getOperand(1);
    EVT VT = N->getValueType(0);
    EVT EltVT = N0.getValueType();
    const TargetLowering &TLI = DAG.getTargetLoweringInfo();

    if (VT == MVT::i32 &&
        (EltVT == MVT::i8 || EltVT == MVT::i16) &&
        TLI.isTypeLegal(Vec.getValueType()) &&
        isa<ConstantSDNode>(Lane)) {

      unsigned Opc = 0;
      switch (N->getOpcode()) {
      default: llvm_unreachable("unexpected opcode");
      case ISD::SIGN_EXTEND:
        Opc = ARMISD::VGETLANEs;
        break;
      case ISD::ZERO_EXTEND:
      case ISD::ANY_EXTEND:
        Opc = ARMISD::VGETLANEu;
        break;
      }
      return DAG.getNode(Opc, SDLoc(N), VT, Vec, Lane);
    }
  }

  return SDValue();
}

/// PerformSELECT_CCCombine - Target-specific DAG combining for ISD::SELECT_CC
/// to match f32 max/min patterns to use NEON vmax/vmin instructions.
static SDValue PerformSELECT_CCCombine(SDNode *N, SelectionDAG &DAG,
                                       const ARMSubtarget *ST) {
  // If the target supports NEON, try to use vmax/vmin instructions for f32
  // selects like "x < y ? x : y".  Unless the NoNaNsFPMath option is set,
  // be careful about NaNs:  NEON's vmax/vmin return NaN if either operand is
  // a NaN; only do the transformation when it matches that behavior.

  // For now only do this when using NEON for FP operations; if using VFP, it
  // is not obvious that the benefit outweighs the cost of switching to the
  // NEON pipeline.
  if (!ST->hasNEON() || !ST->useNEONForSinglePrecisionFP() ||
      N->getValueType(0) != MVT::f32)
    return SDValue();

  SDValue CondLHS = N->getOperand(0);
  SDValue CondRHS = N->getOperand(1);
  SDValue LHS = N->getOperand(2);
  SDValue RHS = N->getOperand(3);
  ISD::CondCode CC = cast<CondCodeSDNode>(N->getOperand(4))->get();

  unsigned Opcode = 0;
  bool IsReversed;
  if (DAG.isEqualTo(LHS, CondLHS) && DAG.isEqualTo(RHS, CondRHS)) {
    IsReversed = false; // x CC y ? x : y
  } else if (DAG.isEqualTo(LHS, CondRHS) && DAG.isEqualTo(RHS, CondLHS)) {
    IsReversed = true ; // x CC y ? y : x
  } else {
    return SDValue();
  }

  bool IsUnordered;
  switch (CC) {
  default: break;
  case ISD::SETOLT:
  case ISD::SETOLE:
  case ISD::SETLT:
  case ISD::SETLE:
  case ISD::SETULT:
  case ISD::SETULE:
    // If LHS is NaN, an ordered comparison will be false and the result will
    // be the RHS, but vmin(NaN, RHS) = NaN.  Avoid this by checking that LHS
    // != NaN.  Likewise, for unordered comparisons, check for RHS != NaN.
    IsUnordered = (CC == ISD::SETULT || CC == ISD::SETULE);
    if (!DAG.isKnownNeverNaN(IsUnordered ? RHS : LHS))
      break;
    // For less-than-or-equal comparisons, "+0 <= -0" will be true but vmin
    // will return -0, so vmin can only be used for unsafe math or if one of
    // the operands is known to be nonzero.
    if ((CC == ISD::SETLE || CC == ISD::SETOLE || CC == ISD::SETULE) &&
        !DAG.getTarget().Options.UnsafeFPMath &&
        !(DAG.isKnownNeverZero(LHS) || DAG.isKnownNeverZero(RHS)))
      break;
    Opcode = IsReversed ? ARMISD::FMAX : ARMISD::FMIN;
    break;

  case ISD::SETOGT:
  case ISD::SETOGE:
  case ISD::SETGT:
  case ISD::SETGE:
  case ISD::SETUGT:
  case ISD::SETUGE:
    // If LHS is NaN, an ordered comparison will be false and the result will
    // be the RHS, but vmax(NaN, RHS) = NaN.  Avoid this by checking that LHS
    // != NaN.  Likewise, for unordered comparisons, check for RHS != NaN.
    IsUnordered = (CC == ISD::SETUGT || CC == ISD::SETUGE);
    if (!DAG.isKnownNeverNaN(IsUnordered ? RHS : LHS))
      break;
    // For greater-than-or-equal comparisons, "-0 >= +0" will be true but vmax
    // will return +0, so vmax can only be used for unsafe math or if one of
    // the operands is known to be nonzero.
    if ((CC == ISD::SETGE || CC == ISD::SETOGE || CC == ISD::SETUGE) &&
        !DAG.getTarget().Options.UnsafeFPMath &&
        !(DAG.isKnownNeverZero(LHS) || DAG.isKnownNeverZero(RHS)))
      break;
    Opcode = IsReversed ? ARMISD::FMIN : ARMISD::FMAX;
    break;
  }

  if (!Opcode)
    return SDValue();
  return DAG.getNode(Opcode, SDLoc(N), N->getValueType(0), LHS, RHS);
}

/// PerformCMOVCombine - Target-specific DAG combining for ARMISD::CMOV.
SDValue
ARMTargetLowering::PerformCMOVCombine(SDNode *N, SelectionDAG &DAG) const {
  SDValue Cmp = N->getOperand(4);
  if (Cmp.getOpcode() != ARMISD::CMPZ)
    // Only looking at EQ and NE cases.
    return SDValue();

  EVT VT = N->getValueType(0);
  SDLoc dl(N);
  SDValue LHS = Cmp.getOperand(0);
  SDValue RHS = Cmp.getOperand(1);
  SDValue FalseVal = N->getOperand(0);
  SDValue TrueVal = N->getOperand(1);
  SDValue ARMcc = N->getOperand(2);
  ARMCC::CondCodes CC =
    (ARMCC::CondCodes)cast<ConstantSDNode>(ARMcc)->getZExtValue();

  // Simplify
  //   mov     r1, r0
  //   cmp     r1, x
  //   mov     r0, y
  //   moveq   r0, x
  // to
  //   cmp     r0, x
  //   movne   r0, y
  //
  //   mov     r1, r0
  //   cmp     r1, x
  //   mov     r0, x
  //   movne   r0, y
  // to
  //   cmp     r0, x
  //   movne   r0, y
  /// FIXME: Turn this into a target neutral optimization?
  SDValue Res;
  if (CC == ARMCC::NE && FalseVal == RHS && FalseVal != LHS) {
    Res = DAG.getNode(ARMISD::CMOV, dl, VT, LHS, TrueVal, ARMcc,
                      N->getOperand(3), Cmp);
  } else if (CC == ARMCC::EQ && TrueVal == RHS) {
    SDValue ARMcc;
    SDValue NewCmp = getARMCmp(LHS, RHS, ISD::SETNE, ARMcc, DAG, dl);
    Res = DAG.getNode(ARMISD::CMOV, dl, VT, LHS, FalseVal, ARMcc,
                      N->getOperand(3), NewCmp);
  }

  if (Res.getNode()) {
    APInt KnownZero, KnownOne;
    DAG.computeKnownBits(SDValue(N,0), KnownZero, KnownOne);
    // Capture demanded bits information that would be otherwise lost.
    if (KnownZero == 0xfffffffe)
      Res = DAG.getNode(ISD::AssertZext, dl, MVT::i32, Res,
                        DAG.getValueType(MVT::i1));
    else if (KnownZero == 0xffffff00)
      Res = DAG.getNode(ISD::AssertZext, dl, MVT::i32, Res,
                        DAG.getValueType(MVT::i8));
    else if (KnownZero == 0xffff0000)
      Res = DAG.getNode(ISD::AssertZext, dl, MVT::i32, Res,
                        DAG.getValueType(MVT::i16));
  }

  return Res;
}

SDValue ARMTargetLowering::PerformDAGCombine(SDNode *N,
                                             DAGCombinerInfo &DCI) const {
  switch (N->getOpcode()) {
  default: break;
  case ISD::ADDC:       return PerformADDCCombine(N, DCI, Subtarget);
  case ISD::ADD:        return PerformADDCombine(N, DCI, Subtarget);
  case ISD::SUB:        return PerformSUBCombine(N, DCI);
  case ISD::MUL:        return PerformMULCombine(N, DCI, Subtarget);
  case ISD::OR:         return PerformORCombine(N, DCI, Subtarget);
  case ISD::XOR:        return PerformXORCombine(N, DCI, Subtarget);
  case ISD::AND:        return PerformANDCombine(N, DCI, Subtarget);
  case ARMISD::BFI:     return PerformBFICombine(N, DCI);
  case ARMISD::VMOVRRD: return PerformVMOVRRDCombine(N, DCI, Subtarget);
  case ARMISD::VMOVDRR: return PerformVMOVDRRCombine(N, DCI.DAG);
  case ISD::STORE:      return PerformSTORECombine(N, DCI);
  case ISD::BUILD_VECTOR: return PerformBUILD_VECTORCombine(N, DCI, Subtarget);
  case ISD::INSERT_VECTOR_ELT: return PerformInsertEltCombine(N, DCI);
  case ISD::VECTOR_SHUFFLE: return PerformVECTOR_SHUFFLECombine(N, DCI.DAG);
  case ARMISD::VDUPLANE: return PerformVDUPLANECombine(N, DCI);
  case ISD::FP_TO_SINT:
  case ISD::FP_TO_UINT: return PerformVCVTCombine(N, DCI, Subtarget);
  case ISD::FDIV:       return PerformVDIVCombine(N, DCI, Subtarget);
  case ISD::INTRINSIC_WO_CHAIN: return PerformIntrinsicCombine(N, DCI.DAG);
  case ISD::SHL:
  case ISD::SRA:
  case ISD::SRL:        return PerformShiftCombine(N, DCI.DAG, Subtarget);
  case ISD::SIGN_EXTEND:
  case ISD::ZERO_EXTEND:
  case ISD::ANY_EXTEND: return PerformExtendCombine(N, DCI.DAG, Subtarget);
  case ISD::SELECT_CC:  return PerformSELECT_CCCombine(N, DCI.DAG, Subtarget);
  case ARMISD::CMOV: return PerformCMOVCombine(N, DCI.DAG);
  case ISD::LOAD:       return PerformLOADCombine(N, DCI);
  case ARMISD::VLD2DUP:
  case ARMISD::VLD3DUP:
  case ARMISD::VLD4DUP:
    return PerformVLDCombine(N, DCI);
  case ARMISD::BUILD_VECTOR:
    return PerformARMBUILD_VECTORCombine(N, DCI);
  case ISD::INTRINSIC_VOID:
  case ISD::INTRINSIC_W_CHAIN:
    switch (cast<ConstantSDNode>(N->getOperand(1))->getZExtValue()) {
    case Intrinsic::arm_neon_vld1:
    case Intrinsic::arm_neon_vld2:
    case Intrinsic::arm_neon_vld3:
    case Intrinsic::arm_neon_vld4:
    case Intrinsic::arm_neon_vld2lane:
    case Intrinsic::arm_neon_vld3lane:
    case Intrinsic::arm_neon_vld4lane:
    case Intrinsic::arm_neon_vst1:
    case Intrinsic::arm_neon_vst2:
    case Intrinsic::arm_neon_vst3:
    case Intrinsic::arm_neon_vst4:
    case Intrinsic::arm_neon_vst2lane:
    case Intrinsic::arm_neon_vst3lane:
    case Intrinsic::arm_neon_vst4lane:
      return PerformVLDCombine(N, DCI);
    default: break;
    }
    break;
  }
  return SDValue();
}

bool ARMTargetLowering::isDesirableToTransformToIntegerOp(unsigned Opc,
                                                          EVT VT) const {
  return (VT == MVT::f32) && (Opc == ISD::LOAD || Opc == ISD::STORE);
}

bool ARMTargetLowering::allowsMisalignedMemoryAccesses(EVT VT,
                                                       unsigned,
                                                       unsigned,
                                                       bool *Fast) const {
  // The AllowsUnaliged flag models the SCTLR.A setting in ARM cpus
  bool AllowsUnaligned = Subtarget->allowsUnalignedMem();

  switch (VT.getSimpleVT().SimpleTy) {
  default:
    return false;
  case MVT::i8:
  case MVT::i16:
  case MVT::i32: {
    // Unaligned access can use (for example) LRDB, LRDH, LDR
    if (AllowsUnaligned) {
      if (Fast)
        *Fast = Subtarget->hasV7Ops();
      return true;
    }
    return false;
  }
  case MVT::f64:
  case MVT::v2f64: {
    // For any little-endian targets with neon, we can support unaligned ld/st
    // of D and Q (e.g. {D0,D1}) registers by using vld1.i8/vst1.i8.
    // A big-endian target may also explicitly support unaligned accesses
    if (Subtarget->hasNEON() && (AllowsUnaligned || isLittleEndian())) {
      if (Fast)
        *Fast = true;
      return true;
    }
    return false;
  }
  }
}

static bool memOpAlign(unsigned DstAlign, unsigned SrcAlign,
                       unsigned AlignCheck) {
  return ((SrcAlign == 0 || SrcAlign % AlignCheck == 0) &&
          (DstAlign == 0 || DstAlign % AlignCheck == 0));
}

EVT ARMTargetLowering::getOptimalMemOpType(uint64_t Size,
                                           unsigned DstAlign, unsigned SrcAlign,
                                           bool IsMemset, bool ZeroMemset,
                                           bool MemcpyStrSrc,
                                           MachineFunction &MF) const {
  const Function *F = MF.getFunction();

  // See if we can use NEON instructions for this...
  if ((!IsMemset || ZeroMemset) && Subtarget->hasNEON() &&
      !F->hasFnAttribute(Attribute::NoImplicitFloat)) {
    bool Fast;
    if (Size >= 16 &&
        (memOpAlign(SrcAlign, DstAlign, 16) ||
         (allowsMisalignedMemoryAccesses(MVT::v2f64, 0, 1, &Fast) && Fast))) {
      return MVT::v2f64;
    } else if (Size >= 8 &&
               (memOpAlign(SrcAlign, DstAlign, 8) ||
                (allowsMisalignedMemoryAccesses(MVT::f64, 0, 1, &Fast) &&
                 Fast))) {
      return MVT::f64;
    }
  }

  // Lowering to i32/i16 if the size permits.
  if (Size >= 4)
    return MVT::i32;
  else if (Size >= 2)
    return MVT::i16;

  // Let the target-independent logic figure it out.
  return MVT::Other;
}

bool ARMTargetLowering::isZExtFree(SDValue Val, EVT VT2) const {
  if (Val.getOpcode() != ISD::LOAD)
    return false;

  EVT VT1 = Val.getValueType();
  if (!VT1.isSimple() || !VT1.isInteger() ||
      !VT2.isSimple() || !VT2.isInteger())
    return false;

  switch (VT1.getSimpleVT().SimpleTy) {
  default: break;
  case MVT::i1:
  case MVT::i8:
  case MVT::i16:
    // 8-bit and 16-bit loads implicitly zero-extend to 32-bits.
    return true;
  }

  return false;
}

bool ARMTargetLowering::isVectorLoadExtDesirable(SDValue ExtVal) const {
  EVT VT = ExtVal.getValueType();

  if (!isTypeLegal(VT))
    return false;

  // Don't create a loadext if we can fold the extension into a wide/long
  // instruction.
  // If there's more than one user instruction, the loadext is desirable no
  // matter what.  There can be two uses by the same instruction.
  if (ExtVal->use_empty() ||
      !ExtVal->use_begin()->isOnlyUserOf(ExtVal.getNode()))
    return true;

  SDNode *U = *ExtVal->use_begin();
  if ((U->getOpcode() == ISD::ADD || U->getOpcode() == ISD::SUB ||
       U->getOpcode() == ISD::SHL || U->getOpcode() == ARMISD::VSHL))
    return false;

  return true;
}

bool ARMTargetLowering::allowTruncateForTailCall(Type *Ty1, Type *Ty2) const {
  if (!Ty1->isIntegerTy() || !Ty2->isIntegerTy())
    return false;

  if (!isTypeLegal(EVT::getEVT(Ty1)))
    return false;

  assert(Ty1->getPrimitiveSizeInBits() <= 64 && "i128 is probably not a noop");

  // Assuming the caller doesn't have a zeroext or signext return parameter,
  // truncation all the way down to i1 is valid.
  return true;
}


static bool isLegalT1AddressImmediate(int64_t V, EVT VT) {
  if (V < 0)
    return false;

  unsigned Scale = 1;
  switch (VT.getSimpleVT().SimpleTy) {
  default: return false;
  case MVT::i1:
  case MVT::i8:
    // Scale == 1;
    break;
  case MVT::i16:
    // Scale == 2;
    Scale = 2;
    break;
  case MVT::i32:
    // Scale == 4;
    Scale = 4;
    break;
  }

  if ((V & (Scale - 1)) != 0)
    return false;
  V /= Scale;
  return V == (V & ((1LL << 5) - 1));
}

static bool isLegalT2AddressImmediate(int64_t V, EVT VT,
                                      const ARMSubtarget *Subtarget) {
  bool isNeg = false;
  if (V < 0) {
    isNeg = true;
    V = - V;
  }

  switch (VT.getSimpleVT().SimpleTy) {
  default: return false;
  case MVT::i1:
  case MVT::i8:
  case MVT::i16:
  case MVT::i32:
    // + imm12 or - imm8
    if (isNeg)
      return V == (V & ((1LL << 8) - 1));
    return V == (V & ((1LL << 12) - 1));
  case MVT::f32:
  case MVT::f64:
    // Same as ARM mode. FIXME: NEON?
    if (!Subtarget->hasVFP2())
      return false;
    if ((V & 3) != 0)
      return false;
    V >>= 2;
    return V == (V & ((1LL << 8) - 1));
  }
}

/// isLegalAddressImmediate - Return true if the integer value can be used
/// as the offset of the target addressing mode for load / store of the
/// given type.
static bool isLegalAddressImmediate(int64_t V, EVT VT,
                                    const ARMSubtarget *Subtarget) {
  if (V == 0)
    return true;

  if (!VT.isSimple())
    return false;

  if (Subtarget->isThumb1Only())
    return isLegalT1AddressImmediate(V, VT);
  else if (Subtarget->isThumb2())
    return isLegalT2AddressImmediate(V, VT, Subtarget);

  // ARM mode.
  if (V < 0)
    V = - V;
  switch (VT.getSimpleVT().SimpleTy) {
  default: return false;
  case MVT::i1:
  case MVT::i8:
  case MVT::i32:
    // +- imm12
    return V == (V & ((1LL << 12) - 1));
  case MVT::i16:
    // +- imm8
    return V == (V & ((1LL << 8) - 1));
  case MVT::f32:
  case MVT::f64:
    if (!Subtarget->hasVFP2()) // FIXME: NEON?
      return false;
    if ((V & 3) != 0)
      return false;
    V >>= 2;
    return V == (V & ((1LL << 8) - 1));
  }
}

bool ARMTargetLowering::isLegalT2ScaledAddressingMode(const AddrMode &AM,
                                                      EVT VT) const {
  int Scale = AM.Scale;
  if (Scale < 0)
    return false;

  switch (VT.getSimpleVT().SimpleTy) {
  default: return false;
  case MVT::i1:
  case MVT::i8:
  case MVT::i16:
  case MVT::i32:
    if (Scale == 1)
      return true;
    // r + r << imm
    Scale = Scale & ~1;
    return Scale == 2 || Scale == 4 || Scale == 8;
  case MVT::i64:
    // r + r
    if (((unsigned)AM.HasBaseReg + Scale) <= 2)
      return true;
    return false;
  case MVT::isVoid:
    // Note, we allow "void" uses (basically, uses that aren't loads or
    // stores), because arm allows folding a scale into many arithmetic
    // operations.  This should be made more precise and revisited later.

    // Allow r << imm, but the imm has to be a multiple of two.
    if (Scale & 1) return false;
    return isPowerOf2_32(Scale);
  }
}

/// isLegalAddressingMode - Return true if the addressing mode represented
/// by AM is legal for this target, for a load/store of the specified type.
bool ARMTargetLowering::isLegalAddressingMode(const AddrMode &AM,
                                              Type *Ty) const {
  EVT VT = getValueType(Ty, true);
  if (!isLegalAddressImmediate(AM.BaseOffs, VT, Subtarget))
    return false;

  // Can never fold addr of global into load/store.
  if (AM.BaseGV)
    return false;

  switch (AM.Scale) {
  case 0:  // no scale reg, must be "r+i" or "r", or "i".
    break;
  case 1:
    if (Subtarget->isThumb1Only())
      return false;
    // FALL THROUGH.
  default:
    // ARM doesn't support any R+R*scale+imm addr modes.
    if (AM.BaseOffs)
      return false;

    if (!VT.isSimple())
      return false;

    if (Subtarget->isThumb2())
      return isLegalT2ScaledAddressingMode(AM, VT);

    int Scale = AM.Scale;
    switch (VT.getSimpleVT().SimpleTy) {
    default: return false;
    case MVT::i1:
    case MVT::i8:
    case MVT::i32:
      if (Scale < 0) Scale = -Scale;
      if (Scale == 1)
        return true;
      // r + r << imm
      return isPowerOf2_32(Scale & ~1);
    case MVT::i16:
    case MVT::i64:
      // r + r
      if (((unsigned)AM.HasBaseReg + Scale) <= 2)
        return true;
      return false;

    case MVT::isVoid:
      // Note, we allow "void" uses (basically, uses that aren't loads or
      // stores), because arm allows folding a scale into many arithmetic
      // operations.  This should be made more precise and revisited later.

      // Allow r << imm, but the imm has to be a multiple of two.
      if (Scale & 1) return false;
      return isPowerOf2_32(Scale);
    }
  }
  return true;
}

/// isLegalICmpImmediate - Return true if the specified immediate is legal
/// icmp immediate, that is the target has icmp instructions which can compare
/// a register against the immediate without having to materialize the
/// immediate into a register.
bool ARMTargetLowering::isLegalICmpImmediate(int64_t Imm) const {
  // Thumb2 and ARM modes can use cmn for negative immediates.
  if (!Subtarget->isThumb())
    return ARM_AM::getSOImmVal(std::abs(Imm)) != -1;
  if (Subtarget->isThumb2())
    return ARM_AM::getT2SOImmVal(std::abs(Imm)) != -1;
  // Thumb1 doesn't have cmn, and only 8-bit immediates.
  return Imm >= 0 && Imm <= 255;
}

/// isLegalAddImmediate - Return true if the specified immediate is a legal add
/// *or sub* immediate, that is the target has add or sub instructions which can
/// add a register with the immediate without having to materialize the
/// immediate into a register.
bool ARMTargetLowering::isLegalAddImmediate(int64_t Imm) const {
  // Same encoding for add/sub, just flip the sign.
  int64_t AbsImm = std::abs(Imm);
  if (!Subtarget->isThumb())
    return ARM_AM::getSOImmVal(AbsImm) != -1;
  if (Subtarget->isThumb2())
    return ARM_AM::getT2SOImmVal(AbsImm) != -1;
  // Thumb1 only has 8-bit unsigned immediate.
  return AbsImm >= 0 && AbsImm <= 255;
}

static bool getARMIndexedAddressParts(SDNode *Ptr, EVT VT,
                                      bool isSEXTLoad, SDValue &Base,
                                      SDValue &Offset, bool &isInc,
                                      SelectionDAG &DAG) {
  if (Ptr->getOpcode() != ISD::ADD && Ptr->getOpcode() != ISD::SUB)
    return false;

  if (VT == MVT::i16 || ((VT == MVT::i8 || VT == MVT::i1) && isSEXTLoad)) {
    // AddressingMode 3
    Base = Ptr->getOperand(0);
    if (ConstantSDNode *RHS = dyn_cast<ConstantSDNode>(Ptr->getOperand(1))) {
      int RHSC = (int)RHS->getZExtValue();
      if (RHSC < 0 && RHSC > -256) {
        assert(Ptr->getOpcode() == ISD::ADD);
        isInc = false;
        Offset = DAG.getConstant(-RHSC, RHS->getValueType(0));
        return true;
      }
    }
    isInc = (Ptr->getOpcode() == ISD::ADD);
    Offset = Ptr->getOperand(1);
    return true;
  } else if (VT == MVT::i32 || VT == MVT::i8 || VT == MVT::i1) {
    // AddressingMode 2
    if (ConstantSDNode *RHS = dyn_cast<ConstantSDNode>(Ptr->getOperand(1))) {
      int RHSC = (int)RHS->getZExtValue();
      if (RHSC < 0 && RHSC > -0x1000) {
        assert(Ptr->getOpcode() == ISD::ADD);
        isInc = false;
        Offset = DAG.getConstant(-RHSC, RHS->getValueType(0));
        Base = Ptr->getOperand(0);
        return true;
      }
    }

    if (Ptr->getOpcode() == ISD::ADD) {
      isInc = true;
      ARM_AM::ShiftOpc ShOpcVal=
        ARM_AM::getShiftOpcForNode(Ptr->getOperand(0).getOpcode());
      if (ShOpcVal != ARM_AM::no_shift) {
        Base = Ptr->getOperand(1);
        Offset = Ptr->getOperand(0);
      } else {
        Base = Ptr->getOperand(0);
        Offset = Ptr->getOperand(1);
      }
      return true;
    }

    isInc = (Ptr->getOpcode() == ISD::ADD);
    Base = Ptr->getOperand(0);
    Offset = Ptr->getOperand(1);
    return true;
  }

  // FIXME: Use VLDM / VSTM to emulate indexed FP load / store.
  return false;
}

static bool getT2IndexedAddressParts(SDNode *Ptr, EVT VT,
                                     bool isSEXTLoad, SDValue &Base,
                                     SDValue &Offset, bool &isInc,
                                     SelectionDAG &DAG) {
  if (Ptr->getOpcode() != ISD::ADD && Ptr->getOpcode() != ISD::SUB)
    return false;

  Base = Ptr->getOperand(0);
  if (ConstantSDNode *RHS = dyn_cast<ConstantSDNode>(Ptr->getOperand(1))) {
    int RHSC = (int)RHS->getZExtValue();
    if (RHSC < 0 && RHSC > -0x100) { // 8 bits.
      assert(Ptr->getOpcode() == ISD::ADD);
      isInc = false;
      Offset = DAG.getConstant(-RHSC, RHS->getValueType(0));
      return true;
    } else if (RHSC > 0 && RHSC < 0x100) { // 8 bit, no zero.
      isInc = Ptr->getOpcode() == ISD::ADD;
      Offset = DAG.getConstant(RHSC, RHS->getValueType(0));
      return true;
    }
  }

  return false;
}

/// getPreIndexedAddressParts - returns true by value, base pointer and
/// offset pointer and addressing mode by reference if the node's address
/// can be legally represented as pre-indexed load / store address.
bool
ARMTargetLowering::getPreIndexedAddressParts(SDNode *N, SDValue &Base,
                                             SDValue &Offset,
                                             ISD::MemIndexedMode &AM,
                                             SelectionDAG &DAG) const {
  if (Subtarget->isThumb1Only())
    return false;

  // @LOCALMOD-START
  // Avoid two reg addressing mode for loads and stores
  const bool restrict_addressing_modes_for_nacl = Subtarget->isTargetNaCl() &&
      (N->getOpcode() == ISD::LOAD || N->getOpcode() == ISD::STORE);
  if (restrict_addressing_modes_for_nacl) {
    return false;
  }
  // @LOCALMOD-END

  EVT VT;
  SDValue Ptr;
  bool isSEXTLoad = false;
  if (LoadSDNode *LD = dyn_cast<LoadSDNode>(N)) {
    Ptr = LD->getBasePtr();
    VT  = LD->getMemoryVT();
    isSEXTLoad = LD->getExtensionType() == ISD::SEXTLOAD;
  } else if (StoreSDNode *ST = dyn_cast<StoreSDNode>(N)) {
    Ptr = ST->getBasePtr();
    VT  = ST->getMemoryVT();
  } else
    return false;

  bool isInc;
  bool isLegal = false;
  if (Subtarget->isThumb2())
    isLegal = getT2IndexedAddressParts(Ptr.getNode(), VT, isSEXTLoad, Base,
                                       Offset, isInc, DAG);
  else
    isLegal = getARMIndexedAddressParts(Ptr.getNode(), VT, isSEXTLoad, Base,
                                        Offset, isInc, DAG);
  if (!isLegal)
    return false;

  AM = isInc ? ISD::PRE_INC : ISD::PRE_DEC;
  return true;
}

/// getPostIndexedAddressParts - returns true by value, base pointer and
/// offset pointer and addressing mode by reference if this node can be
/// combined with a load / store to form a post-indexed load / store.
bool ARMTargetLowering::getPostIndexedAddressParts(SDNode *N, SDNode *Op,
                                                   SDValue &Base,
                                                   SDValue &Offset,
                                                   ISD::MemIndexedMode &AM,
                                                   SelectionDAG &DAG) const {
  if (Subtarget->isThumb1Only())
    return false;
   // @LOCALMOD-START
  // Avoid two reg addressing mode for loads and stores
  const bool restrict_addressing_modes_for_nacl = Subtarget->isTargetNaCl() &&
      (N->getOpcode() == ISD::LOAD || N->getOpcode() == ISD::STORE);
  if (restrict_addressing_modes_for_nacl) {
    return false;
  }
  // @LOCALMOD-END
  EVT VT;
  SDValue Ptr;
  bool isSEXTLoad = false;
  if (LoadSDNode *LD = dyn_cast<LoadSDNode>(N)) {
    VT  = LD->getMemoryVT();
    Ptr = LD->getBasePtr();
    isSEXTLoad = LD->getExtensionType() == ISD::SEXTLOAD;
  } else if (StoreSDNode *ST = dyn_cast<StoreSDNode>(N)) {
    VT  = ST->getMemoryVT();
    Ptr = ST->getBasePtr();
  } else
    return false;

  bool isInc;
  bool isLegal = false;
  if (Subtarget->isThumb2())
    isLegal = getT2IndexedAddressParts(Op, VT, isSEXTLoad, Base, Offset,
                                       isInc, DAG);
  else
    isLegal = getARMIndexedAddressParts(Op, VT, isSEXTLoad, Base, Offset,
                                        isInc, DAG);
  if (!isLegal)
    return false;

  if (Ptr != Base) {
    // Swap base ptr and offset to catch more post-index load / store when
    // it's legal. In Thumb2 mode, offset must be an immediate.
    if (Ptr == Offset && Op->getOpcode() == ISD::ADD &&
        !Subtarget->isThumb2())
      std::swap(Base, Offset);

    // Post-indexed load / store update the base pointer.
    if (Ptr != Base)
      return false;
  }

  AM = isInc ? ISD::POST_INC : ISD::POST_DEC;
  return true;
}

void ARMTargetLowering::computeKnownBitsForTargetNode(const SDValue Op,
                                                      APInt &KnownZero,
                                                      APInt &KnownOne,
                                                      const SelectionDAG &DAG,
                                                      unsigned Depth) const {
  unsigned BitWidth = KnownOne.getBitWidth();
  KnownZero = KnownOne = APInt(BitWidth, 0);
  switch (Op.getOpcode()) {
  default: break;
  case ARMISD::ADDC:
  case ARMISD::ADDE:
  case ARMISD::SUBC:
  case ARMISD::SUBE:
    // These nodes' second result is a boolean
    if (Op.getResNo() == 0)
      break;
    KnownZero |= APInt::getHighBitsSet(BitWidth, BitWidth - 1);
    break;
  case ARMISD::CMOV: {
    // Bits are known zero/one if known on the LHS and RHS.
    DAG.computeKnownBits(Op.getOperand(0), KnownZero, KnownOne, Depth+1);
    if (KnownZero == 0 && KnownOne == 0) return;

    APInt KnownZeroRHS, KnownOneRHS;
    DAG.computeKnownBits(Op.getOperand(1), KnownZeroRHS, KnownOneRHS, Depth+1);
    KnownZero &= KnownZeroRHS;
    KnownOne  &= KnownOneRHS;
    return;
  }
  case ISD::INTRINSIC_W_CHAIN: {
    ConstantSDNode *CN = cast<ConstantSDNode>(Op->getOperand(1));
    Intrinsic::ID IntID = static_cast<Intrinsic::ID>(CN->getZExtValue());
    switch (IntID) {
    default: return;
    case Intrinsic::arm_ldaex:
    case Intrinsic::arm_ldrex: {
      EVT VT = cast<MemIntrinsicSDNode>(Op)->getMemoryVT();
      unsigned MemBits = VT.getScalarType().getSizeInBits();
      KnownZero |= APInt::getHighBitsSet(BitWidth, BitWidth - MemBits);
      return;
    }
    }
  }
  }
}

//===----------------------------------------------------------------------===//
//                           ARM Inline Assembly Support
//===----------------------------------------------------------------------===//

bool ARMTargetLowering::ExpandInlineAsm(CallInst *CI) const {
  // Looking for "rev" which is V6+.
  if (!Subtarget->hasV6Ops())
    return false;

  InlineAsm *IA = cast<InlineAsm>(CI->getCalledValue());
  std::string AsmStr = IA->getAsmString();
  SmallVector<StringRef, 4> AsmPieces;
  SplitString(AsmStr, AsmPieces, ";\n");

  switch (AsmPieces.size()) {
  default: return false;
  case 1:
    AsmStr = AsmPieces[0];
    AsmPieces.clear();
    SplitString(AsmStr, AsmPieces, " \t,");

    // rev $0, $1
    if (AsmPieces.size() == 3 &&
        AsmPieces[0] == "rev" && AsmPieces[1] == "$0" && AsmPieces[2] == "$1" &&
        IA->getConstraintString().compare(0, 4, "=l,l") == 0) {
      IntegerType *Ty = dyn_cast<IntegerType>(CI->getType());
      if (Ty && Ty->getBitWidth() == 32)
        return IntrinsicLowering::LowerToByteSwap(CI);
    }
    break;
  }

  return false;
}

/// getConstraintType - Given a constraint letter, return the type of
/// constraint it is for this target.
ARMTargetLowering::ConstraintType
ARMTargetLowering::getConstraintType(const std::string &Constraint) const {
  if (Constraint.size() == 1) {
    switch (Constraint[0]) {
    default:  break;
    case 'l': return C_RegisterClass;
    case 'w': return C_RegisterClass;
    case 'h': return C_RegisterClass;
    case 'x': return C_RegisterClass;
    case 't': return C_RegisterClass;
    case 'j': return C_Other; // Constant for movw.
      // An address with a single base register. Due to the way we
      // currently handle addresses it is the same as an 'r' memory constraint.
    case 'Q': return C_Memory;
    }
  } else if (Constraint.size() == 2) {
    switch (Constraint[0]) {
    default: break;
    // All 'U+' constraints are addresses.
    case 'U': return C_Memory;
    }
  }
  return TargetLowering::getConstraintType(Constraint);
}

/// Examine constraint type and operand type and determine a weight value.
/// This object must already have been set up with the operand type
/// and the current alternative constraint selected.
TargetLowering::ConstraintWeight
ARMTargetLowering::getSingleConstraintMatchWeight(
    AsmOperandInfo &info, const char *constraint) const {
  ConstraintWeight weight = CW_Invalid;
  Value *CallOperandVal = info.CallOperandVal;
    // If we don't have a value, we can't do a match,
    // but allow it at the lowest weight.
  if (!CallOperandVal)
    return CW_Default;
  Type *type = CallOperandVal->getType();
  // Look at the constraint type.
  switch (*constraint) {
  default:
    weight = TargetLowering::getSingleConstraintMatchWeight(info, constraint);
    break;
  case 'l':
    if (type->isIntegerTy()) {
      if (Subtarget->isThumb())
        weight = CW_SpecificReg;
      else
        weight = CW_Register;
    }
    break;
  case 'w':
    if (type->isFloatingPointTy())
      weight = CW_Register;
    break;
  }
  return weight;
}

typedef std::pair<unsigned, const TargetRegisterClass*> RCPair;
RCPair
ARMTargetLowering::getRegForInlineAsmConstraint(const TargetRegisterInfo *TRI,
                                                const std::string &Constraint,
                                                MVT VT) const {
  if (Constraint.size() == 1) {
    // GCC ARM Constraint Letters
    switch (Constraint[0]) {
    case 'l': // Low regs or general regs.
      if (Subtarget->isThumb())
        return RCPair(0U, &ARM::tGPRRegClass);
      return RCPair(0U, &ARM::GPRRegClass);
    case 'h': // High regs or no regs.
      if (Subtarget->isThumb())
        return RCPair(0U, &ARM::hGPRRegClass);
      break;
    case 'r':
      if (Subtarget->isThumb1Only())
        return RCPair(0U, &ARM::tGPRRegClass);
      return RCPair(0U, &ARM::GPRRegClass);
    case 'w':
      if (VT == MVT::Other)
        break;
      if (VT == MVT::f32)
        return RCPair(0U, &ARM::SPRRegClass);
      if (VT.getSizeInBits() == 64)
        return RCPair(0U, &ARM::DPRRegClass);
      if (VT.getSizeInBits() == 128)
        return RCPair(0U, &ARM::QPRRegClass);
      break;
    case 'x':
      if (VT == MVT::Other)
        break;
      if (VT == MVT::f32)
        return RCPair(0U, &ARM::SPR_8RegClass);
      if (VT.getSizeInBits() == 64)
        return RCPair(0U, &ARM::DPR_8RegClass);
      if (VT.getSizeInBits() == 128)
        return RCPair(0U, &ARM::QPR_8RegClass);
      break;
    case 't':
      if (VT == MVT::f32)
        return RCPair(0U, &ARM::SPRRegClass);
      break;
    }
  }
  if (StringRef("{cc}").equals_lower(Constraint))
    return std::make_pair(unsigned(ARM::CPSR), &ARM::CCRRegClass);

  return TargetLowering::getRegForInlineAsmConstraint(TRI, Constraint, VT);
}

/// LowerAsmOperandForConstraint - Lower the specified operand into the Ops
/// vector.  If it is invalid, don't add anything to Ops.
void ARMTargetLowering::LowerAsmOperandForConstraint(SDValue Op,
                                                     std::string &Constraint,
                                                     std::vector<SDValue>&Ops,
                                                     SelectionDAG &DAG) const {
  SDValue Result;

  // Currently only support length 1 constraints.
  if (Constraint.length() != 1) return;

  char ConstraintLetter = Constraint[0];
  switch (ConstraintLetter) {
  default: break;
  case 'j':
  case 'I': case 'J': case 'K': case 'L':
  case 'M': case 'N': case 'O':
    ConstantSDNode *C = dyn_cast<ConstantSDNode>(Op);
    if (!C)
      return;

    int64_t CVal64 = C->getSExtValue();
    int CVal = (int) CVal64;
    // None of these constraints allow values larger than 32 bits.  Check
    // that the value fits in an int.
    if (CVal != CVal64)
      return;

    switch (ConstraintLetter) {
      case 'j':
        // Constant suitable for movw, must be between 0 and
        // 65535.
        if (Subtarget->hasV6T2Ops())
          if (CVal >= 0 && CVal <= 65535)
            break;
        return;
      case 'I':
        if (Subtarget->isThumb1Only()) {
          // This must be a constant between 0 and 255, for ADD
          // immediates.
          if (CVal >= 0 && CVal <= 255)
            break;
        } else if (Subtarget->isThumb2()) {
          // A constant that can be used as an immediate value in a
          // data-processing instruction.
          if (ARM_AM::getT2SOImmVal(CVal) != -1)
            break;
        } else {
          // A constant that can be used as an immediate value in a
          // data-processing instruction.
          if (ARM_AM::getSOImmVal(CVal) != -1)
            break;
        }
        return;

      case 'J':
        if (Subtarget->isThumb()) {  // FIXME thumb2
          // This must be a constant between -255 and -1, for negated ADD
          // immediates. This can be used in GCC with an "n" modifier that
          // prints the negated value, for use with SUB instructions. It is
          // not useful otherwise but is implemented for compatibility.
          if (CVal >= -255 && CVal <= -1)
            break;
        } else {
          // This must be a constant between -4095 and 4095. It is not clear
          // what this constraint is intended for. Implemented for
          // compatibility with GCC.
          if (CVal >= -4095 && CVal <= 4095)
            break;
        }
        return;

      case 'K':
        if (Subtarget->isThumb1Only()) {
          // A 32-bit value where only one byte has a nonzero value. Exclude
          // zero to match GCC. This constraint is used by GCC internally for
          // constants that can be loaded with a move/shift combination.
          // It is not useful otherwise but is implemented for compatibility.
          if (CVal != 0 && ARM_AM::isThumbImmShiftedVal(CVal))
            break;
        } else if (Subtarget->isThumb2()) {
          // A constant whose bitwise inverse can be used as an immediate
          // value in a data-processing instruction. This can be used in GCC
          // with a "B" modifier that prints the inverted value, for use with
          // BIC and MVN instructions. It is not useful otherwise but is
          // implemented for compatibility.
          if (ARM_AM::getT2SOImmVal(~CVal) != -1)
            break;
        } else {
          // A constant whose bitwise inverse can be used as an immediate
          // value in a data-processing instruction. This can be used in GCC
          // with a "B" modifier that prints the inverted value, for use with
          // BIC and MVN instructions. It is not useful otherwise but is
          // implemented for compatibility.
          if (ARM_AM::getSOImmVal(~CVal) != -1)
            break;
        }
        return;

      case 'L':
        if (Subtarget->isThumb1Only()) {
          // This must be a constant between -7 and 7,
          // for 3-operand ADD/SUB immediate instructions.
          if (CVal >= -7 && CVal < 7)
            break;
        } else if (Subtarget->isThumb2()) {
          // A constant whose negation can be used as an immediate value in a
          // data-processing instruction. This can be used in GCC with an "n"
          // modifier that prints the negated value, for use with SUB
          // instructions. It is not useful otherwise but is implemented for
          // compatibility.
          if (ARM_AM::getT2SOImmVal(-CVal) != -1)
            break;
        } else {
          // A constant whose negation can be used as an immediate value in a
          // data-processing instruction. This can be used in GCC with an "n"
          // modifier that prints the negated value, for use with SUB
          // instructions. It is not useful otherwise but is implemented for
          // compatibility.
          if (ARM_AM::getSOImmVal(-CVal) != -1)
            break;
        }
        return;

      case 'M':
        if (Subtarget->isThumb()) { // FIXME thumb2
          // This must be a multiple of 4 between 0 and 1020, for
          // ADD sp + immediate.
          if ((CVal >= 0 && CVal <= 1020) && ((CVal & 3) == 0))
            break;
        } else {
          // A power of two or a constant between 0 and 32.  This is used in
          // GCC for the shift amount on shifted register operands, but it is
          // useful in general for any shift amounts.
          if ((CVal >= 0 && CVal <= 32) || ((CVal & (CVal - 1)) == 0))
            break;
        }
        return;

      case 'N':
        if (Subtarget->isThumb()) {  // FIXME thumb2
          // This must be a constant between 0 and 31, for shift amounts.
          if (CVal >= 0 && CVal <= 31)
            break;
        }
        return;

      case 'O':
        if (Subtarget->isThumb()) {  // FIXME thumb2
          // This must be a multiple of 4 between -508 and 508, for
          // ADD/SUB sp = sp + immediate.
          if ((CVal >= -508 && CVal <= 508) && ((CVal & 3) == 0))
            break;
        }
        return;
    }
    Result = DAG.getTargetConstant(CVal, Op.getValueType());
    break;
  }

  if (Result.getNode()) {
    Ops.push_back(Result);
    return;
  }
  return TargetLowering::LowerAsmOperandForConstraint(Op, Constraint, Ops, DAG);
}

SDValue ARMTargetLowering::LowerDivRem(SDValue Op, SelectionDAG &DAG) const {
  assert(Subtarget->isTargetAEABI() && "Register-based DivRem lowering only");
  unsigned Opcode = Op->getOpcode();
  assert((Opcode == ISD::SDIVREM || Opcode == ISD::UDIVREM) &&
         "Invalid opcode for Div/Rem lowering");
  bool isSigned = (Opcode == ISD::SDIVREM);
  EVT VT = Op->getValueType(0);
  Type *Ty = VT.getTypeForEVT(*DAG.getContext());

  RTLIB::Libcall LC;
  switch (VT.getSimpleVT().SimpleTy) {
  default: llvm_unreachable("Unexpected request for libcall!");
  case MVT::i8:  LC = isSigned ? RTLIB::SDIVREM_I8  : RTLIB::UDIVREM_I8;  break;
  case MVT::i16: LC = isSigned ? RTLIB::SDIVREM_I16 : RTLIB::UDIVREM_I16; break;
  case MVT::i32: LC = isSigned ? RTLIB::SDIVREM_I32 : RTLIB::UDIVREM_I32; break;
  case MVT::i64: LC = isSigned ? RTLIB::SDIVREM_I64 : RTLIB::UDIVREM_I64; break;
  }

  SDValue InChain = DAG.getEntryNode();

  TargetLowering::ArgListTy Args;
  TargetLowering::ArgListEntry Entry;
  for (unsigned i = 0, e = Op->getNumOperands(); i != e; ++i) {
    EVT ArgVT = Op->getOperand(i).getValueType();
    Type *ArgTy = ArgVT.getTypeForEVT(*DAG.getContext());
    Entry.Node = Op->getOperand(i);
    Entry.Ty = ArgTy;
    Entry.isSExt = isSigned;
    Entry.isZExt = !isSigned;
    Args.push_back(Entry);
  }

  SDValue Callee = DAG.getExternalSymbol(getLibcallName(LC),
                                         getPointerTy());

  Type *RetTy = (Type*)StructType::get(Ty, Ty, nullptr);

  SDLoc dl(Op);
  TargetLowering::CallLoweringInfo CLI(DAG);
  CLI.setDebugLoc(dl).setChain(InChain)
    .setCallee(getLibcallCallingConv(LC), RetTy, Callee, std::move(Args), 0)
    .setInRegister().setSExtResult(isSigned).setZExtResult(!isSigned);

  std::pair<SDValue, SDValue> CallInfo = LowerCallTo(CLI);
  return CallInfo.first;
}

SDValue
ARMTargetLowering::LowerDYNAMIC_STACKALLOC(SDValue Op, SelectionDAG &DAG) const {
  assert(Subtarget->isTargetWindows() && "unsupported target platform");
  SDLoc DL(Op);

  // Get the inputs.
  SDValue Chain = Op.getOperand(0);
  SDValue Size  = Op.getOperand(1);

  SDValue Words = DAG.getNode(ISD::SRL, DL, MVT::i32, Size,
                              DAG.getConstant(2, MVT::i32));

  SDValue Flag;
  Chain = DAG.getCopyToReg(Chain, DL, ARM::R4, Words, Flag);
  Flag = Chain.getValue(1);

  SDVTList NodeTys = DAG.getVTList(MVT::Other, MVT::Glue);
  Chain = DAG.getNode(ARMISD::WIN__CHKSTK, DL, NodeTys, Chain, Flag);

  SDValue NewSP = DAG.getCopyFromReg(Chain, DL, ARM::SP, MVT::i32);
  Chain = NewSP.getValue(1);

  SDValue Ops[2] = { NewSP, Chain };
  return DAG.getMergeValues(Ops, DL);
}

SDValue ARMTargetLowering::LowerFP_EXTEND(SDValue Op, SelectionDAG &DAG) const {
  assert(Op.getValueType() == MVT::f64 && Subtarget->isFPOnlySP() &&
         "Unexpected type for custom-lowering FP_EXTEND");

  RTLIB::Libcall LC;
  LC = RTLIB::getFPEXT(Op.getOperand(0).getValueType(), Op.getValueType());

  SDValue SrcVal = Op.getOperand(0);
  return makeLibCall(DAG, LC, Op.getValueType(), &SrcVal, 1,
                     /*isSigned*/ false, SDLoc(Op)).first;
}

SDValue ARMTargetLowering::LowerFP_ROUND(SDValue Op, SelectionDAG &DAG) const {
  assert(Op.getOperand(0).getValueType() == MVT::f64 &&
         Subtarget->isFPOnlySP() &&
         "Unexpected type for custom-lowering FP_ROUND");

  RTLIB::Libcall LC;
  LC = RTLIB::getFPROUND(Op.getOperand(0).getValueType(), Op.getValueType());

  SDValue SrcVal = Op.getOperand(0);
  return makeLibCall(DAG, LC, Op.getValueType(), &SrcVal, 1,
                     /*isSigned*/ false, SDLoc(Op)).first;
}

bool
ARMTargetLowering::isOffsetFoldingLegal(const GlobalAddressSDNode *GA) const {
  // The ARM target isn't yet aware of offsets.
  return false;
}

bool ARM::isBitFieldInvertedMask(unsigned v) {
  if (v == 0xffffffff)
    return false;

  // there can be 1's on either or both "outsides", all the "inside"
  // bits must be 0's
  return isShiftedMask_32(~v);
}

/// isFPImmLegal - Returns true if the target can instruction select the
/// specified FP immediate natively. If false, the legalizer will
/// materialize the FP immediate as a load from a constant pool.
bool ARMTargetLowering::isFPImmLegal(const APFloat &Imm, EVT VT) const {
  if (!Subtarget->hasVFP3())
    return false;
  if (VT == MVT::f32)
    return ARM_AM::getFP32Imm(Imm) != -1;
  if (VT == MVT::f64 && !Subtarget->isFPOnlySP())
    return ARM_AM::getFP64Imm(Imm) != -1;
  return false;
}

/// getTgtMemIntrinsic - Represent NEON load and store intrinsics as
/// MemIntrinsicNodes.  The associated MachineMemOperands record the alignment
/// specified in the intrinsic calls.
bool ARMTargetLowering::getTgtMemIntrinsic(IntrinsicInfo &Info,
                                           const CallInst &I,
                                           unsigned Intrinsic) const {
  switch (Intrinsic) {
  case Intrinsic::arm_neon_vld1:
  case Intrinsic::arm_neon_vld2:
  case Intrinsic::arm_neon_vld3:
  case Intrinsic::arm_neon_vld4:
  case Intrinsic::arm_neon_vld2lane:
  case Intrinsic::arm_neon_vld3lane:
  case Intrinsic::arm_neon_vld4lane: {
    Info.opc = ISD::INTRINSIC_W_CHAIN;
    // Conservatively set memVT to the entire set of vectors loaded.
    uint64_t NumElts = getDataLayout()->getTypeAllocSize(I.getType()) / 8;
    Info.memVT = EVT::getVectorVT(I.getType()->getContext(), MVT::i64, NumElts);
    Info.ptrVal = I.getArgOperand(0);
    Info.offset = 0;
    Value *AlignArg = I.getArgOperand(I.getNumArgOperands() - 1);
    Info.align = cast<ConstantInt>(AlignArg)->getZExtValue();
    Info.vol = false; // volatile loads with NEON intrinsics not supported
    Info.readMem = true;
    Info.writeMem = false;
    return true;
  }
  case Intrinsic::arm_neon_vst1:
  case Intrinsic::arm_neon_vst2:
  case Intrinsic::arm_neon_vst3:
  case Intrinsic::arm_neon_vst4:
  case Intrinsic::arm_neon_vst2lane:
  case Intrinsic::arm_neon_vst3lane:
  case Intrinsic::arm_neon_vst4lane: {
    Info.opc = ISD::INTRINSIC_VOID;
    // Conservatively set memVT to the entire set of vectors stored.
    unsigned NumElts = 0;
    for (unsigned ArgI = 1, ArgE = I.getNumArgOperands(); ArgI < ArgE; ++ArgI) {
      Type *ArgTy = I.getArgOperand(ArgI)->getType();
      if (!ArgTy->isVectorTy())
        break;
      NumElts += getDataLayout()->getTypeAllocSize(ArgTy) / 8;
    }
    Info.memVT = EVT::getVectorVT(I.getType()->getContext(), MVT::i64, NumElts);
    Info.ptrVal = I.getArgOperand(0);
    Info.offset = 0;
    Value *AlignArg = I.getArgOperand(I.getNumArgOperands() - 1);
    Info.align = cast<ConstantInt>(AlignArg)->getZExtValue();
    Info.vol = false; // volatile stores with NEON intrinsics not supported
    Info.readMem = false;
    Info.writeMem = true;
    return true;
  }
  case Intrinsic::arm_ldaex:
  case Intrinsic::arm_ldrex: {
    PointerType *PtrTy = cast<PointerType>(I.getArgOperand(0)->getType());
    Info.opc = ISD::INTRINSIC_W_CHAIN;
    Info.memVT = MVT::getVT(PtrTy->getElementType());
    Info.ptrVal = I.getArgOperand(0);
    Info.offset = 0;
    Info.align = getDataLayout()->getABITypeAlignment(PtrTy->getElementType());
    Info.vol = true;
    Info.readMem = true;
    Info.writeMem = false;
    return true;
  }
  case Intrinsic::arm_stlex:
  case Intrinsic::arm_strex: {
    PointerType *PtrTy = cast<PointerType>(I.getArgOperand(1)->getType());
    Info.opc = ISD::INTRINSIC_W_CHAIN;
    Info.memVT = MVT::getVT(PtrTy->getElementType());
    Info.ptrVal = I.getArgOperand(1);
    Info.offset = 0;
    Info.align = getDataLayout()->getABITypeAlignment(PtrTy->getElementType());
    Info.vol = true;
    Info.readMem = false;
    Info.writeMem = true;
    return true;
  }
  case Intrinsic::arm_stlexd:
  case Intrinsic::arm_strexd: {
    Info.opc = ISD::INTRINSIC_W_CHAIN;
    Info.memVT = MVT::i64;
    Info.ptrVal = I.getArgOperand(2);
    Info.offset = 0;
    Info.align = 8;
    Info.vol = true;
    Info.readMem = false;
    Info.writeMem = true;
    return true;
  }
  case Intrinsic::arm_ldaexd:
  case Intrinsic::arm_ldrexd: {
    Info.opc = ISD::INTRINSIC_W_CHAIN;
    Info.memVT = MVT::i64;
    Info.ptrVal = I.getArgOperand(0);
    Info.offset = 0;
    Info.align = 8;
    Info.vol = true;
    Info.readMem = true;
    Info.writeMem = false;
    return true;
  }
  default:
    break;
  }

  return false;
}

/// \brief Returns true if it is beneficial to convert a load of a constant
/// to just the constant itself.
bool ARMTargetLowering::shouldConvertConstantLoadToIntImm(const APInt &Imm,
                                                          Type *Ty) const {
  assert(Ty->isIntegerTy());

  unsigned Bits = Ty->getPrimitiveSizeInBits();
  if (Bits == 0 || Bits > 32)
    return false;
  return true;
}

bool ARMTargetLowering::hasLoadLinkedStoreConditional() const { return true; }

Instruction* ARMTargetLowering::makeDMB(IRBuilder<> &Builder,
                                        ARM_MB::MemBOpt Domain) const {
  Module *M = Builder.GetInsertBlock()->getParent()->getParent();

  // First, if the target has no DMB, see what fallback we can use.
  if (!Subtarget->hasDataBarrier()) {
    // Some ARMv6 cpus can support data barriers with an mcr instruction.
    // Thumb1 and pre-v6 ARM mode use a libcall instead and should never get
    // here.
    if (Subtarget->hasV6Ops() && !Subtarget->isThumb()) {
      Function *MCR = llvm::Intrinsic::getDeclaration(M, Intrinsic::arm_mcr);
      Value* args[6] = {Builder.getInt32(15), Builder.getInt32(0),
                        Builder.getInt32(0), Builder.getInt32(7),
                        Builder.getInt32(10), Builder.getInt32(5)};
      return Builder.CreateCall(MCR, args);
    } else {
      // Instead of using barriers, atomic accesses on these subtargets use
      // libcalls.
      llvm_unreachable("makeDMB on a target so old that it has no barriers");
    }
  } else {
    Function *DMB = llvm::Intrinsic::getDeclaration(M, Intrinsic::arm_dmb);
    // Only a full system barrier exists in the M-class architectures.
    Domain = Subtarget->isMClass() ? ARM_MB::SY : Domain;
    Constant *CDomain = Builder.getInt32(Domain);
    return Builder.CreateCall(DMB, CDomain);
  }
}

// Based on http://www.cl.cam.ac.uk/~pes20/cpp/cpp0xmappings.html
Instruction* ARMTargetLowering::emitLeadingFence(IRBuilder<> &Builder,
                                         AtomicOrdering Ord, bool IsStore,
                                         bool IsLoad) const {
  if (!getInsertFencesForAtomic())
    return nullptr;

  switch (Ord) {
  case NotAtomic:
  case Unordered:
    llvm_unreachable("Invalid fence: unordered/non-atomic");
  case Monotonic:
  case Acquire:
    return nullptr; // Nothing to do
  case SequentiallyConsistent:
    if (!IsStore)
      return nullptr; // Nothing to do
    /*FALLTHROUGH*/
  case Release:
  case AcquireRelease:
    if (Subtarget->isSwift())
      return makeDMB(Builder, ARM_MB::ISHST);
    // FIXME: add a comment with a link to documentation justifying this.
    else
      return makeDMB(Builder, ARM_MB::ISH);
  }
  llvm_unreachable("Unknown fence ordering in emitLeadingFence");
}

Instruction* ARMTargetLowering::emitTrailingFence(IRBuilder<> &Builder,
                                          AtomicOrdering Ord, bool IsStore,
                                          bool IsLoad) const {
  if (!getInsertFencesForAtomic())
    return nullptr;

  switch (Ord) {
  case NotAtomic:
  case Unordered:
    llvm_unreachable("Invalid fence: unordered/not-atomic");
  case Monotonic:
  case Release:
    return nullptr; // Nothing to do
  case Acquire:
  case AcquireRelease:
  case SequentiallyConsistent:
    return makeDMB(Builder, ARM_MB::ISH);
  }
  llvm_unreachable("Unknown fence ordering in emitTrailingFence");
}

// Loads and stores less than 64-bits are already atomic; ones above that
// are doomed anyway, so defer to the default libcall and blame the OS when
// things go wrong. Cortex M doesn't have ldrexd/strexd though, so don't emit
// anything for those.
bool ARMTargetLowering::shouldExpandAtomicStoreInIR(StoreInst *SI) const {
  unsigned Size = SI->getValueOperand()->getType()->getPrimitiveSizeInBits();
  return (Size == 64) && !Subtarget->isMClass();
}

// Loads and stores less than 64-bits are already atomic; ones above that
// are doomed anyway, so defer to the default libcall and blame the OS when
// things go wrong. Cortex M doesn't have ldrexd/strexd though, so don't emit
// anything for those.
// FIXME: ldrd and strd are atomic if the CPU has LPAE (e.g. A15 has that
// guarantee, see DDI0406C ARM architecture reference manual,
// sections A8.8.72-74 LDRD)
bool ARMTargetLowering::shouldExpandAtomicLoadInIR(LoadInst *LI) const {
  unsigned Size = LI->getType()->getPrimitiveSizeInBits();
  return (Size == 64) && !Subtarget->isMClass();
}

// For the real atomic operations, we have ldrex/strex up to 32 bits,
// and up to 64 bits on the non-M profiles
TargetLoweringBase::AtomicRMWExpansionKind
ARMTargetLowering::shouldExpandAtomicRMWInIR(AtomicRMWInst *AI) const {
  unsigned Size = AI->getType()->getPrimitiveSizeInBits();
  return (Size <= (Subtarget->isMClass() ? 32U : 64U))
             ? AtomicRMWExpansionKind::LLSC
             : AtomicRMWExpansionKind::None;
}

// This has so far only been implemented for MachO.
bool ARMTargetLowering::useLoadStackGuardNode() const {
  return Subtarget->isTargetMachO();
}

bool ARMTargetLowering::canCombineStoreAndExtract(Type *VectorTy, Value *Idx,
                                                  unsigned &Cost) const {
  // If we do not have NEON, vector types are not natively supported.
  if (!Subtarget->hasNEON())
    return false;

  // Floating point values and vector values map to the same register file.
  // Therefore, althought we could do a store extract of a vector type, this is
  // better to leave at float as we have more freedom in the addressing mode for
  // those.
  if (VectorTy->isFPOrFPVectorTy())
    return false;

  // If the index is unknown at compile time, this is very expensive to lower
  // and it is not possible to combine the store with the extract.
  if (!isa<ConstantInt>(Idx))
    return false;

  assert(VectorTy->isVectorTy() && "VectorTy is not a vector type");
  unsigned BitWidth = cast<VectorType>(VectorTy)->getBitWidth();
  // We can do a store + vector extract on any vector that fits perfectly in a D
  // or Q register.
  if (BitWidth == 64 || BitWidth == 128) {
    Cost = 0;
    return true;
  }
  return false;
}

Value *ARMTargetLowering::emitLoadLinked(IRBuilder<> &Builder, Value *Addr,
                                         AtomicOrdering Ord) const {
  Module *M = Builder.GetInsertBlock()->getParent()->getParent();
  Type *ValTy = cast<PointerType>(Addr->getType())->getElementType();
  bool IsAcquire = isAtLeastAcquire(Ord);

  // Since i64 isn't legal and intrinsics don't get type-lowered, the ldrexd
  // intrinsic must return {i32, i32} and we have to recombine them into a
  // single i64 here.
  if (ValTy->getPrimitiveSizeInBits() == 64) {
    Intrinsic::ID Int =
        IsAcquire ? Intrinsic::arm_ldaexd : Intrinsic::arm_ldrexd;
    Function *Ldrex = llvm::Intrinsic::getDeclaration(M, Int);

    Addr = Builder.CreateBitCast(Addr, Type::getInt8PtrTy(M->getContext()));
    Value *LoHi = Builder.CreateCall(Ldrex, Addr, "lohi");

    Value *Lo = Builder.CreateExtractValue(LoHi, 0, "lo");
    Value *Hi = Builder.CreateExtractValue(LoHi, 1, "hi");
    if (!Subtarget->isLittle())
      std::swap (Lo, Hi);
    Lo = Builder.CreateZExt(Lo, ValTy, "lo64");
    Hi = Builder.CreateZExt(Hi, ValTy, "hi64");
    return Builder.CreateOr(
        Lo, Builder.CreateShl(Hi, ConstantInt::get(ValTy, 32)), "val64");
  }

  Type *Tys[] = { Addr->getType() };
  Intrinsic::ID Int = IsAcquire ? Intrinsic::arm_ldaex : Intrinsic::arm_ldrex;
  Function *Ldrex = llvm::Intrinsic::getDeclaration(M, Int, Tys);

  return Builder.CreateTruncOrBitCast(
      Builder.CreateCall(Ldrex, Addr),
      cast<PointerType>(Addr->getType())->getElementType());
}

Value *ARMTargetLowering::emitStoreConditional(IRBuilder<> &Builder, Value *Val,
                                               Value *Addr,
                                               AtomicOrdering Ord) const {
  Module *M = Builder.GetInsertBlock()->getParent()->getParent();
  bool IsRelease = isAtLeastRelease(Ord);

  // Since the intrinsics must have legal type, the i64 intrinsics take two
  // parameters: "i32, i32". We must marshal Val into the appropriate form
  // before the call.
  if (Val->getType()->getPrimitiveSizeInBits() == 64) {
    Intrinsic::ID Int =
        IsRelease ? Intrinsic::arm_stlexd : Intrinsic::arm_strexd;
    Function *Strex = Intrinsic::getDeclaration(M, Int);
    Type *Int32Ty = Type::getInt32Ty(M->getContext());

    Value *Lo = Builder.CreateTrunc(Val, Int32Ty, "lo");
    Value *Hi = Builder.CreateTrunc(Builder.CreateLShr(Val, 32), Int32Ty, "hi");
    if (!Subtarget->isLittle())
      std::swap (Lo, Hi);
    Addr = Builder.CreateBitCast(Addr, Type::getInt8PtrTy(M->getContext()));
    return Builder.CreateCall3(Strex, Lo, Hi, Addr);
  }

  Intrinsic::ID Int = IsRelease ? Intrinsic::arm_stlex : Intrinsic::arm_strex;
  Type *Tys[] = { Addr->getType() };
  Function *Strex = Intrinsic::getDeclaration(M, Int, Tys);

  return Builder.CreateCall2(
      Strex, Builder.CreateZExtOrBitCast(
                 Val, Strex->getFunctionType()->getParamType(0)),
      Addr);
}

enum HABaseType {
  HA_UNKNOWN = 0,
  HA_FLOAT,
  HA_DOUBLE,
  HA_VECT64,
  HA_VECT128
};

static bool isHomogeneousAggregate(Type *Ty, HABaseType &Base,
                                   uint64_t &Members) {
  if (const StructType *ST = dyn_cast<StructType>(Ty)) {
    for (unsigned i = 0; i < ST->getNumElements(); ++i) {
      uint64_t SubMembers = 0;
      if (!isHomogeneousAggregate(ST->getElementType(i), Base, SubMembers))
        return false;
      Members += SubMembers;
    }
  } else if (const ArrayType *AT = dyn_cast<ArrayType>(Ty)) {
    uint64_t SubMembers = 0;
    if (!isHomogeneousAggregate(AT->getElementType(), Base, SubMembers))
      return false;
    Members += SubMembers * AT->getNumElements();
  } else if (Ty->isFloatTy()) {
    if (Base != HA_UNKNOWN && Base != HA_FLOAT)
      return false;
    Members = 1;
    Base = HA_FLOAT;
  } else if (Ty->isDoubleTy()) {
    if (Base != HA_UNKNOWN && Base != HA_DOUBLE)
      return false;
    Members = 1;
    Base = HA_DOUBLE;
  } else if (const VectorType *VT = dyn_cast<VectorType>(Ty)) {
    Members = 1;
    switch (Base) {
    case HA_FLOAT:
    case HA_DOUBLE:
      return false;
    case HA_VECT64:
      return VT->getBitWidth() == 64;
    case HA_VECT128:
      return VT->getBitWidth() == 128;
    case HA_UNKNOWN:
      switch (VT->getBitWidth()) {
      case 64:
        Base = HA_VECT64;
        return true;
      case 128:
        Base = HA_VECT128;
        return true;
      default:
        return false;
      }
    }
  }

  return (Members > 0 && Members <= 4);
}

/// \brief Return true if a type is an AAPCS-VFP homogeneous aggregate or one of
/// [N x i32] or [N x i64]. This allows front-ends to skip emitting padding when
/// passing according to AAPCS rules.
bool ARMTargetLowering::functionArgumentNeedsConsecutiveRegisters(
    Type *Ty, CallingConv::ID CallConv, bool isVarArg) const {
  if (getEffectiveCallingConv(CallConv, isVarArg) !=
      CallingConv::ARM_AAPCS_VFP)
    return false;

  HABaseType Base = HA_UNKNOWN;
  uint64_t Members = 0;
  bool IsHA = isHomogeneousAggregate(Ty, Base, Members);
  DEBUG(dbgs() << "isHA: " << IsHA << " "; Ty->dump());

  bool IsIntArray = Ty->isArrayTy() && Ty->getArrayElementType()->isIntegerTy();
  return IsHA || IsIntArray;
}<|MERGE_RESOLUTION|>--- conflicted
+++ resolved
@@ -7327,11 +7327,7 @@
 
   // Load an immediate to varEnd.
   unsigned varEnd = MRI.createVirtualRegister(TRC);
-<<<<<<< HEAD
-  if (IsThumb2 || Subtarget->useMovt(*MF)) {
-=======
   if (Subtarget->useMovt(*MF)) {
->>>>>>> 02916381
     unsigned Vtmp = varEnd;
     if ((LoopSize & 0xFFFF0000) != 0)
       Vtmp = MRI.createVirtualRegister(TRC);
@@ -7342,13 +7338,9 @@
     if ((LoopSize & 0xFFFF0000) != 0)
       AddDefaultPred(BuildMI(BB, dl,
                              TII->get(IsThumb2 ? ARM::t2MOVTi16 : ARM::MOVTi16),
-<<<<<<< HEAD
-                             varEnd).addReg(Vtmp).addImm(LoopSize >> 16));
-=======
                              varEnd)
                          .addReg(Vtmp)
                          .addImm(LoopSize >> 16));
->>>>>>> 02916381
   } else {
     MachineConstantPool *ConstantPool = MF->getConstantPool();
     Type *Int32Ty = Type::getInt32Ty(MF->getFunction()->getContext());
