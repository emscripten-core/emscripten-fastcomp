//===-- ARMISelLowering.cpp - ARM DAG Lowering Implementation -------------===//
//
//                     The LLVM Compiler Infrastructure
//
// This file is distributed under the University of Illinois Open Source
// License. See LICENSE.TXT for details.
//
//===----------------------------------------------------------------------===//
//
// This file defines the interfaces that ARM uses to lower LLVM code into a
// selection DAG.
//
//===----------------------------------------------------------------------===//

#define DEBUG_TYPE "arm-isel"
#include "ARMISelLowering.h"
#include "ARM.h"
#include "ARMCallingConv.h"
#include "ARMConstantPoolValue.h"
#include "ARMMachineFunctionInfo.h"
#include "ARMPerfectShuffle.h"
#include "ARMSubtarget.h"
#include "ARMTargetMachine.h"
#include "ARMTargetObjectFile.h"
#include "MCTargetDesc/ARMAddressingModes.h"
#include "llvm/ADT/Statistic.h"
#include "llvm/ADT/StringExtras.h"
#include "llvm/CodeGen/CallingConvLower.h"
#include "llvm/CodeGen/IntrinsicLowering.h"
#include "llvm/CodeGen/MachineBasicBlock.h"
#include "llvm/CodeGen/MachineFrameInfo.h"
#include "llvm/CodeGen/MachineFunction.h"
#include "llvm/CodeGen/MachineInstrBuilder.h"
#include "llvm/CodeGen/MachineModuleInfo.h"
#include "llvm/CodeGen/MachineRegisterInfo.h"
#include "llvm/CodeGen/SelectionDAG.h"
#include "llvm/IR/CallingConv.h"
#include "llvm/IR/Constants.h"
#include "llvm/IR/Function.h"
#include "llvm/IR/GlobalValue.h"
#include "llvm/IR/Instruction.h"
#include "llvm/IR/Instructions.h"
#include "llvm/IR/Intrinsics.h"
#include "llvm/IR/Type.h"
#include "llvm/MC/MCSectionMachO.h"
#include "llvm/Support/CommandLine.h"
#include "llvm/Support/ErrorHandling.h"
#include "llvm/Support/MathExtras.h"
#include "llvm/Support/raw_ostream.h"
#include "llvm/Target/TargetOptions.h"
<<<<<<< HEAD

// @LOCALMOD-START
namespace llvm {
  extern cl::opt<bool> FlagSfiLoad;
  extern cl::opt<bool> FlagSfiStore;
  extern cl::opt<bool> FlagSfiDisableCP;
}
// @LOCALMOD-END

=======
#include <utility>
>>>>>>> 5b8f1242
using namespace llvm;

STATISTIC(NumTailCalls, "Number of tail calls");
STATISTIC(NumMovwMovt, "Number of GAs materialized with movw + movt");
STATISTIC(NumLoopByVals, "Number of loops generated for byval arguments");

// This option should go away when tail calls fully work.
static cl::opt<bool>
EnableARMTailCalls("arm-tail-calls", cl::Hidden,
  cl::desc("Generate tail calls (TEMPORARY OPTION)."),
  cl::init(false));

cl::opt<bool>
EnableARMLongCalls("arm-long-calls", cl::Hidden,
  cl::desc("Generate calls via indirect call instructions"),
  cl::init(false));

static cl::opt<bool>
ARMInterworking("arm-interworking", cl::Hidden,
  cl::desc("Enable / disable ARM interworking (for debugging only)"),
  cl::init(true));

namespace {
  class ARMCCState : public CCState {
  public:
    ARMCCState(CallingConv::ID CC, bool isVarArg, MachineFunction &MF,
               const TargetMachine &TM, SmallVectorImpl<CCValAssign> &locs,
               LLVMContext &C, ParmContext PC)
        : CCState(CC, isVarArg, MF, TM, locs, C) {
      assert(((PC == Call) || (PC == Prologue)) &&
             "ARMCCState users must specify whether their context is call"
             "or prologue generation.");
      CallOrPrologue = PC;
    }
  };
}

// The APCS parameter registers.
static const uint16_t GPRArgRegs[] = {
  ARM::R0, ARM::R1, ARM::R2, ARM::R3
};

void ARMTargetLowering::addTypeForNEON(MVT VT, MVT PromotedLdStVT,
                                       MVT PromotedBitwiseVT) {
  if (VT != PromotedLdStVT) {
    setOperationAction(ISD::LOAD, VT, Promote);
    AddPromotedToType (ISD::LOAD, VT, PromotedLdStVT);

    setOperationAction(ISD::STORE, VT, Promote);
    AddPromotedToType (ISD::STORE, VT, PromotedLdStVT);
  }

  MVT ElemTy = VT.getVectorElementType();
  if (ElemTy != MVT::i64 && ElemTy != MVT::f64)
    setOperationAction(ISD::SETCC, VT, Custom);
  setOperationAction(ISD::INSERT_VECTOR_ELT, VT, Custom);
  setOperationAction(ISD::EXTRACT_VECTOR_ELT, VT, Custom);
  if (ElemTy == MVT::i32) {
    setOperationAction(ISD::SINT_TO_FP, VT, Custom);
    setOperationAction(ISD::UINT_TO_FP, VT, Custom);
    setOperationAction(ISD::FP_TO_SINT, VT, Custom);
    setOperationAction(ISD::FP_TO_UINT, VT, Custom);
  } else {
    setOperationAction(ISD::SINT_TO_FP, VT, Expand);
    setOperationAction(ISD::UINT_TO_FP, VT, Expand);
    setOperationAction(ISD::FP_TO_SINT, VT, Expand);
    setOperationAction(ISD::FP_TO_UINT, VT, Expand);
  }
  setOperationAction(ISD::BUILD_VECTOR,      VT, Custom);
  setOperationAction(ISD::VECTOR_SHUFFLE,    VT, Custom);
  setOperationAction(ISD::CONCAT_VECTORS,    VT, Legal);
  setOperationAction(ISD::EXTRACT_SUBVECTOR, VT, Legal);
  setOperationAction(ISD::SELECT,            VT, Expand);
  setOperationAction(ISD::SELECT_CC,         VT, Expand);
  setOperationAction(ISD::VSELECT,           VT, Expand);
  setOperationAction(ISD::SIGN_EXTEND_INREG, VT, Expand);
  if (VT.isInteger()) {
    setOperationAction(ISD::SHL, VT, Custom);
    setOperationAction(ISD::SRA, VT, Custom);
    setOperationAction(ISD::SRL, VT, Custom);
  }

  // Promote all bit-wise operations.
  if (VT.isInteger() && VT != PromotedBitwiseVT) {
    setOperationAction(ISD::AND, VT, Promote);
    AddPromotedToType (ISD::AND, VT, PromotedBitwiseVT);
    setOperationAction(ISD::OR,  VT, Promote);
    AddPromotedToType (ISD::OR,  VT, PromotedBitwiseVT);
    setOperationAction(ISD::XOR, VT, Promote);
    AddPromotedToType (ISD::XOR, VT, PromotedBitwiseVT);
  }

  // Neon does not support vector divide/remainder operations.
  setOperationAction(ISD::SDIV, VT, Expand);
  setOperationAction(ISD::UDIV, VT, Expand);
  setOperationAction(ISD::FDIV, VT, Expand);
  setOperationAction(ISD::SREM, VT, Expand);
  setOperationAction(ISD::UREM, VT, Expand);
  setOperationAction(ISD::FREM, VT, Expand);
}

void ARMTargetLowering::addDRTypeForNEON(MVT VT) {
  addRegisterClass(VT, &ARM::DPRRegClass);
  addTypeForNEON(VT, MVT::f64, MVT::v2i32);
}

void ARMTargetLowering::addQRTypeForNEON(MVT VT) {
  addRegisterClass(VT, &ARM::QPRRegClass);
  addTypeForNEON(VT, MVT::v2f64, MVT::v4i32);
}

static TargetLoweringObjectFile *createTLOF(TargetMachine &TM) {
  if (TM.getSubtarget<ARMSubtarget>().isTargetDarwin())
    return new TargetLoweringObjectFileMachO();

  return new ARMElfTargetObjectFile();
}

ARMTargetLowering::ARMTargetLowering(TargetMachine &TM)
    : TargetLowering(TM, createTLOF(TM)) {
  Subtarget = &TM.getSubtarget<ARMSubtarget>();
  RegInfo = TM.getRegisterInfo();
  Itins = TM.getInstrItineraryData();

  setBooleanVectorContents(ZeroOrNegativeOneBooleanContent);

  if (Subtarget->isTargetIOS()) {
    // Uses VFP for Thumb libfuncs if available.
    if (Subtarget->isThumb() && Subtarget->hasVFP2() &&
        Subtarget->hasARMOps()) {
      // Single-precision floating-point arithmetic.
      setLibcallName(RTLIB::ADD_F32, "__addsf3vfp");
      setLibcallName(RTLIB::SUB_F32, "__subsf3vfp");
      setLibcallName(RTLIB::MUL_F32, "__mulsf3vfp");
      setLibcallName(RTLIB::DIV_F32, "__divsf3vfp");

      // Double-precision floating-point arithmetic.
      setLibcallName(RTLIB::ADD_F64, "__adddf3vfp");
      setLibcallName(RTLIB::SUB_F64, "__subdf3vfp");
      setLibcallName(RTLIB::MUL_F64, "__muldf3vfp");
      setLibcallName(RTLIB::DIV_F64, "__divdf3vfp");

      // Single-precision comparisons.
      setLibcallName(RTLIB::OEQ_F32, "__eqsf2vfp");
      setLibcallName(RTLIB::UNE_F32, "__nesf2vfp");
      setLibcallName(RTLIB::OLT_F32, "__ltsf2vfp");
      setLibcallName(RTLIB::OLE_F32, "__lesf2vfp");
      setLibcallName(RTLIB::OGE_F32, "__gesf2vfp");
      setLibcallName(RTLIB::OGT_F32, "__gtsf2vfp");
      setLibcallName(RTLIB::UO_F32,  "__unordsf2vfp");
      setLibcallName(RTLIB::O_F32,   "__unordsf2vfp");

      setCmpLibcallCC(RTLIB::OEQ_F32, ISD::SETNE);
      setCmpLibcallCC(RTLIB::UNE_F32, ISD::SETNE);
      setCmpLibcallCC(RTLIB::OLT_F32, ISD::SETNE);
      setCmpLibcallCC(RTLIB::OLE_F32, ISD::SETNE);
      setCmpLibcallCC(RTLIB::OGE_F32, ISD::SETNE);
      setCmpLibcallCC(RTLIB::OGT_F32, ISD::SETNE);
      setCmpLibcallCC(RTLIB::UO_F32,  ISD::SETNE);
      setCmpLibcallCC(RTLIB::O_F32,   ISD::SETEQ);

      // Double-precision comparisons.
      setLibcallName(RTLIB::OEQ_F64, "__eqdf2vfp");
      setLibcallName(RTLIB::UNE_F64, "__nedf2vfp");
      setLibcallName(RTLIB::OLT_F64, "__ltdf2vfp");
      setLibcallName(RTLIB::OLE_F64, "__ledf2vfp");
      setLibcallName(RTLIB::OGE_F64, "__gedf2vfp");
      setLibcallName(RTLIB::OGT_F64, "__gtdf2vfp");
      setLibcallName(RTLIB::UO_F64,  "__unorddf2vfp");
      setLibcallName(RTLIB::O_F64,   "__unorddf2vfp");

      setCmpLibcallCC(RTLIB::OEQ_F64, ISD::SETNE);
      setCmpLibcallCC(RTLIB::UNE_F64, ISD::SETNE);
      setCmpLibcallCC(RTLIB::OLT_F64, ISD::SETNE);
      setCmpLibcallCC(RTLIB::OLE_F64, ISD::SETNE);
      setCmpLibcallCC(RTLIB::OGE_F64, ISD::SETNE);
      setCmpLibcallCC(RTLIB::OGT_F64, ISD::SETNE);
      setCmpLibcallCC(RTLIB::UO_F64,  ISD::SETNE);
      setCmpLibcallCC(RTLIB::O_F64,   ISD::SETEQ);

      // Floating-point to integer conversions.
      // i64 conversions are done via library routines even when generating VFP
      // instructions, so use the same ones.
      setLibcallName(RTLIB::FPTOSINT_F64_I32, "__fixdfsivfp");
      setLibcallName(RTLIB::FPTOUINT_F64_I32, "__fixunsdfsivfp");
      setLibcallName(RTLIB::FPTOSINT_F32_I32, "__fixsfsivfp");
      setLibcallName(RTLIB::FPTOUINT_F32_I32, "__fixunssfsivfp");

      // Conversions between floating types.
      setLibcallName(RTLIB::FPROUND_F64_F32, "__truncdfsf2vfp");
      setLibcallName(RTLIB::FPEXT_F32_F64,   "__extendsfdf2vfp");

      // Integer to floating-point conversions.
      // i64 conversions are done via library routines even when generating VFP
      // instructions, so use the same ones.
      // FIXME: There appears to be some naming inconsistency in ARM libgcc:
      // e.g., __floatunsidf vs. __floatunssidfvfp.
      setLibcallName(RTLIB::SINTTOFP_I32_F64, "__floatsidfvfp");
      setLibcallName(RTLIB::UINTTOFP_I32_F64, "__floatunssidfvfp");
      setLibcallName(RTLIB::SINTTOFP_I32_F32, "__floatsisfvfp");
      setLibcallName(RTLIB::UINTTOFP_I32_F32, "__floatunssisfvfp");
    }
  }

  // These libcalls are not available in 32-bit.
  setLibcallName(RTLIB::SHL_I128, 0);
  setLibcallName(RTLIB::SRL_I128, 0);
  setLibcallName(RTLIB::SRA_I128, 0);
  // @LOCALMOD: use standard names and calling conventions for pnacl
  if (!Subtarget->isTargetNaCl() && Subtarget->isAAPCS_ABI() && !Subtarget->isTargetDarwin()) { 
    // Double-precision floating-point arithmetic helper functions
    // RTABI chapter 4.1.2, Table 2
    setLibcallName(RTLIB::ADD_F64, "__aeabi_dadd");
    setLibcallName(RTLIB::DIV_F64, "__aeabi_ddiv");
    setLibcallName(RTLIB::MUL_F64, "__aeabi_dmul");
    setLibcallName(RTLIB::SUB_F64, "__aeabi_dsub");
    setLibcallCallingConv(RTLIB::ADD_F64, CallingConv::ARM_AAPCS);
    setLibcallCallingConv(RTLIB::DIV_F64, CallingConv::ARM_AAPCS);
    setLibcallCallingConv(RTLIB::MUL_F64, CallingConv::ARM_AAPCS);
    setLibcallCallingConv(RTLIB::SUB_F64, CallingConv::ARM_AAPCS);

    // Double-precision floating-point comparison helper functions
    // RTABI chapter 4.1.2, Table 3
    setLibcallName(RTLIB::OEQ_F64, "__aeabi_dcmpeq");
    setCmpLibcallCC(RTLIB::OEQ_F64, ISD::SETNE);
    setLibcallName(RTLIB::UNE_F64, "__aeabi_dcmpeq");
    setCmpLibcallCC(RTLIB::UNE_F64, ISD::SETEQ);
    setLibcallName(RTLIB::OLT_F64, "__aeabi_dcmplt");
    setCmpLibcallCC(RTLIB::OLT_F64, ISD::SETNE);
    setLibcallName(RTLIB::OLE_F64, "__aeabi_dcmple");
    setCmpLibcallCC(RTLIB::OLE_F64, ISD::SETNE);
    setLibcallName(RTLIB::OGE_F64, "__aeabi_dcmpge");
    setCmpLibcallCC(RTLIB::OGE_F64, ISD::SETNE);
    setLibcallName(RTLIB::OGT_F64, "__aeabi_dcmpgt");
    setCmpLibcallCC(RTLIB::OGT_F64, ISD::SETNE);
    setLibcallName(RTLIB::UO_F64,  "__aeabi_dcmpun");
    setCmpLibcallCC(RTLIB::UO_F64,  ISD::SETNE);
    setLibcallName(RTLIB::O_F64,   "__aeabi_dcmpun");
    setCmpLibcallCC(RTLIB::O_F64,   ISD::SETEQ);
    setLibcallCallingConv(RTLIB::OEQ_F64, CallingConv::ARM_AAPCS);
    setLibcallCallingConv(RTLIB::UNE_F64, CallingConv::ARM_AAPCS);
    setLibcallCallingConv(RTLIB::OLT_F64, CallingConv::ARM_AAPCS);
    setLibcallCallingConv(RTLIB::OLE_F64, CallingConv::ARM_AAPCS);
    setLibcallCallingConv(RTLIB::OGE_F64, CallingConv::ARM_AAPCS);
    setLibcallCallingConv(RTLIB::OGT_F64, CallingConv::ARM_AAPCS);
    setLibcallCallingConv(RTLIB::UO_F64, CallingConv::ARM_AAPCS);
    setLibcallCallingConv(RTLIB::O_F64, CallingConv::ARM_AAPCS);

    // Single-precision floating-point arithmetic helper functions
    // RTABI chapter 4.1.2, Table 4
    setLibcallName(RTLIB::ADD_F32, "__aeabi_fadd");
    setLibcallName(RTLIB::DIV_F32, "__aeabi_fdiv");
    setLibcallName(RTLIB::MUL_F32, "__aeabi_fmul");
    setLibcallName(RTLIB::SUB_F32, "__aeabi_fsub");
    setLibcallCallingConv(RTLIB::ADD_F32, CallingConv::ARM_AAPCS);
    setLibcallCallingConv(RTLIB::DIV_F32, CallingConv::ARM_AAPCS);
    setLibcallCallingConv(RTLIB::MUL_F32, CallingConv::ARM_AAPCS);
    setLibcallCallingConv(RTLIB::SUB_F32, CallingConv::ARM_AAPCS);

    // Single-precision floating-point comparison helper functions
    // RTABI chapter 4.1.2, Table 5
    setLibcallName(RTLIB::OEQ_F32, "__aeabi_fcmpeq");
    setCmpLibcallCC(RTLIB::OEQ_F32, ISD::SETNE);
    setLibcallName(RTLIB::UNE_F32, "__aeabi_fcmpeq");
    setCmpLibcallCC(RTLIB::UNE_F32, ISD::SETEQ);
    setLibcallName(RTLIB::OLT_F32, "__aeabi_fcmplt");
    setCmpLibcallCC(RTLIB::OLT_F32, ISD::SETNE);
    setLibcallName(RTLIB::OLE_F32, "__aeabi_fcmple");
    setCmpLibcallCC(RTLIB::OLE_F32, ISD::SETNE);
    setLibcallName(RTLIB::OGE_F32, "__aeabi_fcmpge");
    setCmpLibcallCC(RTLIB::OGE_F32, ISD::SETNE);
    setLibcallName(RTLIB::OGT_F32, "__aeabi_fcmpgt");
    setCmpLibcallCC(RTLIB::OGT_F32, ISD::SETNE);
    setLibcallName(RTLIB::UO_F32,  "__aeabi_fcmpun");
    setCmpLibcallCC(RTLIB::UO_F32,  ISD::SETNE);
    setLibcallName(RTLIB::O_F32,   "__aeabi_fcmpun");
    setCmpLibcallCC(RTLIB::O_F32,   ISD::SETEQ);
    setLibcallCallingConv(RTLIB::OEQ_F32, CallingConv::ARM_AAPCS);
    setLibcallCallingConv(RTLIB::UNE_F32, CallingConv::ARM_AAPCS);
    setLibcallCallingConv(RTLIB::OLT_F32, CallingConv::ARM_AAPCS);
    setLibcallCallingConv(RTLIB::OLE_F32, CallingConv::ARM_AAPCS);
    setLibcallCallingConv(RTLIB::OGE_F32, CallingConv::ARM_AAPCS);
    setLibcallCallingConv(RTLIB::OGT_F32, CallingConv::ARM_AAPCS);
    setLibcallCallingConv(RTLIB::UO_F32, CallingConv::ARM_AAPCS);
    setLibcallCallingConv(RTLIB::O_F32, CallingConv::ARM_AAPCS);

    // Floating-point to integer conversions.
    // RTABI chapter 4.1.2, Table 6
    setLibcallName(RTLIB::FPTOSINT_F64_I32, "__aeabi_d2iz");
    setLibcallName(RTLIB::FPTOUINT_F64_I32, "__aeabi_d2uiz");
    setLibcallName(RTLIB::FPTOSINT_F64_I64, "__aeabi_d2lz");
    setLibcallName(RTLIB::FPTOUINT_F64_I64, "__aeabi_d2ulz");
    setLibcallName(RTLIB::FPTOSINT_F32_I32, "__aeabi_f2iz");
    setLibcallName(RTLIB::FPTOUINT_F32_I32, "__aeabi_f2uiz");
    setLibcallName(RTLIB::FPTOSINT_F32_I64, "__aeabi_f2lz");
    setLibcallName(RTLIB::FPTOUINT_F32_I64, "__aeabi_f2ulz");
    setLibcallCallingConv(RTLIB::FPTOSINT_F64_I32, CallingConv::ARM_AAPCS);
    setLibcallCallingConv(RTLIB::FPTOUINT_F64_I32, CallingConv::ARM_AAPCS);
    setLibcallCallingConv(RTLIB::FPTOSINT_F64_I64, CallingConv::ARM_AAPCS);
    setLibcallCallingConv(RTLIB::FPTOUINT_F64_I64, CallingConv::ARM_AAPCS);
    setLibcallCallingConv(RTLIB::FPTOSINT_F32_I32, CallingConv::ARM_AAPCS);
    setLibcallCallingConv(RTLIB::FPTOUINT_F32_I32, CallingConv::ARM_AAPCS);
    setLibcallCallingConv(RTLIB::FPTOSINT_F32_I64, CallingConv::ARM_AAPCS);
    setLibcallCallingConv(RTLIB::FPTOUINT_F32_I64, CallingConv::ARM_AAPCS);

    // Conversions between floating types.
    // RTABI chapter 4.1.2, Table 7
    setLibcallName(RTLIB::FPROUND_F64_F32, "__aeabi_d2f");
    setLibcallName(RTLIB::FPEXT_F32_F64,   "__aeabi_f2d");
    setLibcallCallingConv(RTLIB::FPROUND_F64_F32, CallingConv::ARM_AAPCS);
    setLibcallCallingConv(RTLIB::FPEXT_F32_F64, CallingConv::ARM_AAPCS);

    // Integer to floating-point conversions.
    // RTABI chapter 4.1.2, Table 8
    setLibcallName(RTLIB::SINTTOFP_I32_F64, "__aeabi_i2d");
    setLibcallName(RTLIB::UINTTOFP_I32_F64, "__aeabi_ui2d");
    setLibcallName(RTLIB::SINTTOFP_I64_F64, "__aeabi_l2d");
    setLibcallName(RTLIB::UINTTOFP_I64_F64, "__aeabi_ul2d");
    setLibcallName(RTLIB::SINTTOFP_I32_F32, "__aeabi_i2f");
    setLibcallName(RTLIB::UINTTOFP_I32_F32, "__aeabi_ui2f");
    setLibcallName(RTLIB::SINTTOFP_I64_F32, "__aeabi_l2f");
    setLibcallName(RTLIB::UINTTOFP_I64_F32, "__aeabi_ul2f");
    setLibcallCallingConv(RTLIB::SINTTOFP_I32_F64, CallingConv::ARM_AAPCS);
    setLibcallCallingConv(RTLIB::UINTTOFP_I32_F64, CallingConv::ARM_AAPCS);
    setLibcallCallingConv(RTLIB::SINTTOFP_I64_F64, CallingConv::ARM_AAPCS);
    setLibcallCallingConv(RTLIB::UINTTOFP_I64_F64, CallingConv::ARM_AAPCS);
    setLibcallCallingConv(RTLIB::SINTTOFP_I32_F32, CallingConv::ARM_AAPCS);
    setLibcallCallingConv(RTLIB::UINTTOFP_I32_F32, CallingConv::ARM_AAPCS);
    setLibcallCallingConv(RTLIB::SINTTOFP_I64_F32, CallingConv::ARM_AAPCS);
    setLibcallCallingConv(RTLIB::UINTTOFP_I64_F32, CallingConv::ARM_AAPCS);

    // Long long helper functions
    // RTABI chapter 4.2, Table 9
    setLibcallName(RTLIB::MUL_I64,  "__aeabi_lmul");
    setLibcallName(RTLIB::SHL_I64, "__aeabi_llsl");
    setLibcallName(RTLIB::SRL_I64, "__aeabi_llsr");
    setLibcallName(RTLIB::SRA_I64, "__aeabi_lasr");
    setLibcallCallingConv(RTLIB::MUL_I64, CallingConv::ARM_AAPCS);
    setLibcallCallingConv(RTLIB::SDIV_I64, CallingConv::ARM_AAPCS);
    setLibcallCallingConv(RTLIB::UDIV_I64, CallingConv::ARM_AAPCS);
    setLibcallCallingConv(RTLIB::SHL_I64, CallingConv::ARM_AAPCS);
    setLibcallCallingConv(RTLIB::SRL_I64, CallingConv::ARM_AAPCS);
    setLibcallCallingConv(RTLIB::SRA_I64, CallingConv::ARM_AAPCS);

    // Integer division functions
    // RTABI chapter 4.3.1
    setLibcallName(RTLIB::SDIV_I8,  "__aeabi_idiv");
    setLibcallName(RTLIB::SDIV_I16, "__aeabi_idiv");
    setLibcallName(RTLIB::SDIV_I32, "__aeabi_idiv");
    setLibcallName(RTLIB::SDIV_I64, "__aeabi_ldivmod");
    setLibcallName(RTLIB::UDIV_I8,  "__aeabi_uidiv");
    setLibcallName(RTLIB::UDIV_I16, "__aeabi_uidiv");
    setLibcallName(RTLIB::UDIV_I32, "__aeabi_uidiv");
    setLibcallName(RTLIB::UDIV_I64, "__aeabi_uldivmod");
    setLibcallCallingConv(RTLIB::SDIV_I8, CallingConv::ARM_AAPCS);
    setLibcallCallingConv(RTLIB::SDIV_I16, CallingConv::ARM_AAPCS);
    setLibcallCallingConv(RTLIB::SDIV_I32, CallingConv::ARM_AAPCS);
    setLibcallCallingConv(RTLIB::SDIV_I64, CallingConv::ARM_AAPCS);
    setLibcallCallingConv(RTLIB::UDIV_I8, CallingConv::ARM_AAPCS);
    setLibcallCallingConv(RTLIB::UDIV_I16, CallingConv::ARM_AAPCS);
    setLibcallCallingConv(RTLIB::UDIV_I32, CallingConv::ARM_AAPCS);
    setLibcallCallingConv(RTLIB::UDIV_I64, CallingConv::ARM_AAPCS);

    // Memory operations
    // RTABI chapter 4.3.4
    setLibcallName(RTLIB::MEMCPY,  "__aeabi_memcpy");
    setLibcallName(RTLIB::MEMMOVE, "__aeabi_memmove");
    setLibcallName(RTLIB::MEMSET,  "__aeabi_memset");
    setLibcallCallingConv(RTLIB::MEMCPY, CallingConv::ARM_AAPCS);
    setLibcallCallingConv(RTLIB::MEMMOVE, CallingConv::ARM_AAPCS);
    setLibcallCallingConv(RTLIB::MEMSET, CallingConv::ARM_AAPCS);
  }

  // Use divmod compiler-rt calls for iOS 5.0 and later.
  if (Subtarget->getTargetTriple().isiOS() &&
      !Subtarget->getTargetTriple().isOSVersionLT(5, 0)) {
    setLibcallName(RTLIB::SDIVREM_I32, "__divmodsi4");
    setLibcallName(RTLIB::UDIVREM_I32, "__udivmodsi4");
  }

  if (Subtarget->isThumb1Only())
    addRegisterClass(MVT::i32, &ARM::tGPRRegClass);
  else
    addRegisterClass(MVT::i32, &ARM::GPRRegClass);
  if (!TM.Options.UseSoftFloat && Subtarget->hasVFP2() &&
      !Subtarget->isThumb1Only()) {
    addRegisterClass(MVT::f32, &ARM::SPRRegClass);
    if (!Subtarget->isFPOnlySP())
      addRegisterClass(MVT::f64, &ARM::DPRRegClass);

    setTruncStoreAction(MVT::f64, MVT::f32, Expand);
  }

  for (unsigned VT = (unsigned)MVT::FIRST_VECTOR_VALUETYPE;
       VT <= (unsigned)MVT::LAST_VECTOR_VALUETYPE; ++VT) {
    for (unsigned InnerVT = (unsigned)MVT::FIRST_VECTOR_VALUETYPE;
         InnerVT <= (unsigned)MVT::LAST_VECTOR_VALUETYPE; ++InnerVT)
      setTruncStoreAction((MVT::SimpleValueType)VT,
                          (MVT::SimpleValueType)InnerVT, Expand);
    setLoadExtAction(ISD::SEXTLOAD, (MVT::SimpleValueType)VT, Expand);
    setLoadExtAction(ISD::ZEXTLOAD, (MVT::SimpleValueType)VT, Expand);
    setLoadExtAction(ISD::EXTLOAD, (MVT::SimpleValueType)VT, Expand);
  }

  setOperationAction(ISD::ConstantFP, MVT::f32, Custom);
  setOperationAction(ISD::ConstantFP, MVT::f64, Custom);

  if (Subtarget->hasNEON()) {
    addDRTypeForNEON(MVT::v2f32);
    addDRTypeForNEON(MVT::v8i8);
    addDRTypeForNEON(MVT::v4i16);
    addDRTypeForNEON(MVT::v2i32);
    addDRTypeForNEON(MVT::v1i64);

    addQRTypeForNEON(MVT::v4f32);
    addQRTypeForNEON(MVT::v2f64);
    addQRTypeForNEON(MVT::v16i8);
    addQRTypeForNEON(MVT::v8i16);
    addQRTypeForNEON(MVT::v4i32);
    addQRTypeForNEON(MVT::v2i64);

    // v2f64 is legal so that QR subregs can be extracted as f64 elements, but
    // neither Neon nor VFP support any arithmetic operations on it.
    // The same with v4f32. But keep in mind that vadd, vsub, vmul are natively
    // supported for v4f32.
    setOperationAction(ISD::FADD, MVT::v2f64, Expand);
    setOperationAction(ISD::FSUB, MVT::v2f64, Expand);
    setOperationAction(ISD::FMUL, MVT::v2f64, Expand);
    // FIXME: Code duplication: FDIV and FREM are expanded always, see
    // ARMTargetLowering::addTypeForNEON method for details.
    setOperationAction(ISD::FDIV, MVT::v2f64, Expand);
    setOperationAction(ISD::FREM, MVT::v2f64, Expand);
    // FIXME: Create unittest.
    // In another words, find a way when "copysign" appears in DAG with vector
    // operands.
    setOperationAction(ISD::FCOPYSIGN, MVT::v2f64, Expand);
    // FIXME: Code duplication: SETCC has custom operation action, see
    // ARMTargetLowering::addTypeForNEON method for details.
    setOperationAction(ISD::SETCC, MVT::v2f64, Expand);
    // FIXME: Create unittest for FNEG and for FABS.
    setOperationAction(ISD::FNEG, MVT::v2f64, Expand);
    setOperationAction(ISD::FABS, MVT::v2f64, Expand);
    setOperationAction(ISD::FSQRT, MVT::v2f64, Expand);
    setOperationAction(ISD::FSIN, MVT::v2f64, Expand);
    setOperationAction(ISD::FCOS, MVT::v2f64, Expand);
    setOperationAction(ISD::FPOWI, MVT::v2f64, Expand);
    setOperationAction(ISD::FPOW, MVT::v2f64, Expand);
    setOperationAction(ISD::FLOG, MVT::v2f64, Expand);
    setOperationAction(ISD::FLOG2, MVT::v2f64, Expand);
    setOperationAction(ISD::FLOG10, MVT::v2f64, Expand);
    setOperationAction(ISD::FEXP, MVT::v2f64, Expand);
    setOperationAction(ISD::FEXP2, MVT::v2f64, Expand);
    // FIXME: Create unittest for FCEIL, FTRUNC, FRINT, FNEARBYINT, FFLOOR.
    setOperationAction(ISD::FCEIL, MVT::v2f64, Expand);
    setOperationAction(ISD::FTRUNC, MVT::v2f64, Expand);
    setOperationAction(ISD::FRINT, MVT::v2f64, Expand);
    setOperationAction(ISD::FNEARBYINT, MVT::v2f64, Expand);
    setOperationAction(ISD::FFLOOR, MVT::v2f64, Expand);
    setOperationAction(ISD::FMA, MVT::v2f64, Expand);

    setOperationAction(ISD::FSQRT, MVT::v4f32, Expand);
    setOperationAction(ISD::FSIN, MVT::v4f32, Expand);
    setOperationAction(ISD::FCOS, MVT::v4f32, Expand);
    setOperationAction(ISD::FPOWI, MVT::v4f32, Expand);
    setOperationAction(ISD::FPOW, MVT::v4f32, Expand);
    setOperationAction(ISD::FLOG, MVT::v4f32, Expand);
    setOperationAction(ISD::FLOG2, MVT::v4f32, Expand);
    setOperationAction(ISD::FLOG10, MVT::v4f32, Expand);
    setOperationAction(ISD::FEXP, MVT::v4f32, Expand);
    setOperationAction(ISD::FEXP2, MVT::v4f32, Expand);
    setOperationAction(ISD::FCEIL, MVT::v4f32, Expand);
    setOperationAction(ISD::FTRUNC, MVT::v4f32, Expand);
    setOperationAction(ISD::FRINT, MVT::v4f32, Expand);
    setOperationAction(ISD::FNEARBYINT, MVT::v4f32, Expand);
    setOperationAction(ISD::FFLOOR, MVT::v4f32, Expand);

    // Mark v2f32 intrinsics.
    setOperationAction(ISD::FSQRT, MVT::v2f32, Expand);
    setOperationAction(ISD::FSIN, MVT::v2f32, Expand);
    setOperationAction(ISD::FCOS, MVT::v2f32, Expand);
    setOperationAction(ISD::FPOWI, MVT::v2f32, Expand);
    setOperationAction(ISD::FPOW, MVT::v2f32, Expand);
    setOperationAction(ISD::FLOG, MVT::v2f32, Expand);
    setOperationAction(ISD::FLOG2, MVT::v2f32, Expand);
    setOperationAction(ISD::FLOG10, MVT::v2f32, Expand);
    setOperationAction(ISD::FEXP, MVT::v2f32, Expand);
    setOperationAction(ISD::FEXP2, MVT::v2f32, Expand);
    setOperationAction(ISD::FCEIL, MVT::v2f32, Expand);
    setOperationAction(ISD::FTRUNC, MVT::v2f32, Expand);
    setOperationAction(ISD::FRINT, MVT::v2f32, Expand);
    setOperationAction(ISD::FNEARBYINT, MVT::v2f32, Expand);
    setOperationAction(ISD::FFLOOR, MVT::v2f32, Expand);

    // Neon does not support some operations on v1i64 and v2i64 types.
    setOperationAction(ISD::MUL, MVT::v1i64, Expand);
    // Custom handling for some quad-vector types to detect VMULL.
    setOperationAction(ISD::MUL, MVT::v8i16, Custom);
    setOperationAction(ISD::MUL, MVT::v4i32, Custom);
    setOperationAction(ISD::MUL, MVT::v2i64, Custom);
    // Custom handling for some vector types to avoid expensive expansions
    setOperationAction(ISD::SDIV, MVT::v4i16, Custom);
    setOperationAction(ISD::SDIV, MVT::v8i8, Custom);
    setOperationAction(ISD::UDIV, MVT::v4i16, Custom);
    setOperationAction(ISD::UDIV, MVT::v8i8, Custom);
    setOperationAction(ISD::SETCC, MVT::v1i64, Expand);
    setOperationAction(ISD::SETCC, MVT::v2i64, Expand);
    // Neon does not have single instruction SINT_TO_FP and UINT_TO_FP with
    // a destination type that is wider than the source, and nor does
    // it have a FP_TO_[SU]INT instruction with a narrower destination than
    // source.
    setOperationAction(ISD::SINT_TO_FP, MVT::v4i16, Custom);
    setOperationAction(ISD::UINT_TO_FP, MVT::v4i16, Custom);
    setOperationAction(ISD::FP_TO_UINT, MVT::v4i16, Custom);
    setOperationAction(ISD::FP_TO_SINT, MVT::v4i16, Custom);

    setOperationAction(ISD::FP_ROUND,   MVT::v2f32, Expand);
    setOperationAction(ISD::FP_EXTEND,  MVT::v2f64, Expand);

    // NEON does not have single instruction CTPOP for vectors with element
    // types wider than 8-bits.  However, custom lowering can leverage the
    // v8i8/v16i8 vcnt instruction.
    setOperationAction(ISD::CTPOP,      MVT::v2i32, Custom);
    setOperationAction(ISD::CTPOP,      MVT::v4i32, Custom);
    setOperationAction(ISD::CTPOP,      MVT::v4i16, Custom);
    setOperationAction(ISD::CTPOP,      MVT::v8i16, Custom);

    // NEON only has FMA instructions as of VFP4.
    if (!Subtarget->hasVFP4()) {
      setOperationAction(ISD::FMA, MVT::v2f32, Expand);
      setOperationAction(ISD::FMA, MVT::v4f32, Expand);
    }

    setTargetDAGCombine(ISD::INTRINSIC_VOID);
    setTargetDAGCombine(ISD::INTRINSIC_W_CHAIN);
    setTargetDAGCombine(ISD::INTRINSIC_WO_CHAIN);
    setTargetDAGCombine(ISD::SHL);
    setTargetDAGCombine(ISD::SRL);
    setTargetDAGCombine(ISD::SRA);
    setTargetDAGCombine(ISD::SIGN_EXTEND);
    setTargetDAGCombine(ISD::ZERO_EXTEND);
    setTargetDAGCombine(ISD::ANY_EXTEND);
    setTargetDAGCombine(ISD::SELECT_CC);
    setTargetDAGCombine(ISD::BUILD_VECTOR);
    setTargetDAGCombine(ISD::VECTOR_SHUFFLE);
    setTargetDAGCombine(ISD::INSERT_VECTOR_ELT);
    setTargetDAGCombine(ISD::STORE);
    setTargetDAGCombine(ISD::FP_TO_SINT);
    setTargetDAGCombine(ISD::FP_TO_UINT);
    setTargetDAGCombine(ISD::FDIV);

    // It is legal to extload from v4i8 to v4i16 or v4i32.
    MVT Tys[6] = {MVT::v8i8, MVT::v4i8, MVT::v2i8,
                  MVT::v4i16, MVT::v2i16,
                  MVT::v2i32};
    for (unsigned i = 0; i < 6; ++i) {
      setLoadExtAction(ISD::EXTLOAD, Tys[i], Legal);
      setLoadExtAction(ISD::ZEXTLOAD, Tys[i], Legal);
      setLoadExtAction(ISD::SEXTLOAD, Tys[i], Legal);
    }
  }

  // ARM and Thumb2 support UMLAL/SMLAL.
  if (!Subtarget->isThumb1Only())
    setTargetDAGCombine(ISD::ADDC);


  computeRegisterProperties();

  // ARM does not have f32 extending load.
  setLoadExtAction(ISD::EXTLOAD, MVT::f32, Expand);

  // ARM does not have i1 sign extending load.
  setLoadExtAction(ISD::SEXTLOAD, MVT::i1, Promote);

  // ARM supports all 4 flavors of integer indexed load / store.
  if (!Subtarget->isThumb1Only()) {
    for (unsigned im = (unsigned)ISD::PRE_INC;
         im != (unsigned)ISD::LAST_INDEXED_MODE; ++im) {
      setIndexedLoadAction(im,  MVT::i1,  Legal);
      setIndexedLoadAction(im,  MVT::i8,  Legal);
      setIndexedLoadAction(im,  MVT::i16, Legal);
      setIndexedLoadAction(im,  MVT::i32, Legal);
      setIndexedStoreAction(im, MVT::i1,  Legal);
      setIndexedStoreAction(im, MVT::i8,  Legal);
      setIndexedStoreAction(im, MVT::i16, Legal);
      setIndexedStoreAction(im, MVT::i32, Legal);
    }
  }

  // i64 operation support.
  setOperationAction(ISD::MUL,     MVT::i64, Expand);
  setOperationAction(ISD::MULHU,   MVT::i32, Expand);
  if (Subtarget->isThumb1Only()) {
    setOperationAction(ISD::UMUL_LOHI, MVT::i32, Expand);
    setOperationAction(ISD::SMUL_LOHI, MVT::i32, Expand);
  }
  if (Subtarget->isThumb1Only() || !Subtarget->hasV6Ops()
      || (Subtarget->isThumb2() && !Subtarget->hasThumb2DSP()))
    setOperationAction(ISD::MULHS, MVT::i32, Expand);

  setOperationAction(ISD::SHL_PARTS, MVT::i32, Custom);
  setOperationAction(ISD::SRA_PARTS, MVT::i32, Custom);
  setOperationAction(ISD::SRL_PARTS, MVT::i32, Custom);
  setOperationAction(ISD::SRL,       MVT::i64, Custom);
  setOperationAction(ISD::SRA,       MVT::i64, Custom);

  if (!Subtarget->isThumb1Only()) {
    // FIXME: We should do this for Thumb1 as well.
    setOperationAction(ISD::ADDC,    MVT::i32, Custom);
    setOperationAction(ISD::ADDE,    MVT::i32, Custom);
    setOperationAction(ISD::SUBC,    MVT::i32, Custom);
    setOperationAction(ISD::SUBE,    MVT::i32, Custom);
  }

  // ARM does not have ROTL.
  setOperationAction(ISD::ROTL,  MVT::i32, Expand);
  setOperationAction(ISD::CTTZ,  MVT::i32, Custom);
  setOperationAction(ISD::CTPOP, MVT::i32, Expand);
  if (!Subtarget->hasV5TOps() || Subtarget->isThumb1Only())
    setOperationAction(ISD::CTLZ, MVT::i32, Expand);

  // These just redirect to CTTZ and CTLZ on ARM.
  setOperationAction(ISD::CTTZ_ZERO_UNDEF  , MVT::i32  , Expand);
  setOperationAction(ISD::CTLZ_ZERO_UNDEF  , MVT::i32  , Expand);

  setOperationAction(ISD::READCYCLECOUNTER, MVT::i64, Custom);

  // Only ARMv6 has BSWAP.
  if (!Subtarget->hasV6Ops())
    setOperationAction(ISD::BSWAP, MVT::i32, Expand);

  if (!(Subtarget->hasDivide() && Subtarget->isThumb2()) &&
      !(Subtarget->hasDivideInARMMode() && !Subtarget->isThumb())) {
    // These are expanded into libcalls if the cpu doesn't have HW divider.
    setOperationAction(ISD::SDIV,  MVT::i32, Expand);
    setOperationAction(ISD::UDIV,  MVT::i32, Expand);
  }

  // FIXME: Also set divmod for SREM on EABI
  setOperationAction(ISD::SREM,  MVT::i32, Expand);
  setOperationAction(ISD::UREM,  MVT::i32, Expand);
  // Register based DivRem for AEABI (RTABI 4.2)
  if (Subtarget->isTargetAEABI()) {
    setLibcallName(RTLIB::SDIVREM_I8,  "__aeabi_idivmod");
    setLibcallName(RTLIB::SDIVREM_I16, "__aeabi_idivmod");
    setLibcallName(RTLIB::SDIVREM_I32, "__aeabi_idivmod");
    setLibcallName(RTLIB::SDIVREM_I64, "__aeabi_ldivmod");
    setLibcallName(RTLIB::UDIVREM_I8,  "__aeabi_uidivmod");
    setLibcallName(RTLIB::UDIVREM_I16, "__aeabi_uidivmod");
    setLibcallName(RTLIB::UDIVREM_I32, "__aeabi_uidivmod");
    setLibcallName(RTLIB::UDIVREM_I64, "__aeabi_uldivmod");

    setLibcallCallingConv(RTLIB::SDIVREM_I8, CallingConv::ARM_AAPCS);
    setLibcallCallingConv(RTLIB::SDIVREM_I16, CallingConv::ARM_AAPCS);
    setLibcallCallingConv(RTLIB::SDIVREM_I32, CallingConv::ARM_AAPCS);
    setLibcallCallingConv(RTLIB::SDIVREM_I64, CallingConv::ARM_AAPCS);
    setLibcallCallingConv(RTLIB::UDIVREM_I8, CallingConv::ARM_AAPCS);
    setLibcallCallingConv(RTLIB::UDIVREM_I16, CallingConv::ARM_AAPCS);
    setLibcallCallingConv(RTLIB::UDIVREM_I32, CallingConv::ARM_AAPCS);
    setLibcallCallingConv(RTLIB::UDIVREM_I64, CallingConv::ARM_AAPCS);

    setOperationAction(ISD::SDIVREM, MVT::i32, Custom);
    setOperationAction(ISD::UDIVREM, MVT::i32, Custom);
  } else {
    setOperationAction(ISD::SDIVREM, MVT::i32, Expand);
    setOperationAction(ISD::UDIVREM, MVT::i32, Expand);
  }

  setOperationAction(ISD::GlobalAddress, MVT::i32,   Custom);
  setOperationAction(ISD::ConstantPool,  MVT::i32,   Custom);
  setOperationAction(ISD::GLOBAL_OFFSET_TABLE, MVT::i32, Custom);
  setOperationAction(ISD::GlobalTLSAddress, MVT::i32, Custom);
  setOperationAction(ISD::BlockAddress, MVT::i32, Custom);
  // @LOCALMOD-START
  if (!Subtarget->useInlineJumpTables())
    setOperationAction(ISD::JumpTable,     MVT::i32,   Custom);
  // @LOCALMOD-END
  
  setOperationAction(ISD::TRAP, MVT::Other, Legal);

  // Use the default implementation.
  setOperationAction(ISD::VASTART,            MVT::Other, Custom);
  setOperationAction(ISD::VAARG,              MVT::Other, Expand);
  setOperationAction(ISD::VACOPY,             MVT::Other, Expand);
  setOperationAction(ISD::VAEND,              MVT::Other, Expand);
  setOperationAction(ISD::STACKSAVE,          MVT::Other, Expand);
  setOperationAction(ISD::STACKRESTORE,       MVT::Other, Expand);

  if (!Subtarget->isTargetDarwin()) {
    // Non-Darwin platforms may return values in these registers via the
    // personality function.
<<<<<<< HEAD
    setOperationAction(ISD::EHSELECTION,      MVT::i32,   Expand);
    setOperationAction(ISD::EXCEPTIONADDR,    MVT::i32,   Expand);
    // @LOCALMOD-START
    if (Subtarget->isTargetNaCl()) {
      // we use the first caller saved regs here
      // c.f.: llvm-gcc/llvm-gcc-4.2/gcc/unwind-dw2.c::uw_install_context
      // NOTE: these are related to the _Unwind_PNaClSetResult{0,1} functions
      setExceptionPointerRegister(ARM::R4);
      setExceptionSelectorRegister(ARM::R5);
  
      setOperationAction(ISD::FRAME_TO_ARGS_OFFSET, MVT::i32, Custom);

      setOperationAction(ISD::EH_RETURN, MVT::Other, Custom);
    } else {
      setExceptionPointerRegister(ARM::R0);
      setExceptionSelectorRegister(ARM::R1);
    }
    // @LOCALMOD-END
=======
    setExceptionPointerRegister(ARM::R0);
    setExceptionSelectorRegister(ARM::R1);
>>>>>>> 5b8f1242
  }

  setOperationAction(ISD::DYNAMIC_STACKALLOC, MVT::i32, Expand);
  // ARMv6 Thumb1 (except for CPUs that support dmb / dsb) and earlier use
  // the default expansion.
  if (Subtarget->hasAnyDataBarrier() && !Subtarget->isThumb1Only()) {
    // ATOMIC_FENCE needs custom lowering; the other 32-bit ones are legal and
    // handled normally.
    setOperationAction(ISD::ATOMIC_FENCE,     MVT::Other, Custom);
    // Custom lowering for 64-bit ops
    setOperationAction(ISD::ATOMIC_LOAD_ADD,  MVT::i64, Custom);
    setOperationAction(ISD::ATOMIC_LOAD_SUB,  MVT::i64, Custom);
    setOperationAction(ISD::ATOMIC_LOAD_AND,  MVT::i64, Custom);
    setOperationAction(ISD::ATOMIC_LOAD_OR,   MVT::i64, Custom);
    setOperationAction(ISD::ATOMIC_LOAD_XOR,  MVT::i64, Custom);
    setOperationAction(ISD::ATOMIC_SWAP,      MVT::i64, Custom);
    setOperationAction(ISD::ATOMIC_LOAD_MIN,  MVT::i64, Custom);
    setOperationAction(ISD::ATOMIC_LOAD_MAX,  MVT::i64, Custom);
    setOperationAction(ISD::ATOMIC_LOAD_UMIN, MVT::i64, Custom);
    setOperationAction(ISD::ATOMIC_LOAD_UMAX, MVT::i64, Custom);
    setOperationAction(ISD::ATOMIC_CMP_SWAP,  MVT::i64, Custom);
    // On v8, we have particularly efficient implementations of atomic fences
    // if they can be combined with nearby atomic loads and stores.
    if (!Subtarget->hasV8Ops()) {
      // Automatically insert fences (dmb ist) around ATOMIC_SWAP etc.
      setInsertFencesForAtomic(true);
    }
    setOperationAction(ISD::ATOMIC_LOAD, MVT::i64, Custom);
  } else {
    // If there's anything we can use as a barrier, go through custom lowering
    // for ATOMIC_FENCE.
    setOperationAction(ISD::ATOMIC_FENCE,   MVT::Other,
                       Subtarget->hasAnyDataBarrier() ? Custom : Expand);

    // Set them all for expansion, which will force libcalls.
    setOperationAction(ISD::ATOMIC_CMP_SWAP,  MVT::i32, Expand);
    setOperationAction(ISD::ATOMIC_SWAP,      MVT::i32, Expand);
    setOperationAction(ISD::ATOMIC_LOAD_ADD,  MVT::i32, Expand);
    setOperationAction(ISD::ATOMIC_LOAD_SUB,  MVT::i32, Expand);
    setOperationAction(ISD::ATOMIC_LOAD_AND,  MVT::i32, Expand);
    setOperationAction(ISD::ATOMIC_LOAD_OR,   MVT::i32, Expand);
    setOperationAction(ISD::ATOMIC_LOAD_XOR,  MVT::i32, Expand);
    setOperationAction(ISD::ATOMIC_LOAD_NAND, MVT::i32, Expand);
    setOperationAction(ISD::ATOMIC_LOAD_MIN, MVT::i32, Expand);
    setOperationAction(ISD::ATOMIC_LOAD_MAX, MVT::i32, Expand);
    setOperationAction(ISD::ATOMIC_LOAD_UMIN, MVT::i32, Expand);
    setOperationAction(ISD::ATOMIC_LOAD_UMAX, MVT::i32, Expand);
    // Mark ATOMIC_LOAD and ATOMIC_STORE custom so we can handle the
    // Unordered/Monotonic case.
    setOperationAction(ISD::ATOMIC_LOAD, MVT::i32, Custom);
    setOperationAction(ISD::ATOMIC_STORE, MVT::i32, Custom);
  }

  setOperationAction(ISD::PREFETCH,         MVT::Other, Custom);

  // Requires SXTB/SXTH, available on v6 and up in both ARM and Thumb modes.
  if (!Subtarget->hasV6Ops()) {
    setOperationAction(ISD::SIGN_EXTEND_INREG, MVT::i16, Expand);
    setOperationAction(ISD::SIGN_EXTEND_INREG, MVT::i8,  Expand);
  }
  setOperationAction(ISD::SIGN_EXTEND_INREG, MVT::i1, Expand);

  if (!TM.Options.UseSoftFloat && Subtarget->hasVFP2() &&
      !Subtarget->isThumb1Only()) {
    // Turn f64->i64 into VMOVRRD, i64 -> f64 to VMOVDRR
    // iff target supports vfp2.
    setOperationAction(ISD::BITCAST, MVT::i64, Custom);
    setOperationAction(ISD::FLT_ROUNDS_, MVT::i32, Custom);
  }

  // We want to custom lower some of our intrinsics.
  setOperationAction(ISD::INTRINSIC_WO_CHAIN, MVT::Other, Custom);
  if (Subtarget->isTargetDarwin()) {
    setOperationAction(ISD::EH_SJLJ_SETJMP, MVT::i32, Custom);
    setOperationAction(ISD::EH_SJLJ_LONGJMP, MVT::Other, Custom);
    setLibcallName(RTLIB::UNWIND_RESUME, "_Unwind_SjLj_Resume");
  }

  setOperationAction(ISD::SETCC,     MVT::i32, Expand);
  setOperationAction(ISD::SETCC,     MVT::f32, Expand);
  setOperationAction(ISD::SETCC,     MVT::f64, Expand);
  setOperationAction(ISD::SELECT,    MVT::i32, Custom);
  setOperationAction(ISD::SELECT,    MVT::f32, Custom);
  setOperationAction(ISD::SELECT,    MVT::f64, Custom);
  setOperationAction(ISD::SELECT_CC, MVT::i32, Custom);
  setOperationAction(ISD::SELECT_CC, MVT::f32, Custom);
  setOperationAction(ISD::SELECT_CC, MVT::f64, Custom);

  setOperationAction(ISD::BRCOND,    MVT::Other, Expand);
  setOperationAction(ISD::BR_CC,     MVT::i32,   Custom);
  setOperationAction(ISD::BR_CC,     MVT::f32,   Custom);
  setOperationAction(ISD::BR_CC,     MVT::f64,   Custom);
  // @LOCALMOD-START
  //setOperationAction(ISD::BR_JT,     MVT::Other, Custom);
  setOperationAction(ISD::BR_JT,     MVT::Other,
                     Subtarget->useInlineJumpTables() ? Custom : Expand);
  // @LOCALMOD-END
  
  // We don't support sin/cos/fmod/copysign/pow
  setOperationAction(ISD::FSIN,      MVT::f64, Expand);
  setOperationAction(ISD::FSIN,      MVT::f32, Expand);
  setOperationAction(ISD::FCOS,      MVT::f32, Expand);
  setOperationAction(ISD::FCOS,      MVT::f64, Expand);
  setOperationAction(ISD::FSINCOS,   MVT::f64, Expand);
  setOperationAction(ISD::FSINCOS,   MVT::f32, Expand);
  setOperationAction(ISD::FREM,      MVT::f64, Expand);
  setOperationAction(ISD::FREM,      MVT::f32, Expand);
  if (!TM.Options.UseSoftFloat && Subtarget->hasVFP2() &&
      !Subtarget->isThumb1Only()) {
    setOperationAction(ISD::FCOPYSIGN, MVT::f64, Custom);
    setOperationAction(ISD::FCOPYSIGN, MVT::f32, Custom);
  }
  setOperationAction(ISD::FPOW,      MVT::f64, Expand);
  setOperationAction(ISD::FPOW,      MVT::f32, Expand);

  if (!Subtarget->hasVFP4()) {
    setOperationAction(ISD::FMA, MVT::f64, Expand);
    setOperationAction(ISD::FMA, MVT::f32, Expand);
  }

  // Various VFP goodness
  if (!TM.Options.UseSoftFloat && !Subtarget->isThumb1Only()) {
    // int <-> fp are custom expanded into bit_convert + ARMISD ops.
    if (Subtarget->hasVFP2()) {
      setOperationAction(ISD::SINT_TO_FP, MVT::i32, Custom);
      setOperationAction(ISD::UINT_TO_FP, MVT::i32, Custom);
      setOperationAction(ISD::FP_TO_UINT, MVT::i32, Custom);
      setOperationAction(ISD::FP_TO_SINT, MVT::i32, Custom);
    }
    // Special handling for half-precision FP.
    if (!Subtarget->hasFP16()) {
      setOperationAction(ISD::FP16_TO_FP32, MVT::f32, Expand);
      setOperationAction(ISD::FP32_TO_FP16, MVT::i32, Expand);
    }
  }
      
  // Combine sin / cos into one node or libcall if possible.
  if (Subtarget->hasSinCos()) {
    setLibcallName(RTLIB::SINCOS_F32, "sincosf");
    setLibcallName(RTLIB::SINCOS_F64, "sincos");
    if (Subtarget->getTargetTriple().getOS() == Triple::IOS) {
      // For iOS, we don't want to the normal expansion of a libcall to
      // sincos. We want to issue a libcall to __sincos_stret.
      setOperationAction(ISD::FSINCOS, MVT::f64, Custom);
      setOperationAction(ISD::FSINCOS, MVT::f32, Custom);
    }
  }

  // We have target-specific dag combine patterns for the following nodes:
  // ARMISD::VMOVRRD  - No need to call setTargetDAGCombine
  setTargetDAGCombine(ISD::ADD);
  setTargetDAGCombine(ISD::SUB);
  setTargetDAGCombine(ISD::MUL);
  setTargetDAGCombine(ISD::AND);
  setTargetDAGCombine(ISD::OR);
  setTargetDAGCombine(ISD::XOR);

  if (Subtarget->hasV6Ops())
    setTargetDAGCombine(ISD::SRL);

  setStackPointerRegisterToSaveRestore(ARM::SP);

  if (TM.Options.UseSoftFloat || Subtarget->isThumb1Only() ||
      !Subtarget->hasVFP2())
    setSchedulingPreference(Sched::RegPressure);
  else
    setSchedulingPreference(Sched::Hybrid);

  //// temporary - rewrite interface to use type
  MaxStoresPerMemset = 8;
  MaxStoresPerMemsetOptSize = Subtarget->isTargetDarwin() ? 8 : 4;
  MaxStoresPerMemcpy = 4; // For @llvm.memcpy -> sequence of stores
  MaxStoresPerMemcpyOptSize = Subtarget->isTargetDarwin() ? 4 : 2;
  MaxStoresPerMemmove = 4; // For @llvm.memmove -> sequence of stores
  MaxStoresPerMemmoveOptSize = Subtarget->isTargetDarwin() ? 4 : 2;

  // On ARM arguments smaller than 4 bytes are extended, so all arguments
  // are at least 4 bytes aligned.
  setMinStackArgumentAlignment(4);

  // Prefer likely predicted branches to selects on out-of-order cores.
  PredictableSelectIsExpensive = Subtarget->isLikeA9();

  setMinFunctionAlignment(Subtarget->isThumb() ? 1 : 2);
}

static void getExclusiveOperation(unsigned Size, AtomicOrdering Ord,
                                  bool isThumb2, unsigned &LdrOpc,
                                  unsigned &StrOpc) {
  static const unsigned LoadBares[4][2] =  {{ARM::LDREXB, ARM::t2LDREXB},
                                            {ARM::LDREXH, ARM::t2LDREXH},
                                            {ARM::LDREX,  ARM::t2LDREX},
                                            {ARM::LDREXD, ARM::t2LDREXD}};
  static const unsigned LoadAcqs[4][2] =   {{ARM::LDAEXB, ARM::t2LDAEXB},
                                            {ARM::LDAEXH, ARM::t2LDAEXH},
                                            {ARM::LDAEX,  ARM::t2LDAEX},
                                            {ARM::LDAEXD, ARM::t2LDAEXD}};
  static const unsigned StoreBares[4][2] = {{ARM::STREXB, ARM::t2STREXB},
                                            {ARM::STREXH, ARM::t2STREXH},
                                            {ARM::STREX,  ARM::t2STREX},
                                            {ARM::STREXD, ARM::t2STREXD}};
  static const unsigned StoreRels[4][2] =  {{ARM::STLEXB, ARM::t2STLEXB},
                                            {ARM::STLEXH, ARM::t2STLEXH},
                                            {ARM::STLEX,  ARM::t2STLEX},
                                            {ARM::STLEXD, ARM::t2STLEXD}};

  const unsigned (*LoadOps)[2], (*StoreOps)[2];
  if (Ord == Acquire || Ord == AcquireRelease || Ord == SequentiallyConsistent)
    LoadOps = LoadAcqs;
  else
    LoadOps = LoadBares;

  if (Ord == Release || Ord == AcquireRelease || Ord == SequentiallyConsistent)
    StoreOps = StoreRels;
  else
    StoreOps = StoreBares;

  assert(isPowerOf2_32(Size) && Size <= 8 &&
         "unsupported size for atomic binary op!");

  LdrOpc = LoadOps[Log2_32(Size)][isThumb2];
  StrOpc = StoreOps[Log2_32(Size)][isThumb2];
}

// FIXME: It might make sense to define the representative register class as the
// nearest super-register that has a non-null superset. For example, DPR_VFP2 is
// a super-register of SPR, and DPR is a superset if DPR_VFP2. Consequently,
// SPR's representative would be DPR_VFP2. This should work well if register
// pressure tracking were modified such that a register use would increment the
// pressure of the register class's representative and all of it's super
// classes' representatives transitively. We have not implemented this because
// of the difficulty prior to coalescing of modeling operand register classes
// due to the common occurrence of cross class copies and subregister insertions
// and extractions.
std::pair<const TargetRegisterClass*, uint8_t>
ARMTargetLowering::findRepresentativeClass(MVT VT) const{
  const TargetRegisterClass *RRC = 0;
  uint8_t Cost = 1;
  switch (VT.SimpleTy) {
  default:
    return TargetLowering::findRepresentativeClass(VT);
  // Use DPR as representative register class for all floating point
  // and vector types. Since there are 32 SPR registers and 32 DPR registers so
  // the cost is 1 for both f32 and f64.
  case MVT::f32: case MVT::f64: case MVT::v8i8: case MVT::v4i16:
  case MVT::v2i32: case MVT::v1i64: case MVT::v2f32:
    RRC = &ARM::DPRRegClass;
    // When NEON is used for SP, only half of the register file is available
    // because operations that define both SP and DP results will be constrained
    // to the VFP2 class (D0-D15). We currently model this constraint prior to
    // coalescing by double-counting the SP regs. See the FIXME above.
    if (Subtarget->useNEONForSinglePrecisionFP())
      Cost = 2;
    break;
  case MVT::v16i8: case MVT::v8i16: case MVT::v4i32: case MVT::v2i64:
  case MVT::v4f32: case MVT::v2f64:
    RRC = &ARM::DPRRegClass;
    Cost = 2;
    break;
  case MVT::v4i64:
    RRC = &ARM::DPRRegClass;
    Cost = 4;
    break;
  case MVT::v8i64:
    RRC = &ARM::DPRRegClass;
    Cost = 8;
    break;
  }
  return std::make_pair(RRC, Cost);
}

const char *ARMTargetLowering::getTargetNodeName(unsigned Opcode) const {
  switch (Opcode) {
  default: return 0;
  case ARMISD::Wrapper:       return "ARMISD::Wrapper";
  case ARMISD::WrapperDYN:    return "ARMISD::WrapperDYN";
  case ARMISD::WrapperPIC:    return "ARMISD::WrapperPIC";
  case ARMISD::WrapperJT:     return "ARMISD::WrapperJT";
  // @LOCALMOD-START
  case ARMISD::WrapperJT2:    return "ARMISD::WrapperJT2"; 
  case ARMISD::EH_RETURN:     return "ARMISD::EH_RETURN"; 
  // @LOCALMOD-END
  case ARMISD::CALL:          return "ARMISD::CALL";
  case ARMISD::CALL_PRED:     return "ARMISD::CALL_PRED";
  case ARMISD::CALL_NOLINK:   return "ARMISD::CALL_NOLINK";
  case ARMISD::tCALL:         return "ARMISD::tCALL";
  case ARMISD::BRCOND:        return "ARMISD::BRCOND";
  case ARMISD::BR_JT:         return "ARMISD::BR_JT";
  case ARMISD::BR2_JT:        return "ARMISD::BR2_JT";
  case ARMISD::RET_FLAG:      return "ARMISD::RET_FLAG";
  case ARMISD::INTRET_FLAG:   return "ARMISD::INTRET_FLAG";
  case ARMISD::PIC_ADD:       return "ARMISD::PIC_ADD";
  case ARMISD::CMP:           return "ARMISD::CMP";
  case ARMISD::CMN:           return "ARMISD::CMN";
  case ARMISD::CMPZ:          return "ARMISD::CMPZ";
  case ARMISD::CMPFP:         return "ARMISD::CMPFP";
  case ARMISD::CMPFPw0:       return "ARMISD::CMPFPw0";
  case ARMISD::BCC_i64:       return "ARMISD::BCC_i64";
  case ARMISD::FMSTAT:        return "ARMISD::FMSTAT";

  case ARMISD::CMOV:          return "ARMISD::CMOV";

  case ARMISD::RBIT:          return "ARMISD::RBIT";

  case ARMISD::FTOSI:         return "ARMISD::FTOSI";
  case ARMISD::FTOUI:         return "ARMISD::FTOUI";
  case ARMISD::SITOF:         return "ARMISD::SITOF";
  case ARMISD::UITOF:         return "ARMISD::UITOF";

  case ARMISD::SRL_FLAG:      return "ARMISD::SRL_FLAG";
  case ARMISD::SRA_FLAG:      return "ARMISD::SRA_FLAG";
  case ARMISD::RRX:           return "ARMISD::RRX";

  case ARMISD::ADDC:          return "ARMISD::ADDC";
  case ARMISD::ADDE:          return "ARMISD::ADDE";
  case ARMISD::SUBC:          return "ARMISD::SUBC";
  case ARMISD::SUBE:          return "ARMISD::SUBE";

  case ARMISD::VMOVRRD:       return "ARMISD::VMOVRRD";
  case ARMISD::VMOVDRR:       return "ARMISD::VMOVDRR";

  case ARMISD::EH_SJLJ_SETJMP: return "ARMISD::EH_SJLJ_SETJMP";
  case ARMISD::EH_SJLJ_LONGJMP:return "ARMISD::EH_SJLJ_LONGJMP";

  case ARMISD::TC_RETURN:     return "ARMISD::TC_RETURN";

  case ARMISD::THREAD_POINTER:return "ARMISD::THREAD_POINTER";

  case ARMISD::DYN_ALLOC:     return "ARMISD::DYN_ALLOC";

  case ARMISD::MEMBARRIER_MCR: return "ARMISD::MEMBARRIER_MCR";

  case ARMISD::PRELOAD:       return "ARMISD::PRELOAD";

  case ARMISD::VCEQ:          return "ARMISD::VCEQ";
  case ARMISD::VCEQZ:         return "ARMISD::VCEQZ";
  case ARMISD::VCGE:          return "ARMISD::VCGE";
  case ARMISD::VCGEZ:         return "ARMISD::VCGEZ";
  case ARMISD::VCLEZ:         return "ARMISD::VCLEZ";
  case ARMISD::VCGEU:         return "ARMISD::VCGEU";
  case ARMISD::VCGT:          return "ARMISD::VCGT";
  case ARMISD::VCGTZ:         return "ARMISD::VCGTZ";
  case ARMISD::VCLTZ:         return "ARMISD::VCLTZ";
  case ARMISD::VCGTU:         return "ARMISD::VCGTU";
  case ARMISD::VTST:          return "ARMISD::VTST";

  case ARMISD::VSHL:          return "ARMISD::VSHL";
  case ARMISD::VSHRs:         return "ARMISD::VSHRs";
  case ARMISD::VSHRu:         return "ARMISD::VSHRu";
  case ARMISD::VSHLLs:        return "ARMISD::VSHLLs";
  case ARMISD::VSHLLu:        return "ARMISD::VSHLLu";
  case ARMISD::VSHLLi:        return "ARMISD::VSHLLi";
  case ARMISD::VSHRN:         return "ARMISD::VSHRN";
  case ARMISD::VRSHRs:        return "ARMISD::VRSHRs";
  case ARMISD::VRSHRu:        return "ARMISD::VRSHRu";
  case ARMISD::VRSHRN:        return "ARMISD::VRSHRN";
  case ARMISD::VQSHLs:        return "ARMISD::VQSHLs";
  case ARMISD::VQSHLu:        return "ARMISD::VQSHLu";
  case ARMISD::VQSHLsu:       return "ARMISD::VQSHLsu";
  case ARMISD::VQSHRNs:       return "ARMISD::VQSHRNs";
  case ARMISD::VQSHRNu:       return "ARMISD::VQSHRNu";
  case ARMISD::VQSHRNsu:      return "ARMISD::VQSHRNsu";
  case ARMISD::VQRSHRNs:      return "ARMISD::VQRSHRNs";
  case ARMISD::VQRSHRNu:      return "ARMISD::VQRSHRNu";
  case ARMISD::VQRSHRNsu:     return "ARMISD::VQRSHRNsu";
  case ARMISD::VGETLANEu:     return "ARMISD::VGETLANEu";
  case ARMISD::VGETLANEs:     return "ARMISD::VGETLANEs";
  case ARMISD::VMOVIMM:       return "ARMISD::VMOVIMM";
  case ARMISD::VMVNIMM:       return "ARMISD::VMVNIMM";
  case ARMISD::VMOVFPIMM:     return "ARMISD::VMOVFPIMM";
  case ARMISD::VDUP:          return "ARMISD::VDUP";
  case ARMISD::VDUPLANE:      return "ARMISD::VDUPLANE";
  case ARMISD::VEXT:          return "ARMISD::VEXT";
  case ARMISD::VREV64:        return "ARMISD::VREV64";
  case ARMISD::VREV32:        return "ARMISD::VREV32";
  case ARMISD::VREV16:        return "ARMISD::VREV16";
  case ARMISD::VZIP:          return "ARMISD::VZIP";
  case ARMISD::VUZP:          return "ARMISD::VUZP";
  case ARMISD::VTRN:          return "ARMISD::VTRN";
  case ARMISD::VTBL1:         return "ARMISD::VTBL1";
  case ARMISD::VTBL2:         return "ARMISD::VTBL2";
  case ARMISD::VMULLs:        return "ARMISD::VMULLs";
  case ARMISD::VMULLu:        return "ARMISD::VMULLu";
  case ARMISD::UMLAL:         return "ARMISD::UMLAL";
  case ARMISD::SMLAL:         return "ARMISD::SMLAL";
  case ARMISD::BUILD_VECTOR:  return "ARMISD::BUILD_VECTOR";
  case ARMISD::FMAX:          return "ARMISD::FMAX";
  case ARMISD::FMIN:          return "ARMISD::FMIN";
  case ARMISD::VMAXNM:        return "ARMISD::VMAX";
  case ARMISD::VMINNM:        return "ARMISD::VMIN";
  case ARMISD::BFI:           return "ARMISD::BFI";
  case ARMISD::VORRIMM:       return "ARMISD::VORRIMM";
  case ARMISD::VBICIMM:       return "ARMISD::VBICIMM";
  case ARMISD::VBSL:          return "ARMISD::VBSL";
  case ARMISD::VLD2DUP:       return "ARMISD::VLD2DUP";
  case ARMISD::VLD3DUP:       return "ARMISD::VLD3DUP";
  case ARMISD::VLD4DUP:       return "ARMISD::VLD4DUP";
  case ARMISD::VLD1_UPD:      return "ARMISD::VLD1_UPD";
  case ARMISD::VLD2_UPD:      return "ARMISD::VLD2_UPD";
  case ARMISD::VLD3_UPD:      return "ARMISD::VLD3_UPD";
  case ARMISD::VLD4_UPD:      return "ARMISD::VLD4_UPD";
  case ARMISD::VLD2LN_UPD:    return "ARMISD::VLD2LN_UPD";
  case ARMISD::VLD3LN_UPD:    return "ARMISD::VLD3LN_UPD";
  case ARMISD::VLD4LN_UPD:    return "ARMISD::VLD4LN_UPD";
  case ARMISD::VLD2DUP_UPD:   return "ARMISD::VLD2DUP_UPD";
  case ARMISD::VLD3DUP_UPD:   return "ARMISD::VLD3DUP_UPD";
  case ARMISD::VLD4DUP_UPD:   return "ARMISD::VLD4DUP_UPD";
  case ARMISD::VST1_UPD:      return "ARMISD::VST1_UPD";
  case ARMISD::VST2_UPD:      return "ARMISD::VST2_UPD";
  case ARMISD::VST3_UPD:      return "ARMISD::VST3_UPD";
  case ARMISD::VST4_UPD:      return "ARMISD::VST4_UPD";
  case ARMISD::VST2LN_UPD:    return "ARMISD::VST2LN_UPD";
  case ARMISD::VST3LN_UPD:    return "ARMISD::VST3LN_UPD";
  case ARMISD::VST4LN_UPD:    return "ARMISD::VST4LN_UPD";
  }
}

EVT ARMTargetLowering::getSetCCResultType(LLVMContext &, EVT VT) const {
  if (!VT.isVector()) return getPointerTy();
  return VT.changeVectorElementTypeToInteger();
}

/// getRegClassFor - Return the register class that should be used for the
/// specified value type.
const TargetRegisterClass *ARMTargetLowering::getRegClassFor(MVT VT) const {
  // Map v4i64 to QQ registers but do not make the type legal. Similarly map
  // v8i64 to QQQQ registers. v4i64 and v8i64 are only used for REG_SEQUENCE to
  // load / store 4 to 8 consecutive D registers.
  if (Subtarget->hasNEON()) {
    if (VT == MVT::v4i64)
      return &ARM::QQPRRegClass;
    if (VT == MVT::v8i64)
      return &ARM::QQQQPRRegClass;
  }
  return TargetLowering::getRegClassFor(VT);
}

// Create a fast isel object.
FastISel *
ARMTargetLowering::createFastISel(FunctionLoweringInfo &funcInfo,
                                  const TargetLibraryInfo *libInfo) const {
  return ARM::createFastISel(funcInfo, libInfo);
}

/// getMaximalGlobalOffset - Returns the maximal possible offset which can
/// be used for loads / stores from the global.
unsigned ARMTargetLowering::getMaximalGlobalOffset() const {
  return (Subtarget->isThumb1Only() ? 127 : 4095);
}

Sched::Preference ARMTargetLowering::getSchedulingPreference(SDNode *N) const {
  unsigned NumVals = N->getNumValues();
  if (!NumVals)
    return Sched::RegPressure;

  for (unsigned i = 0; i != NumVals; ++i) {
    EVT VT = N->getValueType(i);
    if (VT == MVT::Glue || VT == MVT::Other)
      continue;
    if (VT.isFloatingPoint() || VT.isVector())
      return Sched::ILP;
  }

  if (!N->isMachineOpcode())
    return Sched::RegPressure;

  // Load are scheduled for latency even if there instruction itinerary
  // is not available.
  const TargetInstrInfo *TII = getTargetMachine().getInstrInfo();
  const MCInstrDesc &MCID = TII->get(N->getMachineOpcode());

  if (MCID.getNumDefs() == 0)
    return Sched::RegPressure;
  if (!Itins->isEmpty() &&
      Itins->getOperandCycle(MCID.getSchedClass(), 0) > 2)
    return Sched::ILP;

  return Sched::RegPressure;
}

//===----------------------------------------------------------------------===//
// Lowering Code
//===----------------------------------------------------------------------===//

/// IntCCToARMCC - Convert a DAG integer condition code to an ARM CC
static ARMCC::CondCodes IntCCToARMCC(ISD::CondCode CC) {
  switch (CC) {
  default: llvm_unreachable("Unknown condition code!");
  case ISD::SETNE:  return ARMCC::NE;
  case ISD::SETEQ:  return ARMCC::EQ;
  case ISD::SETGT:  return ARMCC::GT;
  case ISD::SETGE:  return ARMCC::GE;
  case ISD::SETLT:  return ARMCC::LT;
  case ISD::SETLE:  return ARMCC::LE;
  case ISD::SETUGT: return ARMCC::HI;
  case ISD::SETUGE: return ARMCC::HS;
  case ISD::SETULT: return ARMCC::LO;
  case ISD::SETULE: return ARMCC::LS;
  }
}

/// FPCCToARMCC - Convert a DAG fp condition code to an ARM CC.
static void FPCCToARMCC(ISD::CondCode CC, ARMCC::CondCodes &CondCode,
                        ARMCC::CondCodes &CondCode2) {
  CondCode2 = ARMCC::AL;
  switch (CC) {
  default: llvm_unreachable("Unknown FP condition!");
  case ISD::SETEQ:
  case ISD::SETOEQ: CondCode = ARMCC::EQ; break;
  case ISD::SETGT:
  case ISD::SETOGT: CondCode = ARMCC::GT; break;
  case ISD::SETGE:
  case ISD::SETOGE: CondCode = ARMCC::GE; break;
  case ISD::SETOLT: CondCode = ARMCC::MI; break;
  case ISD::SETOLE: CondCode = ARMCC::LS; break;
  case ISD::SETONE: CondCode = ARMCC::MI; CondCode2 = ARMCC::GT; break;
  case ISD::SETO:   CondCode = ARMCC::VC; break;
  case ISD::SETUO:  CondCode = ARMCC::VS; break;
  case ISD::SETUEQ: CondCode = ARMCC::EQ; CondCode2 = ARMCC::VS; break;
  case ISD::SETUGT: CondCode = ARMCC::HI; break;
  case ISD::SETUGE: CondCode = ARMCC::PL; break;
  case ISD::SETLT:
  case ISD::SETULT: CondCode = ARMCC::LT; break;
  case ISD::SETLE:
  case ISD::SETULE: CondCode = ARMCC::LE; break;
  case ISD::SETNE:
  case ISD::SETUNE: CondCode = ARMCC::NE; break;
  }
}

//===----------------------------------------------------------------------===//
//                      Calling Convention Implementation
//===----------------------------------------------------------------------===//

#include "ARMGenCallingConv.inc"

/// CCAssignFnForNode - Selects the correct CCAssignFn for a the
/// given CallingConvention value.
CCAssignFn *ARMTargetLowering::CCAssignFnForNode(CallingConv::ID CC,
                                                 bool Return,
                                                 bool isVarArg) const {
  switch (CC) {
  default:
    llvm_unreachable("Unsupported calling convention");
  case CallingConv::Fast:
    if (Subtarget->hasVFP2() && !isVarArg) {
      if (!Subtarget->isAAPCS_ABI())
        return (Return ? RetFastCC_ARM_APCS : FastCC_ARM_APCS);
      // For AAPCS ABI targets, just use VFP variant of the calling convention.
      return (Return ? RetCC_ARM_AAPCS_VFP : CC_ARM_AAPCS_VFP);
    }
    // Fallthrough
  case CallingConv::C: {
    // Use target triple & subtarget features to do actual dispatch.
    if (!Subtarget->isAAPCS_ABI())
      return (Return ? RetCC_ARM_APCS : CC_ARM_APCS);
    else if (Subtarget->hasVFP2() &&
             getTargetMachine().Options.FloatABIType == FloatABI::Hard &&
             !isVarArg)
      return (Return ? RetCC_ARM_AAPCS_VFP : CC_ARM_AAPCS_VFP);
    return (Return ? RetCC_ARM_AAPCS : CC_ARM_AAPCS);
  }
  case CallingConv::ARM_AAPCS_VFP:
    if (!isVarArg)
      return (Return ? RetCC_ARM_AAPCS_VFP : CC_ARM_AAPCS_VFP);
    // Fallthrough
  case CallingConv::ARM_AAPCS:
    return (Return ? RetCC_ARM_AAPCS : CC_ARM_AAPCS);
  case CallingConv::ARM_APCS:
    return (Return ? RetCC_ARM_APCS : CC_ARM_APCS);
  case CallingConv::GHC:
    return (Return ? RetCC_ARM_APCS : CC_ARM_APCS_GHC);
  }
}

/// LowerCallResult - Lower the result values of a call into the
/// appropriate copies out of appropriate physical registers.
SDValue
ARMTargetLowering::LowerCallResult(SDValue Chain, SDValue InFlag,
                                   CallingConv::ID CallConv, bool isVarArg,
                                   const SmallVectorImpl<ISD::InputArg> &Ins,
                                   SDLoc dl, SelectionDAG &DAG,
                                   SmallVectorImpl<SDValue> &InVals,
                                   bool isThisReturn, SDValue ThisVal) const {

  // Assign locations to each value returned by this call.
  SmallVector<CCValAssign, 16> RVLocs;
  ARMCCState CCInfo(CallConv, isVarArg, DAG.getMachineFunction(),
                    getTargetMachine(), RVLocs, *DAG.getContext(), Call);
  CCInfo.AnalyzeCallResult(Ins,
                           CCAssignFnForNode(CallConv, /* Return*/ true,
                                             isVarArg));

  // Copy all of the result registers out of their specified physreg.
  for (unsigned i = 0; i != RVLocs.size(); ++i) {
    CCValAssign VA = RVLocs[i];

    // Pass 'this' value directly from the argument to return value, to avoid
    // reg unit interference
    if (i == 0 && isThisReturn) {
      assert(!VA.needsCustom() && VA.getLocVT() == MVT::i32 &&
             "unexpected return calling convention register assignment");
      InVals.push_back(ThisVal);
      continue;
    }

    SDValue Val;
    if (VA.needsCustom()) {
      // Handle f64 or half of a v2f64.
      SDValue Lo = DAG.getCopyFromReg(Chain, dl, VA.getLocReg(), MVT::i32,
                                      InFlag);
      Chain = Lo.getValue(1);
      InFlag = Lo.getValue(2);
      VA = RVLocs[++i]; // skip ahead to next loc
      SDValue Hi = DAG.getCopyFromReg(Chain, dl, VA.getLocReg(), MVT::i32,
                                      InFlag);
      Chain = Hi.getValue(1);
      InFlag = Hi.getValue(2);
      Val = DAG.getNode(ARMISD::VMOVDRR, dl, MVT::f64, Lo, Hi);

      if (VA.getLocVT() == MVT::v2f64) {
        SDValue Vec = DAG.getNode(ISD::UNDEF, dl, MVT::v2f64);
        Vec = DAG.getNode(ISD::INSERT_VECTOR_ELT, dl, MVT::v2f64, Vec, Val,
                          DAG.getConstant(0, MVT::i32));

        VA = RVLocs[++i]; // skip ahead to next loc
        Lo = DAG.getCopyFromReg(Chain, dl, VA.getLocReg(), MVT::i32, InFlag);
        Chain = Lo.getValue(1);
        InFlag = Lo.getValue(2);
        VA = RVLocs[++i]; // skip ahead to next loc
        Hi = DAG.getCopyFromReg(Chain, dl, VA.getLocReg(), MVT::i32, InFlag);
        Chain = Hi.getValue(1);
        InFlag = Hi.getValue(2);
        Val = DAG.getNode(ARMISD::VMOVDRR, dl, MVT::f64, Lo, Hi);
        Val = DAG.getNode(ISD::INSERT_VECTOR_ELT, dl, MVT::v2f64, Vec, Val,
                          DAG.getConstant(1, MVT::i32));
      }
    } else {
      Val = DAG.getCopyFromReg(Chain, dl, VA.getLocReg(), VA.getLocVT(),
                               InFlag);
      Chain = Val.getValue(1);
      InFlag = Val.getValue(2);
    }

    switch (VA.getLocInfo()) {
    default: llvm_unreachable("Unknown loc info!");
    case CCValAssign::Full: break;
    case CCValAssign::BCvt:
      Val = DAG.getNode(ISD::BITCAST, dl, VA.getValVT(), Val);
      break;
    }

    InVals.push_back(Val);
  }

  return Chain;
}

/// LowerMemOpCallTo - Store the argument to the stack.
SDValue
ARMTargetLowering::LowerMemOpCallTo(SDValue Chain,
                                    SDValue StackPtr, SDValue Arg,
                                    SDLoc dl, SelectionDAG &DAG,
                                    const CCValAssign &VA,
                                    ISD::ArgFlagsTy Flags) const {
  unsigned LocMemOffset = VA.getLocMemOffset();
  SDValue PtrOff = DAG.getIntPtrConstant(LocMemOffset);
  PtrOff = DAG.getNode(ISD::ADD, dl, getPointerTy(), StackPtr, PtrOff);
  return DAG.getStore(Chain, dl, Arg, PtrOff,
                      MachinePointerInfo::getStack(LocMemOffset),
                      false, false, 0);
}

void ARMTargetLowering::PassF64ArgInRegs(SDLoc dl, SelectionDAG &DAG,
                                         SDValue Chain, SDValue &Arg,
                                         RegsToPassVector &RegsToPass,
                                         CCValAssign &VA, CCValAssign &NextVA,
                                         SDValue &StackPtr,
                                         SmallVectorImpl<SDValue> &MemOpChains,
                                         ISD::ArgFlagsTy Flags) const {

  SDValue fmrrd = DAG.getNode(ARMISD::VMOVRRD, dl,
                              DAG.getVTList(MVT::i32, MVT::i32), Arg);
  RegsToPass.push_back(std::make_pair(VA.getLocReg(), fmrrd));

  if (NextVA.isRegLoc())
    RegsToPass.push_back(std::make_pair(NextVA.getLocReg(), fmrrd.getValue(1)));
  else {
    assert(NextVA.isMemLoc());
    if (StackPtr.getNode() == 0)
      StackPtr = DAG.getCopyFromReg(Chain, dl, ARM::SP, getPointerTy());

    MemOpChains.push_back(LowerMemOpCallTo(Chain, StackPtr, fmrrd.getValue(1),
                                           dl, DAG, NextVA,
                                           Flags));
  }
}

/// LowerCall - Lowering a call into a callseq_start <-
/// ARMISD:CALL <- callseq_end chain. Also add input and output parameter
/// nodes.
SDValue
ARMTargetLowering::LowerCall(TargetLowering::CallLoweringInfo &CLI,
                             SmallVectorImpl<SDValue> &InVals) const {
  SelectionDAG &DAG                     = CLI.DAG;
  SDLoc &dl                          = CLI.DL;
  SmallVectorImpl<ISD::OutputArg> &Outs = CLI.Outs;
  SmallVectorImpl<SDValue> &OutVals     = CLI.OutVals;
  SmallVectorImpl<ISD::InputArg> &Ins   = CLI.Ins;
  SDValue Chain                         = CLI.Chain;
  SDValue Callee                        = CLI.Callee;
  bool &isTailCall                      = CLI.IsTailCall;
  CallingConv::ID CallConv              = CLI.CallConv;
  bool doesNotRet                       = CLI.DoesNotReturn;
  bool isVarArg                         = CLI.IsVarArg;

  MachineFunction &MF = DAG.getMachineFunction();
  bool isStructRet    = (Outs.empty()) ? false : Outs[0].Flags.isSRet();
  bool isThisReturn   = false;
  bool isSibCall      = false;
  // Disable tail calls if they're not supported.
  if (!EnableARMTailCalls && !Subtarget->supportsTailCall())
    isTailCall = false;
  if (isTailCall) {
    // Check if it's really possible to do a tail call.
    isTailCall = IsEligibleForTailCallOptimization(Callee, CallConv,
                    isVarArg, isStructRet, MF.getFunction()->hasStructRetAttr(),
                                                   Outs, OutVals, Ins, DAG);
    // We don't support GuaranteedTailCallOpt for ARM, only automatically
    // detected sibcalls.
    if (isTailCall) {
      ++NumTailCalls;
      isSibCall = true;
    }
  }

  // Analyze operands of the call, assigning locations to each operand.
  SmallVector<CCValAssign, 16> ArgLocs;
  ARMCCState CCInfo(CallConv, isVarArg, DAG.getMachineFunction(),
                 getTargetMachine(), ArgLocs, *DAG.getContext(), Call);
  CCInfo.AnalyzeCallOperands(Outs,
                             CCAssignFnForNode(CallConv, /* Return*/ false,
                                               isVarArg));

  // Get a count of how many bytes are to be pushed on the stack.
  unsigned NumBytes = CCInfo.getNextStackOffset();

  // For tail calls, memory operands are available in our caller's stack.
  if (isSibCall)
    NumBytes = 0;

  // Adjust the stack pointer for the new arguments...
  // These operations are automatically eliminated by the prolog/epilog pass
  if (!isSibCall)
    Chain = DAG.getCALLSEQ_START(Chain, DAG.getIntPtrConstant(NumBytes, true),
                                 dl);

  SDValue StackPtr = DAG.getCopyFromReg(Chain, dl, ARM::SP, getPointerTy());

  RegsToPassVector RegsToPass;
  SmallVector<SDValue, 8> MemOpChains;

  // Walk the register/memloc assignments, inserting copies/loads.  In the case
  // of tail call optimization, arguments are handled later.
  for (unsigned i = 0, realArgIdx = 0, e = ArgLocs.size();
       i != e;
       ++i, ++realArgIdx) {
    CCValAssign &VA = ArgLocs[i];
    SDValue Arg = OutVals[realArgIdx];
    ISD::ArgFlagsTy Flags = Outs[realArgIdx].Flags;
    bool isByVal = Flags.isByVal();

    // Promote the value if needed.
    switch (VA.getLocInfo()) {
    default: llvm_unreachable("Unknown loc info!");
    case CCValAssign::Full: break;
    case CCValAssign::SExt:
      Arg = DAG.getNode(ISD::SIGN_EXTEND, dl, VA.getLocVT(), Arg);
      break;
    case CCValAssign::ZExt:
      Arg = DAG.getNode(ISD::ZERO_EXTEND, dl, VA.getLocVT(), Arg);
      break;
    case CCValAssign::AExt:
      Arg = DAG.getNode(ISD::ANY_EXTEND, dl, VA.getLocVT(), Arg);
      break;
    case CCValAssign::BCvt:
      Arg = DAG.getNode(ISD::BITCAST, dl, VA.getLocVT(), Arg);
      break;
    }

    // f64 and v2f64 might be passed in i32 pairs and must be split into pieces
    if (VA.needsCustom()) {
      if (VA.getLocVT() == MVT::v2f64) {
        SDValue Op0 = DAG.getNode(ISD::EXTRACT_VECTOR_ELT, dl, MVT::f64, Arg,
                                  DAG.getConstant(0, MVT::i32));
        SDValue Op1 = DAG.getNode(ISD::EXTRACT_VECTOR_ELT, dl, MVT::f64, Arg,
                                  DAG.getConstant(1, MVT::i32));

        PassF64ArgInRegs(dl, DAG, Chain, Op0, RegsToPass,
                         VA, ArgLocs[++i], StackPtr, MemOpChains, Flags);

        VA = ArgLocs[++i]; // skip ahead to next loc
        if (VA.isRegLoc()) {
          PassF64ArgInRegs(dl, DAG, Chain, Op1, RegsToPass,
                           VA, ArgLocs[++i], StackPtr, MemOpChains, Flags);
        } else {
          assert(VA.isMemLoc());

          MemOpChains.push_back(LowerMemOpCallTo(Chain, StackPtr, Op1,
                                                 dl, DAG, VA, Flags));
        }
      } else {
        PassF64ArgInRegs(dl, DAG, Chain, Arg, RegsToPass, VA, ArgLocs[++i],
                         StackPtr, MemOpChains, Flags);
      }
    } else if (VA.isRegLoc()) {
      if (realArgIdx == 0 && Flags.isReturned() && Outs[0].VT == MVT::i32) {
        assert(VA.getLocVT() == MVT::i32 &&
               "unexpected calling convention register assignment");
        assert(!Ins.empty() && Ins[0].VT == MVT::i32 &&
               "unexpected use of 'returned'");
        isThisReturn = true;
      }
      RegsToPass.push_back(std::make_pair(VA.getLocReg(), Arg));
    } else if (isByVal) {
      assert(VA.isMemLoc());
      unsigned offset = 0;

      // True if this byval aggregate will be split between registers
      // and memory.
      unsigned ByValArgsCount = CCInfo.getInRegsParamsCount();
      unsigned CurByValIdx = CCInfo.getInRegsParamsProceed();

      if (CurByValIdx < ByValArgsCount) {

        unsigned RegBegin, RegEnd;
        CCInfo.getInRegsParamInfo(CurByValIdx, RegBegin, RegEnd);

        EVT PtrVT = DAG.getTargetLoweringInfo().getPointerTy();
        unsigned int i, j;
        for (i = 0, j = RegBegin; j < RegEnd; i++, j++) {
          SDValue Const = DAG.getConstant(4*i, MVT::i32);
          SDValue AddArg = DAG.getNode(ISD::ADD, dl, PtrVT, Arg, Const);
          SDValue Load = DAG.getLoad(PtrVT, dl, Chain, AddArg,
                                     MachinePointerInfo(),
                                     false, false, false,
                                     DAG.InferPtrAlignment(AddArg));
          MemOpChains.push_back(Load.getValue(1));
          RegsToPass.push_back(std::make_pair(j, Load));
        }

        // If parameter size outsides register area, "offset" value
        // helps us to calculate stack slot for remained part properly.
        offset = RegEnd - RegBegin;

        CCInfo.nextInRegsParam();
      }

      if (Flags.getByValSize() > 4*offset) {
        unsigned LocMemOffset = VA.getLocMemOffset();
        SDValue StkPtrOff = DAG.getIntPtrConstant(LocMemOffset);
        SDValue Dst = DAG.getNode(ISD::ADD, dl, getPointerTy(), StackPtr,
                                  StkPtrOff);
        SDValue SrcOffset = DAG.getIntPtrConstant(4*offset);
        SDValue Src = DAG.getNode(ISD::ADD, dl, getPointerTy(), Arg, SrcOffset);
        SDValue SizeNode = DAG.getConstant(Flags.getByValSize() - 4*offset,
                                           MVT::i32);
        SDValue AlignNode = DAG.getConstant(Flags.getByValAlign(), MVT::i32);

        SDVTList VTs = DAG.getVTList(MVT::Other, MVT::Glue);
        SDValue Ops[] = { Chain, Dst, Src, SizeNode, AlignNode};
        MemOpChains.push_back(DAG.getNode(ARMISD::COPY_STRUCT_BYVAL, dl, VTs,
                                          Ops, array_lengthof(Ops)));
      }
    } else if (!isSibCall) {
      assert(VA.isMemLoc());

      MemOpChains.push_back(LowerMemOpCallTo(Chain, StackPtr, Arg,
                                             dl, DAG, VA, Flags));
    }
  }

  if (!MemOpChains.empty())
    Chain = DAG.getNode(ISD::TokenFactor, dl, MVT::Other,
                        &MemOpChains[0], MemOpChains.size());

  // Build a sequence of copy-to-reg nodes chained together with token chain
  // and flag operands which copy the outgoing args into the appropriate regs.
  SDValue InFlag;
  // Tail call byval lowering might overwrite argument registers so in case of
  // tail call optimization the copies to registers are lowered later.
  if (!isTailCall)
    for (unsigned i = 0, e = RegsToPass.size(); i != e; ++i) {
      Chain = DAG.getCopyToReg(Chain, dl, RegsToPass[i].first,
                               RegsToPass[i].second, InFlag);
      InFlag = Chain.getValue(1);
    }

  // For tail calls lower the arguments to the 'real' stack slot.
  if (isTailCall) {
    // Force all the incoming stack arguments to be loaded from the stack
    // before any new outgoing arguments are stored to the stack, because the
    // outgoing stack slots may alias the incoming argument stack slots, and
    // the alias isn't otherwise explicit. This is slightly more conservative
    // than necessary, because it means that each store effectively depends
    // on every argument instead of just those arguments it would clobber.

    // Do not flag preceding copytoreg stuff together with the following stuff.
    InFlag = SDValue();
    for (unsigned i = 0, e = RegsToPass.size(); i != e; ++i) {
      Chain = DAG.getCopyToReg(Chain, dl, RegsToPass[i].first,
                               RegsToPass[i].second, InFlag);
      InFlag = Chain.getValue(1);
    }
    InFlag = SDValue();
  }

  // If the callee is a GlobalAddress/ExternalSymbol node (quite common, every
  // direct call is) turn it into a TargetGlobalAddress/TargetExternalSymbol
  // node so that legalize doesn't hack it.
  bool isDirect = false;
  bool isARMFunc = false;
  bool isLocalARMFunc = false;
  ARMFunctionInfo *AFI = MF.getInfo<ARMFunctionInfo>();

  if (EnableARMLongCalls) {
    assert (getTargetMachine().getRelocationModel() == Reloc::Static
            && "long-calls with non-static relocation model!");
    // Handle a global address or an external symbol. If it's not one of
    // those, the target's already in a register, so we don't need to do
    // anything extra.
    if (GlobalAddressSDNode *G = dyn_cast<GlobalAddressSDNode>(Callee)) {
      const GlobalValue *GV = G->getGlobal();
      // Create a constant pool entry for the callee address
      unsigned ARMPCLabelIndex = AFI->createPICLabelUId();
      ARMConstantPoolValue *CPV =
        ARMConstantPoolConstant::Create(GV, ARMPCLabelIndex, ARMCP::CPValue, 0);

      // Get the address of the callee into a register
      SDValue CPAddr = DAG.getTargetConstantPool(CPV, getPointerTy(), 4);
      CPAddr = DAG.getNode(ARMISD::Wrapper, dl, MVT::i32, CPAddr);
      Callee = DAG.getLoad(getPointerTy(), dl,
                           DAG.getEntryNode(), CPAddr,
                           MachinePointerInfo::getConstantPool(),
                           false, false, false, 0);
    } else if (ExternalSymbolSDNode *S=dyn_cast<ExternalSymbolSDNode>(Callee)) {
      const char *Sym = S->getSymbol();

      // Create a constant pool entry for the callee address
      unsigned ARMPCLabelIndex = AFI->createPICLabelUId();
      ARMConstantPoolValue *CPV =
        ARMConstantPoolSymbol::Create(*DAG.getContext(), Sym,
                                      ARMPCLabelIndex, 0);
      // Get the address of the callee into a register
      SDValue CPAddr = DAG.getTargetConstantPool(CPV, getPointerTy(), 4);
      CPAddr = DAG.getNode(ARMISD::Wrapper, dl, MVT::i32, CPAddr);
      Callee = DAG.getLoad(getPointerTy(), dl,
                           DAG.getEntryNode(), CPAddr,
                           MachinePointerInfo::getConstantPool(),
                           false, false, false, 0);
    }
  } else if (GlobalAddressSDNode *G = dyn_cast<GlobalAddressSDNode>(Callee)) {
    const GlobalValue *GV = G->getGlobal();
    isDirect = true;
    bool isExt = GV->isDeclaration() || GV->isWeakForLinker();
    bool isStub = (isExt && Subtarget->isTargetDarwin()) &&
                   getTargetMachine().getRelocationModel() != Reloc::Static;
    isARMFunc = !Subtarget->isThumb() || isStub;
    // ARM call to a local ARM function is predicable.
    isLocalARMFunc = !Subtarget->isThumb() && (!isExt || !ARMInterworking);
    // tBX takes a register source operand.
    if (isARMFunc && Subtarget->isThumb1Only() && !Subtarget->hasV5TOps()) {
      unsigned ARMPCLabelIndex = AFI->createPICLabelUId();
      ARMConstantPoolValue *CPV =
        ARMConstantPoolConstant::Create(GV, ARMPCLabelIndex, ARMCP::CPValue, 4);
      SDValue CPAddr = DAG.getTargetConstantPool(CPV, getPointerTy(), 4);
      CPAddr = DAG.getNode(ARMISD::Wrapper, dl, MVT::i32, CPAddr);
      Callee = DAG.getLoad(getPointerTy(), dl,
                           DAG.getEntryNode(), CPAddr,
                           MachinePointerInfo::getConstantPool(),
                           false, false, false, 0);
      SDValue PICLabel = DAG.getConstant(ARMPCLabelIndex, MVT::i32);
      Callee = DAG.getNode(ARMISD::PIC_ADD, dl,
                           getPointerTy(), Callee, PICLabel);
    } else {
      // On ELF targets for PIC code, direct calls should go through the PLT
      unsigned OpFlags = 0;
      if (Subtarget->isTargetELF() &&
          getTargetMachine().getRelocationModel() == Reloc::PIC_)
        OpFlags = ARMII::MO_PLT;
      Callee = DAG.getTargetGlobalAddress(GV, dl, getPointerTy(), 0, OpFlags);
    }
  } else if (ExternalSymbolSDNode *S = dyn_cast<ExternalSymbolSDNode>(Callee)) {
    isDirect = true;
    bool isStub = Subtarget->isTargetDarwin() &&
                  getTargetMachine().getRelocationModel() != Reloc::Static;
    isARMFunc = !Subtarget->isThumb() || isStub;
    // tBX takes a register source operand.
    const char *Sym = S->getSymbol();
    if (isARMFunc && Subtarget->isThumb1Only() && !Subtarget->hasV5TOps()) {
      unsigned ARMPCLabelIndex = AFI->createPICLabelUId();
      ARMConstantPoolValue *CPV =
        ARMConstantPoolSymbol::Create(*DAG.getContext(), Sym,
                                      ARMPCLabelIndex, 4);
      SDValue CPAddr = DAG.getTargetConstantPool(CPV, getPointerTy(), 4);
      CPAddr = DAG.getNode(ARMISD::Wrapper, dl, MVT::i32, CPAddr);
      Callee = DAG.getLoad(getPointerTy(), dl,
                           DAG.getEntryNode(), CPAddr,
                           MachinePointerInfo::getConstantPool(),
                           false, false, false, 0);
      SDValue PICLabel = DAG.getConstant(ARMPCLabelIndex, MVT::i32);
      Callee = DAG.getNode(ARMISD::PIC_ADD, dl,
                           getPointerTy(), Callee, PICLabel);
    } else {
      unsigned OpFlags = 0;
      // On ELF targets for PIC code, direct calls should go through the PLT
      if (Subtarget->isTargetELF() &&
                  getTargetMachine().getRelocationModel() == Reloc::PIC_)
        OpFlags = ARMII::MO_PLT;
      Callee = DAG.getTargetExternalSymbol(Sym, getPointerTy(), OpFlags);
    }
  }

  // FIXME: handle tail calls differently.
  unsigned CallOpc;
  bool HasMinSizeAttr = MF.getFunction()->getAttributes().
    hasAttribute(AttributeSet::FunctionIndex, Attribute::MinSize);
  if (Subtarget->isThumb()) {
    if ((!isDirect || isARMFunc) && !Subtarget->hasV5TOps())
      CallOpc = ARMISD::CALL_NOLINK;
    else
      CallOpc = isARMFunc ? ARMISD::CALL : ARMISD::tCALL;
  } else {
    if (!isDirect && !Subtarget->hasV5TOps())
      CallOpc = ARMISD::CALL_NOLINK;
    else if (doesNotRet && isDirect && Subtarget->hasRAS() &&
               // Emit regular call when code size is the priority
               !HasMinSizeAttr)
      // "mov lr, pc; b _foo" to avoid confusing the RSP
      CallOpc = ARMISD::CALL_NOLINK;
    else
      CallOpc = isLocalARMFunc ? ARMISD::CALL_PRED : ARMISD::CALL;
  }

  std::vector<SDValue> Ops;
  Ops.push_back(Chain);
  Ops.push_back(Callee);

  // Add argument registers to the end of the list so that they are known live
  // into the call.
  for (unsigned i = 0, e = RegsToPass.size(); i != e; ++i)
    Ops.push_back(DAG.getRegister(RegsToPass[i].first,
                                  RegsToPass[i].second.getValueType()));

  // Add a register mask operand representing the call-preserved registers.
  if (!isTailCall) {
    const uint32_t *Mask;
    const TargetRegisterInfo *TRI = getTargetMachine().getRegisterInfo();
    const ARMBaseRegisterInfo *ARI = static_cast<const ARMBaseRegisterInfo*>(TRI);
    if (isThisReturn) {
      // For 'this' returns, use the R0-preserving mask if applicable
      Mask = ARI->getThisReturnPreservedMask(CallConv);
      if (!Mask) {
        // Set isThisReturn to false if the calling convention is not one that
        // allows 'returned' to be modeled in this way, so LowerCallResult does
        // not try to pass 'this' straight through
        isThisReturn = false;
        Mask = ARI->getCallPreservedMask(CallConv);
      }
    } else
      Mask = ARI->getCallPreservedMask(CallConv);

    assert(Mask && "Missing call preserved mask for calling convention");
    Ops.push_back(DAG.getRegisterMask(Mask));
  }

  if (InFlag.getNode())
    Ops.push_back(InFlag);

  SDVTList NodeTys = DAG.getVTList(MVT::Other, MVT::Glue);
  if (isTailCall)
    return DAG.getNode(ARMISD::TC_RETURN, dl, NodeTys, &Ops[0], Ops.size());

  // Returns a chain and a flag for retval copy to use.
  Chain = DAG.getNode(CallOpc, dl, NodeTys, &Ops[0], Ops.size());
  InFlag = Chain.getValue(1);

  Chain = DAG.getCALLSEQ_END(Chain, DAG.getIntPtrConstant(NumBytes, true),
                             DAG.getIntPtrConstant(0, true), InFlag, dl);
  if (!Ins.empty())
    InFlag = Chain.getValue(1);

  // Handle result values, copying them out of physregs into vregs that we
  // return.
  return LowerCallResult(Chain, InFlag, CallConv, isVarArg, Ins, dl, DAG,
                         InVals, isThisReturn,
                         isThisReturn ? OutVals[0] : SDValue());
}

/// HandleByVal - Every parameter *after* a byval parameter is passed
/// on the stack.  Remember the next parameter register to allocate,
/// and then confiscate the rest of the parameter registers to insure
/// this.
void
ARMTargetLowering::HandleByVal(
    CCState *State, unsigned &size, unsigned Align) const {
  unsigned reg = State->AllocateReg(GPRArgRegs, 4);
  assert((State->getCallOrPrologue() == Prologue ||
          State->getCallOrPrologue() == Call) &&
         "unhandled ParmContext");

  // For in-prologue parameters handling, we also introduce stack offset
  // for byval registers: see CallingConvLower.cpp, CCState::HandleByVal.
  // This behaviour outsides AAPCS rules (5.5 Parameters Passing) of how
  // NSAA should be evaluted (NSAA means "next stacked argument address").
  // So: NextStackOffset = NSAAOffset + SizeOfByValParamsStoredInRegs.
  // Then: NSAAOffset = NextStackOffset - SizeOfByValParamsStoredInRegs.
  unsigned NSAAOffset = State->getNextStackOffset();
  if (State->getCallOrPrologue() != Call) {
    for (unsigned i = 0, e = State->getInRegsParamsCount(); i != e; ++i) {
      unsigned RB, RE;
      State->getInRegsParamInfo(i, RB, RE);
      assert(NSAAOffset >= (RE-RB)*4 &&
             "Stack offset for byval regs doesn't introduced anymore?");
      NSAAOffset -= (RE-RB)*4;
    }
  }
  if ((ARM::R0 <= reg) && (reg <= ARM::R3)) {
    if (Subtarget->isAAPCS_ABI() && Align > 4) {
      unsigned AlignInRegs = Align / 4;
      unsigned Waste = (ARM::R4 - reg) % AlignInRegs;
      for (unsigned i = 0; i < Waste; ++i)
        reg = State->AllocateReg(GPRArgRegs, 4);
    }
    if (reg != 0) {
      unsigned excess = 4 * (ARM::R4 - reg);

      // Special case when NSAA != SP and parameter size greater than size of
      // all remained GPR regs. In that case we can't split parameter, we must
      // send it to stack. We also must set NCRN to R4, so waste all
      // remained registers.
      if (Subtarget->isAAPCS_ABI() && NSAAOffset != 0 && size > excess) {
        while (State->AllocateReg(GPRArgRegs, 4))
          ;
        return;
      }

      // First register for byval parameter is the first register that wasn't
      // allocated before this method call, so it would be "reg".
      // If parameter is small enough to be saved in range [reg, r4), then
      // the end (first after last) register would be reg + param-size-in-regs,
      // else parameter would be splitted between registers and stack,
      // end register would be r4 in this case.
      unsigned ByValRegBegin = reg;
      unsigned ByValRegEnd = (size < excess) ? reg + size/4 : (unsigned)ARM::R4;
      State->addInRegsParamInfo(ByValRegBegin, ByValRegEnd);
      // Note, first register is allocated in the beginning of function already,
      // allocate remained amount of registers we need.
      for (unsigned i = reg+1; i != ByValRegEnd; ++i)
        State->AllocateReg(GPRArgRegs, 4);
      // At a call site, a byval parameter that is split between
      // registers and memory needs its size truncated here.  In a
      // function prologue, such byval parameters are reassembled in
      // memory, and are not truncated.
      if (State->getCallOrPrologue() == Call) {
        // Make remained size equal to 0 in case, when
        // the whole structure may be stored into registers.
        if (size < excess)
          size = 0;
        else
          size -= excess;
      }
    }
  }

}

/// MatchingStackOffset - Return true if the given stack call argument is
/// already available in the same position (relatively) of the caller's
/// incoming argument stack.
static
bool MatchingStackOffset(SDValue Arg, unsigned Offset, ISD::ArgFlagsTy Flags,
                         MachineFrameInfo *MFI, const MachineRegisterInfo *MRI,
                         const TargetInstrInfo *TII) {
  unsigned Bytes = Arg.getValueType().getSizeInBits() / 8;
  int FI = INT_MAX;
  if (Arg.getOpcode() == ISD::CopyFromReg) {
    unsigned VR = cast<RegisterSDNode>(Arg.getOperand(1))->getReg();
    if (!TargetRegisterInfo::isVirtualRegister(VR))
      return false;
    MachineInstr *Def = MRI->getVRegDef(VR);
    if (!Def)
      return false;
    if (!Flags.isByVal()) {
      if (!TII->isLoadFromStackSlot(Def, FI))
        return false;
    } else {
      return false;
    }
  } else if (LoadSDNode *Ld = dyn_cast<LoadSDNode>(Arg)) {
    if (Flags.isByVal())
      // ByVal argument is passed in as a pointer but it's now being
      // dereferenced. e.g.
      // define @foo(%struct.X* %A) {
      //   tail call @bar(%struct.X* byval %A)
      // }
      return false;
    SDValue Ptr = Ld->getBasePtr();
    FrameIndexSDNode *FINode = dyn_cast<FrameIndexSDNode>(Ptr);
    if (!FINode)
      return false;
    FI = FINode->getIndex();
  } else
    return false;

  assert(FI != INT_MAX);
  if (!MFI->isFixedObjectIndex(FI))
    return false;
  return Offset == MFI->getObjectOffset(FI) && Bytes == MFI->getObjectSize(FI);
}

/// IsEligibleForTailCallOptimization - Check whether the call is eligible
/// for tail call optimization. Targets which want to do tail call
/// optimization should implement this function.
bool
ARMTargetLowering::IsEligibleForTailCallOptimization(SDValue Callee,
                                                     CallingConv::ID CalleeCC,
                                                     bool isVarArg,
                                                     bool isCalleeStructRet,
                                                     bool isCallerStructRet,
                                    const SmallVectorImpl<ISD::OutputArg> &Outs,
                                    const SmallVectorImpl<SDValue> &OutVals,
                                    const SmallVectorImpl<ISD::InputArg> &Ins,
                                                     SelectionDAG& DAG) const {
  const Function *CallerF = DAG.getMachineFunction().getFunction();
  CallingConv::ID CallerCC = CallerF->getCallingConv();
  bool CCMatch = CallerCC == CalleeCC;

  // Look for obvious safe cases to perform tail call optimization that do not
  // require ABI changes. This is what gcc calls sibcall.

  // Do not sibcall optimize vararg calls unless the call site is not passing
  // any arguments.
  if (isVarArg && !Outs.empty())
    return false;

  // Exception-handling functions need a special set of instructions to indicate
  // a return to the hardware. Tail-calling another function would probably
  // break this.
  if (CallerF->hasFnAttribute("interrupt"))
    return false;

  // Also avoid sibcall optimization if either caller or callee uses struct
  // return semantics.
  if (isCalleeStructRet || isCallerStructRet)
    return false;

  // FIXME: Completely disable sibcall for Thumb1 since Thumb1RegisterInfo::
  // emitEpilogue is not ready for them. Thumb tail calls also use t2B, as
  // the Thumb1 16-bit unconditional branch doesn't have sufficient relocation
  // support in the assembler and linker to be used. This would need to be
  // fixed to fully support tail calls in Thumb1.
  //
  // Doing this is tricky, since the LDM/POP instruction on Thumb doesn't take
  // LR.  This means if we need to reload LR, it takes an extra instructions,
  // which outweighs the value of the tail call; but here we don't know yet
  // whether LR is going to be used.  Probably the right approach is to
  // generate the tail call here and turn it back into CALL/RET in
  // emitEpilogue if LR is used.

  // Thumb1 PIC calls to external symbols use BX, so they can be tail calls,
  // but we need to make sure there are enough registers; the only valid
  // registers are the 4 used for parameters.  We don't currently do this
  // case.
  if (Subtarget->isThumb1Only())
    return false;

  // If the calling conventions do not match, then we'd better make sure the
  // results are returned in the same way as what the caller expects.
  if (!CCMatch) {
    SmallVector<CCValAssign, 16> RVLocs1;
    ARMCCState CCInfo1(CalleeCC, false, DAG.getMachineFunction(),
                       getTargetMachine(), RVLocs1, *DAG.getContext(), Call);
    CCInfo1.AnalyzeCallResult(Ins, CCAssignFnForNode(CalleeCC, true, isVarArg));

    SmallVector<CCValAssign, 16> RVLocs2;
    ARMCCState CCInfo2(CallerCC, false, DAG.getMachineFunction(),
                       getTargetMachine(), RVLocs2, *DAG.getContext(), Call);
    CCInfo2.AnalyzeCallResult(Ins, CCAssignFnForNode(CallerCC, true, isVarArg));

    if (RVLocs1.size() != RVLocs2.size())
      return false;
    for (unsigned i = 0, e = RVLocs1.size(); i != e; ++i) {
      if (RVLocs1[i].isRegLoc() != RVLocs2[i].isRegLoc())
        return false;
      if (RVLocs1[i].getLocInfo() != RVLocs2[i].getLocInfo())
        return false;
      if (RVLocs1[i].isRegLoc()) {
        if (RVLocs1[i].getLocReg() != RVLocs2[i].getLocReg())
          return false;
      } else {
        if (RVLocs1[i].getLocMemOffset() != RVLocs2[i].getLocMemOffset())
          return false;
      }
    }
  }

  // If Caller's vararg or byval argument has been split between registers and
  // stack, do not perform tail call, since part of the argument is in caller's
  // local frame.
  const ARMFunctionInfo *AFI_Caller = DAG.getMachineFunction().
                                      getInfo<ARMFunctionInfo>();
  if (AFI_Caller->getArgRegsSaveSize())
    return false;

  // If the callee takes no arguments then go on to check the results of the
  // call.
  if (!Outs.empty()) {
    // Check if stack adjustment is needed. For now, do not do this if any
    // argument is passed on the stack.
    SmallVector<CCValAssign, 16> ArgLocs;
    ARMCCState CCInfo(CalleeCC, isVarArg, DAG.getMachineFunction(),
                      getTargetMachine(), ArgLocs, *DAG.getContext(), Call);
    CCInfo.AnalyzeCallOperands(Outs,
                               CCAssignFnForNode(CalleeCC, false, isVarArg));
    if (CCInfo.getNextStackOffset()) {
      MachineFunction &MF = DAG.getMachineFunction();

      // Check if the arguments are already laid out in the right way as
      // the caller's fixed stack objects.
      MachineFrameInfo *MFI = MF.getFrameInfo();
      const MachineRegisterInfo *MRI = &MF.getRegInfo();
      const TargetInstrInfo *TII = getTargetMachine().getInstrInfo();
      for (unsigned i = 0, realArgIdx = 0, e = ArgLocs.size();
           i != e;
           ++i, ++realArgIdx) {
        CCValAssign &VA = ArgLocs[i];
        EVT RegVT = VA.getLocVT();
        SDValue Arg = OutVals[realArgIdx];
        ISD::ArgFlagsTy Flags = Outs[realArgIdx].Flags;
        if (VA.getLocInfo() == CCValAssign::Indirect)
          return false;
        if (VA.needsCustom()) {
          // f64 and vector types are split into multiple registers or
          // register/stack-slot combinations.  The types will not match
          // the registers; give up on memory f64 refs until we figure
          // out what to do about this.
          if (!VA.isRegLoc())
            return false;
          if (!ArgLocs[++i].isRegLoc())
            return false;
          if (RegVT == MVT::v2f64) {
            if (!ArgLocs[++i].isRegLoc())
              return false;
            if (!ArgLocs[++i].isRegLoc())
              return false;
          }
        } else if (!VA.isRegLoc()) {
          if (!MatchingStackOffset(Arg, VA.getLocMemOffset(), Flags,
                                   MFI, MRI, TII))
            return false;
        }
      }
    }
  }

  return true;
}

bool
ARMTargetLowering::CanLowerReturn(CallingConv::ID CallConv,
                                  MachineFunction &MF, bool isVarArg,
                                  const SmallVectorImpl<ISD::OutputArg> &Outs,
                                  LLVMContext &Context) const {
  SmallVector<CCValAssign, 16> RVLocs;
  CCState CCInfo(CallConv, isVarArg, MF, getTargetMachine(), RVLocs, Context);
  return CCInfo.CheckReturn(Outs, CCAssignFnForNode(CallConv, /*Return=*/true,
                                                    isVarArg));
}

static SDValue LowerInterruptReturn(SmallVectorImpl<SDValue> &RetOps,
                                    SDLoc DL, SelectionDAG &DAG) {
  const MachineFunction &MF = DAG.getMachineFunction();
  const Function *F = MF.getFunction();

  StringRef IntKind = F->getFnAttribute("interrupt").getValueAsString();

  // See ARM ARM v7 B1.8.3. On exception entry LR is set to a possibly offset
  // version of the "preferred return address". These offsets affect the return
  // instruction if this is a return from PL1 without hypervisor extensions.
  //    IRQ/FIQ: +4     "subs pc, lr, #4"
  //    SWI:     0      "subs pc, lr, #0"
  //    ABORT:   +4     "subs pc, lr, #4"
  //    UNDEF:   +4/+2  "subs pc, lr, #0"
  // UNDEF varies depending on where the exception came from ARM or Thumb
  // mode. Alongside GCC, we throw our hands up in disgust and pretend it's 0.

  int64_t LROffset;
  if (IntKind == "" || IntKind == "IRQ" || IntKind == "FIQ" ||
      IntKind == "ABORT")
    LROffset = 4;
  else if (IntKind == "SWI" || IntKind == "UNDEF")
    LROffset = 0;
  else
    report_fatal_error("Unsupported interrupt attribute. If present, value "
                       "must be one of: IRQ, FIQ, SWI, ABORT or UNDEF");

  RetOps.insert(RetOps.begin() + 1, DAG.getConstant(LROffset, MVT::i32, false));

  return DAG.getNode(ARMISD::INTRET_FLAG, DL, MVT::Other,
                     RetOps.data(), RetOps.size());
}

SDValue
ARMTargetLowering::LowerReturn(SDValue Chain,
                               CallingConv::ID CallConv, bool isVarArg,
                               const SmallVectorImpl<ISD::OutputArg> &Outs,
                               const SmallVectorImpl<SDValue> &OutVals,
                               SDLoc dl, SelectionDAG &DAG) const {

  // CCValAssign - represent the assignment of the return value to a location.
  SmallVector<CCValAssign, 16> RVLocs;

  // CCState - Info about the registers and stack slots.
  ARMCCState CCInfo(CallConv, isVarArg, DAG.getMachineFunction(),
                    getTargetMachine(), RVLocs, *DAG.getContext(), Call);

  // Analyze outgoing return values.
  CCInfo.AnalyzeReturn(Outs, CCAssignFnForNode(CallConv, /* Return */ true,
                                               isVarArg));

  SDValue Flag;
  SmallVector<SDValue, 4> RetOps;
  RetOps.push_back(Chain); // Operand #0 = Chain (updated below)

  // Copy the result values into the output registers.
  for (unsigned i = 0, realRVLocIdx = 0;
       i != RVLocs.size();
       ++i, ++realRVLocIdx) {
    CCValAssign &VA = RVLocs[i];
    assert(VA.isRegLoc() && "Can only return in registers!");

    SDValue Arg = OutVals[realRVLocIdx];

    switch (VA.getLocInfo()) {
    default: llvm_unreachable("Unknown loc info!");
    case CCValAssign::Full: break;
    case CCValAssign::BCvt:
      Arg = DAG.getNode(ISD::BITCAST, dl, VA.getLocVT(), Arg);
      break;
    }

    if (VA.needsCustom()) {
      if (VA.getLocVT() == MVT::v2f64) {
        // Extract the first half and return it in two registers.
        SDValue Half = DAG.getNode(ISD::EXTRACT_VECTOR_ELT, dl, MVT::f64, Arg,
                                   DAG.getConstant(0, MVT::i32));
        SDValue HalfGPRs = DAG.getNode(ARMISD::VMOVRRD, dl,
                                       DAG.getVTList(MVT::i32, MVT::i32), Half);

        Chain = DAG.getCopyToReg(Chain, dl, VA.getLocReg(), HalfGPRs, Flag);
        Flag = Chain.getValue(1);
        RetOps.push_back(DAG.getRegister(VA.getLocReg(), VA.getLocVT()));
        VA = RVLocs[++i]; // skip ahead to next loc
        Chain = DAG.getCopyToReg(Chain, dl, VA.getLocReg(),
                                 HalfGPRs.getValue(1), Flag);
        Flag = Chain.getValue(1);
        RetOps.push_back(DAG.getRegister(VA.getLocReg(), VA.getLocVT()));
        VA = RVLocs[++i]; // skip ahead to next loc

        // Extract the 2nd half and fall through to handle it as an f64 value.
        Arg = DAG.getNode(ISD::EXTRACT_VECTOR_ELT, dl, MVT::f64, Arg,
                          DAG.getConstant(1, MVT::i32));
      }
      // Legalize ret f64 -> ret 2 x i32.  We always have fmrrd if f64 is
      // available.
      SDValue fmrrd = DAG.getNode(ARMISD::VMOVRRD, dl,
                                  DAG.getVTList(MVT::i32, MVT::i32), &Arg, 1);
      Chain = DAG.getCopyToReg(Chain, dl, VA.getLocReg(), fmrrd, Flag);
      Flag = Chain.getValue(1);
      RetOps.push_back(DAG.getRegister(VA.getLocReg(), VA.getLocVT()));
      VA = RVLocs[++i]; // skip ahead to next loc
      Chain = DAG.getCopyToReg(Chain, dl, VA.getLocReg(), fmrrd.getValue(1),
                               Flag);
    } else
      Chain = DAG.getCopyToReg(Chain, dl, VA.getLocReg(), Arg, Flag);

    // Guarantee that all emitted copies are
    // stuck together, avoiding something bad.
    Flag = Chain.getValue(1);
    RetOps.push_back(DAG.getRegister(VA.getLocReg(), VA.getLocVT()));
  }

  // Update chain and glue.
  RetOps[0] = Chain;
  if (Flag.getNode())
    RetOps.push_back(Flag);

  // CPUs which aren't M-class use a special sequence to return from
  // exceptions (roughly, any instruction setting pc and cpsr simultaneously,
  // though we use "subs pc, lr, #N").
  //
  // M-class CPUs actually use a normal return sequence with a special
  // (hardware-provided) value in LR, so the normal code path works.
  if (DAG.getMachineFunction().getFunction()->hasFnAttribute("interrupt") &&
      !Subtarget->isMClass()) {
    if (Subtarget->isThumb1Only())
      report_fatal_error("interrupt attribute is not supported in Thumb1");
    return LowerInterruptReturn(RetOps, dl, DAG);
  }

  return DAG.getNode(ARMISD::RET_FLAG, dl, MVT::Other,
                     RetOps.data(), RetOps.size());
}

bool ARMTargetLowering::isUsedByReturnOnly(SDNode *N, SDValue &Chain) const {
  if (N->getNumValues() != 1)
    return false;
  if (!N->hasNUsesOfValue(1, 0))
    return false;

  SDValue TCChain = Chain;
  SDNode *Copy = *N->use_begin();
  if (Copy->getOpcode() == ISD::CopyToReg) {
    // If the copy has a glue operand, we conservatively assume it isn't safe to
    // perform a tail call.
    if (Copy->getOperand(Copy->getNumOperands()-1).getValueType() == MVT::Glue)
      return false;
    TCChain = Copy->getOperand(0);
  } else if (Copy->getOpcode() == ARMISD::VMOVRRD) {
    SDNode *VMov = Copy;
    // f64 returned in a pair of GPRs.
    SmallPtrSet<SDNode*, 2> Copies;
    for (SDNode::use_iterator UI = VMov->use_begin(), UE = VMov->use_end();
         UI != UE; ++UI) {
      if (UI->getOpcode() != ISD::CopyToReg)
        return false;
      Copies.insert(*UI);
    }
    if (Copies.size() > 2)
      return false;

    for (SDNode::use_iterator UI = VMov->use_begin(), UE = VMov->use_end();
         UI != UE; ++UI) {
      SDValue UseChain = UI->getOperand(0);
      if (Copies.count(UseChain.getNode()))
        // Second CopyToReg
        Copy = *UI;
      else
        // First CopyToReg
        TCChain = UseChain;
    }
  } else if (Copy->getOpcode() == ISD::BITCAST) {
    // f32 returned in a single GPR.
    if (!Copy->hasOneUse())
      return false;
    Copy = *Copy->use_begin();
    if (Copy->getOpcode() != ISD::CopyToReg || !Copy->hasNUsesOfValue(1, 0))
      return false;
    TCChain = Copy->getOperand(0);
  } else {
    return false;
  }

  bool HasRet = false;
  for (SDNode::use_iterator UI = Copy->use_begin(), UE = Copy->use_end();
       UI != UE; ++UI) {
    if (UI->getOpcode() != ARMISD::RET_FLAG &&
        UI->getOpcode() != ARMISD::INTRET_FLAG)
      return false;
    HasRet = true;
  }

  if (!HasRet)
    return false;

  Chain = TCChain;
  return true;
}

bool ARMTargetLowering::mayBeEmittedAsTailCall(CallInst *CI) const {
  if (!EnableARMTailCalls && !Subtarget->supportsTailCall())
    return false;

  if (!CI->isTailCall())
    return false;

  return !Subtarget->isThumb1Only();
}

// ConstantPool, JumpTable, GlobalAddress, and ExternalSymbol are lowered as
// their target counterpart wrapped in the ARMISD::Wrapper node. Suppose N is
// one of the above mentioned nodes. It has to be wrapped because otherwise
// Select(N) returns N. So the raw TargetGlobalAddress nodes, etc. can only
// be used to form addressing mode. These wrapped nodes will be selected
// into MOVi.
static SDValue LowerConstantPool(SDValue Op, SelectionDAG &DAG) {
  EVT PtrVT = Op.getValueType();
  // FIXME there is no actual debug info here
  SDLoc dl(Op);
  ConstantPoolSDNode *CP = cast<ConstantPoolSDNode>(Op);
  SDValue Res;
  if (CP->isMachineConstantPoolEntry())
    Res = DAG.getTargetConstantPool(CP->getMachineCPVal(), PtrVT,
                                    CP->getAlignment());
  else
    Res = DAG.getTargetConstantPool(CP->getConstVal(), PtrVT,
                                    CP->getAlignment());
  return DAG.getNode(ARMISD::Wrapper, dl, MVT::i32, Res);
}

unsigned ARMTargetLowering::getJumpTableEncoding() const {
  // @LOCALMOD-BEGIN
  if (Subtarget->useInlineJumpTables()) { 
    return MachineJumpTableInfo::EK_Inline;
  } else {
    // TODO: Find a better way to call the super-class.
    return TargetLowering::getJumpTableEncoding();
  }
  // @LOCALMOD-END
}

SDValue ARMTargetLowering::LowerBlockAddress(SDValue Op,
                                             SelectionDAG &DAG) const {
  MachineFunction &MF = DAG.getMachineFunction();
  ARMFunctionInfo *AFI = MF.getInfo<ARMFunctionInfo>();
  unsigned ARMPCLabelIndex = 0;
  SDLoc DL(Op);
  EVT PtrVT = getPointerTy();
  const BlockAddress *BA = cast<BlockAddressSDNode>(Op)->getBlockAddress();
  Reloc::Model RelocM = getTargetMachine().getRelocationModel();
  SDValue CPAddr;
  if (RelocM == Reloc::Static) {
    CPAddr = DAG.getTargetConstantPool(BA, PtrVT, 4);
  } else {
    unsigned PCAdj = Subtarget->isThumb() ? 4 : 8;
    ARMPCLabelIndex = AFI->createPICLabelUId();
    ARMConstantPoolValue *CPV =
      ARMConstantPoolConstant::Create(BA, ARMPCLabelIndex,
                                      ARMCP::CPBlockAddress, PCAdj);
    CPAddr = DAG.getTargetConstantPool(CPV, PtrVT, 4);
  }
  CPAddr = DAG.getNode(ARMISD::Wrapper, DL, PtrVT, CPAddr);
  SDValue Result = DAG.getLoad(PtrVT, DL, DAG.getEntryNode(), CPAddr,
                               MachinePointerInfo::getConstantPool(),
                               false, false, false, 0);
  if (RelocM == Reloc::Static)
    return Result;
  SDValue PICLabel = DAG.getConstant(ARMPCLabelIndex, MVT::i32);
  return DAG.getNode(ARMISD::PIC_ADD, DL, PtrVT, Result, PICLabel);
}

// @LOCALMOD-START
// more conventional jumptable implementation
SDValue ARMTargetLowering::LowerJumpTable(SDValue Op, SelectionDAG &DAG) const {
  assert(!Subtarget->useInlineJumpTables() &&
         "inline jump tables not custom lowered");
  const DebugLoc dl = Op.getDebugLoc();
  EVT PTy = getPointerTy();
  JumpTableSDNode *JT = cast<JumpTableSDNode>(Op);
  SDValue JTI = DAG.getTargetJumpTable(JT->getIndex(), PTy);
  return DAG.getNode(ARMISD::WrapperJT2, dl, MVT::i32, JTI);
}
// @LOCALMOD-END

// Lower ISD::GlobalTLSAddress using the "general dynamic" model
SDValue
ARMTargetLowering::LowerToTLSGeneralDynamicModel(GlobalAddressSDNode *GA,
                                                 SelectionDAG &DAG) const {
  SDLoc dl(GA);
  EVT PtrVT = getPointerTy();
  // @LOCALMOD-BEGIN
  SDValue Chain;
  SDValue Argument;

  if (FlagSfiDisableCP) {
    // With constant pools "disabled" (moved to rodata), this constant pool
    // entry is no longer in text, and simultaneous PC relativeness
    // and CP Addr relativeness is no longer expressible.
    // So, instead of having:
    //
    // .LCPI12_0:
    //   .long var(tlsgd)-((.LPC12_0+8) - .)
    // ...
    //    ldr r2, .LCPI12_0
    // .LPC12_0:
    //    add r0, pc, r2
    //
    // we have:
    //
    // .LCPI12_0:
    //   .long var(tlsgd)
    // ...
    //    // get addr of .LCPI12_0 into r2
    //    ldr r0, [r2]
    //    add r0, r2, r0
    // (1) No longer subtracting pc, so no longer adding that back
    // (2) Not adding "." in the CP entry, so adding it via instructions.
    //
    unsigned char PCAdj = 0;
    MachineFunction &MF = DAG.getMachineFunction();
    ARMFunctionInfo *AFI = MF.getInfo<ARMFunctionInfo>();
    unsigned ARMPCLabelIndex = AFI->createPICLabelUId();
    ARMConstantPoolValue *CPV =
        ARMConstantPoolConstant::Create(GA->getGlobal(), ARMPCLabelIndex,
                                        ARMCP::CPValue, PCAdj, ARMCP::TLSGD,
                                        false);
    SDValue CPAddr = DAG.getTargetConstantPool(CPV, PtrVT, 4);
    CPAddr = DAG.getNode(ARMISD::Wrapper, dl, MVT::i32, CPAddr);
    Argument = DAG.getLoad(PtrVT, dl, DAG.getEntryNode(), CPAddr,
                                   MachinePointerInfo::getConstantPool(),
                                   false, false, false, 0);
    Chain = Argument.getValue(1);
    Argument = DAG.getNode(ISD::ADD, dl, PtrVT, Argument, CPAddr);
  } else { // sort of @LOCALMOD-END
    unsigned char PCAdj = Subtarget->isThumb() ? 4 : 8;
    MachineFunction &MF = DAG.getMachineFunction();
    ARMFunctionInfo *AFI = MF.getInfo<ARMFunctionInfo>();
    unsigned ARMPCLabelIndex = AFI->createPICLabelUId();
    ARMConstantPoolValue *CPV =
        ARMConstantPoolConstant::Create(GA->getGlobal(), ARMPCLabelIndex,
                                        ARMCP::CPValue, PCAdj, ARMCP::TLSGD, true);
    Argument = DAG.getTargetConstantPool(CPV, PtrVT, 4); // @ LOCALMOD
    Argument = DAG.getNode(ARMISD::Wrapper, dl, MVT::i32, Argument);
    Argument = DAG.getLoad(PtrVT, dl, DAG.getEntryNode(), Argument,
                           MachinePointerInfo::getConstantPool(),
                           false, false, false, 0);
    Chain = Argument.getValue(1); // @LOCALMOD

    SDValue PICLabel = DAG.getConstant(ARMPCLabelIndex, MVT::i32);
    Argument = DAG.getNode(ARMISD::PIC_ADD, dl, PtrVT, Argument, PICLabel);
  } // @LOCALMOD-END

  // call __tls_get_addr.
  ArgListTy Args;
  ArgListEntry Entry;
  Entry.Node = Argument;
  Entry.Ty = (Type *) Type::getInt32Ty(*DAG.getContext());
  Args.push_back(Entry);
  // FIXME: is there useful debug info available here?
  TargetLowering::CallLoweringInfo CLI(Chain,
                (Type *) Type::getInt32Ty(*DAG.getContext()),
                false, false, false, false,
                0, CallingConv::C, /*isTailCall=*/false,
                /*doesNotRet=*/false, /*isReturnValueUsed=*/true,
                DAG.getExternalSymbol("__tls_get_addr", PtrVT), Args, DAG, dl);
  std::pair<SDValue, SDValue> CallResult = LowerCallTo(CLI);
  return CallResult.first;
}

// Lower ISD::GlobalTLSAddress using the "initial exec" or
// "local exec" model.
SDValue
ARMTargetLowering::LowerToTLSExecModels(GlobalAddressSDNode *GA,
                                        SelectionDAG &DAG,
                                        TLSModel::Model model) const {
  const GlobalValue *GV = GA->getGlobal();
  SDLoc dl(GA);
  SDValue Offset;
  SDValue Chain = DAG.getEntryNode();
  EVT PtrVT = getPointerTy();
  // Get the Thread Pointer
  SDValue ThreadPointer = DAG.getNode(ARMISD::THREAD_POINTER, dl, PtrVT);

  if (model == TLSModel::InitialExec) {
    MachineFunction &MF = DAG.getMachineFunction();
    ARMFunctionInfo *AFI = MF.getInfo<ARMFunctionInfo>();
    unsigned ARMPCLabelIndex = AFI->createPICLabelUId();

    // @LOCALMOD-BEGIN
    if (FlagSfiDisableCP) {
      // Similar to change to LowerToTLSGeneralDynamicModel, and
      // for the same reason.
      unsigned char PCAdj = 0;
      ARMConstantPoolValue *CPV =
        ARMConstantPoolConstant::Create(GA->getGlobal(), ARMPCLabelIndex,
                                        ARMCP::CPValue, PCAdj, ARMCP::GOTTPOFF,
                                        false);
      SDValue CPAddr = DAG.getTargetConstantPool(CPV, PtrVT, 4);
      CPAddr = DAG.getNode(ARMISD::Wrapper, dl, MVT::i32, CPAddr);
      Offset = DAG.getLoad(PtrVT, dl, Chain, CPAddr,
                           MachinePointerInfo::getConstantPool(),
                           false, false, false, 0);
      Chain = Offset.getValue(1);

      Offset = DAG.getNode(ISD::ADD, dl, PtrVT, Offset, CPAddr);

      Offset = DAG.getLoad(PtrVT, dl, Chain, Offset,
                           MachinePointerInfo::getConstantPool(),
                           false, false, false, 0);
    } else { // sort of @LOCALMOD-END (indentation)
      // Initial exec model.
      unsigned char PCAdj = Subtarget->isThumb() ? 4 : 8;
      ARMConstantPoolValue *CPV =
      ARMConstantPoolConstant::Create(GA->getGlobal(), ARMPCLabelIndex,
                                      ARMCP::CPValue, PCAdj, ARMCP::GOTTPOFF,
                                      true);
      Offset = DAG.getTargetConstantPool(CPV, PtrVT, 4);
      Offset = DAG.getNode(ARMISD::Wrapper, dl, MVT::i32, Offset);
      Offset = DAG.getLoad(PtrVT, dl, Chain, Offset,
                           MachinePointerInfo::getConstantPool(),
                           false, false, false, 0);
      Chain = Offset.getValue(1);

      SDValue PICLabel = DAG.getConstant(ARMPCLabelIndex, MVT::i32);
      Offset = DAG.getNode(ARMISD::PIC_ADD, dl, PtrVT, Offset, PICLabel);

      Offset = DAG.getLoad(PtrVT, dl, Chain, Offset,
                           MachinePointerInfo::getConstantPool(),
                           false, false, false, 0);
    } // @LOCALMOD-END
  } else {
    // local exec model
    assert(model == TLSModel::LocalExec);
    ARMConstantPoolValue *CPV =
      ARMConstantPoolConstant::Create(GV, ARMCP::TPOFF);
    Offset = DAG.getTargetConstantPool(CPV, PtrVT, 4);
    Offset = DAG.getNode(ARMISD::Wrapper, dl, MVT::i32, Offset);
    Offset = DAG.getLoad(PtrVT, dl, Chain, Offset,
                         MachinePointerInfo::getConstantPool(),
                         false, false, false, 0);
  }

  // The address of the thread local variable is the add of the thread
  // pointer with the offset of the variable.
  return DAG.getNode(ISD::ADD, dl, PtrVT, ThreadPointer, Offset);
}

SDValue
ARMTargetLowering::LowerGlobalTLSAddress(SDValue Op, SelectionDAG &DAG) const {
  // TODO: implement the "local dynamic" model
  assert(Subtarget->isTargetELF() &&
         "TLS not implemented for non-ELF targets");
  GlobalAddressSDNode *GA = cast<GlobalAddressSDNode>(Op);

  TLSModel::Model model = getTargetMachine().getTLSModel(GA->getGlobal());

  switch (model) {
    case TLSModel::GeneralDynamic:
    case TLSModel::LocalDynamic:
      return LowerToTLSGeneralDynamicModel(GA, DAG);
    case TLSModel::InitialExec:
    case TLSModel::LocalExec:
      return LowerToTLSExecModels(GA, DAG, model);
  }
  llvm_unreachable("bogus TLS model");
}

SDValue ARMTargetLowering::LowerGlobalAddressELF(SDValue Op,
                                                 SelectionDAG &DAG) const {
  EVT PtrVT = getPointerTy();
  SDLoc dl(Op);
  const GlobalValue *GV = cast<GlobalAddressSDNode>(Op)->getGlobal();
  if (getTargetMachine().getRelocationModel() == Reloc::PIC_) {
    bool UseGOTOFF = GV->hasLocalLinkage() || GV->hasHiddenVisibility();
    ARMConstantPoolValue *CPV =
      ARMConstantPoolConstant::Create(GV,
                                      UseGOTOFF ? ARMCP::GOTOFF : ARMCP::GOT);
    SDValue CPAddr = DAG.getTargetConstantPool(CPV, PtrVT, 4);
    CPAddr = DAG.getNode(ARMISD::Wrapper, dl, MVT::i32, CPAddr);
    SDValue Result = DAG.getLoad(PtrVT, dl, DAG.getEntryNode(),
                                 CPAddr,
                                 MachinePointerInfo::getConstantPool(),
                                 false, false, false, 0);
    SDValue Chain = Result.getValue(1);
    SDValue GOT = DAG.getGLOBAL_OFFSET_TABLE(PtrVT);
    Result = DAG.getNode(ISD::ADD, dl, PtrVT, Result, GOT);
    if (!UseGOTOFF)
      Result = DAG.getLoad(PtrVT, dl, Chain, Result,
                           MachinePointerInfo::getGOT(),
                           false, false, false, 0);
    return Result;
  }

  // If we have T2 ops, we can materialize the address directly via movt/movw
  // pair. This is always cheaper.
  if (Subtarget->useMovt()) {
    ++NumMovwMovt;
    // FIXME: Once remat is capable of dealing with instructions with register
    // operands, expand this into two nodes.
    return DAG.getNode(ARMISD::Wrapper, dl, PtrVT,
                       DAG.getTargetGlobalAddress(GV, dl, PtrVT));
  } else {
    SDValue CPAddr = DAG.getTargetConstantPool(GV, PtrVT, 4);
    CPAddr = DAG.getNode(ARMISD::Wrapper, dl, MVT::i32, CPAddr);
    return DAG.getLoad(PtrVT, dl, DAG.getEntryNode(), CPAddr,
                       MachinePointerInfo::getConstantPool(),
                       false, false, false, 0);
  }
}

SDValue ARMTargetLowering::LowerGlobalAddressDarwin(SDValue Op,
                                                    SelectionDAG &DAG) const {
  EVT PtrVT = getPointerTy();
  SDLoc dl(Op);
  const GlobalValue *GV = cast<GlobalAddressSDNode>(Op)->getGlobal();
  Reloc::Model RelocM = getTargetMachine().getRelocationModel();

  // FIXME: Enable this for static codegen when tool issues are fixed.  Also
  // update ARMFastISel::ARMMaterializeGV.
  if (Subtarget->useMovt() && RelocM != Reloc::Static) {
    ++NumMovwMovt;
    // FIXME: Once remat is capable of dealing with instructions with register
    // operands, expand this into two nodes.
    if (RelocM == Reloc::Static)
      return DAG.getNode(ARMISD::Wrapper, dl, PtrVT,
                                 DAG.getTargetGlobalAddress(GV, dl, PtrVT));

    unsigned Wrapper = (RelocM == Reloc::PIC_)
      ? ARMISD::WrapperPIC : ARMISD::WrapperDYN;
    SDValue Result = DAG.getNode(Wrapper, dl, PtrVT,
                                 DAG.getTargetGlobalAddress(GV, dl, PtrVT));
    if (Subtarget->GVIsIndirectSymbol(GV, RelocM))
      Result = DAG.getLoad(PtrVT, dl, DAG.getEntryNode(), Result,
                           MachinePointerInfo::getGOT(),
                           false, false, false, 0);
    return Result;
  }

  unsigned ARMPCLabelIndex = 0;
  SDValue CPAddr;
  if (RelocM == Reloc::Static) {
    CPAddr = DAG.getTargetConstantPool(GV, PtrVT, 4);
  } else {
    ARMFunctionInfo *AFI = DAG.getMachineFunction().getInfo<ARMFunctionInfo>();
    ARMPCLabelIndex = AFI->createPICLabelUId();
    unsigned PCAdj = (RelocM != Reloc::PIC_) ? 0 : (Subtarget->isThumb()?4:8);
    ARMConstantPoolValue *CPV =
      ARMConstantPoolConstant::Create(GV, ARMPCLabelIndex, ARMCP::CPValue,
                                      PCAdj);
    CPAddr = DAG.getTargetConstantPool(CPV, PtrVT, 4);
  }
  CPAddr = DAG.getNode(ARMISD::Wrapper, dl, MVT::i32, CPAddr);

  SDValue Result = DAG.getLoad(PtrVT, dl, DAG.getEntryNode(), CPAddr,
                               MachinePointerInfo::getConstantPool(),
                               false, false, false, 0);
  SDValue Chain = Result.getValue(1);

  if (RelocM == Reloc::PIC_) {
    SDValue PICLabel = DAG.getConstant(ARMPCLabelIndex, MVT::i32);
    Result = DAG.getNode(ARMISD::PIC_ADD, dl, PtrVT, Result, PICLabel);
  }

  if (Subtarget->GVIsIndirectSymbol(GV, RelocM))
    Result = DAG.getLoad(PtrVT, dl, Chain, Result, MachinePointerInfo::getGOT(),
                         false, false, false, 0);

  return Result;
}

SDValue ARMTargetLowering::LowerGLOBAL_OFFSET_TABLE(SDValue Op,
                                                    SelectionDAG &DAG) const {
  assert(Subtarget->isTargetELF() &&
         "GLOBAL OFFSET TABLE not implemented for non-ELF targets");
  MachineFunction &MF = DAG.getMachineFunction();
  ARMFunctionInfo *AFI = MF.getInfo<ARMFunctionInfo>();
  unsigned ARMPCLabelIndex = AFI->createPICLabelUId();
  EVT PtrVT = getPointerTy();
<<<<<<< HEAD
  DebugLoc dl = Op.getDebugLoc();

  // @LOCALMOD-BEGIN
  if (FlagSfiDisableCP) {
    // With constant pools "disabled" (moved to rodata), the constant pool
    // entry is no longer in text, and the PC relativeness is
    // no longer expressible.
    //
    // Instead of having:
    //
    // .LCPI12_0:
    //   .long _GLOBAL_OFFSET_TABLE_-(.LPC12_0+8)
    // ...
    //    ldr r2, .LCPI12_0
    // .LPC12_0:
    //    add r0, pc, r2
    //
    // Things to try:
    // (1) get the address of the GOT through a pc-relative MOVW / MOVT.
    //
    //    movw r0, :lower16:_GLOBAL_OFFSET_TABLE_ - (.LPC12_0 + 8)
    //    movt r0, :upper16:_GLOBAL_OFFSET_TABLE_ - (.LPC12_0 + 8)
    // .LPC12_0:
    //    add r0, pc, r0
    //
    // (2) Make the constant pool entry relative to its own location
    //
    // .LCPI12_0:
    //   .long _GLOBAL_OFFSET_TABLE_-.
    // ...
    //    // get address of LCPI12_0 into r0 (possibly 3 instructions for PIC)
    //    ldr r1, [r0]
    //    add r1, r0, r1
    //
    // We will try (1) for now, since (2) takes about 3 more instructions
    // (and one of them is a load).
    return DAG.getNode(ARMISD::WrapperGOT, dl, MVT::i32);
  } else { // Sort of LOCALMOD-END (indentation only
    unsigned PCAdj = Subtarget->isThumb() ? 4 : 8;
=======
  SDLoc dl(Op);
  unsigned PCAdj = Subtarget->isThumb() ? 4 : 8;
>>>>>>> 5b8f1242
  ARMConstantPoolValue *CPV =
    ARMConstantPoolSymbol::Create(*DAG.getContext(), "_GLOBAL_OFFSET_TABLE_",
                                  ARMPCLabelIndex, PCAdj);
    SDValue CPAddr = DAG.getTargetConstantPool(CPV, PtrVT, 4);
    CPAddr = DAG.getNode(ARMISD::Wrapper, dl, MVT::i32, CPAddr);
    SDValue Result = DAG.getLoad(PtrVT, dl, DAG.getEntryNode(), CPAddr,
                                 MachinePointerInfo::getConstantPool(),
                                 false, false, false, 0);
    SDValue PICLabel = DAG.getConstant(ARMPCLabelIndex, MVT::i32);
    return DAG.getNode(ARMISD::PIC_ADD, dl, PtrVT, Result, PICLabel);
  } // @LOCALMOD-END
}

SDValue
ARMTargetLowering::LowerEH_SJLJ_SETJMP(SDValue Op, SelectionDAG &DAG) const {
  SDLoc dl(Op);
  SDValue Val = DAG.getConstant(0, MVT::i32);
  return DAG.getNode(ARMISD::EH_SJLJ_SETJMP, dl,
                     DAG.getVTList(MVT::i32, MVT::Other), Op.getOperand(0),
                     Op.getOperand(1), Val);
}

SDValue
ARMTargetLowering::LowerEH_SJLJ_LONGJMP(SDValue Op, SelectionDAG &DAG) const {
  SDLoc dl(Op);
  return DAG.getNode(ARMISD::EH_SJLJ_LONGJMP, dl, MVT::Other, Op.getOperand(0),
                     Op.getOperand(1), DAG.getConstant(0, MVT::i32));
}

SDValue
ARMTargetLowering::LowerINTRINSIC_WO_CHAIN(SDValue Op, SelectionDAG &DAG,
                                          const ARMSubtarget *Subtarget) const {
  unsigned IntNo = cast<ConstantSDNode>(Op.getOperand(0))->getZExtValue();
  SDLoc dl(Op);
  switch (IntNo) {
  default: return SDValue();    // Don't custom lower most intrinsics.
  case Intrinsic::nacl_read_tp:  // @LOCALMOD
  case Intrinsic::arm_thread_pointer: {
    EVT PtrVT = DAG.getTargetLoweringInfo().getPointerTy();
    return DAG.getNode(ARMISD::THREAD_POINTER, dl, PtrVT);
  }
  case Intrinsic::eh_sjlj_lsda: {
    MachineFunction &MF = DAG.getMachineFunction();
    ARMFunctionInfo *AFI = MF.getInfo<ARMFunctionInfo>();
    unsigned ARMPCLabelIndex = AFI->createPICLabelUId();
    EVT PtrVT = getPointerTy();
    Reloc::Model RelocM = getTargetMachine().getRelocationModel();
    SDValue CPAddr;
    unsigned PCAdj = (RelocM != Reloc::PIC_)
      ? 0 : (Subtarget->isThumb() ? 4 : 8);
    ARMConstantPoolValue *CPV =
      ARMConstantPoolConstant::Create(MF.getFunction(), ARMPCLabelIndex,
                                      ARMCP::CPLSDA, PCAdj);
    CPAddr = DAG.getTargetConstantPool(CPV, PtrVT, 4);
    CPAddr = DAG.getNode(ARMISD::Wrapper, dl, MVT::i32, CPAddr);
    SDValue Result =
      DAG.getLoad(PtrVT, dl, DAG.getEntryNode(), CPAddr,
                  MachinePointerInfo::getConstantPool(),
                  false, false, false, 0);

    if (RelocM == Reloc::PIC_) {
      SDValue PICLabel = DAG.getConstant(ARMPCLabelIndex, MVT::i32);
      Result = DAG.getNode(ARMISD::PIC_ADD, dl, PtrVT, Result, PICLabel);
    }
    return Result;
  }
  case Intrinsic::arm_neon_vmulls:
  case Intrinsic::arm_neon_vmullu: {
    unsigned NewOpc = (IntNo == Intrinsic::arm_neon_vmulls)
      ? ARMISD::VMULLs : ARMISD::VMULLu;
    return DAG.getNode(NewOpc, SDLoc(Op), Op.getValueType(),
                       Op.getOperand(1), Op.getOperand(2));
  }
  }
}

static SDValue LowerATOMIC_FENCE(SDValue Op, SelectionDAG &DAG,
                                 const ARMSubtarget *Subtarget) {
  // FIXME: handle "fence singlethread" more efficiently.
  SDLoc dl(Op);
  if (!Subtarget->hasDataBarrier()) {
    // Some ARMv6 cpus can support data barriers with an mcr instruction.
    // Thumb1 and pre-v6 ARM mode use a libcall instead and should never get
    // here.
    assert(Subtarget->hasV6Ops() && !Subtarget->isThumb() &&
           "Unexpected ISD::ATOMIC_FENCE encountered. Should be libcall!");
    return DAG.getNode(ARMISD::MEMBARRIER_MCR, dl, MVT::Other, Op.getOperand(0),
                       DAG.getConstant(0, MVT::i32));
  }

  ConstantSDNode *OrdN = cast<ConstantSDNode>(Op.getOperand(1));
  AtomicOrdering Ord = static_cast<AtomicOrdering>(OrdN->getZExtValue());
  unsigned Domain = ARM_MB::ISH;
  if (Subtarget->isMClass()) {
    // Only a full system barrier exists in the M-class architectures.
    Domain = ARM_MB::SY;
  } else if (Subtarget->isSwift() && Ord == Release) {
    // Swift happens to implement ISHST barriers in a way that's compatible with
    // Release semantics but weaker than ISH so we'd be fools not to use
    // it. Beware: other processors probably don't!
    Domain = ARM_MB::ISHST;
  }

  return DAG.getNode(ISD::INTRINSIC_VOID, dl, MVT::Other, Op.getOperand(0),
                     DAG.getConstant(Intrinsic::arm_dmb, MVT::i32),
                     DAG.getConstant(Domain, MVT::i32));
}

static SDValue LowerPREFETCH(SDValue Op, SelectionDAG &DAG,
                             const ARMSubtarget *Subtarget) {
  // ARM pre v5TE and Thumb1 does not have preload instructions.
  if (!(Subtarget->isThumb2() ||
        (!Subtarget->isThumb1Only() && Subtarget->hasV5TEOps())))
    // Just preserve the chain.
    return Op.getOperand(0);

  SDLoc dl(Op);
  unsigned isRead = ~cast<ConstantSDNode>(Op.getOperand(2))->getZExtValue() & 1;
  if (!isRead &&
      (!Subtarget->hasV7Ops() || !Subtarget->hasMPExtension()))
    // ARMv7 with MP extension has PLDW.
    return Op.getOperand(0);

  unsigned isData = cast<ConstantSDNode>(Op.getOperand(4))->getZExtValue();
  if (Subtarget->isThumb()) {
    // Invert the bits.
    isRead = ~isRead & 1;
    isData = ~isData & 1;
  }

  return DAG.getNode(ARMISD::PRELOAD, dl, MVT::Other, Op.getOperand(0),
                     Op.getOperand(1), DAG.getConstant(isRead, MVT::i32),
                     DAG.getConstant(isData, MVT::i32));
}

static SDValue LowerVASTART(SDValue Op, SelectionDAG &DAG) {
  MachineFunction &MF = DAG.getMachineFunction();
  ARMFunctionInfo *FuncInfo = MF.getInfo<ARMFunctionInfo>();

  // vastart just stores the address of the VarArgsFrameIndex slot into the
  // memory location argument.
  SDLoc dl(Op);
  EVT PtrVT = DAG.getTargetLoweringInfo().getPointerTy();
  SDValue FR = DAG.getFrameIndex(FuncInfo->getVarArgsFrameIndex(), PtrVT);
  const Value *SV = cast<SrcValueSDNode>(Op.getOperand(2))->getValue();
  return DAG.getStore(Op.getOperand(0), dl, FR, Op.getOperand(1),
                      MachinePointerInfo(SV), false, false, 0);
}

SDValue
ARMTargetLowering::GetF64FormalArgument(CCValAssign &VA, CCValAssign &NextVA,
                                        SDValue &Root, SelectionDAG &DAG,
                                        SDLoc dl) const {
  MachineFunction &MF = DAG.getMachineFunction();
  ARMFunctionInfo *AFI = MF.getInfo<ARMFunctionInfo>();

  const TargetRegisterClass *RC;
  if (AFI->isThumb1OnlyFunction())
    RC = &ARM::tGPRRegClass;
  else
    RC = &ARM::GPRRegClass;

  // Transform the arguments stored in physical registers into virtual ones.
  unsigned Reg = MF.addLiveIn(VA.getLocReg(), RC);
  SDValue ArgValue = DAG.getCopyFromReg(Root, dl, Reg, MVT::i32);

  SDValue ArgValue2;
  if (NextVA.isMemLoc()) {
    MachineFrameInfo *MFI = MF.getFrameInfo();
    int FI = MFI->CreateFixedObject(4, NextVA.getLocMemOffset(), true);

    // Create load node to retrieve arguments from the stack.
    SDValue FIN = DAG.getFrameIndex(FI, getPointerTy());
    ArgValue2 = DAG.getLoad(MVT::i32, dl, Root, FIN,
                            MachinePointerInfo::getFixedStack(FI),
                            false, false, false, 0);
  } else {
    Reg = MF.addLiveIn(NextVA.getLocReg(), RC);
    ArgValue2 = DAG.getCopyFromReg(Root, dl, Reg, MVT::i32);
  }

  return DAG.getNode(ARMISD::VMOVDRR, dl, MVT::f64, ArgValue, ArgValue2);
}

void
ARMTargetLowering::computeRegArea(CCState &CCInfo, MachineFunction &MF,
                                  unsigned InRegsParamRecordIdx,
                                  unsigned ArgSize,
                                  unsigned &ArgRegsSize,
                                  unsigned &ArgRegsSaveSize)
  const {
  unsigned NumGPRs;
  if (InRegsParamRecordIdx < CCInfo.getInRegsParamsCount()) {
    unsigned RBegin, REnd;
    CCInfo.getInRegsParamInfo(InRegsParamRecordIdx, RBegin, REnd);
    NumGPRs = REnd - RBegin;
  } else {
    unsigned int firstUnalloced;
    firstUnalloced = CCInfo.getFirstUnallocated(GPRArgRegs,
                                                sizeof(GPRArgRegs) /
                                                sizeof(GPRArgRegs[0]));
    NumGPRs = (firstUnalloced <= 3) ? (4 - firstUnalloced) : 0;
  }

  unsigned Align = MF.getTarget().getFrameLowering()->getStackAlignment();
  ArgRegsSize = NumGPRs * 4;

  // If parameter is split between stack and GPRs...
  if (NumGPRs && Align > 4 &&
      (ArgRegsSize < ArgSize ||
        InRegsParamRecordIdx >= CCInfo.getInRegsParamsCount())) {
    // Add padding for part of param recovered from GPRs.  For example,
    // if Align == 8, its last byte must be at address K*8 - 1.
    // We need to do it, since remained (stack) part of parameter has
    // stack alignment, and we need to "attach" "GPRs head" without gaps
    // to it:
    // Stack:
    // |---- 8 bytes block ----| |---- 8 bytes block ----| |---- 8 bytes...
    // [ [padding] [GPRs head] ] [        Tail passed via stack       ....
    //
    ARMFunctionInfo *AFI = MF.getInfo<ARMFunctionInfo>();
    unsigned Padding =
        OffsetToAlignment(ArgRegsSize + AFI->getArgRegsSaveSize(), Align);
    ArgRegsSaveSize = ArgRegsSize + Padding;
  } else
    // We don't need to extend regs save size for byval parameters if they
    // are passed via GPRs only.
    ArgRegsSaveSize = ArgRegsSize;
}

// The remaining GPRs hold either the beginning of variable-argument
// data, or the beginning of an aggregate passed by value (usually
// byval).  Either way, we allocate stack slots adjacent to the data
// provided by our caller, and store the unallocated registers there.
// If this is a variadic function, the va_list pointer will begin with
// these values; otherwise, this reassembles a (byval) structure that
// was split between registers and memory.
// Return: The frame index registers were stored into.
int
ARMTargetLowering::StoreByValRegs(CCState &CCInfo, SelectionDAG &DAG,
                                  SDLoc dl, SDValue &Chain,
                                  const Value *OrigArg,
                                  unsigned InRegsParamRecordIdx,
                                  unsigned OffsetFromOrigArg,
                                  unsigned ArgOffset,
                                  unsigned ArgSize,
                                  bool ForceMutable) const {

  // Currently, two use-cases possible:
  // Case #1. Non var-args function, and we meet first byval parameter.
  //          Setup first unallocated register as first byval register;
  //          eat all remained registers
  //          (these two actions are performed by HandleByVal method).
  //          Then, here, we initialize stack frame with
  //          "store-reg" instructions.
  // Case #2. Var-args function, that doesn't contain byval parameters.
  //          The same: eat all remained unallocated registers,
  //          initialize stack frame.

  MachineFunction &MF = DAG.getMachineFunction();
  MachineFrameInfo *MFI = MF.getFrameInfo();
  ARMFunctionInfo *AFI = MF.getInfo<ARMFunctionInfo>();
  unsigned firstRegToSaveIndex, lastRegToSaveIndex;
  unsigned RBegin, REnd;
  if (InRegsParamRecordIdx < CCInfo.getInRegsParamsCount()) {
    CCInfo.getInRegsParamInfo(InRegsParamRecordIdx, RBegin, REnd);
    firstRegToSaveIndex = RBegin - ARM::R0;
    lastRegToSaveIndex = REnd - ARM::R0;
  } else {
    firstRegToSaveIndex = CCInfo.getFirstUnallocated
      (GPRArgRegs, array_lengthof(GPRArgRegs));
    lastRegToSaveIndex = 4;
  }

  unsigned ArgRegsSize, ArgRegsSaveSize;
  computeRegArea(CCInfo, MF, InRegsParamRecordIdx, ArgSize,
                 ArgRegsSize, ArgRegsSaveSize);

  // Store any by-val regs to their spots on the stack so that they may be
  // loaded by deferencing the result of formal parameter pointer or va_next.
  // Note: once stack area for byval/varargs registers
  // was initialized, it can't be initialized again.
  if (ArgRegsSaveSize) {

    unsigned Padding = ArgRegsSaveSize - ArgRegsSize;

    if (Padding) {
      assert(AFI->getStoredByValParamsPadding() == 0 &&
             "The only parameter may be padded.");
      AFI->setStoredByValParamsPadding(Padding);
    }

    int FrameIndex = MFI->CreateFixedObject(
                      ArgRegsSaveSize,
                      Padding + ArgOffset,
                      false);
    SDValue FIN = DAG.getFrameIndex(FrameIndex, getPointerTy());

    SmallVector<SDValue, 4> MemOps;
    for (unsigned i = 0; firstRegToSaveIndex < lastRegToSaveIndex;
         ++firstRegToSaveIndex, ++i) {
      const TargetRegisterClass *RC;
      if (AFI->isThumb1OnlyFunction())
        RC = &ARM::tGPRRegClass;
      else
        RC = &ARM::GPRRegClass;

      unsigned VReg = MF.addLiveIn(GPRArgRegs[firstRegToSaveIndex], RC);
      SDValue Val = DAG.getCopyFromReg(Chain, dl, VReg, MVT::i32);
      SDValue Store =
        DAG.getStore(Val.getValue(1), dl, Val, FIN,
                     MachinePointerInfo(OrigArg, OffsetFromOrigArg + 4*i),
                     false, false, 0);
      MemOps.push_back(Store);
      FIN = DAG.getNode(ISD::ADD, dl, getPointerTy(), FIN,
                        DAG.getConstant(4, getPointerTy()));
    }

    AFI->setArgRegsSaveSize(ArgRegsSaveSize + AFI->getArgRegsSaveSize());

    if (!MemOps.empty())
      Chain = DAG.getNode(ISD::TokenFactor, dl, MVT::Other,
                          &MemOps[0], MemOps.size());
    return FrameIndex;
  } else
    // This will point to the next argument passed via stack.
    return MFI->CreateFixedObject(
        4, AFI->getStoredByValParamsPadding() + ArgOffset, !ForceMutable);
}

// Setup stack frame, the va_list pointer will start from.
void
ARMTargetLowering::VarArgStyleRegisters(CCState &CCInfo, SelectionDAG &DAG,
                                        SDLoc dl, SDValue &Chain,
                                        unsigned ArgOffset,
                                        bool ForceMutable) const {
  MachineFunction &MF = DAG.getMachineFunction();
  ARMFunctionInfo *AFI = MF.getInfo<ARMFunctionInfo>();

  // Try to store any remaining integer argument regs
  // to their spots on the stack so that they may be loaded by deferencing
  // the result of va_next.
  // If there is no regs to be stored, just point address after last
  // argument passed via stack.
  int FrameIndex =
    StoreByValRegs(CCInfo, DAG, dl, Chain, 0, CCInfo.getInRegsParamsCount(),
                   0, ArgOffset, 0, ForceMutable);

  AFI->setVarArgsFrameIndex(FrameIndex);
}

SDValue
ARMTargetLowering::LowerFormalArguments(SDValue Chain,
                                        CallingConv::ID CallConv, bool isVarArg,
                                        const SmallVectorImpl<ISD::InputArg>
                                          &Ins,
                                        SDLoc dl, SelectionDAG &DAG,
                                        SmallVectorImpl<SDValue> &InVals)
                                          const {
  MachineFunction &MF = DAG.getMachineFunction();
  MachineFrameInfo *MFI = MF.getFrameInfo();

  ARMFunctionInfo *AFI = MF.getInfo<ARMFunctionInfo>();

  // Assign locations to all of the incoming arguments.
  SmallVector<CCValAssign, 16> ArgLocs;
  ARMCCState CCInfo(CallConv, isVarArg, DAG.getMachineFunction(),
                    getTargetMachine(), ArgLocs, *DAG.getContext(), Prologue);
  CCInfo.AnalyzeFormalArguments(Ins,
                                CCAssignFnForNode(CallConv, /* Return*/ false,
                                                  isVarArg));
  
  SmallVector<SDValue, 16> ArgValues;
  int lastInsIndex = -1;
  SDValue ArgValue;
  Function::const_arg_iterator CurOrigArg = MF.getFunction()->arg_begin();
  unsigned CurArgIdx = 0;

  // Initially ArgRegsSaveSize is zero.
  // Then we increase this value each time we meet byval parameter.
  // We also increase this value in case of varargs function.
  AFI->setArgRegsSaveSize(0);

  for (unsigned i = 0, e = ArgLocs.size(); i != e; ++i) {
    CCValAssign &VA = ArgLocs[i];
    std::advance(CurOrigArg, Ins[VA.getValNo()].OrigArgIndex - CurArgIdx);
    CurArgIdx = Ins[VA.getValNo()].OrigArgIndex;
    // Arguments stored in registers.
    if (VA.isRegLoc()) {
      EVT RegVT = VA.getLocVT();

      if (VA.needsCustom()) {
        // f64 and vector types are split up into multiple registers or
        // combinations of registers and stack slots.
        if (VA.getLocVT() == MVT::v2f64) {
          SDValue ArgValue1 = GetF64FormalArgument(VA, ArgLocs[++i],
                                                   Chain, DAG, dl);
          VA = ArgLocs[++i]; // skip ahead to next loc
          SDValue ArgValue2;
          if (VA.isMemLoc()) {
            int FI = MFI->CreateFixedObject(8, VA.getLocMemOffset(), true);
            SDValue FIN = DAG.getFrameIndex(FI, getPointerTy());
            ArgValue2 = DAG.getLoad(MVT::f64, dl, Chain, FIN,
                                    MachinePointerInfo::getFixedStack(FI),
                                    false, false, false, 0);
          } else {
            ArgValue2 = GetF64FormalArgument(VA, ArgLocs[++i],
                                             Chain, DAG, dl);
          }
          ArgValue = DAG.getNode(ISD::UNDEF, dl, MVT::v2f64);
          ArgValue = DAG.getNode(ISD::INSERT_VECTOR_ELT, dl, MVT::v2f64,
                                 ArgValue, ArgValue1, DAG.getIntPtrConstant(0));
          ArgValue = DAG.getNode(ISD::INSERT_VECTOR_ELT, dl, MVT::v2f64,
                                 ArgValue, ArgValue2, DAG.getIntPtrConstant(1));
        } else
          ArgValue = GetF64FormalArgument(VA, ArgLocs[++i], Chain, DAG, dl);

      } else {
        const TargetRegisterClass *RC;

        if (RegVT == MVT::f32)
          RC = &ARM::SPRRegClass;
        else if (RegVT == MVT::f64)
          RC = &ARM::DPRRegClass;
        else if (RegVT == MVT::v2f64)
          RC = &ARM::QPRRegClass;
        else if (RegVT == MVT::i32)
          RC = AFI->isThumb1OnlyFunction() ?
            (const TargetRegisterClass*)&ARM::tGPRRegClass :
            (const TargetRegisterClass*)&ARM::GPRRegClass;
        else
          llvm_unreachable("RegVT not supported by FORMAL_ARGUMENTS Lowering");

        // Transform the arguments in physical registers into virtual ones.
        unsigned Reg = MF.addLiveIn(VA.getLocReg(), RC);
        ArgValue = DAG.getCopyFromReg(Chain, dl, Reg, RegVT);
      }

      // If this is an 8 or 16-bit value, it is really passed promoted
      // to 32 bits.  Insert an assert[sz]ext to capture this, then
      // truncate to the right size.
      switch (VA.getLocInfo()) {
      default: llvm_unreachable("Unknown loc info!");
      case CCValAssign::Full: break;
      case CCValAssign::BCvt:
        ArgValue = DAG.getNode(ISD::BITCAST, dl, VA.getValVT(), ArgValue);
        break;
      case CCValAssign::SExt:
        ArgValue = DAG.getNode(ISD::AssertSext, dl, RegVT, ArgValue,
                               DAG.getValueType(VA.getValVT()));
        ArgValue = DAG.getNode(ISD::TRUNCATE, dl, VA.getValVT(), ArgValue);
        break;
      case CCValAssign::ZExt:
        ArgValue = DAG.getNode(ISD::AssertZext, dl, RegVT, ArgValue,
                               DAG.getValueType(VA.getValVT()));
        ArgValue = DAG.getNode(ISD::TRUNCATE, dl, VA.getValVT(), ArgValue);
        break;
      }

      InVals.push_back(ArgValue);

    } else { // VA.isRegLoc()

      // sanity check
      assert(VA.isMemLoc());
      assert(VA.getValVT() != MVT::i64 && "i64 should already be lowered");

      int index = ArgLocs[i].getValNo();

      // Some Ins[] entries become multiple ArgLoc[] entries.
      // Process them only once.
      if (index != lastInsIndex)
        {
          ISD::ArgFlagsTy Flags = Ins[index].Flags;
          // FIXME: For now, all byval parameter objects are marked mutable.
          // This can be changed with more analysis.
          // In case of tail call optimization mark all arguments mutable.
          // Since they could be overwritten by lowering of arguments in case of
          // a tail call.
          if (Flags.isByVal()) {
            unsigned CurByValIndex = CCInfo.getInRegsParamsProceed();
            int FrameIndex = StoreByValRegs(
                CCInfo, DAG, dl, Chain, CurOrigArg,
                CurByValIndex,
                Ins[VA.getValNo()].PartOffset,
                VA.getLocMemOffset(),
                Flags.getByValSize(),
                true /*force mutable frames*/);
            InVals.push_back(DAG.getFrameIndex(FrameIndex, getPointerTy()));
            CCInfo.nextInRegsParam();
          } else {
            unsigned FIOffset = VA.getLocMemOffset() +
                                AFI->getStoredByValParamsPadding();
            int FI = MFI->CreateFixedObject(VA.getLocVT().getSizeInBits()/8,
                                            FIOffset, true);

            // Create load nodes to retrieve arguments from the stack.
            SDValue FIN = DAG.getFrameIndex(FI, getPointerTy());
            InVals.push_back(DAG.getLoad(VA.getValVT(), dl, Chain, FIN,
                                         MachinePointerInfo::getFixedStack(FI),
                                         false, false, false, 0));
          }
          lastInsIndex = index;
        }
    }
  }

  // varargs
  if (isVarArg)
    VarArgStyleRegisters(CCInfo, DAG, dl, Chain,
                         CCInfo.getNextStackOffset());

  return Chain;
}

/// isFloatingPointZero - Return true if this is +0.0.
static bool isFloatingPointZero(SDValue Op) {
  if (ConstantFPSDNode *CFP = dyn_cast<ConstantFPSDNode>(Op))
    return CFP->getValueAPF().isPosZero();
  else if (ISD::isEXTLoad(Op.getNode()) || ISD::isNON_EXTLoad(Op.getNode())) {
    // Maybe this has already been legalized into the constant pool?
    if (Op.getOperand(1).getOpcode() == ARMISD::Wrapper) {
      SDValue WrapperOp = Op.getOperand(1).getOperand(0);
      if (ConstantPoolSDNode *CP = dyn_cast<ConstantPoolSDNode>(WrapperOp))
        if (const ConstantFP *CFP = dyn_cast<ConstantFP>(CP->getConstVal()))
          return CFP->getValueAPF().isPosZero();
    }
  }
  return false;
}

/// Returns appropriate ARM CMP (cmp) and corresponding condition code for
/// the given operands.
SDValue
ARMTargetLowering::getARMCmp(SDValue LHS, SDValue RHS, ISD::CondCode CC,
                             SDValue &ARMcc, SelectionDAG &DAG,
                             SDLoc dl) const {
  if (ConstantSDNode *RHSC = dyn_cast<ConstantSDNode>(RHS.getNode())) {
    unsigned C = RHSC->getZExtValue();
    if (!isLegalICmpImmediate(C)) {
      // Constant does not fit, try adjusting it by one?
      switch (CC) {
      default: break;
      case ISD::SETLT:
      case ISD::SETGE:
        if (C != 0x80000000 && isLegalICmpImmediate(C-1)) {
          CC = (CC == ISD::SETLT) ? ISD::SETLE : ISD::SETGT;
          RHS = DAG.getConstant(C-1, MVT::i32);
        }
        break;
      case ISD::SETULT:
      case ISD::SETUGE:
        if (C != 0 && isLegalICmpImmediate(C-1)) {
          CC = (CC == ISD::SETULT) ? ISD::SETULE : ISD::SETUGT;
          RHS = DAG.getConstant(C-1, MVT::i32);
        }
        break;
      case ISD::SETLE:
      case ISD::SETGT:
        if (C != 0x7fffffff && isLegalICmpImmediate(C+1)) {
          CC = (CC == ISD::SETLE) ? ISD::SETLT : ISD::SETGE;
          RHS = DAG.getConstant(C+1, MVT::i32);
        }
        break;
      case ISD::SETULE:
      case ISD::SETUGT:
        if (C != 0xffffffff && isLegalICmpImmediate(C+1)) {
          CC = (CC == ISD::SETULE) ? ISD::SETULT : ISD::SETUGE;
          RHS = DAG.getConstant(C+1, MVT::i32);
        }
        break;
      }
    }
  }

  ARMCC::CondCodes CondCode = IntCCToARMCC(CC);
  ARMISD::NodeType CompareType;
  switch (CondCode) {
  default:
    CompareType = ARMISD::CMP;
    break;
  case ARMCC::EQ:
  case ARMCC::NE:
    // Uses only Z Flag
    CompareType = ARMISD::CMPZ;
    break;
  }
  ARMcc = DAG.getConstant(CondCode, MVT::i32);
  return DAG.getNode(CompareType, dl, MVT::Glue, LHS, RHS);
}

/// Returns a appropriate VFP CMP (fcmp{s|d}+fmstat) for the given operands.
SDValue
ARMTargetLowering::getVFPCmp(SDValue LHS, SDValue RHS, SelectionDAG &DAG,
                             SDLoc dl) const {
  SDValue Cmp;
  if (!isFloatingPointZero(RHS))
    Cmp = DAG.getNode(ARMISD::CMPFP, dl, MVT::Glue, LHS, RHS);
  else
    Cmp = DAG.getNode(ARMISD::CMPFPw0, dl, MVT::Glue, LHS);
  return DAG.getNode(ARMISD::FMSTAT, dl, MVT::Glue, Cmp);
}

/// duplicateCmp - Glue values can have only one use, so this function
/// duplicates a comparison node.
SDValue
ARMTargetLowering::duplicateCmp(SDValue Cmp, SelectionDAG &DAG) const {
  unsigned Opc = Cmp.getOpcode();
  SDLoc DL(Cmp);
  if (Opc == ARMISD::CMP || Opc == ARMISD::CMPZ)
    return DAG.getNode(Opc, DL, MVT::Glue, Cmp.getOperand(0),Cmp.getOperand(1));

  assert(Opc == ARMISD::FMSTAT && "unexpected comparison operation");
  Cmp = Cmp.getOperand(0);
  Opc = Cmp.getOpcode();
  if (Opc == ARMISD::CMPFP)
    Cmp = DAG.getNode(Opc, DL, MVT::Glue, Cmp.getOperand(0),Cmp.getOperand(1));
  else {
    assert(Opc == ARMISD::CMPFPw0 && "unexpected operand of FMSTAT");
    Cmp = DAG.getNode(Opc, DL, MVT::Glue, Cmp.getOperand(0));
  }
  return DAG.getNode(ARMISD::FMSTAT, DL, MVT::Glue, Cmp);
}

SDValue ARMTargetLowering::LowerSELECT(SDValue Op, SelectionDAG &DAG) const {
  SDValue Cond = Op.getOperand(0);
  SDValue SelectTrue = Op.getOperand(1);
  SDValue SelectFalse = Op.getOperand(2);
  SDLoc dl(Op);

  // Convert:
  //
  //   (select (cmov 1, 0, cond), t, f) -> (cmov t, f, cond)
  //   (select (cmov 0, 1, cond), t, f) -> (cmov f, t, cond)
  //
  if (Cond.getOpcode() == ARMISD::CMOV && Cond.hasOneUse()) {
    const ConstantSDNode *CMOVTrue =
      dyn_cast<ConstantSDNode>(Cond.getOperand(0));
    const ConstantSDNode *CMOVFalse =
      dyn_cast<ConstantSDNode>(Cond.getOperand(1));

    if (CMOVTrue && CMOVFalse) {
      unsigned CMOVTrueVal = CMOVTrue->getZExtValue();
      unsigned CMOVFalseVal = CMOVFalse->getZExtValue();

      SDValue True;
      SDValue False;
      if (CMOVTrueVal == 1 && CMOVFalseVal == 0) {
        True = SelectTrue;
        False = SelectFalse;
      } else if (CMOVTrueVal == 0 && CMOVFalseVal == 1) {
        True = SelectFalse;
        False = SelectTrue;
      }

      if (True.getNode() && False.getNode()) {
        EVT VT = Op.getValueType();
        SDValue ARMcc = Cond.getOperand(2);
        SDValue CCR = Cond.getOperand(3);
        SDValue Cmp = duplicateCmp(Cond.getOperand(4), DAG);
        assert(True.getValueType() == VT);
        return DAG.getNode(ARMISD::CMOV, dl, VT, True, False, ARMcc, CCR, Cmp);
      }
    }
  }

  // ARM's BooleanContents value is UndefinedBooleanContent. Mask out the
  // undefined bits before doing a full-word comparison with zero.
  Cond = DAG.getNode(ISD::AND, dl, Cond.getValueType(), Cond,
                     DAG.getConstant(1, Cond.getValueType()));

  return DAG.getSelectCC(dl, Cond,
                         DAG.getConstant(0, Cond.getValueType()),
                         SelectTrue, SelectFalse, ISD::SETNE);
}

static ISD::CondCode getInverseCCForVSEL(ISD::CondCode CC) {
  if (CC == ISD::SETNE)
    return ISD::SETEQ;
  return ISD::getSetCCSwappedOperands(CC);
}

static void checkVSELConstraints(ISD::CondCode CC, ARMCC::CondCodes &CondCode,
                                 bool &swpCmpOps, bool &swpVselOps) {
  // Start by selecting the GE condition code for opcodes that return true for
  // 'equality'
  if (CC == ISD::SETUGE || CC == ISD::SETOGE || CC == ISD::SETOLE ||
      CC == ISD::SETULE)
    CondCode = ARMCC::GE;

  // and GT for opcodes that return false for 'equality'.
  else if (CC == ISD::SETUGT || CC == ISD::SETOGT || CC == ISD::SETOLT ||
           CC == ISD::SETULT)
    CondCode = ARMCC::GT;

  // Since we are constrained to GE/GT, if the opcode contains 'less', we need
  // to swap the compare operands.
  if (CC == ISD::SETOLE || CC == ISD::SETULE || CC == ISD::SETOLT ||
      CC == ISD::SETULT)
    swpCmpOps = true;

  // Both GT and GE are ordered comparisons, and return false for 'unordered'.
  // If we have an unordered opcode, we need to swap the operands to the VSEL
  // instruction (effectively negating the condition).
  //
  // This also has the effect of swapping which one of 'less' or 'greater'
  // returns true, so we also swap the compare operands. It also switches
  // whether we return true for 'equality', so we compensate by picking the
  // opposite condition code to our original choice.
  if (CC == ISD::SETULE || CC == ISD::SETULT || CC == ISD::SETUGE ||
      CC == ISD::SETUGT) {
    swpCmpOps = !swpCmpOps;
    swpVselOps = !swpVselOps;
    CondCode = CondCode == ARMCC::GT ? ARMCC::GE : ARMCC::GT;
  }

  // 'ordered' is 'anything but unordered', so use the VS condition code and
  // swap the VSEL operands.
  if (CC == ISD::SETO) {
    CondCode = ARMCC::VS;
    swpVselOps = true;
  }

  // 'unordered or not equal' is 'anything but equal', so use the EQ condition
  // code and swap the VSEL operands.
  if (CC == ISD::SETUNE) {
    CondCode = ARMCC::EQ;
    swpVselOps = true;
  }
}

SDValue ARMTargetLowering::LowerSELECT_CC(SDValue Op, SelectionDAG &DAG) const {
  EVT VT = Op.getValueType();
  SDValue LHS = Op.getOperand(0);
  SDValue RHS = Op.getOperand(1);
  ISD::CondCode CC = cast<CondCodeSDNode>(Op.getOperand(4))->get();
  SDValue TrueVal = Op.getOperand(2);
  SDValue FalseVal = Op.getOperand(3);
  SDLoc dl(Op);

  if (LHS.getValueType() == MVT::i32) {
    // Try to generate VSEL on ARMv8.
    // The VSEL instruction can't use all the usual ARM condition
    // codes: it only has two bits to select the condition code, so it's
    // constrained to use only GE, GT, VS and EQ.
    //
    // To implement all the various ISD::SETXXX opcodes, we sometimes need to
    // swap the operands of the previous compare instruction (effectively
    // inverting the compare condition, swapping 'less' and 'greater') and
    // sometimes need to swap the operands to the VSEL (which inverts the
    // condition in the sense of firing whenever the previous condition didn't)
    if (getSubtarget()->hasFPARMv8() && (TrueVal.getValueType() == MVT::f32 ||
                                      TrueVal.getValueType() == MVT::f64)) {
      ARMCC::CondCodes CondCode = IntCCToARMCC(CC);
      if (CondCode == ARMCC::LT || CondCode == ARMCC::LE ||
          CondCode == ARMCC::VC || CondCode == ARMCC::NE) {
        CC = getInverseCCForVSEL(CC);
        std::swap(TrueVal, FalseVal);
      }
    }

    SDValue ARMcc;
    SDValue CCR = DAG.getRegister(ARM::CPSR, MVT::i32);
    SDValue Cmp = getARMCmp(LHS, RHS, CC, ARMcc, DAG, dl);
    return DAG.getNode(ARMISD::CMOV, dl, VT, FalseVal, TrueVal, ARMcc, CCR,
                       Cmp);
  }

  ARMCC::CondCodes CondCode, CondCode2;
  FPCCToARMCC(CC, CondCode, CondCode2);

  // Try to generate VSEL on ARMv8.
  if (getSubtarget()->hasFPARMv8() && (TrueVal.getValueType() == MVT::f32 ||
                                    TrueVal.getValueType() == MVT::f64)) {
    // We can select VMAXNM/VMINNM from a compare followed by a select with the
    // same operands, as follows:
    //   c = fcmp [ogt, olt, ugt, ult] a, b
    //   select c, a, b
    // We only do this in unsafe-fp-math, because signed zeros and NaNs are
    // handled differently than the original code sequence.
    if (getTargetMachine().Options.UnsafeFPMath && LHS == TrueVal &&
        RHS == FalseVal) {
      if (CC == ISD::SETOGT || CC == ISD::SETUGT)
        return DAG.getNode(ARMISD::VMAXNM, dl, VT, TrueVal, FalseVal);
      if (CC == ISD::SETOLT || CC == ISD::SETULT)
        return DAG.getNode(ARMISD::VMINNM, dl, VT, TrueVal, FalseVal);
    }

    bool swpCmpOps = false;
    bool swpVselOps = false;
    checkVSELConstraints(CC, CondCode, swpCmpOps, swpVselOps);

    if (CondCode == ARMCC::GT || CondCode == ARMCC::GE ||
        CondCode == ARMCC::VS || CondCode == ARMCC::EQ) {
      if (swpCmpOps)
        std::swap(LHS, RHS);
      if (swpVselOps)
        std::swap(TrueVal, FalseVal);
    }
  }

  SDValue ARMcc = DAG.getConstant(CondCode, MVT::i32);
  SDValue Cmp = getVFPCmp(LHS, RHS, DAG, dl);
  SDValue CCR = DAG.getRegister(ARM::CPSR, MVT::i32);
  SDValue Result = DAG.getNode(ARMISD::CMOV, dl, VT, FalseVal, TrueVal,
                               ARMcc, CCR, Cmp);
  if (CondCode2 != ARMCC::AL) {
    SDValue ARMcc2 = DAG.getConstant(CondCode2, MVT::i32);
    // FIXME: Needs another CMP because flag can have but one use.
    SDValue Cmp2 = getVFPCmp(LHS, RHS, DAG, dl);
    Result = DAG.getNode(ARMISD::CMOV, dl, VT,
                         Result, TrueVal, ARMcc2, CCR, Cmp2);
  }
  return Result;
}

/// canChangeToInt - Given the fp compare operand, return true if it is suitable
/// to morph to an integer compare sequence.
static bool canChangeToInt(SDValue Op, bool &SeenZero,
                           const ARMSubtarget *Subtarget) {
  SDNode *N = Op.getNode();
  if (!N->hasOneUse())
    // Otherwise it requires moving the value from fp to integer registers.
    return false;
  if (!N->getNumValues())
    return false;
  EVT VT = Op.getValueType();
  if (VT != MVT::f32 && !Subtarget->isFPBrccSlow())
    // f32 case is generally profitable. f64 case only makes sense when vcmpe +
    // vmrs are very slow, e.g. cortex-a8.
    return false;

  if (isFloatingPointZero(Op)) {
    SeenZero = true;
    return true;
  }
  return ISD::isNormalLoad(N);
}

static SDValue bitcastf32Toi32(SDValue Op, SelectionDAG &DAG) {
  if (isFloatingPointZero(Op))
    return DAG.getConstant(0, MVT::i32);

  if (LoadSDNode *Ld = dyn_cast<LoadSDNode>(Op))
    return DAG.getLoad(MVT::i32, SDLoc(Op),
                       Ld->getChain(), Ld->getBasePtr(), Ld->getPointerInfo(),
                       Ld->isVolatile(), Ld->isNonTemporal(),
                       Ld->isInvariant(), Ld->getAlignment());

  llvm_unreachable("Unknown VFP cmp argument!");
}

static void expandf64Toi32(SDValue Op, SelectionDAG &DAG,
                           SDValue &RetVal1, SDValue &RetVal2) {
  if (isFloatingPointZero(Op)) {
    RetVal1 = DAG.getConstant(0, MVT::i32);
    RetVal2 = DAG.getConstant(0, MVT::i32);
    return;
  }

  if (LoadSDNode *Ld = dyn_cast<LoadSDNode>(Op)) {
    SDValue Ptr = Ld->getBasePtr();
    RetVal1 = DAG.getLoad(MVT::i32, SDLoc(Op),
                          Ld->getChain(), Ptr,
                          Ld->getPointerInfo(),
                          Ld->isVolatile(), Ld->isNonTemporal(),
                          Ld->isInvariant(), Ld->getAlignment());

    EVT PtrType = Ptr.getValueType();
    unsigned NewAlign = MinAlign(Ld->getAlignment(), 4);
    SDValue NewPtr = DAG.getNode(ISD::ADD, SDLoc(Op),
                                 PtrType, Ptr, DAG.getConstant(4, PtrType));
    RetVal2 = DAG.getLoad(MVT::i32, SDLoc(Op),
                          Ld->getChain(), NewPtr,
                          Ld->getPointerInfo().getWithOffset(4),
                          Ld->isVolatile(), Ld->isNonTemporal(),
                          Ld->isInvariant(), NewAlign);
    return;
  }

  llvm_unreachable("Unknown VFP cmp argument!");
}

/// OptimizeVFPBrcond - With -enable-unsafe-fp-math, it's legal to optimize some
/// f32 and even f64 comparisons to integer ones.
SDValue
ARMTargetLowering::OptimizeVFPBrcond(SDValue Op, SelectionDAG &DAG) const {
  SDValue Chain = Op.getOperand(0);
  ISD::CondCode CC = cast<CondCodeSDNode>(Op.getOperand(1))->get();
  SDValue LHS = Op.getOperand(2);
  SDValue RHS = Op.getOperand(3);
  SDValue Dest = Op.getOperand(4);
  SDLoc dl(Op);

  bool LHSSeenZero = false;
  bool LHSOk = canChangeToInt(LHS, LHSSeenZero, Subtarget);
  bool RHSSeenZero = false;
  bool RHSOk = canChangeToInt(RHS, RHSSeenZero, Subtarget);
  if (LHSOk && RHSOk && (LHSSeenZero || RHSSeenZero)) {
    // If unsafe fp math optimization is enabled and there are no other uses of
    // the CMP operands, and the condition code is EQ or NE, we can optimize it
    // to an integer comparison.
    if (CC == ISD::SETOEQ)
      CC = ISD::SETEQ;
    else if (CC == ISD::SETUNE)
      CC = ISD::SETNE;

    SDValue Mask = DAG.getConstant(0x7fffffff, MVT::i32);
    SDValue ARMcc;
    if (LHS.getValueType() == MVT::f32) {
      LHS = DAG.getNode(ISD::AND, dl, MVT::i32,
                        bitcastf32Toi32(LHS, DAG), Mask);
      RHS = DAG.getNode(ISD::AND, dl, MVT::i32,
                        bitcastf32Toi32(RHS, DAG), Mask);
      SDValue Cmp = getARMCmp(LHS, RHS, CC, ARMcc, DAG, dl);
      SDValue CCR = DAG.getRegister(ARM::CPSR, MVT::i32);
      return DAG.getNode(ARMISD::BRCOND, dl, MVT::Other,
                         Chain, Dest, ARMcc, CCR, Cmp);
    }

    SDValue LHS1, LHS2;
    SDValue RHS1, RHS2;
    expandf64Toi32(LHS, DAG, LHS1, LHS2);
    expandf64Toi32(RHS, DAG, RHS1, RHS2);
    LHS2 = DAG.getNode(ISD::AND, dl, MVT::i32, LHS2, Mask);
    RHS2 = DAG.getNode(ISD::AND, dl, MVT::i32, RHS2, Mask);
    ARMCC::CondCodes CondCode = IntCCToARMCC(CC);
    ARMcc = DAG.getConstant(CondCode, MVT::i32);
    SDVTList VTList = DAG.getVTList(MVT::Other, MVT::Glue);
    SDValue Ops[] = { Chain, ARMcc, LHS1, LHS2, RHS1, RHS2, Dest };
    return DAG.getNode(ARMISD::BCC_i64, dl, VTList, Ops, 7);
  }

  return SDValue();
}

SDValue ARMTargetLowering::LowerBR_CC(SDValue Op, SelectionDAG &DAG) const {
  SDValue Chain = Op.getOperand(0);
  ISD::CondCode CC = cast<CondCodeSDNode>(Op.getOperand(1))->get();
  SDValue LHS = Op.getOperand(2);
  SDValue RHS = Op.getOperand(3);
  SDValue Dest = Op.getOperand(4);
  SDLoc dl(Op);

  if (LHS.getValueType() == MVT::i32) {
    SDValue ARMcc;
    SDValue Cmp = getARMCmp(LHS, RHS, CC, ARMcc, DAG, dl);
    SDValue CCR = DAG.getRegister(ARM::CPSR, MVT::i32);
    return DAG.getNode(ARMISD::BRCOND, dl, MVT::Other,
                       Chain, Dest, ARMcc, CCR, Cmp);
  }

  assert(LHS.getValueType() == MVT::f32 || LHS.getValueType() == MVT::f64);

  if (getTargetMachine().Options.UnsafeFPMath &&
      (CC == ISD::SETEQ || CC == ISD::SETOEQ ||
       CC == ISD::SETNE || CC == ISD::SETUNE)) {
    SDValue Result = OptimizeVFPBrcond(Op, DAG);
    if (Result.getNode())
      return Result;
  }

  ARMCC::CondCodes CondCode, CondCode2;
  FPCCToARMCC(CC, CondCode, CondCode2);

  SDValue ARMcc = DAG.getConstant(CondCode, MVT::i32);
  SDValue Cmp = getVFPCmp(LHS, RHS, DAG, dl);
  SDValue CCR = DAG.getRegister(ARM::CPSR, MVT::i32);
  SDVTList VTList = DAG.getVTList(MVT::Other, MVT::Glue);
  SDValue Ops[] = { Chain, Dest, ARMcc, CCR, Cmp };
  SDValue Res = DAG.getNode(ARMISD::BRCOND, dl, VTList, Ops, 5);
  if (CondCode2 != ARMCC::AL) {
    ARMcc = DAG.getConstant(CondCode2, MVT::i32);
    SDValue Ops[] = { Res, Dest, ARMcc, CCR, Res.getValue(1) };
    Res = DAG.getNode(ARMISD::BRCOND, dl, VTList, Ops, 5);
  }
  return Res;
}

SDValue ARMTargetLowering::LowerBR_JT(SDValue Op, SelectionDAG &DAG) const {
  SDValue Chain = Op.getOperand(0);
  SDValue Table = Op.getOperand(1);
  SDValue Index = Op.getOperand(2);
  SDLoc dl(Op);

  EVT PTy = getPointerTy();
  JumpTableSDNode *JT = cast<JumpTableSDNode>(Table);
  ARMFunctionInfo *AFI = DAG.getMachineFunction().getInfo<ARMFunctionInfo>();
  SDValue UId = DAG.getConstant(AFI->createJumpTableUId(), PTy);
  SDValue JTI = DAG.getTargetJumpTable(JT->getIndex(), PTy);
  Table = DAG.getNode(ARMISD::WrapperJT, dl, MVT::i32, JTI, UId);
  Index = DAG.getNode(ISD::MUL, dl, PTy, Index, DAG.getConstant(4, PTy));
  SDValue Addr = DAG.getNode(ISD::ADD, dl, PTy, Index, Table);
  if (Subtarget->isThumb2()) {
    // Thumb2 uses a two-level jump. That is, it jumps into the jump table
    // which does another jump to the destination. This also makes it easier
    // to translate it to TBB / TBH later.
    // FIXME: This might not work if the function is extremely large.
    return DAG.getNode(ARMISD::BR2_JT, dl, MVT::Other, Chain,
                       Addr, Op.getOperand(2), JTI, UId);
  }
  if (getTargetMachine().getRelocationModel() == Reloc::PIC_) {
    Addr = DAG.getLoad((EVT)MVT::i32, dl, Chain, Addr,
                       MachinePointerInfo::getJumpTable(),
                       false, false, false, 0);
    Chain = Addr.getValue(1);
    Addr = DAG.getNode(ISD::ADD, dl, PTy, Addr, Table);
    return DAG.getNode(ARMISD::BR_JT, dl, MVT::Other, Chain, Addr, JTI, UId);
  } else {
    Addr = DAG.getLoad(PTy, dl, Chain, Addr,
                       MachinePointerInfo::getJumpTable(),
                       false, false, false, 0);
    Chain = Addr.getValue(1);
    return DAG.getNode(ARMISD::BR_JT, dl, MVT::Other, Chain, Addr, JTI, UId);
  }
}

static SDValue LowerVectorFP_TO_INT(SDValue Op, SelectionDAG &DAG) {
  EVT VT = Op.getValueType();
  SDLoc dl(Op);

  if (Op.getValueType().getVectorElementType() == MVT::i32) {
    if (Op.getOperand(0).getValueType().getVectorElementType() == MVT::f32)
      return Op;
    return DAG.UnrollVectorOp(Op.getNode());
  }

  assert(Op.getOperand(0).getValueType() == MVT::v4f32 &&
         "Invalid type for custom lowering!");
  if (VT != MVT::v4i16)
    return DAG.UnrollVectorOp(Op.getNode());

  Op = DAG.getNode(Op.getOpcode(), dl, MVT::v4i32, Op.getOperand(0));
  return DAG.getNode(ISD::TRUNCATE, dl, VT, Op);
}

static SDValue LowerFP_TO_INT(SDValue Op, SelectionDAG &DAG) {
  EVT VT = Op.getValueType();
  if (VT.isVector())
    return LowerVectorFP_TO_INT(Op, DAG);

  SDLoc dl(Op);
  unsigned Opc;

  switch (Op.getOpcode()) {
  default: llvm_unreachable("Invalid opcode!");
  case ISD::FP_TO_SINT:
    Opc = ARMISD::FTOSI;
    break;
  case ISD::FP_TO_UINT:
    Opc = ARMISD::FTOUI;
    break;
  }
  Op = DAG.getNode(Opc, dl, MVT::f32, Op.getOperand(0));
  return DAG.getNode(ISD::BITCAST, dl, MVT::i32, Op);
}

static SDValue LowerVectorINT_TO_FP(SDValue Op, SelectionDAG &DAG) {
  EVT VT = Op.getValueType();
  SDLoc dl(Op);

  if (Op.getOperand(0).getValueType().getVectorElementType() == MVT::i32) {
    if (VT.getVectorElementType() == MVT::f32)
      return Op;
    return DAG.UnrollVectorOp(Op.getNode());
  }

  assert(Op.getOperand(0).getValueType() == MVT::v4i16 &&
         "Invalid type for custom lowering!");
  if (VT != MVT::v4f32)
    return DAG.UnrollVectorOp(Op.getNode());

  unsigned CastOpc;
  unsigned Opc;
  switch (Op.getOpcode()) {
  default: llvm_unreachable("Invalid opcode!");
  case ISD::SINT_TO_FP:
    CastOpc = ISD::SIGN_EXTEND;
    Opc = ISD::SINT_TO_FP;
    break;
  case ISD::UINT_TO_FP:
    CastOpc = ISD::ZERO_EXTEND;
    Opc = ISD::UINT_TO_FP;
    break;
  }

  Op = DAG.getNode(CastOpc, dl, MVT::v4i32, Op.getOperand(0));
  return DAG.getNode(Opc, dl, VT, Op);
}

static SDValue LowerINT_TO_FP(SDValue Op, SelectionDAG &DAG) {
  EVT VT = Op.getValueType();
  if (VT.isVector())
    return LowerVectorINT_TO_FP(Op, DAG);

  SDLoc dl(Op);
  unsigned Opc;

  switch (Op.getOpcode()) {
  default: llvm_unreachable("Invalid opcode!");
  case ISD::SINT_TO_FP:
    Opc = ARMISD::SITOF;
    break;
  case ISD::UINT_TO_FP:
    Opc = ARMISD::UITOF;
    break;
  }

  Op = DAG.getNode(ISD::BITCAST, dl, MVT::f32, Op.getOperand(0));
  return DAG.getNode(Opc, dl, VT, Op);
}

SDValue ARMTargetLowering::LowerFCOPYSIGN(SDValue Op, SelectionDAG &DAG) const {
  // Implement fcopysign with a fabs and a conditional fneg.
  SDValue Tmp0 = Op.getOperand(0);
  SDValue Tmp1 = Op.getOperand(1);
  SDLoc dl(Op);
  EVT VT = Op.getValueType();
  EVT SrcVT = Tmp1.getValueType();
  bool InGPR = Tmp0.getOpcode() == ISD::BITCAST ||
    Tmp0.getOpcode() == ARMISD::VMOVDRR;
  bool UseNEON = !InGPR && Subtarget->hasNEON();

  if (UseNEON) {
    // Use VBSL to copy the sign bit.
    unsigned EncodedVal = ARM_AM::createNEONModImm(0x6, 0x80);
    SDValue Mask = DAG.getNode(ARMISD::VMOVIMM, dl, MVT::v2i32,
                               DAG.getTargetConstant(EncodedVal, MVT::i32));
    EVT OpVT = (VT == MVT::f32) ? MVT::v2i32 : MVT::v1i64;
    if (VT == MVT::f64)
      Mask = DAG.getNode(ARMISD::VSHL, dl, OpVT,
                         DAG.getNode(ISD::BITCAST, dl, OpVT, Mask),
                         DAG.getConstant(32, MVT::i32));
    else /*if (VT == MVT::f32)*/
      Tmp0 = DAG.getNode(ISD::SCALAR_TO_VECTOR, dl, MVT::v2f32, Tmp0);
    if (SrcVT == MVT::f32) {
      Tmp1 = DAG.getNode(ISD::SCALAR_TO_VECTOR, dl, MVT::v2f32, Tmp1);
      if (VT == MVT::f64)
        Tmp1 = DAG.getNode(ARMISD::VSHL, dl, OpVT,
                           DAG.getNode(ISD::BITCAST, dl, OpVT, Tmp1),
                           DAG.getConstant(32, MVT::i32));
    } else if (VT == MVT::f32)
      Tmp1 = DAG.getNode(ARMISD::VSHRu, dl, MVT::v1i64,
                         DAG.getNode(ISD::BITCAST, dl, MVT::v1i64, Tmp1),
                         DAG.getConstant(32, MVT::i32));
    Tmp0 = DAG.getNode(ISD::BITCAST, dl, OpVT, Tmp0);
    Tmp1 = DAG.getNode(ISD::BITCAST, dl, OpVT, Tmp1);

    SDValue AllOnes = DAG.getTargetConstant(ARM_AM::createNEONModImm(0xe, 0xff),
                                            MVT::i32);
    AllOnes = DAG.getNode(ARMISD::VMOVIMM, dl, MVT::v8i8, AllOnes);
    SDValue MaskNot = DAG.getNode(ISD::XOR, dl, OpVT, Mask,
                                  DAG.getNode(ISD::BITCAST, dl, OpVT, AllOnes));

    SDValue Res = DAG.getNode(ISD::OR, dl, OpVT,
                              DAG.getNode(ISD::AND, dl, OpVT, Tmp1, Mask),
                              DAG.getNode(ISD::AND, dl, OpVT, Tmp0, MaskNot));
    if (VT == MVT::f32) {
      Res = DAG.getNode(ISD::BITCAST, dl, MVT::v2f32, Res);
      Res = DAG.getNode(ISD::EXTRACT_VECTOR_ELT, dl, MVT::f32, Res,
                        DAG.getConstant(0, MVT::i32));
    } else {
      Res = DAG.getNode(ISD::BITCAST, dl, MVT::f64, Res);
    }

    return Res;
  }

  // Bitcast operand 1 to i32.
  if (SrcVT == MVT::f64)
    Tmp1 = DAG.getNode(ARMISD::VMOVRRD, dl, DAG.getVTList(MVT::i32, MVT::i32),
                       &Tmp1, 1).getValue(1);
  Tmp1 = DAG.getNode(ISD::BITCAST, dl, MVT::i32, Tmp1);

  // Or in the signbit with integer operations.
  SDValue Mask1 = DAG.getConstant(0x80000000, MVT::i32);
  SDValue Mask2 = DAG.getConstant(0x7fffffff, MVT::i32);
  Tmp1 = DAG.getNode(ISD::AND, dl, MVT::i32, Tmp1, Mask1);
  if (VT == MVT::f32) {
    Tmp0 = DAG.getNode(ISD::AND, dl, MVT::i32,
                       DAG.getNode(ISD::BITCAST, dl, MVT::i32, Tmp0), Mask2);
    return DAG.getNode(ISD::BITCAST, dl, MVT::f32,
                       DAG.getNode(ISD::OR, dl, MVT::i32, Tmp0, Tmp1));
  }

  // f64: Or the high part with signbit and then combine two parts.
  Tmp0 = DAG.getNode(ARMISD::VMOVRRD, dl, DAG.getVTList(MVT::i32, MVT::i32),
                     &Tmp0, 1);
  SDValue Lo = Tmp0.getValue(0);
  SDValue Hi = DAG.getNode(ISD::AND, dl, MVT::i32, Tmp0.getValue(1), Mask2);
  Hi = DAG.getNode(ISD::OR, dl, MVT::i32, Hi, Tmp1);
  return DAG.getNode(ARMISD::VMOVDRR, dl, MVT::f64, Lo, Hi);
}

SDValue ARMTargetLowering::LowerRETURNADDR(SDValue Op, SelectionDAG &DAG) const{
  MachineFunction &MF = DAG.getMachineFunction();
  MachineFrameInfo *MFI = MF.getFrameInfo();
  MFI->setReturnAddressIsTaken(true);

  EVT VT = Op.getValueType();
  SDLoc dl(Op);
  unsigned Depth = cast<ConstantSDNode>(Op.getOperand(0))->getZExtValue();
  if (Depth) {
    SDValue FrameAddr = LowerFRAMEADDR(Op, DAG);
    SDValue Offset = DAG.getConstant(4, MVT::i32);
    return DAG.getLoad(VT, dl, DAG.getEntryNode(),
                       DAG.getNode(ISD::ADD, dl, VT, FrameAddr, Offset),
                       MachinePointerInfo(), false, false, false, 0);
  }

  // Return LR, which contains the return address. Mark it an implicit live-in.
  unsigned Reg = MF.addLiveIn(ARM::LR, getRegClassFor(MVT::i32));
  return DAG.getCopyFromReg(DAG.getEntryNode(), dl, Reg, VT);
}

SDValue ARMTargetLowering::LowerFRAMEADDR(SDValue Op, SelectionDAG &DAG) const {
  MachineFrameInfo *MFI = DAG.getMachineFunction().getFrameInfo();
  MFI->setFrameAddressIsTaken(true);

  EVT VT = Op.getValueType();
  SDLoc dl(Op);  // FIXME probably not meaningful
  unsigned Depth = cast<ConstantSDNode>(Op.getOperand(0))->getZExtValue();
  unsigned FrameReg = (Subtarget->isThumb() || Subtarget->isTargetDarwin())
    ? ARM::R7 : ARM::R11;
  SDValue FrameAddr = DAG.getCopyFromReg(DAG.getEntryNode(), dl, FrameReg, VT);
  while (Depth--)
    FrameAddr = DAG.getLoad(VT, dl, DAG.getEntryNode(), FrameAddr,
                            MachinePointerInfo(),
                            false, false, false, 0);
  return FrameAddr;
}

/// ExpandBITCAST - If the target supports VFP, this function is called to
/// expand a bit convert where either the source or destination type is i64 to
/// use a VMOVDRR or VMOVRRD node.  This should not be done when the non-i64
/// operand type is illegal (e.g., v2f32 for a target that doesn't support
/// vectors), since the legalizer won't know what to do with that.
static SDValue ExpandBITCAST(SDNode *N, SelectionDAG &DAG) {
  const TargetLowering &TLI = DAG.getTargetLoweringInfo();
  SDLoc dl(N);
  SDValue Op = N->getOperand(0);

  // This function is only supposed to be called for i64 types, either as the
  // source or destination of the bit convert.
  EVT SrcVT = Op.getValueType();
  EVT DstVT = N->getValueType(0);
  assert((SrcVT == MVT::i64 || DstVT == MVT::i64) &&
         "ExpandBITCAST called for non-i64 type");

  // Turn i64->f64 into VMOVDRR.
  if (SrcVT == MVT::i64 && TLI.isTypeLegal(DstVT)) {
    SDValue Lo = DAG.getNode(ISD::EXTRACT_ELEMENT, dl, MVT::i32, Op,
                             DAG.getConstant(0, MVT::i32));
    SDValue Hi = DAG.getNode(ISD::EXTRACT_ELEMENT, dl, MVT::i32, Op,
                             DAG.getConstant(1, MVT::i32));
    return DAG.getNode(ISD::BITCAST, dl, DstVT,
                       DAG.getNode(ARMISD::VMOVDRR, dl, MVT::f64, Lo, Hi));
  }

  // Turn f64->i64 into VMOVRRD.
  if (DstVT == MVT::i64 && TLI.isTypeLegal(SrcVT)) {
    SDValue Cvt = DAG.getNode(ARMISD::VMOVRRD, dl,
                              DAG.getVTList(MVT::i32, MVT::i32), &Op, 1);
    // Merge the pieces into a single i64 value.
    return DAG.getNode(ISD::BUILD_PAIR, dl, MVT::i64, Cvt, Cvt.getValue(1));
  }

  return SDValue();
}

/// getZeroVector - Returns a vector of specified type with all zero elements.
/// Zero vectors are used to represent vector negation and in those cases
/// will be implemented with the NEON VNEG instruction.  However, VNEG does
/// not support i64 elements, so sometimes the zero vectors will need to be
/// explicitly constructed.  Regardless, use a canonical VMOV to create the
/// zero vector.
static SDValue getZeroVector(EVT VT, SelectionDAG &DAG, SDLoc dl) {
  assert(VT.isVector() && "Expected a vector type");
  // The canonical modified immediate encoding of a zero vector is....0!
  SDValue EncodedVal = DAG.getTargetConstant(0, MVT::i32);
  EVT VmovVT = VT.is128BitVector() ? MVT::v4i32 : MVT::v2i32;
  SDValue Vmov = DAG.getNode(ARMISD::VMOVIMM, dl, VmovVT, EncodedVal);
  return DAG.getNode(ISD::BITCAST, dl, VT, Vmov);
}

/// LowerShiftRightParts - Lower SRA_PARTS, which returns two
/// i32 values and take a 2 x i32 value to shift plus a shift amount.
SDValue ARMTargetLowering::LowerShiftRightParts(SDValue Op,
                                                SelectionDAG &DAG) const {
  assert(Op.getNumOperands() == 3 && "Not a double-shift!");
  EVT VT = Op.getValueType();
  unsigned VTBits = VT.getSizeInBits();
  SDLoc dl(Op);
  SDValue ShOpLo = Op.getOperand(0);
  SDValue ShOpHi = Op.getOperand(1);
  SDValue ShAmt  = Op.getOperand(2);
  SDValue ARMcc;
  unsigned Opc = (Op.getOpcode() == ISD::SRA_PARTS) ? ISD::SRA : ISD::SRL;

  assert(Op.getOpcode() == ISD::SRA_PARTS || Op.getOpcode() == ISD::SRL_PARTS);

  SDValue RevShAmt = DAG.getNode(ISD::SUB, dl, MVT::i32,
                                 DAG.getConstant(VTBits, MVT::i32), ShAmt);
  SDValue Tmp1 = DAG.getNode(ISD::SRL, dl, VT, ShOpLo, ShAmt);
  SDValue ExtraShAmt = DAG.getNode(ISD::SUB, dl, MVT::i32, ShAmt,
                                   DAG.getConstant(VTBits, MVT::i32));
  SDValue Tmp2 = DAG.getNode(ISD::SHL, dl, VT, ShOpHi, RevShAmt);
  SDValue FalseVal = DAG.getNode(ISD::OR, dl, VT, Tmp1, Tmp2);
  SDValue TrueVal = DAG.getNode(Opc, dl, VT, ShOpHi, ExtraShAmt);

  SDValue CCR = DAG.getRegister(ARM::CPSR, MVT::i32);
  SDValue Cmp = getARMCmp(ExtraShAmt, DAG.getConstant(0, MVT::i32), ISD::SETGE,
                          ARMcc, DAG, dl);
  SDValue Hi = DAG.getNode(Opc, dl, VT, ShOpHi, ShAmt);
  SDValue Lo = DAG.getNode(ARMISD::CMOV, dl, VT, FalseVal, TrueVal, ARMcc,
                           CCR, Cmp);

  SDValue Ops[2] = { Lo, Hi };
  return DAG.getMergeValues(Ops, 2, dl);
}

/// LowerShiftLeftParts - Lower SHL_PARTS, which returns two
/// i32 values and take a 2 x i32 value to shift plus a shift amount.
SDValue ARMTargetLowering::LowerShiftLeftParts(SDValue Op,
                                               SelectionDAG &DAG) const {
  assert(Op.getNumOperands() == 3 && "Not a double-shift!");
  EVT VT = Op.getValueType();
  unsigned VTBits = VT.getSizeInBits();
  SDLoc dl(Op);
  SDValue ShOpLo = Op.getOperand(0);
  SDValue ShOpHi = Op.getOperand(1);
  SDValue ShAmt  = Op.getOperand(2);
  SDValue ARMcc;

  assert(Op.getOpcode() == ISD::SHL_PARTS);
  SDValue RevShAmt = DAG.getNode(ISD::SUB, dl, MVT::i32,
                                 DAG.getConstant(VTBits, MVT::i32), ShAmt);
  SDValue Tmp1 = DAG.getNode(ISD::SRL, dl, VT, ShOpLo, RevShAmt);
  SDValue ExtraShAmt = DAG.getNode(ISD::SUB, dl, MVT::i32, ShAmt,
                                   DAG.getConstant(VTBits, MVT::i32));
  SDValue Tmp2 = DAG.getNode(ISD::SHL, dl, VT, ShOpHi, ShAmt);
  SDValue Tmp3 = DAG.getNode(ISD::SHL, dl, VT, ShOpLo, ExtraShAmt);

  SDValue FalseVal = DAG.getNode(ISD::OR, dl, VT, Tmp1, Tmp2);
  SDValue CCR = DAG.getRegister(ARM::CPSR, MVT::i32);
  SDValue Cmp = getARMCmp(ExtraShAmt, DAG.getConstant(0, MVT::i32), ISD::SETGE,
                          ARMcc, DAG, dl);
  SDValue Lo = DAG.getNode(ISD::SHL, dl, VT, ShOpLo, ShAmt);
  SDValue Hi = DAG.getNode(ARMISD::CMOV, dl, VT, FalseVal, Tmp3, ARMcc,
                           CCR, Cmp);

  SDValue Ops[2] = { Lo, Hi };
  return DAG.getMergeValues(Ops, 2, dl);
}

SDValue ARMTargetLowering::LowerFLT_ROUNDS_(SDValue Op,
                                            SelectionDAG &DAG) const {
  // The rounding mode is in bits 23:22 of the FPSCR.
  // The ARM rounding mode value to FLT_ROUNDS mapping is 0->1, 1->2, 2->3, 3->0
  // The formula we use to implement this is (((FPSCR + 1 << 22) >> 22) & 3)
  // so that the shift + and get folded into a bitfield extract.
  SDLoc dl(Op);
  SDValue FPSCR = DAG.getNode(ISD::INTRINSIC_WO_CHAIN, dl, MVT::i32,
                              DAG.getConstant(Intrinsic::arm_get_fpscr,
                                              MVT::i32));
  SDValue FltRounds = DAG.getNode(ISD::ADD, dl, MVT::i32, FPSCR,
                                  DAG.getConstant(1U << 22, MVT::i32));
  SDValue RMODE = DAG.getNode(ISD::SRL, dl, MVT::i32, FltRounds,
                              DAG.getConstant(22, MVT::i32));
  return DAG.getNode(ISD::AND, dl, MVT::i32, RMODE,
                     DAG.getConstant(3, MVT::i32));
}

static SDValue LowerCTTZ(SDNode *N, SelectionDAG &DAG,
                         const ARMSubtarget *ST) {
  EVT VT = N->getValueType(0);
  SDLoc dl(N);

  if (!ST->hasV6T2Ops())
    return SDValue();

  SDValue rbit = DAG.getNode(ARMISD::RBIT, dl, VT, N->getOperand(0));
  return DAG.getNode(ISD::CTLZ, dl, VT, rbit);
}

/// getCTPOP16BitCounts - Returns a v8i8/v16i8 vector containing the bit-count
/// for each 16-bit element from operand, repeated.  The basic idea is to
/// leverage vcnt to get the 8-bit counts, gather and add the results.
///
/// Trace for v4i16:
/// input    = [v0    v1    v2    v3   ] (vi 16-bit element)
/// cast: N0 = [w0 w1 w2 w3 w4 w5 w6 w7] (v0 = [w0 w1], wi 8-bit element)
/// vcnt: N1 = [b0 b1 b2 b3 b4 b5 b6 b7] (bi = bit-count of 8-bit element wi)
/// vrev: N2 = [b1 b0 b3 b2 b5 b4 b7 b6]
///            [b0 b1 b2 b3 b4 b5 b6 b7]
///           +[b1 b0 b3 b2 b5 b4 b7 b6]
/// N3=N1+N2 = [k0 k0 k1 k1 k2 k2 k3 k3] (k0 = b0+b1 = bit-count of 16-bit v0,
/// vuzp:    = [k0 k1 k2 k3 k0 k1 k2 k3]  each ki is 8-bits)
static SDValue getCTPOP16BitCounts(SDNode *N, SelectionDAG &DAG) {
  EVT VT = N->getValueType(0);
  SDLoc DL(N);

  EVT VT8Bit = VT.is64BitVector() ? MVT::v8i8 : MVT::v16i8;
  SDValue N0 = DAG.getNode(ISD::BITCAST, DL, VT8Bit, N->getOperand(0));
  SDValue N1 = DAG.getNode(ISD::CTPOP, DL, VT8Bit, N0);
  SDValue N2 = DAG.getNode(ARMISD::VREV16, DL, VT8Bit, N1);
  SDValue N3 = DAG.getNode(ISD::ADD, DL, VT8Bit, N1, N2);
  return DAG.getNode(ARMISD::VUZP, DL, VT8Bit, N3, N3);
}

/// lowerCTPOP16BitElements - Returns a v4i16/v8i16 vector containing the
/// bit-count for each 16-bit element from the operand.  We need slightly
/// different sequencing for v4i16 and v8i16 to stay within NEON's available
/// 64/128-bit registers.
///
/// Trace for v4i16:
/// input           = [v0    v1    v2    v3    ] (vi 16-bit element)
/// v8i8: BitCounts = [k0 k1 k2 k3 k0 k1 k2 k3 ] (ki is the bit-count of vi)
/// v8i16:Extended  = [k0    k1    k2    k3    k0    k1    k2    k3    ]
/// v4i16:Extracted = [k0    k1    k2    k3    ]
static SDValue lowerCTPOP16BitElements(SDNode *N, SelectionDAG &DAG) {
  EVT VT = N->getValueType(0);
  SDLoc DL(N);

  SDValue BitCounts = getCTPOP16BitCounts(N, DAG);
  if (VT.is64BitVector()) {
    SDValue Extended = DAG.getNode(ISD::ZERO_EXTEND, DL, MVT::v8i16, BitCounts);
    return DAG.getNode(ISD::EXTRACT_SUBVECTOR, DL, MVT::v4i16, Extended,
                       DAG.getIntPtrConstant(0));
  } else {
    SDValue Extracted = DAG.getNode(ISD::EXTRACT_SUBVECTOR, DL, MVT::v8i8,
                                    BitCounts, DAG.getIntPtrConstant(0));
    return DAG.getNode(ISD::ZERO_EXTEND, DL, MVT::v8i16, Extracted);
  }
}

/// lowerCTPOP32BitElements - Returns a v2i32/v4i32 vector containing the
/// bit-count for each 32-bit element from the operand.  The idea here is
/// to split the vector into 16-bit elements, leverage the 16-bit count
/// routine, and then combine the results.
///
/// Trace for v2i32 (v4i32 similar with Extracted/Extended exchanged):
/// input    = [v0    v1    ] (vi: 32-bit elements)
/// Bitcast  = [w0 w1 w2 w3 ] (wi: 16-bit elements, v0 = [w0 w1])
/// Counts16 = [k0 k1 k2 k3 ] (ki: 16-bit elements, bit-count of wi)
/// vrev: N0 = [k1 k0 k3 k2 ]
///            [k0 k1 k2 k3 ]
///       N1 =+[k1 k0 k3 k2 ]
///            [k0 k2 k1 k3 ]
///       N2 =+[k1 k3 k0 k2 ]
///            [k0    k2    k1    k3    ]
/// Extended =+[k1    k3    k0    k2    ]
///            [k0    k2    ]
/// Extracted=+[k1    k3    ]
///
static SDValue lowerCTPOP32BitElements(SDNode *N, SelectionDAG &DAG) {
  EVT VT = N->getValueType(0);
  SDLoc DL(N);

  EVT VT16Bit = VT.is64BitVector() ? MVT::v4i16 : MVT::v8i16;

  SDValue Bitcast = DAG.getNode(ISD::BITCAST, DL, VT16Bit, N->getOperand(0));
  SDValue Counts16 = lowerCTPOP16BitElements(Bitcast.getNode(), DAG);
  SDValue N0 = DAG.getNode(ARMISD::VREV32, DL, VT16Bit, Counts16);
  SDValue N1 = DAG.getNode(ISD::ADD, DL, VT16Bit, Counts16, N0);
  SDValue N2 = DAG.getNode(ARMISD::VUZP, DL, VT16Bit, N1, N1);

  if (VT.is64BitVector()) {
    SDValue Extended = DAG.getNode(ISD::ZERO_EXTEND, DL, MVT::v4i32, N2);
    return DAG.getNode(ISD::EXTRACT_SUBVECTOR, DL, MVT::v2i32, Extended,
                       DAG.getIntPtrConstant(0));
  } else {
    SDValue Extracted = DAG.getNode(ISD::EXTRACT_SUBVECTOR, DL, MVT::v4i16, N2,
                                    DAG.getIntPtrConstant(0));
    return DAG.getNode(ISD::ZERO_EXTEND, DL, MVT::v4i32, Extracted);
  }
}

static SDValue LowerCTPOP(SDNode *N, SelectionDAG &DAG,
                          const ARMSubtarget *ST) {
  EVT VT = N->getValueType(0);

  assert(ST->hasNEON() && "Custom ctpop lowering requires NEON.");
  assert((VT == MVT::v2i32 || VT == MVT::v4i32 ||
          VT == MVT::v4i16 || VT == MVT::v8i16) &&
         "Unexpected type for custom ctpop lowering");

  if (VT.getVectorElementType() == MVT::i32)
    return lowerCTPOP32BitElements(N, DAG);
  else
    return lowerCTPOP16BitElements(N, DAG);
}

static SDValue LowerShift(SDNode *N, SelectionDAG &DAG,
                          const ARMSubtarget *ST) {
  EVT VT = N->getValueType(0);
  SDLoc dl(N);

  if (!VT.isVector())
    return SDValue();

  // Lower vector shifts on NEON to use VSHL.
  assert(ST->hasNEON() && "unexpected vector shift");

  // Left shifts translate directly to the vshiftu intrinsic.
  if (N->getOpcode() == ISD::SHL)
    return DAG.getNode(ISD::INTRINSIC_WO_CHAIN, dl, VT,
                       DAG.getConstant(Intrinsic::arm_neon_vshiftu, MVT::i32),
                       N->getOperand(0), N->getOperand(1));

  assert((N->getOpcode() == ISD::SRA ||
          N->getOpcode() == ISD::SRL) && "unexpected vector shift opcode");

  // NEON uses the same intrinsics for both left and right shifts.  For
  // right shifts, the shift amounts are negative, so negate the vector of
  // shift amounts.
  EVT ShiftVT = N->getOperand(1).getValueType();
  SDValue NegatedCount = DAG.getNode(ISD::SUB, dl, ShiftVT,
                                     getZeroVector(ShiftVT, DAG, dl),
                                     N->getOperand(1));
  Intrinsic::ID vshiftInt = (N->getOpcode() == ISD::SRA ?
                             Intrinsic::arm_neon_vshifts :
                             Intrinsic::arm_neon_vshiftu);
  return DAG.getNode(ISD::INTRINSIC_WO_CHAIN, dl, VT,
                     DAG.getConstant(vshiftInt, MVT::i32),
                     N->getOperand(0), NegatedCount);
}

static SDValue Expand64BitShift(SDNode *N, SelectionDAG &DAG,
                                const ARMSubtarget *ST) {
  EVT VT = N->getValueType(0);
  SDLoc dl(N);

  // We can get here for a node like i32 = ISD::SHL i32, i64
  if (VT != MVT::i64)
    return SDValue();

  assert((N->getOpcode() == ISD::SRL || N->getOpcode() == ISD::SRA) &&
         "Unknown shift to lower!");

  // We only lower SRA, SRL of 1 here, all others use generic lowering.
  if (!isa<ConstantSDNode>(N->getOperand(1)) ||
      cast<ConstantSDNode>(N->getOperand(1))->getZExtValue() != 1)
    return SDValue();

  // If we are in thumb mode, we don't have RRX.
  if (ST->isThumb1Only()) return SDValue();

  // Okay, we have a 64-bit SRA or SRL of 1.  Lower this to an RRX expr.
  SDValue Lo = DAG.getNode(ISD::EXTRACT_ELEMENT, dl, MVT::i32, N->getOperand(0),
                           DAG.getConstant(0, MVT::i32));
  SDValue Hi = DAG.getNode(ISD::EXTRACT_ELEMENT, dl, MVT::i32, N->getOperand(0),
                           DAG.getConstant(1, MVT::i32));

  // First, build a SRA_FLAG/SRL_FLAG op, which shifts the top part by one and
  // captures the result into a carry flag.
  unsigned Opc = N->getOpcode() == ISD::SRL ? ARMISD::SRL_FLAG:ARMISD::SRA_FLAG;
  Hi = DAG.getNode(Opc, dl, DAG.getVTList(MVT::i32, MVT::Glue), &Hi, 1);

  // The low part is an ARMISD::RRX operand, which shifts the carry in.
  Lo = DAG.getNode(ARMISD::RRX, dl, MVT::i32, Lo, Hi.getValue(1));

  // Merge the pieces into a single i64 value.
 return DAG.getNode(ISD::BUILD_PAIR, dl, MVT::i64, Lo, Hi);
}

static SDValue LowerVSETCC(SDValue Op, SelectionDAG &DAG) {
  SDValue TmpOp0, TmpOp1;
  bool Invert = false;
  bool Swap = false;
  unsigned Opc = 0;

  SDValue Op0 = Op.getOperand(0);
  SDValue Op1 = Op.getOperand(1);
  SDValue CC = Op.getOperand(2);
  EVT VT = Op.getValueType();
  ISD::CondCode SetCCOpcode = cast<CondCodeSDNode>(CC)->get();
  SDLoc dl(Op);

  if (Op.getOperand(1).getValueType().isFloatingPoint()) {
    switch (SetCCOpcode) {
    default: llvm_unreachable("Illegal FP comparison");
    case ISD::SETUNE:
    case ISD::SETNE:  Invert = true; // Fallthrough
    case ISD::SETOEQ:
    case ISD::SETEQ:  Opc = ARMISD::VCEQ; break;
    case ISD::SETOLT:
    case ISD::SETLT: Swap = true; // Fallthrough
    case ISD::SETOGT:
    case ISD::SETGT:  Opc = ARMISD::VCGT; break;
    case ISD::SETOLE:
    case ISD::SETLE:  Swap = true; // Fallthrough
    case ISD::SETOGE:
    case ISD::SETGE: Opc = ARMISD::VCGE; break;
    case ISD::SETUGE: Swap = true; // Fallthrough
    case ISD::SETULE: Invert = true; Opc = ARMISD::VCGT; break;
    case ISD::SETUGT: Swap = true; // Fallthrough
    case ISD::SETULT: Invert = true; Opc = ARMISD::VCGE; break;
    case ISD::SETUEQ: Invert = true; // Fallthrough
    case ISD::SETONE:
      // Expand this to (OLT | OGT).
      TmpOp0 = Op0;
      TmpOp1 = Op1;
      Opc = ISD::OR;
      Op0 = DAG.getNode(ARMISD::VCGT, dl, VT, TmpOp1, TmpOp0);
      Op1 = DAG.getNode(ARMISD::VCGT, dl, VT, TmpOp0, TmpOp1);
      break;
    case ISD::SETUO: Invert = true; // Fallthrough
    case ISD::SETO:
      // Expand this to (OLT | OGE).
      TmpOp0 = Op0;
      TmpOp1 = Op1;
      Opc = ISD::OR;
      Op0 = DAG.getNode(ARMISD::VCGT, dl, VT, TmpOp1, TmpOp0);
      Op1 = DAG.getNode(ARMISD::VCGE, dl, VT, TmpOp0, TmpOp1);
      break;
    }
  } else {
    // Integer comparisons.
    switch (SetCCOpcode) {
    default: llvm_unreachable("Illegal integer comparison");
    case ISD::SETNE:  Invert = true;
    case ISD::SETEQ:  Opc = ARMISD::VCEQ; break;
    case ISD::SETLT:  Swap = true;
    case ISD::SETGT:  Opc = ARMISD::VCGT; break;
    case ISD::SETLE:  Swap = true;
    case ISD::SETGE:  Opc = ARMISD::VCGE; break;
    case ISD::SETULT: Swap = true;
    case ISD::SETUGT: Opc = ARMISD::VCGTU; break;
    case ISD::SETULE: Swap = true;
    case ISD::SETUGE: Opc = ARMISD::VCGEU; break;
    }

    // Detect VTST (Vector Test Bits) = icmp ne (and (op0, op1), zero).
    if (Opc == ARMISD::VCEQ) {

      SDValue AndOp;
      if (ISD::isBuildVectorAllZeros(Op1.getNode()))
        AndOp = Op0;
      else if (ISD::isBuildVectorAllZeros(Op0.getNode()))
        AndOp = Op1;

      // Ignore bitconvert.
      if (AndOp.getNode() && AndOp.getOpcode() == ISD::BITCAST)
        AndOp = AndOp.getOperand(0);

      if (AndOp.getNode() && AndOp.getOpcode() == ISD::AND) {
        Opc = ARMISD::VTST;
        Op0 = DAG.getNode(ISD::BITCAST, dl, VT, AndOp.getOperand(0));
        Op1 = DAG.getNode(ISD::BITCAST, dl, VT, AndOp.getOperand(1));
        Invert = !Invert;
      }
    }
  }

  if (Swap)
    std::swap(Op0, Op1);

  // If one of the operands is a constant vector zero, attempt to fold the
  // comparison to a specialized compare-against-zero form.
  SDValue SingleOp;
  if (ISD::isBuildVectorAllZeros(Op1.getNode()))
    SingleOp = Op0;
  else if (ISD::isBuildVectorAllZeros(Op0.getNode())) {
    if (Opc == ARMISD::VCGE)
      Opc = ARMISD::VCLEZ;
    else if (Opc == ARMISD::VCGT)
      Opc = ARMISD::VCLTZ;
    SingleOp = Op1;
  }

  SDValue Result;
  if (SingleOp.getNode()) {
    switch (Opc) {
    case ARMISD::VCEQ:
      Result = DAG.getNode(ARMISD::VCEQZ, dl, VT, SingleOp); break;
    case ARMISD::VCGE:
      Result = DAG.getNode(ARMISD::VCGEZ, dl, VT, SingleOp); break;
    case ARMISD::VCLEZ:
      Result = DAG.getNode(ARMISD::VCLEZ, dl, VT, SingleOp); break;
    case ARMISD::VCGT:
      Result = DAG.getNode(ARMISD::VCGTZ, dl, VT, SingleOp); break;
    case ARMISD::VCLTZ:
      Result = DAG.getNode(ARMISD::VCLTZ, dl, VT, SingleOp); break;
    default:
      Result = DAG.getNode(Opc, dl, VT, Op0, Op1);
    }
  } else {
     Result = DAG.getNode(Opc, dl, VT, Op0, Op1);
  }

  if (Invert)
    Result = DAG.getNOT(dl, Result, VT);

  return Result;
}

/// isNEONModifiedImm - Check if the specified splat value corresponds to a
/// valid vector constant for a NEON instruction with a "modified immediate"
/// operand (e.g., VMOV).  If so, return the encoded value.
static SDValue isNEONModifiedImm(uint64_t SplatBits, uint64_t SplatUndef,
                                 unsigned SplatBitSize, SelectionDAG &DAG,
                                 EVT &VT, bool is128Bits, NEONModImmType type) {
  unsigned OpCmode, Imm;

  // SplatBitSize is set to the smallest size that splats the vector, so a
  // zero vector will always have SplatBitSize == 8.  However, NEON modified
  // immediate instructions others than VMOV do not support the 8-bit encoding
  // of a zero vector, and the default encoding of zero is supposed to be the
  // 32-bit version.
  if (SplatBits == 0)
    SplatBitSize = 32;

  switch (SplatBitSize) {
  case 8:
    if (type != VMOVModImm)
      return SDValue();
    // Any 1-byte value is OK.  Op=0, Cmode=1110.
    assert((SplatBits & ~0xff) == 0 && "one byte splat value is too big");
    OpCmode = 0xe;
    Imm = SplatBits;
    VT = is128Bits ? MVT::v16i8 : MVT::v8i8;
    break;

  case 16:
    // NEON's 16-bit VMOV supports splat values where only one byte is nonzero.
    VT = is128Bits ? MVT::v8i16 : MVT::v4i16;
    if ((SplatBits & ~0xff) == 0) {
      // Value = 0x00nn: Op=x, Cmode=100x.
      OpCmode = 0x8;
      Imm = SplatBits;
      break;
    }
    if ((SplatBits & ~0xff00) == 0) {
      // Value = 0xnn00: Op=x, Cmode=101x.
      OpCmode = 0xa;
      Imm = SplatBits >> 8;
      break;
    }
    return SDValue();

  case 32:
    // NEON's 32-bit VMOV supports splat values where:
    // * only one byte is nonzero, or
    // * the least significant byte is 0xff and the second byte is nonzero, or
    // * the least significant 2 bytes are 0xff and the third is nonzero.
    VT = is128Bits ? MVT::v4i32 : MVT::v2i32;
    if ((SplatBits & ~0xff) == 0) {
      // Value = 0x000000nn: Op=x, Cmode=000x.
      OpCmode = 0;
      Imm = SplatBits;
      break;
    }
    if ((SplatBits & ~0xff00) == 0) {
      // Value = 0x0000nn00: Op=x, Cmode=001x.
      OpCmode = 0x2;
      Imm = SplatBits >> 8;
      break;
    }
    if ((SplatBits & ~0xff0000) == 0) {
      // Value = 0x00nn0000: Op=x, Cmode=010x.
      OpCmode = 0x4;
      Imm = SplatBits >> 16;
      break;
    }
    if ((SplatBits & ~0xff000000) == 0) {
      // Value = 0xnn000000: Op=x, Cmode=011x.
      OpCmode = 0x6;
      Imm = SplatBits >> 24;
      break;
    }

    // cmode == 0b1100 and cmode == 0b1101 are not supported for VORR or VBIC
    if (type == OtherModImm) return SDValue();

    if ((SplatBits & ~0xffff) == 0 &&
        ((SplatBits | SplatUndef) & 0xff) == 0xff) {
      // Value = 0x0000nnff: Op=x, Cmode=1100.
      OpCmode = 0xc;
      Imm = SplatBits >> 8;
      SplatBits |= 0xff;
      break;
    }

    if ((SplatBits & ~0xffffff) == 0 &&
        ((SplatBits | SplatUndef) & 0xffff) == 0xffff) {
      // Value = 0x00nnffff: Op=x, Cmode=1101.
      OpCmode = 0xd;
      Imm = SplatBits >> 16;
      SplatBits |= 0xffff;
      break;
    }

    // Note: there are a few 32-bit splat values (specifically: 00ffff00,
    // ff000000, ff0000ff, and ffff00ff) that are valid for VMOV.I64 but not
    // VMOV.I32.  A (very) minor optimization would be to replicate the value
    // and fall through here to test for a valid 64-bit splat.  But, then the
    // caller would also need to check and handle the change in size.
    return SDValue();

  case 64: {
    if (type != VMOVModImm)
      return SDValue();
    // NEON has a 64-bit VMOV splat where each byte is either 0 or 0xff.
    uint64_t BitMask = 0xff;
    uint64_t Val = 0;
    unsigned ImmMask = 1;
    Imm = 0;
    for (int ByteNum = 0; ByteNum < 8; ++ByteNum) {
      if (((SplatBits | SplatUndef) & BitMask) == BitMask) {
        Val |= BitMask;
        Imm |= ImmMask;
      } else if ((SplatBits & BitMask) != 0) {
        return SDValue();
      }
      BitMask <<= 8;
      ImmMask <<= 1;
    }
    // Op=1, Cmode=1110.
    OpCmode = 0x1e;
    SplatBits = Val;
    VT = is128Bits ? MVT::v2i64 : MVT::v1i64;
    break;
  }

  default:
    llvm_unreachable("unexpected size for isNEONModifiedImm");
  }

  unsigned EncodedVal = ARM_AM::createNEONModImm(OpCmode, Imm);
  return DAG.getTargetConstant(EncodedVal, MVT::i32);
}

SDValue ARMTargetLowering::LowerConstantFP(SDValue Op, SelectionDAG &DAG,
                                           const ARMSubtarget *ST) const {
  if (!ST->hasVFP3())
    return SDValue();

  bool IsDouble = Op.getValueType() == MVT::f64;
  ConstantFPSDNode *CFP = cast<ConstantFPSDNode>(Op);

  // Try splatting with a VMOV.f32...
  APFloat FPVal = CFP->getValueAPF();
  int ImmVal = IsDouble ? ARM_AM::getFP64Imm(FPVal) : ARM_AM::getFP32Imm(FPVal);

  if (ImmVal != -1) {
    if (IsDouble || !ST->useNEONForSinglePrecisionFP()) {
      // We have code in place to select a valid ConstantFP already, no need to
      // do any mangling.
      return Op;
    }

    // It's a float and we are trying to use NEON operations where
    // possible. Lower it to a splat followed by an extract.
    SDLoc DL(Op);
    SDValue NewVal = DAG.getTargetConstant(ImmVal, MVT::i32);
    SDValue VecConstant = DAG.getNode(ARMISD::VMOVFPIMM, DL, MVT::v2f32,
                                      NewVal);
    return DAG.getNode(ISD::EXTRACT_VECTOR_ELT, DL, MVT::f32, VecConstant,
                       DAG.getConstant(0, MVT::i32));
  }

  // The rest of our options are NEON only, make sure that's allowed before
  // proceeding..
  if (!ST->hasNEON() || (!IsDouble && !ST->useNEONForSinglePrecisionFP()))
    return SDValue();

  EVT VMovVT;
  uint64_t iVal = FPVal.bitcastToAPInt().getZExtValue();

  // It wouldn't really be worth bothering for doubles except for one very
  // important value, which does happen to match: 0.0. So make sure we don't do
  // anything stupid.
  if (IsDouble && (iVal & 0xffffffff) != (iVal >> 32))
    return SDValue();

  // Try a VMOV.i32 (FIXME: i8, i16, or i64 could work too).
  SDValue NewVal = isNEONModifiedImm(iVal & 0xffffffffU, 0, 32, DAG, VMovVT,
                                     false, VMOVModImm);
  if (NewVal != SDValue()) {
    SDLoc DL(Op);
    SDValue VecConstant = DAG.getNode(ARMISD::VMOVIMM, DL, VMovVT,
                                      NewVal);
    if (IsDouble)
      return DAG.getNode(ISD::BITCAST, DL, MVT::f64, VecConstant);

    // It's a float: cast and extract a vector element.
    SDValue VecFConstant = DAG.getNode(ISD::BITCAST, DL, MVT::v2f32,
                                       VecConstant);
    return DAG.getNode(ISD::EXTRACT_VECTOR_ELT, DL, MVT::f32, VecFConstant,
                       DAG.getConstant(0, MVT::i32));
  }

  // Finally, try a VMVN.i32
  NewVal = isNEONModifiedImm(~iVal & 0xffffffffU, 0, 32, DAG, VMovVT,
                             false, VMVNModImm);
  if (NewVal != SDValue()) {
    SDLoc DL(Op);
    SDValue VecConstant = DAG.getNode(ARMISD::VMVNIMM, DL, VMovVT, NewVal);

    if (IsDouble)
      return DAG.getNode(ISD::BITCAST, DL, MVT::f64, VecConstant);

    // It's a float: cast and extract a vector element.
    SDValue VecFConstant = DAG.getNode(ISD::BITCAST, DL, MVT::v2f32,
                                       VecConstant);
    return DAG.getNode(ISD::EXTRACT_VECTOR_ELT, DL, MVT::f32, VecFConstant,
                       DAG.getConstant(0, MVT::i32));
  }

  return SDValue();
}

// check if an VEXT instruction can handle the shuffle mask when the
// vector sources of the shuffle are the same.
static bool isSingletonVEXTMask(ArrayRef<int> M, EVT VT, unsigned &Imm) {
  unsigned NumElts = VT.getVectorNumElements();

  // Assume that the first shuffle index is not UNDEF.  Fail if it is.
  if (M[0] < 0)
    return false;

  Imm = M[0];

  // If this is a VEXT shuffle, the immediate value is the index of the first
  // element.  The other shuffle indices must be the successive elements after
  // the first one.
  unsigned ExpectedElt = Imm;
  for (unsigned i = 1; i < NumElts; ++i) {
    // Increment the expected index.  If it wraps around, just follow it
    // back to index zero and keep going.
    ++ExpectedElt;
    if (ExpectedElt == NumElts)
      ExpectedElt = 0;

    if (M[i] < 0) continue; // ignore UNDEF indices
    if (ExpectedElt != static_cast<unsigned>(M[i]))
      return false;
  }

  return true;
}


static bool isVEXTMask(ArrayRef<int> M, EVT VT,
                       bool &ReverseVEXT, unsigned &Imm) {
  unsigned NumElts = VT.getVectorNumElements();
  ReverseVEXT = false;

  // Assume that the first shuffle index is not UNDEF.  Fail if it is.
  if (M[0] < 0)
    return false;

  Imm = M[0];

  // If this is a VEXT shuffle, the immediate value is the index of the first
  // element.  The other shuffle indices must be the successive elements after
  // the first one.
  unsigned ExpectedElt = Imm;
  for (unsigned i = 1; i < NumElts; ++i) {
    // Increment the expected index.  If it wraps around, it may still be
    // a VEXT but the source vectors must be swapped.
    ExpectedElt += 1;
    if (ExpectedElt == NumElts * 2) {
      ExpectedElt = 0;
      ReverseVEXT = true;
    }

    if (M[i] < 0) continue; // ignore UNDEF indices
    if (ExpectedElt != static_cast<unsigned>(M[i]))
      return false;
  }

  // Adjust the index value if the source operands will be swapped.
  if (ReverseVEXT)
    Imm -= NumElts;

  return true;
}

/// isVREVMask - Check if a vector shuffle corresponds to a VREV
/// instruction with the specified blocksize.  (The order of the elements
/// within each block of the vector is reversed.)
static bool isVREVMask(ArrayRef<int> M, EVT VT, unsigned BlockSize) {
  assert((BlockSize==16 || BlockSize==32 || BlockSize==64) &&
         "Only possible block sizes for VREV are: 16, 32, 64");

  unsigned EltSz = VT.getVectorElementType().getSizeInBits();
  if (EltSz == 64)
    return false;

  unsigned NumElts = VT.getVectorNumElements();
  unsigned BlockElts = M[0] + 1;
  // If the first shuffle index is UNDEF, be optimistic.
  if (M[0] < 0)
    BlockElts = BlockSize / EltSz;

  if (BlockSize <= EltSz || BlockSize != BlockElts * EltSz)
    return false;

  for (unsigned i = 0; i < NumElts; ++i) {
    if (M[i] < 0) continue; // ignore UNDEF indices
    if ((unsigned) M[i] != (i - i%BlockElts) + (BlockElts - 1 - i%BlockElts))
      return false;
  }

  return true;
}

static bool isVTBLMask(ArrayRef<int> M, EVT VT) {
  // We can handle <8 x i8> vector shuffles. If the index in the mask is out of
  // range, then 0 is placed into the resulting vector. So pretty much any mask
  // of 8 elements can work here.
  return VT == MVT::v8i8 && M.size() == 8;
}

static bool isVTRNMask(ArrayRef<int> M, EVT VT, unsigned &WhichResult) {
  unsigned EltSz = VT.getVectorElementType().getSizeInBits();
  if (EltSz == 64)
    return false;

  unsigned NumElts = VT.getVectorNumElements();
  WhichResult = (M[0] == 0 ? 0 : 1);
  for (unsigned i = 0; i < NumElts; i += 2) {
    if ((M[i] >= 0 && (unsigned) M[i] != i + WhichResult) ||
        (M[i+1] >= 0 && (unsigned) M[i+1] != i + NumElts + WhichResult))
      return false;
  }
  return true;
}

/// isVTRN_v_undef_Mask - Special case of isVTRNMask for canonical form of
/// "vector_shuffle v, v", i.e., "vector_shuffle v, undef".
/// Mask is e.g., <0, 0, 2, 2> instead of <0, 4, 2, 6>.
static bool isVTRN_v_undef_Mask(ArrayRef<int> M, EVT VT, unsigned &WhichResult){
  unsigned EltSz = VT.getVectorElementType().getSizeInBits();
  if (EltSz == 64)
    return false;

  unsigned NumElts = VT.getVectorNumElements();
  WhichResult = (M[0] == 0 ? 0 : 1);
  for (unsigned i = 0; i < NumElts; i += 2) {
    if ((M[i] >= 0 && (unsigned) M[i] != i + WhichResult) ||
        (M[i+1] >= 0 && (unsigned) M[i+1] != i + WhichResult))
      return false;
  }
  return true;
}

static bool isVUZPMask(ArrayRef<int> M, EVT VT, unsigned &WhichResult) {
  unsigned EltSz = VT.getVectorElementType().getSizeInBits();
  if (EltSz == 64)
    return false;

  unsigned NumElts = VT.getVectorNumElements();
  WhichResult = (M[0] == 0 ? 0 : 1);
  for (unsigned i = 0; i != NumElts; ++i) {
    if (M[i] < 0) continue; // ignore UNDEF indices
    if ((unsigned) M[i] != 2 * i + WhichResult)
      return false;
  }

  // VUZP.32 for 64-bit vectors is a pseudo-instruction alias for VTRN.32.
  if (VT.is64BitVector() && EltSz == 32)
    return false;

  return true;
}

/// isVUZP_v_undef_Mask - Special case of isVUZPMask for canonical form of
/// "vector_shuffle v, v", i.e., "vector_shuffle v, undef".
/// Mask is e.g., <0, 2, 0, 2> instead of <0, 2, 4, 6>,
static bool isVUZP_v_undef_Mask(ArrayRef<int> M, EVT VT, unsigned &WhichResult){
  unsigned EltSz = VT.getVectorElementType().getSizeInBits();
  if (EltSz == 64)
    return false;

  unsigned Half = VT.getVectorNumElements() / 2;
  WhichResult = (M[0] == 0 ? 0 : 1);
  for (unsigned j = 0; j != 2; ++j) {
    unsigned Idx = WhichResult;
    for (unsigned i = 0; i != Half; ++i) {
      int MIdx = M[i + j * Half];
      if (MIdx >= 0 && (unsigned) MIdx != Idx)
        return false;
      Idx += 2;
    }
  }

  // VUZP.32 for 64-bit vectors is a pseudo-instruction alias for VTRN.32.
  if (VT.is64BitVector() && EltSz == 32)
    return false;

  return true;
}

static bool isVZIPMask(ArrayRef<int> M, EVT VT, unsigned &WhichResult) {
  unsigned EltSz = VT.getVectorElementType().getSizeInBits();
  if (EltSz == 64)
    return false;

  unsigned NumElts = VT.getVectorNumElements();
  WhichResult = (M[0] == 0 ? 0 : 1);
  unsigned Idx = WhichResult * NumElts / 2;
  for (unsigned i = 0; i != NumElts; i += 2) {
    if ((M[i] >= 0 && (unsigned) M[i] != Idx) ||
        (M[i+1] >= 0 && (unsigned) M[i+1] != Idx + NumElts))
      return false;
    Idx += 1;
  }

  // VZIP.32 for 64-bit vectors is a pseudo-instruction alias for VTRN.32.
  if (VT.is64BitVector() && EltSz == 32)
    return false;

  return true;
}

/// isVZIP_v_undef_Mask - Special case of isVZIPMask for canonical form of
/// "vector_shuffle v, v", i.e., "vector_shuffle v, undef".
/// Mask is e.g., <0, 0, 1, 1> instead of <0, 4, 1, 5>.
static bool isVZIP_v_undef_Mask(ArrayRef<int> M, EVT VT, unsigned &WhichResult){
  unsigned EltSz = VT.getVectorElementType().getSizeInBits();
  if (EltSz == 64)
    return false;

  unsigned NumElts = VT.getVectorNumElements();
  WhichResult = (M[0] == 0 ? 0 : 1);
  unsigned Idx = WhichResult * NumElts / 2;
  for (unsigned i = 0; i != NumElts; i += 2) {
    if ((M[i] >= 0 && (unsigned) M[i] != Idx) ||
        (M[i+1] >= 0 && (unsigned) M[i+1] != Idx))
      return false;
    Idx += 1;
  }

  // VZIP.32 for 64-bit vectors is a pseudo-instruction alias for VTRN.32.
  if (VT.is64BitVector() && EltSz == 32)
    return false;

  return true;
}

/// \return true if this is a reverse operation on an vector.
static bool isReverseMask(ArrayRef<int> M, EVT VT) {
  unsigned NumElts = VT.getVectorNumElements();
  // Make sure the mask has the right size.
  if (NumElts != M.size())
      return false;

  // Look for <15, ..., 3, -1, 1, 0>.
  for (unsigned i = 0; i != NumElts; ++i)
    if (M[i] >= 0 && M[i] != (int) (NumElts - 1 - i))
      return false;

  return true;
}

// If N is an integer constant that can be moved into a register in one
// instruction, return an SDValue of such a constant (will become a MOV
// instruction).  Otherwise return null.
static SDValue IsSingleInstrConstant(SDValue N, SelectionDAG &DAG,
                                     const ARMSubtarget *ST, SDLoc dl) {
  uint64_t Val;
  if (!isa<ConstantSDNode>(N))
    return SDValue();
  Val = cast<ConstantSDNode>(N)->getZExtValue();

  if (ST->isThumb1Only()) {
    if (Val <= 255 || ~Val <= 255)
      return DAG.getConstant(Val, MVT::i32);
  } else {
    if (ARM_AM::getSOImmVal(Val) != -1 || ARM_AM::getSOImmVal(~Val) != -1)
      return DAG.getConstant(Val, MVT::i32);
  }
  return SDValue();
}

// If this is a case we can't handle, return null and let the default
// expansion code take care of it.
SDValue ARMTargetLowering::LowerBUILD_VECTOR(SDValue Op, SelectionDAG &DAG,
                                             const ARMSubtarget *ST) const {
  BuildVectorSDNode *BVN = cast<BuildVectorSDNode>(Op.getNode());
  SDLoc dl(Op);
  EVT VT = Op.getValueType();

  APInt SplatBits, SplatUndef;
  unsigned SplatBitSize;
  bool HasAnyUndefs;
  if (BVN->isConstantSplat(SplatBits, SplatUndef, SplatBitSize, HasAnyUndefs)) {
    if (SplatBitSize <= 64) {
      // Check if an immediate VMOV works.
      EVT VmovVT;
      SDValue Val = isNEONModifiedImm(SplatBits.getZExtValue(),
                                      SplatUndef.getZExtValue(), SplatBitSize,
                                      DAG, VmovVT, VT.is128BitVector(),
                                      VMOVModImm);
      if (Val.getNode()) {
        SDValue Vmov = DAG.getNode(ARMISD::VMOVIMM, dl, VmovVT, Val);
        return DAG.getNode(ISD::BITCAST, dl, VT, Vmov);
      }

      // Try an immediate VMVN.
      uint64_t NegatedImm = (~SplatBits).getZExtValue();
      Val = isNEONModifiedImm(NegatedImm,
                                      SplatUndef.getZExtValue(), SplatBitSize,
                                      DAG, VmovVT, VT.is128BitVector(),
                                      VMVNModImm);
      if (Val.getNode()) {
        SDValue Vmov = DAG.getNode(ARMISD::VMVNIMM, dl, VmovVT, Val);
        return DAG.getNode(ISD::BITCAST, dl, VT, Vmov);
      }

      // Use vmov.f32 to materialize other v2f32 and v4f32 splats.
      if ((VT == MVT::v2f32 || VT == MVT::v4f32) && SplatBitSize == 32) {
        int ImmVal = ARM_AM::getFP32Imm(SplatBits);
        if (ImmVal != -1) {
          SDValue Val = DAG.getTargetConstant(ImmVal, MVT::i32);
          return DAG.getNode(ARMISD::VMOVFPIMM, dl, VT, Val);
        }
      }
    }
  }

  // Scan through the operands to see if only one value is used.
  //
  // As an optimisation, even if more than one value is used it may be more
  // profitable to splat with one value then change some lanes.
  //
  // Heuristically we decide to do this if the vector has a "dominant" value,
  // defined as splatted to more than half of the lanes.
  unsigned NumElts = VT.getVectorNumElements();
  bool isOnlyLowElement = true;
  bool usesOnlyOneValue = true;
  bool hasDominantValue = false;
  bool isConstant = true;

  // Map of the number of times a particular SDValue appears in the
  // element list.
  DenseMap<SDValue, unsigned> ValueCounts;
  SDValue Value;
  for (unsigned i = 0; i < NumElts; ++i) {
    SDValue V = Op.getOperand(i);
    if (V.getOpcode() == ISD::UNDEF)
      continue;
    if (i > 0)
      isOnlyLowElement = false;
    if (!isa<ConstantFPSDNode>(V) && !isa<ConstantSDNode>(V))
      isConstant = false;

    ValueCounts.insert(std::make_pair(V, 0));
    unsigned &Count = ValueCounts[V];

    // Is this value dominant? (takes up more than half of the lanes)
    if (++Count > (NumElts / 2)) {
      hasDominantValue = true;
      Value = V;
    }
  }
  if (ValueCounts.size() != 1)
    usesOnlyOneValue = false;
  if (!Value.getNode() && ValueCounts.size() > 0)
    Value = ValueCounts.begin()->first;

  if (ValueCounts.size() == 0)
    return DAG.getUNDEF(VT);

  // Loads are better lowered with insert_vector_elt/ARMISD::BUILD_VECTOR.
  // Keep going if we are hitting this case.
  if (isOnlyLowElement && !ISD::isNormalLoad(Value.getNode()))
    return DAG.getNode(ISD::SCALAR_TO_VECTOR, dl, VT, Value);

  unsigned EltSize = VT.getVectorElementType().getSizeInBits();

  // Use VDUP for non-constant splats.  For f32 constant splats, reduce to
  // i32 and try again.
  if (hasDominantValue && EltSize <= 32) {
    if (!isConstant) {
      SDValue N;

      // If we are VDUPing a value that comes directly from a vector, that will
      // cause an unnecessary move to and from a GPR, where instead we could
      // just use VDUPLANE. We can only do this if the lane being extracted
      // is at a constant index, as the VDUP from lane instructions only have
      // constant-index forms.
      if (Value->getOpcode() == ISD::EXTRACT_VECTOR_ELT &&
          isa<ConstantSDNode>(Value->getOperand(1))) {
        // We need to create a new undef vector to use for the VDUPLANE if the
        // size of the vector from which we get the value is different than the
        // size of the vector that we need to create. We will insert the element
        // such that the register coalescer will remove unnecessary copies.
        if (VT != Value->getOperand(0).getValueType()) {
          ConstantSDNode *constIndex;
          constIndex = dyn_cast<ConstantSDNode>(Value->getOperand(1));
          assert(constIndex && "The index is not a constant!");
          unsigned index = constIndex->getAPIntValue().getLimitedValue() %
                             VT.getVectorNumElements();
          N =  DAG.getNode(ARMISD::VDUPLANE, dl, VT,
                 DAG.getNode(ISD::INSERT_VECTOR_ELT, dl, VT, DAG.getUNDEF(VT),
                        Value, DAG.getConstant(index, MVT::i32)),
                           DAG.getConstant(index, MVT::i32));
        } else
          N = DAG.getNode(ARMISD::VDUPLANE, dl, VT,
                        Value->getOperand(0), Value->getOperand(1));
      } else
        N = DAG.getNode(ARMISD::VDUP, dl, VT, Value);

      if (!usesOnlyOneValue) {
        // The dominant value was splatted as 'N', but we now have to insert
        // all differing elements.
        for (unsigned I = 0; I < NumElts; ++I) {
          if (Op.getOperand(I) == Value)
            continue;
          SmallVector<SDValue, 3> Ops;
          Ops.push_back(N);
          Ops.push_back(Op.getOperand(I));
          Ops.push_back(DAG.getConstant(I, MVT::i32));
          N = DAG.getNode(ISD::INSERT_VECTOR_ELT, dl, VT, &Ops[0], 3);
        }
      }
      return N;
    }
    if (VT.getVectorElementType().isFloatingPoint()) {
      SmallVector<SDValue, 8> Ops;
      for (unsigned i = 0; i < NumElts; ++i)
        Ops.push_back(DAG.getNode(ISD::BITCAST, dl, MVT::i32,
                                  Op.getOperand(i)));
      EVT VecVT = EVT::getVectorVT(*DAG.getContext(), MVT::i32, NumElts);
      SDValue Val = DAG.getNode(ISD::BUILD_VECTOR, dl, VecVT, &Ops[0], NumElts);
      Val = LowerBUILD_VECTOR(Val, DAG, ST);
      if (Val.getNode())
        return DAG.getNode(ISD::BITCAST, dl, VT, Val);
    }
    if (usesOnlyOneValue) {
      SDValue Val = IsSingleInstrConstant(Value, DAG, ST, dl);
      if (isConstant && Val.getNode())
        return DAG.getNode(ARMISD::VDUP, dl, VT, Val);
    }
  }

  // If all elements are constants and the case above didn't get hit, fall back
  // to the default expansion, which will generate a load from the constant
  // pool.
  if (isConstant)
    return SDValue();

  // Empirical tests suggest this is rarely worth it for vectors of length <= 2.
  if (NumElts >= 4) {
    SDValue shuffle = ReconstructShuffle(Op, DAG);
    if (shuffle != SDValue())
      return shuffle;
  }

  // Vectors with 32- or 64-bit elements can be built by directly assigning
  // the subregisters.  Lower it to an ARMISD::BUILD_VECTOR so the operands
  // will be legalized.
  if (EltSize >= 32) {
    // Do the expansion with floating-point types, since that is what the VFP
    // registers are defined to use, and since i64 is not legal.
    EVT EltVT = EVT::getFloatingPointVT(EltSize);
    EVT VecVT = EVT::getVectorVT(*DAG.getContext(), EltVT, NumElts);
    SmallVector<SDValue, 8> Ops;
    for (unsigned i = 0; i < NumElts; ++i)
      Ops.push_back(DAG.getNode(ISD::BITCAST, dl, EltVT, Op.getOperand(i)));
    SDValue Val = DAG.getNode(ARMISD::BUILD_VECTOR, dl, VecVT, &Ops[0],NumElts);
    return DAG.getNode(ISD::BITCAST, dl, VT, Val);
  }

  // If all else fails, just use a sequence of INSERT_VECTOR_ELT when we
  // know the default expansion would otherwise fall back on something even
  // worse. For a vector with one or two non-undef values, that's
  // scalar_to_vector for the elements followed by a shuffle (provided the
  // shuffle is valid for the target) and materialization element by element
  // on the stack followed by a load for everything else.
  if (!isConstant && !usesOnlyOneValue) {
    SDValue Vec = DAG.getUNDEF(VT);
    for (unsigned i = 0 ; i < NumElts; ++i) {
      SDValue V = Op.getOperand(i);
      if (V.getOpcode() == ISD::UNDEF)
        continue;
      SDValue LaneIdx = DAG.getConstant(i, MVT::i32);
      Vec = DAG.getNode(ISD::INSERT_VECTOR_ELT, dl, VT, Vec, V, LaneIdx);
    }
    return Vec;
  }

  return SDValue();
}

// Gather data to see if the operation can be modelled as a
// shuffle in combination with VEXTs.
SDValue ARMTargetLowering::ReconstructShuffle(SDValue Op,
                                              SelectionDAG &DAG) const {
  SDLoc dl(Op);
  EVT VT = Op.getValueType();
  unsigned NumElts = VT.getVectorNumElements();

  SmallVector<SDValue, 2> SourceVecs;
  SmallVector<unsigned, 2> MinElts;
  SmallVector<unsigned, 2> MaxElts;

  for (unsigned i = 0; i < NumElts; ++i) {
    SDValue V = Op.getOperand(i);
    if (V.getOpcode() == ISD::UNDEF)
      continue;
    else if (V.getOpcode() != ISD::EXTRACT_VECTOR_ELT) {
      // A shuffle can only come from building a vector from various
      // elements of other vectors.
      return SDValue();
    } else if (V.getOperand(0).getValueType().getVectorElementType() !=
               VT.getVectorElementType()) {
      // This code doesn't know how to handle shuffles where the vector
      // element types do not match (this happens because type legalization
      // promotes the return type of EXTRACT_VECTOR_ELT).
      // FIXME: It might be appropriate to extend this code to handle
      // mismatched types.
      return SDValue();
    }

    // Record this extraction against the appropriate vector if possible...
    SDValue SourceVec = V.getOperand(0);
    // If the element number isn't a constant, we can't effectively
    // analyze what's going on.
    if (!isa<ConstantSDNode>(V.getOperand(1)))
      return SDValue();
    unsigned EltNo = cast<ConstantSDNode>(V.getOperand(1))->getZExtValue();
    bool FoundSource = false;
    for (unsigned j = 0; j < SourceVecs.size(); ++j) {
      if (SourceVecs[j] == SourceVec) {
        if (MinElts[j] > EltNo)
          MinElts[j] = EltNo;
        if (MaxElts[j] < EltNo)
          MaxElts[j] = EltNo;
        FoundSource = true;
        break;
      }
    }

    // Or record a new source if not...
    if (!FoundSource) {
      SourceVecs.push_back(SourceVec);
      MinElts.push_back(EltNo);
      MaxElts.push_back(EltNo);
    }
  }

  // Currently only do something sane when at most two source vectors
  // involved.
  if (SourceVecs.size() > 2)
    return SDValue();

  SDValue ShuffleSrcs[2] = {DAG.getUNDEF(VT), DAG.getUNDEF(VT) };
  int VEXTOffsets[2] = {0, 0};

  // This loop extracts the usage patterns of the source vectors
  // and prepares appropriate SDValues for a shuffle if possible.
  for (unsigned i = 0; i < SourceVecs.size(); ++i) {
    if (SourceVecs[i].getValueType() == VT) {
      // No VEXT necessary
      ShuffleSrcs[i] = SourceVecs[i];
      VEXTOffsets[i] = 0;
      continue;
    } else if (SourceVecs[i].getValueType().getVectorNumElements() < NumElts) {
      // It probably isn't worth padding out a smaller vector just to
      // break it down again in a shuffle.
      return SDValue();
    }

    // Since only 64-bit and 128-bit vectors are legal on ARM and
    // we've eliminated the other cases...
    assert(SourceVecs[i].getValueType().getVectorNumElements() == 2*NumElts &&
           "unexpected vector sizes in ReconstructShuffle");

    if (MaxElts[i] - MinElts[i] >= NumElts) {
      // Span too large for a VEXT to cope
      return SDValue();
    }

    if (MinElts[i] >= NumElts) {
      // The extraction can just take the second half
      VEXTOffsets[i] = NumElts;
      ShuffleSrcs[i] = DAG.getNode(ISD::EXTRACT_SUBVECTOR, dl, VT,
                                   SourceVecs[i],
                                   DAG.getIntPtrConstant(NumElts));
    } else if (MaxElts[i] < NumElts) {
      // The extraction can just take the first half
      VEXTOffsets[i] = 0;
      ShuffleSrcs[i] = DAG.getNode(ISD::EXTRACT_SUBVECTOR, dl, VT,
                                   SourceVecs[i],
                                   DAG.getIntPtrConstant(0));
    } else {
      // An actual VEXT is needed
      VEXTOffsets[i] = MinElts[i];
      SDValue VEXTSrc1 = DAG.getNode(ISD::EXTRACT_SUBVECTOR, dl, VT,
                                     SourceVecs[i],
                                     DAG.getIntPtrConstant(0));
      SDValue VEXTSrc2 = DAG.getNode(ISD::EXTRACT_SUBVECTOR, dl, VT,
                                     SourceVecs[i],
                                     DAG.getIntPtrConstant(NumElts));
      ShuffleSrcs[i] = DAG.getNode(ARMISD::VEXT, dl, VT, VEXTSrc1, VEXTSrc2,
                                   DAG.getConstant(VEXTOffsets[i], MVT::i32));
    }
  }

  SmallVector<int, 8> Mask;

  for (unsigned i = 0; i < NumElts; ++i) {
    SDValue Entry = Op.getOperand(i);
    if (Entry.getOpcode() == ISD::UNDEF) {
      Mask.push_back(-1);
      continue;
    }

    SDValue ExtractVec = Entry.getOperand(0);
    int ExtractElt = cast<ConstantSDNode>(Op.getOperand(i)
                                          .getOperand(1))->getSExtValue();
    if (ExtractVec == SourceVecs[0]) {
      Mask.push_back(ExtractElt - VEXTOffsets[0]);
    } else {
      Mask.push_back(ExtractElt + NumElts - VEXTOffsets[1]);
    }
  }

  // Final check before we try to produce nonsense...
  if (isShuffleMaskLegal(Mask, VT))
    return DAG.getVectorShuffle(VT, dl, ShuffleSrcs[0], ShuffleSrcs[1],
                                &Mask[0]);

  return SDValue();
}

/// isShuffleMaskLegal - Targets can use this to indicate that they only
/// support *some* VECTOR_SHUFFLE operations, those with specific masks.
/// By default, if a target supports the VECTOR_SHUFFLE node, all mask values
/// are assumed to be legal.
bool
ARMTargetLowering::isShuffleMaskLegal(const SmallVectorImpl<int> &M,
                                      EVT VT) const {
  if (VT.getVectorNumElements() == 4 &&
      (VT.is128BitVector() || VT.is64BitVector())) {
    unsigned PFIndexes[4];
    for (unsigned i = 0; i != 4; ++i) {
      if (M[i] < 0)
        PFIndexes[i] = 8;
      else
        PFIndexes[i] = M[i];
    }

    // Compute the index in the perfect shuffle table.
    unsigned PFTableIndex =
      PFIndexes[0]*9*9*9+PFIndexes[1]*9*9+PFIndexes[2]*9+PFIndexes[3];
    unsigned PFEntry = PerfectShuffleTable[PFTableIndex];
    unsigned Cost = (PFEntry >> 30);

    if (Cost <= 4)
      return true;
  }

  bool ReverseVEXT;
  unsigned Imm, WhichResult;

  unsigned EltSize = VT.getVectorElementType().getSizeInBits();
  return (EltSize >= 32 ||
          ShuffleVectorSDNode::isSplatMask(&M[0], VT) ||
          isVREVMask(M, VT, 64) ||
          isVREVMask(M, VT, 32) ||
          isVREVMask(M, VT, 16) ||
          isVEXTMask(M, VT, ReverseVEXT, Imm) ||
          isVTBLMask(M, VT) ||
          isVTRNMask(M, VT, WhichResult) ||
          isVUZPMask(M, VT, WhichResult) ||
          isVZIPMask(M, VT, WhichResult) ||
          isVTRN_v_undef_Mask(M, VT, WhichResult) ||
          isVUZP_v_undef_Mask(M, VT, WhichResult) ||
          isVZIP_v_undef_Mask(M, VT, WhichResult) ||
          ((VT == MVT::v8i16 || VT == MVT::v16i8) && isReverseMask(M, VT)));
}

/// GeneratePerfectShuffle - Given an entry in the perfect-shuffle table, emit
/// the specified operations to build the shuffle.
static SDValue GeneratePerfectShuffle(unsigned PFEntry, SDValue LHS,
                                      SDValue RHS, SelectionDAG &DAG,
                                      SDLoc dl) {
  unsigned OpNum = (PFEntry >> 26) & 0x0F;
  unsigned LHSID = (PFEntry >> 13) & ((1 << 13)-1);
  unsigned RHSID = (PFEntry >>  0) & ((1 << 13)-1);

  enum {
    OP_COPY = 0, // Copy, used for things like <u,u,u,3> to say it is <0,1,2,3>
    OP_VREV,
    OP_VDUP0,
    OP_VDUP1,
    OP_VDUP2,
    OP_VDUP3,
    OP_VEXT1,
    OP_VEXT2,
    OP_VEXT3,
    OP_VUZPL, // VUZP, left result
    OP_VUZPR, // VUZP, right result
    OP_VZIPL, // VZIP, left result
    OP_VZIPR, // VZIP, right result
    OP_VTRNL, // VTRN, left result
    OP_VTRNR  // VTRN, right result
  };

  if (OpNum == OP_COPY) {
    if (LHSID == (1*9+2)*9+3) return LHS;
    assert(LHSID == ((4*9+5)*9+6)*9+7 && "Illegal OP_COPY!");
    return RHS;
  }

  SDValue OpLHS, OpRHS;
  OpLHS = GeneratePerfectShuffle(PerfectShuffleTable[LHSID], LHS, RHS, DAG, dl);
  OpRHS = GeneratePerfectShuffle(PerfectShuffleTable[RHSID], LHS, RHS, DAG, dl);
  EVT VT = OpLHS.getValueType();

  switch (OpNum) {
  default: llvm_unreachable("Unknown shuffle opcode!");
  case OP_VREV:
    // VREV divides the vector in half and swaps within the half.
    if (VT.getVectorElementType() == MVT::i32 ||
        VT.getVectorElementType() == MVT::f32)
      return DAG.getNode(ARMISD::VREV64, dl, VT, OpLHS);
    // vrev <4 x i16> -> VREV32
    if (VT.getVectorElementType() == MVT::i16)
      return DAG.getNode(ARMISD::VREV32, dl, VT, OpLHS);
    // vrev <4 x i8> -> VREV16
    assert(VT.getVectorElementType() == MVT::i8);
    return DAG.getNode(ARMISD::VREV16, dl, VT, OpLHS);
  case OP_VDUP0:
  case OP_VDUP1:
  case OP_VDUP2:
  case OP_VDUP3:
    return DAG.getNode(ARMISD::VDUPLANE, dl, VT,
                       OpLHS, DAG.getConstant(OpNum-OP_VDUP0, MVT::i32));
  case OP_VEXT1:
  case OP_VEXT2:
  case OP_VEXT3:
    return DAG.getNode(ARMISD::VEXT, dl, VT,
                       OpLHS, OpRHS,
                       DAG.getConstant(OpNum-OP_VEXT1+1, MVT::i32));
  case OP_VUZPL:
  case OP_VUZPR:
    return DAG.getNode(ARMISD::VUZP, dl, DAG.getVTList(VT, VT),
                       OpLHS, OpRHS).getValue(OpNum-OP_VUZPL);
  case OP_VZIPL:
  case OP_VZIPR:
    return DAG.getNode(ARMISD::VZIP, dl, DAG.getVTList(VT, VT),
                       OpLHS, OpRHS).getValue(OpNum-OP_VZIPL);
  case OP_VTRNL:
  case OP_VTRNR:
    return DAG.getNode(ARMISD::VTRN, dl, DAG.getVTList(VT, VT),
                       OpLHS, OpRHS).getValue(OpNum-OP_VTRNL);
  }
}

static SDValue LowerVECTOR_SHUFFLEv8i8(SDValue Op,
                                       ArrayRef<int> ShuffleMask,
                                       SelectionDAG &DAG) {
  // Check to see if we can use the VTBL instruction.
  SDValue V1 = Op.getOperand(0);
  SDValue V2 = Op.getOperand(1);
  SDLoc DL(Op);

  SmallVector<SDValue, 8> VTBLMask;
  for (ArrayRef<int>::iterator
         I = ShuffleMask.begin(), E = ShuffleMask.end(); I != E; ++I)
    VTBLMask.push_back(DAG.getConstant(*I, MVT::i32));

  if (V2.getNode()->getOpcode() == ISD::UNDEF)
    return DAG.getNode(ARMISD::VTBL1, DL, MVT::v8i8, V1,
                       DAG.getNode(ISD::BUILD_VECTOR, DL, MVT::v8i8,
                                   &VTBLMask[0], 8));

  return DAG.getNode(ARMISD::VTBL2, DL, MVT::v8i8, V1, V2,
                     DAG.getNode(ISD::BUILD_VECTOR, DL, MVT::v8i8,
                                 &VTBLMask[0], 8));
}

static SDValue LowerReverse_VECTOR_SHUFFLEv16i8_v8i16(SDValue Op,
                                                      SelectionDAG &DAG) {
  SDLoc DL(Op);
  SDValue OpLHS = Op.getOperand(0);
  EVT VT = OpLHS.getValueType();

  assert((VT == MVT::v8i16 || VT == MVT::v16i8) &&
         "Expect an v8i16/v16i8 type");
  OpLHS = DAG.getNode(ARMISD::VREV64, DL, VT, OpLHS);
  // For a v16i8 type: After the VREV, we have got <8, ...15, 8, ..., 0>. Now,
  // extract the first 8 bytes into the top double word and the last 8 bytes
  // into the bottom double word. The v8i16 case is similar.
  unsigned ExtractNum = (VT == MVT::v16i8) ? 8 : 4;
  return DAG.getNode(ARMISD::VEXT, DL, VT, OpLHS, OpLHS,
                     DAG.getConstant(ExtractNum, MVT::i32));
}

static SDValue LowerVECTOR_SHUFFLE(SDValue Op, SelectionDAG &DAG) {
  SDValue V1 = Op.getOperand(0);
  SDValue V2 = Op.getOperand(1);
  SDLoc dl(Op);
  EVT VT = Op.getValueType();
  ShuffleVectorSDNode *SVN = cast<ShuffleVectorSDNode>(Op.getNode());

  // Convert shuffles that are directly supported on NEON to target-specific
  // DAG nodes, instead of keeping them as shuffles and matching them again
  // during code selection.  This is more efficient and avoids the possibility
  // of inconsistencies between legalization and selection.
  // FIXME: floating-point vectors should be canonicalized to integer vectors
  // of the same time so that they get CSEd properly.
  ArrayRef<int> ShuffleMask = SVN->getMask();

  unsigned EltSize = VT.getVectorElementType().getSizeInBits();
  if (EltSize <= 32) {
    if (ShuffleVectorSDNode::isSplatMask(&ShuffleMask[0], VT)) {
      int Lane = SVN->getSplatIndex();
      // If this is undef splat, generate it via "just" vdup, if possible.
      if (Lane == -1) Lane = 0;

      // Test if V1 is a SCALAR_TO_VECTOR.
      if (Lane == 0 && V1.getOpcode() == ISD::SCALAR_TO_VECTOR) {
        return DAG.getNode(ARMISD::VDUP, dl, VT, V1.getOperand(0));
      }
      // Test if V1 is a BUILD_VECTOR which is equivalent to a SCALAR_TO_VECTOR
      // (and probably will turn into a SCALAR_TO_VECTOR once legalization
      // reaches it).
      if (Lane == 0 && V1.getOpcode() == ISD::BUILD_VECTOR &&
          !isa<ConstantSDNode>(V1.getOperand(0))) {
        bool IsScalarToVector = true;
        for (unsigned i = 1, e = V1.getNumOperands(); i != e; ++i)
          if (V1.getOperand(i).getOpcode() != ISD::UNDEF) {
            IsScalarToVector = false;
            break;
          }
        if (IsScalarToVector)
          return DAG.getNode(ARMISD::VDUP, dl, VT, V1.getOperand(0));
      }
      return DAG.getNode(ARMISD::VDUPLANE, dl, VT, V1,
                         DAG.getConstant(Lane, MVT::i32));
    }

    bool ReverseVEXT;
    unsigned Imm;
    if (isVEXTMask(ShuffleMask, VT, ReverseVEXT, Imm)) {
      if (ReverseVEXT)
        std::swap(V1, V2);
      return DAG.getNode(ARMISD::VEXT, dl, VT, V1, V2,
                         DAG.getConstant(Imm, MVT::i32));
    }

    if (isVREVMask(ShuffleMask, VT, 64))
      return DAG.getNode(ARMISD::VREV64, dl, VT, V1);
    if (isVREVMask(ShuffleMask, VT, 32))
      return DAG.getNode(ARMISD::VREV32, dl, VT, V1);
    if (isVREVMask(ShuffleMask, VT, 16))
      return DAG.getNode(ARMISD::VREV16, dl, VT, V1);

    if (V2->getOpcode() == ISD::UNDEF &&
        isSingletonVEXTMask(ShuffleMask, VT, Imm)) {
      return DAG.getNode(ARMISD::VEXT, dl, VT, V1, V1,
                         DAG.getConstant(Imm, MVT::i32));
    }

    // Check for Neon shuffles that modify both input vectors in place.
    // If both results are used, i.e., if there are two shuffles with the same
    // source operands and with masks corresponding to both results of one of
    // these operations, DAG memoization will ensure that a single node is
    // used for both shuffles.
    unsigned WhichResult;
    if (isVTRNMask(ShuffleMask, VT, WhichResult))
      return DAG.getNode(ARMISD::VTRN, dl, DAG.getVTList(VT, VT),
                         V1, V2).getValue(WhichResult);
    if (isVUZPMask(ShuffleMask, VT, WhichResult))
      return DAG.getNode(ARMISD::VUZP, dl, DAG.getVTList(VT, VT),
                         V1, V2).getValue(WhichResult);
    if (isVZIPMask(ShuffleMask, VT, WhichResult))
      return DAG.getNode(ARMISD::VZIP, dl, DAG.getVTList(VT, VT),
                         V1, V2).getValue(WhichResult);

    if (isVTRN_v_undef_Mask(ShuffleMask, VT, WhichResult))
      return DAG.getNode(ARMISD::VTRN, dl, DAG.getVTList(VT, VT),
                         V1, V1).getValue(WhichResult);
    if (isVUZP_v_undef_Mask(ShuffleMask, VT, WhichResult))
      return DAG.getNode(ARMISD::VUZP, dl, DAG.getVTList(VT, VT),
                         V1, V1).getValue(WhichResult);
    if (isVZIP_v_undef_Mask(ShuffleMask, VT, WhichResult))
      return DAG.getNode(ARMISD::VZIP, dl, DAG.getVTList(VT, VT),
                         V1, V1).getValue(WhichResult);
  }

  // If the shuffle is not directly supported and it has 4 elements, use
  // the PerfectShuffle-generated table to synthesize it from other shuffles.
  unsigned NumElts = VT.getVectorNumElements();
  if (NumElts == 4) {
    unsigned PFIndexes[4];
    for (unsigned i = 0; i != 4; ++i) {
      if (ShuffleMask[i] < 0)
        PFIndexes[i] = 8;
      else
        PFIndexes[i] = ShuffleMask[i];
    }

    // Compute the index in the perfect shuffle table.
    unsigned PFTableIndex =
      PFIndexes[0]*9*9*9+PFIndexes[1]*9*9+PFIndexes[2]*9+PFIndexes[3];
    unsigned PFEntry = PerfectShuffleTable[PFTableIndex];
    unsigned Cost = (PFEntry >> 30);

    if (Cost <= 4)
      return GeneratePerfectShuffle(PFEntry, V1, V2, DAG, dl);
  }

  // Implement shuffles with 32- or 64-bit elements as ARMISD::BUILD_VECTORs.
  if (EltSize >= 32) {
    // Do the expansion with floating-point types, since that is what the VFP
    // registers are defined to use, and since i64 is not legal.
    EVT EltVT = EVT::getFloatingPointVT(EltSize);
    EVT VecVT = EVT::getVectorVT(*DAG.getContext(), EltVT, NumElts);
    V1 = DAG.getNode(ISD::BITCAST, dl, VecVT, V1);
    V2 = DAG.getNode(ISD::BITCAST, dl, VecVT, V2);
    SmallVector<SDValue, 8> Ops;
    for (unsigned i = 0; i < NumElts; ++i) {
      if (ShuffleMask[i] < 0)
        Ops.push_back(DAG.getUNDEF(EltVT));
      else
        Ops.push_back(DAG.getNode(ISD::EXTRACT_VECTOR_ELT, dl, EltVT,
                                  ShuffleMask[i] < (int)NumElts ? V1 : V2,
                                  DAG.getConstant(ShuffleMask[i] & (NumElts-1),
                                                  MVT::i32)));
    }
    SDValue Val = DAG.getNode(ARMISD::BUILD_VECTOR, dl, VecVT, &Ops[0],NumElts);
    return DAG.getNode(ISD::BITCAST, dl, VT, Val);
  }

  if ((VT == MVT::v8i16 || VT == MVT::v16i8) && isReverseMask(ShuffleMask, VT))
    return LowerReverse_VECTOR_SHUFFLEv16i8_v8i16(Op, DAG);

  if (VT == MVT::v8i8) {
    SDValue NewOp = LowerVECTOR_SHUFFLEv8i8(Op, ShuffleMask, DAG);
    if (NewOp.getNode())
      return NewOp;
  }

  return SDValue();
}

static SDValue LowerINSERT_VECTOR_ELT(SDValue Op, SelectionDAG &DAG) {
  // INSERT_VECTOR_ELT is legal only for immediate indexes.
  SDValue Lane = Op.getOperand(2);
  if (!isa<ConstantSDNode>(Lane))
    return SDValue();

  return Op;
}

static SDValue LowerEXTRACT_VECTOR_ELT(SDValue Op, SelectionDAG &DAG) {
  // EXTRACT_VECTOR_ELT is legal only for immediate indexes.
  SDValue Lane = Op.getOperand(1);
  if (!isa<ConstantSDNode>(Lane))
    return SDValue();

  SDValue Vec = Op.getOperand(0);
  if (Op.getValueType() == MVT::i32 &&
      Vec.getValueType().getVectorElementType().getSizeInBits() < 32) {
    SDLoc dl(Op);
    return DAG.getNode(ARMISD::VGETLANEu, dl, MVT::i32, Vec, Lane);
  }

  return Op;
}

static SDValue LowerCONCAT_VECTORS(SDValue Op, SelectionDAG &DAG) {
  // The only time a CONCAT_VECTORS operation can have legal types is when
  // two 64-bit vectors are concatenated to a 128-bit vector.
  assert(Op.getValueType().is128BitVector() && Op.getNumOperands() == 2 &&
         "unexpected CONCAT_VECTORS");
  SDLoc dl(Op);
  SDValue Val = DAG.getUNDEF(MVT::v2f64);
  SDValue Op0 = Op.getOperand(0);
  SDValue Op1 = Op.getOperand(1);
  if (Op0.getOpcode() != ISD::UNDEF)
    Val = DAG.getNode(ISD::INSERT_VECTOR_ELT, dl, MVT::v2f64, Val,
                      DAG.getNode(ISD::BITCAST, dl, MVT::f64, Op0),
                      DAG.getIntPtrConstant(0));
  if (Op1.getOpcode() != ISD::UNDEF)
    Val = DAG.getNode(ISD::INSERT_VECTOR_ELT, dl, MVT::v2f64, Val,
                      DAG.getNode(ISD::BITCAST, dl, MVT::f64, Op1),
                      DAG.getIntPtrConstant(1));
  return DAG.getNode(ISD::BITCAST, dl, Op.getValueType(), Val);
}

/// isExtendedBUILD_VECTOR - Check if N is a constant BUILD_VECTOR where each
/// element has been zero/sign-extended, depending on the isSigned parameter,
/// from an integer type half its size.
static bool isExtendedBUILD_VECTOR(SDNode *N, SelectionDAG &DAG,
                                   bool isSigned) {
  // A v2i64 BUILD_VECTOR will have been legalized to a BITCAST from v4i32.
  EVT VT = N->getValueType(0);
  if (VT == MVT::v2i64 && N->getOpcode() == ISD::BITCAST) {
    SDNode *BVN = N->getOperand(0).getNode();
    if (BVN->getValueType(0) != MVT::v4i32 ||
        BVN->getOpcode() != ISD::BUILD_VECTOR)
      return false;
    unsigned LoElt = DAG.getTargetLoweringInfo().isBigEndian() ? 1 : 0;
    unsigned HiElt = 1 - LoElt;
    ConstantSDNode *Lo0 = dyn_cast<ConstantSDNode>(BVN->getOperand(LoElt));
    ConstantSDNode *Hi0 = dyn_cast<ConstantSDNode>(BVN->getOperand(HiElt));
    ConstantSDNode *Lo1 = dyn_cast<ConstantSDNode>(BVN->getOperand(LoElt+2));
    ConstantSDNode *Hi1 = dyn_cast<ConstantSDNode>(BVN->getOperand(HiElt+2));
    if (!Lo0 || !Hi0 || !Lo1 || !Hi1)
      return false;
    if (isSigned) {
      if (Hi0->getSExtValue() == Lo0->getSExtValue() >> 32 &&
          Hi1->getSExtValue() == Lo1->getSExtValue() >> 32)
        return true;
    } else {
      if (Hi0->isNullValue() && Hi1->isNullValue())
        return true;
    }
    return false;
  }

  if (N->getOpcode() != ISD::BUILD_VECTOR)
    return false;

  for (unsigned i = 0, e = N->getNumOperands(); i != e; ++i) {
    SDNode *Elt = N->getOperand(i).getNode();
    if (ConstantSDNode *C = dyn_cast<ConstantSDNode>(Elt)) {
      unsigned EltSize = VT.getVectorElementType().getSizeInBits();
      unsigned HalfSize = EltSize / 2;
      if (isSigned) {
        if (!isIntN(HalfSize, C->getSExtValue()))
          return false;
      } else {
        if (!isUIntN(HalfSize, C->getZExtValue()))
          return false;
      }
      continue;
    }
    return false;
  }

  return true;
}

/// isSignExtended - Check if a node is a vector value that is sign-extended
/// or a constant BUILD_VECTOR with sign-extended elements.
static bool isSignExtended(SDNode *N, SelectionDAG &DAG) {
  if (N->getOpcode() == ISD::SIGN_EXTEND || ISD::isSEXTLoad(N))
    return true;
  if (isExtendedBUILD_VECTOR(N, DAG, true))
    return true;
  return false;
}

/// isZeroExtended - Check if a node is a vector value that is zero-extended
/// or a constant BUILD_VECTOR with zero-extended elements.
static bool isZeroExtended(SDNode *N, SelectionDAG &DAG) {
  if (N->getOpcode() == ISD::ZERO_EXTEND || ISD::isZEXTLoad(N))
    return true;
  if (isExtendedBUILD_VECTOR(N, DAG, false))
    return true;
  return false;
}

static EVT getExtensionTo64Bits(const EVT &OrigVT) {
  if (OrigVT.getSizeInBits() >= 64)
    return OrigVT;

  assert(OrigVT.isSimple() && "Expecting a simple value type");

  MVT::SimpleValueType OrigSimpleTy = OrigVT.getSimpleVT().SimpleTy;
  switch (OrigSimpleTy) {
  default: llvm_unreachable("Unexpected Vector Type");
  case MVT::v2i8:
  case MVT::v2i16:
     return MVT::v2i32;
  case MVT::v4i8:
    return  MVT::v4i16;
  }
}

/// AddRequiredExtensionForVMULL - Add a sign/zero extension to extend the total
/// value size to 64 bits. We need a 64-bit D register as an operand to VMULL.
/// We insert the required extension here to get the vector to fill a D register.
static SDValue AddRequiredExtensionForVMULL(SDValue N, SelectionDAG &DAG,
                                            const EVT &OrigTy,
                                            const EVT &ExtTy,
                                            unsigned ExtOpcode) {
  // The vector originally had a size of OrigTy. It was then extended to ExtTy.
  // We expect the ExtTy to be 128-bits total. If the OrigTy is less than
  // 64-bits we need to insert a new extension so that it will be 64-bits.
  assert(ExtTy.is128BitVector() && "Unexpected extension size");
  if (OrigTy.getSizeInBits() >= 64)
    return N;

  // Must extend size to at least 64 bits to be used as an operand for VMULL.
  EVT NewVT = getExtensionTo64Bits(OrigTy);

  return DAG.getNode(ExtOpcode, SDLoc(N), NewVT, N);
}

/// SkipLoadExtensionForVMULL - return a load of the original vector size that
/// does not do any sign/zero extension. If the original vector is less
/// than 64 bits, an appropriate extension will be added after the load to
/// reach a total size of 64 bits. We have to add the extension separately
/// because ARM does not have a sign/zero extending load for vectors.
static SDValue SkipLoadExtensionForVMULL(LoadSDNode *LD, SelectionDAG& DAG) {
  EVT ExtendedTy = getExtensionTo64Bits(LD->getMemoryVT());

  // The load already has the right type.
  if (ExtendedTy == LD->getMemoryVT())
    return DAG.getLoad(LD->getMemoryVT(), SDLoc(LD), LD->getChain(),
                LD->getBasePtr(), LD->getPointerInfo(), LD->isVolatile(),
                LD->isNonTemporal(), LD->isInvariant(),
                LD->getAlignment());

  // We need to create a zextload/sextload. We cannot just create a load
  // followed by a zext/zext node because LowerMUL is also run during normal
  // operation legalization where we can't create illegal types.
  return DAG.getExtLoad(LD->getExtensionType(), SDLoc(LD), ExtendedTy,
                        LD->getChain(), LD->getBasePtr(), LD->getPointerInfo(),
                        LD->getMemoryVT(), LD->isVolatile(),
                        LD->isNonTemporal(), LD->getAlignment());
}

/// SkipExtensionForVMULL - For a node that is a SIGN_EXTEND, ZERO_EXTEND,
/// extending load, or BUILD_VECTOR with extended elements, return the
/// unextended value. The unextended vector should be 64 bits so that it can
/// be used as an operand to a VMULL instruction. If the original vector size
/// before extension is less than 64 bits we add a an extension to resize
/// the vector to 64 bits.
static SDValue SkipExtensionForVMULL(SDNode *N, SelectionDAG &DAG) {
  if (N->getOpcode() == ISD::SIGN_EXTEND || N->getOpcode() == ISD::ZERO_EXTEND)
    return AddRequiredExtensionForVMULL(N->getOperand(0), DAG,
                                        N->getOperand(0)->getValueType(0),
                                        N->getValueType(0),
                                        N->getOpcode());

  if (LoadSDNode *LD = dyn_cast<LoadSDNode>(N))
    return SkipLoadExtensionForVMULL(LD, DAG);

  // Otherwise, the value must be a BUILD_VECTOR.  For v2i64, it will
  // have been legalized as a BITCAST from v4i32.
  if (N->getOpcode() == ISD::BITCAST) {
    SDNode *BVN = N->getOperand(0).getNode();
    assert(BVN->getOpcode() == ISD::BUILD_VECTOR &&
           BVN->getValueType(0) == MVT::v4i32 && "expected v4i32 BUILD_VECTOR");
    unsigned LowElt = DAG.getTargetLoweringInfo().isBigEndian() ? 1 : 0;
    return DAG.getNode(ISD::BUILD_VECTOR, SDLoc(N), MVT::v2i32,
                       BVN->getOperand(LowElt), BVN->getOperand(LowElt+2));
  }
  // Construct a new BUILD_VECTOR with elements truncated to half the size.
  assert(N->getOpcode() == ISD::BUILD_VECTOR && "expected BUILD_VECTOR");
  EVT VT = N->getValueType(0);
  unsigned EltSize = VT.getVectorElementType().getSizeInBits() / 2;
  unsigned NumElts = VT.getVectorNumElements();
  MVT TruncVT = MVT::getIntegerVT(EltSize);
  SmallVector<SDValue, 8> Ops;
  for (unsigned i = 0; i != NumElts; ++i) {
    ConstantSDNode *C = cast<ConstantSDNode>(N->getOperand(i));
    const APInt &CInt = C->getAPIntValue();
    // Element types smaller than 32 bits are not legal, so use i32 elements.
    // The values are implicitly truncated so sext vs. zext doesn't matter.
    Ops.push_back(DAG.getConstant(CInt.zextOrTrunc(32), MVT::i32));
  }
  return DAG.getNode(ISD::BUILD_VECTOR, SDLoc(N),
                     MVT::getVectorVT(TruncVT, NumElts), Ops.data(), NumElts);
}

static bool isAddSubSExt(SDNode *N, SelectionDAG &DAG) {
  unsigned Opcode = N->getOpcode();
  if (Opcode == ISD::ADD || Opcode == ISD::SUB) {
    SDNode *N0 = N->getOperand(0).getNode();
    SDNode *N1 = N->getOperand(1).getNode();
    return N0->hasOneUse() && N1->hasOneUse() &&
      isSignExtended(N0, DAG) && isSignExtended(N1, DAG);
  }
  return false;
}

static bool isAddSubZExt(SDNode *N, SelectionDAG &DAG) {
  unsigned Opcode = N->getOpcode();
  if (Opcode == ISD::ADD || Opcode == ISD::SUB) {
    SDNode *N0 = N->getOperand(0).getNode();
    SDNode *N1 = N->getOperand(1).getNode();
    return N0->hasOneUse() && N1->hasOneUse() &&
      isZeroExtended(N0, DAG) && isZeroExtended(N1, DAG);
  }
  return false;
}

static SDValue LowerMUL(SDValue Op, SelectionDAG &DAG) {
  // Multiplications are only custom-lowered for 128-bit vectors so that
  // VMULL can be detected.  Otherwise v2i64 multiplications are not legal.
  EVT VT = Op.getValueType();
  assert(VT.is128BitVector() && VT.isInteger() &&
         "unexpected type for custom-lowering ISD::MUL");
  SDNode *N0 = Op.getOperand(0).getNode();
  SDNode *N1 = Op.getOperand(1).getNode();
  unsigned NewOpc = 0;
  bool isMLA = false;
  bool isN0SExt = isSignExtended(N0, DAG);
  bool isN1SExt = isSignExtended(N1, DAG);
  if (isN0SExt && isN1SExt)
    NewOpc = ARMISD::VMULLs;
  else {
    bool isN0ZExt = isZeroExtended(N0, DAG);
    bool isN1ZExt = isZeroExtended(N1, DAG);
    if (isN0ZExt && isN1ZExt)
      NewOpc = ARMISD::VMULLu;
    else if (isN1SExt || isN1ZExt) {
      // Look for (s/zext A + s/zext B) * (s/zext C). We want to turn these
      // into (s/zext A * s/zext C) + (s/zext B * s/zext C)
      if (isN1SExt && isAddSubSExt(N0, DAG)) {
        NewOpc = ARMISD::VMULLs;
        isMLA = true;
      } else if (isN1ZExt && isAddSubZExt(N0, DAG)) {
        NewOpc = ARMISD::VMULLu;
        isMLA = true;
      } else if (isN0ZExt && isAddSubZExt(N1, DAG)) {
        std::swap(N0, N1);
        NewOpc = ARMISD::VMULLu;
        isMLA = true;
      }
    }

    if (!NewOpc) {
      if (VT == MVT::v2i64)
        // Fall through to expand this.  It is not legal.
        return SDValue();
      else
        // Other vector multiplications are legal.
        return Op;
    }
  }

  // Legalize to a VMULL instruction.
  SDLoc DL(Op);
  SDValue Op0;
  SDValue Op1 = SkipExtensionForVMULL(N1, DAG);
  if (!isMLA) {
    Op0 = SkipExtensionForVMULL(N0, DAG);
    assert(Op0.getValueType().is64BitVector() &&
           Op1.getValueType().is64BitVector() &&
           "unexpected types for extended operands to VMULL");
    return DAG.getNode(NewOpc, DL, VT, Op0, Op1);
  }

  // Optimizing (zext A + zext B) * C, to (VMULL A, C) + (VMULL B, C) during
  // isel lowering to take advantage of no-stall back to back vmul + vmla.
  //   vmull q0, d4, d6
  //   vmlal q0, d5, d6
  // is faster than
  //   vaddl q0, d4, d5
  //   vmovl q1, d6
  //   vmul  q0, q0, q1
  SDValue N00 = SkipExtensionForVMULL(N0->getOperand(0).getNode(), DAG);
  SDValue N01 = SkipExtensionForVMULL(N0->getOperand(1).getNode(), DAG);
  EVT Op1VT = Op1.getValueType();
  return DAG.getNode(N0->getOpcode(), DL, VT,
                     DAG.getNode(NewOpc, DL, VT,
                               DAG.getNode(ISD::BITCAST, DL, Op1VT, N00), Op1),
                     DAG.getNode(NewOpc, DL, VT,
                               DAG.getNode(ISD::BITCAST, DL, Op1VT, N01), Op1));
}

// @LOCALMOD-START
// An EH_RETURN is the result of lowering llvm.eh.return.i32 which in turn is
// generated from __builtin_eh_return (offset, handler)
// The effect of this is to adjust the stack pointer by "offset"
// and then branch to "handler".
SDValue ARMTargetLowering::LowerEH_RETURN(SDValue Op, SelectionDAG &DAG)
    const {
  SDValue Chain     = Op.getOperand(0);
  SDValue Offset    = Op.getOperand(1);
  SDValue Handler   = Op.getOperand(2);
  DebugLoc dl       = Op.getDebugLoc();

  // Store stack offset in R2, jump target in R3, dummy return value in R0
  // The dummy return value is needed to make the use-def chains happy,
  // because the EH_RETURN instruction uses the isReturn attribute, which
  // means preceding code needs to define the return register (R0 on ARM).
  // http://code.google.com/p/nativeclient/issues/detail?id=2643
  unsigned OffsetReg = ARM::R2;
  unsigned AddrReg = ARM::R3;
  unsigned ReturnReg = ARM::R0;
  Chain = DAG.getCopyToReg(Chain, dl, OffsetReg, Offset);
  Chain = DAG.getCopyToReg(Chain, dl, AddrReg, Handler);
  Chain = DAG.getCopyToReg(Chain, dl, ReturnReg, DAG.getIntPtrConstant(0));
  return DAG.getNode(ARMISD::EH_RETURN, dl,
                     MVT::Other,
                     Chain,
                     DAG.getRegister(OffsetReg, MVT::i32),
                     DAG.getRegister(AddrReg, getPointerTy()));
}
// @LOCALMOD-END


static SDValue
LowerSDIV_v4i8(SDValue X, SDValue Y, SDLoc dl, SelectionDAG &DAG) {
  // Convert to float
  // float4 xf = vcvt_f32_s32(vmovl_s16(a.lo));
  // float4 yf = vcvt_f32_s32(vmovl_s16(b.lo));
  X = DAG.getNode(ISD::SIGN_EXTEND, dl, MVT::v4i32, X);
  Y = DAG.getNode(ISD::SIGN_EXTEND, dl, MVT::v4i32, Y);
  X = DAG.getNode(ISD::SINT_TO_FP, dl, MVT::v4f32, X);
  Y = DAG.getNode(ISD::SINT_TO_FP, dl, MVT::v4f32, Y);
  // Get reciprocal estimate.
  // float4 recip = vrecpeq_f32(yf);
  Y = DAG.getNode(ISD::INTRINSIC_WO_CHAIN, dl, MVT::v4f32,
                   DAG.getConstant(Intrinsic::arm_neon_vrecpe, MVT::i32), Y);
  // Because char has a smaller range than uchar, we can actually get away
  // without any newton steps.  This requires that we use a weird bias
  // of 0xb000, however (again, this has been exhaustively tested).
  // float4 result = as_float4(as_int4(xf*recip) + 0xb000);
  X = DAG.getNode(ISD::FMUL, dl, MVT::v4f32, X, Y);
  X = DAG.getNode(ISD::BITCAST, dl, MVT::v4i32, X);
  Y = DAG.getConstant(0xb000, MVT::i32);
  Y = DAG.getNode(ISD::BUILD_VECTOR, dl, MVT::v4i32, Y, Y, Y, Y);
  X = DAG.getNode(ISD::ADD, dl, MVT::v4i32, X, Y);
  X = DAG.getNode(ISD::BITCAST, dl, MVT::v4f32, X);
  // Convert back to short.
  X = DAG.getNode(ISD::FP_TO_SINT, dl, MVT::v4i32, X);
  X = DAG.getNode(ISD::TRUNCATE, dl, MVT::v4i16, X);
  return X;
}

static SDValue
LowerSDIV_v4i16(SDValue N0, SDValue N1, SDLoc dl, SelectionDAG &DAG) {
  SDValue N2;
  // Convert to float.
  // float4 yf = vcvt_f32_s32(vmovl_s16(y));
  // float4 xf = vcvt_f32_s32(vmovl_s16(x));
  N0 = DAG.getNode(ISD::SIGN_EXTEND, dl, MVT::v4i32, N0);
  N1 = DAG.getNode(ISD::SIGN_EXTEND, dl, MVT::v4i32, N1);
  N0 = DAG.getNode(ISD::SINT_TO_FP, dl, MVT::v4f32, N0);
  N1 = DAG.getNode(ISD::SINT_TO_FP, dl, MVT::v4f32, N1);

  // Use reciprocal estimate and one refinement step.
  // float4 recip = vrecpeq_f32(yf);
  // recip *= vrecpsq_f32(yf, recip);
  N2 = DAG.getNode(ISD::INTRINSIC_WO_CHAIN, dl, MVT::v4f32,
                   DAG.getConstant(Intrinsic::arm_neon_vrecpe, MVT::i32), N1);
  N1 = DAG.getNode(ISD::INTRINSIC_WO_CHAIN, dl, MVT::v4f32,
                   DAG.getConstant(Intrinsic::arm_neon_vrecps, MVT::i32),
                   N1, N2);
  N2 = DAG.getNode(ISD::FMUL, dl, MVT::v4f32, N1, N2);
  // Because short has a smaller range than ushort, we can actually get away
  // with only a single newton step.  This requires that we use a weird bias
  // of 89, however (again, this has been exhaustively tested).
  // float4 result = as_float4(as_int4(xf*recip) + 0x89);
  N0 = DAG.getNode(ISD::FMUL, dl, MVT::v4f32, N0, N2);
  N0 = DAG.getNode(ISD::BITCAST, dl, MVT::v4i32, N0);
  N1 = DAG.getConstant(0x89, MVT::i32);
  N1 = DAG.getNode(ISD::BUILD_VECTOR, dl, MVT::v4i32, N1, N1, N1, N1);
  N0 = DAG.getNode(ISD::ADD, dl, MVT::v4i32, N0, N1);
  N0 = DAG.getNode(ISD::BITCAST, dl, MVT::v4f32, N0);
  // Convert back to integer and return.
  // return vmovn_s32(vcvt_s32_f32(result));
  N0 = DAG.getNode(ISD::FP_TO_SINT, dl, MVT::v4i32, N0);
  N0 = DAG.getNode(ISD::TRUNCATE, dl, MVT::v4i16, N0);
  return N0;
}

static SDValue LowerSDIV(SDValue Op, SelectionDAG &DAG) {
  EVT VT = Op.getValueType();
  assert((VT == MVT::v4i16 || VT == MVT::v8i8) &&
         "unexpected type for custom-lowering ISD::SDIV");

  SDLoc dl(Op);
  SDValue N0 = Op.getOperand(0);
  SDValue N1 = Op.getOperand(1);
  SDValue N2, N3;

  if (VT == MVT::v8i8) {
    N0 = DAG.getNode(ISD::SIGN_EXTEND, dl, MVT::v8i16, N0);
    N1 = DAG.getNode(ISD::SIGN_EXTEND, dl, MVT::v8i16, N1);

    N2 = DAG.getNode(ISD::EXTRACT_SUBVECTOR, dl, MVT::v4i16, N0,
                     DAG.getIntPtrConstant(4));
    N3 = DAG.getNode(ISD::EXTRACT_SUBVECTOR, dl, MVT::v4i16, N1,
                     DAG.getIntPtrConstant(4));
    N0 = DAG.getNode(ISD::EXTRACT_SUBVECTOR, dl, MVT::v4i16, N0,
                     DAG.getIntPtrConstant(0));
    N1 = DAG.getNode(ISD::EXTRACT_SUBVECTOR, dl, MVT::v4i16, N1,
                     DAG.getIntPtrConstant(0));

    N0 = LowerSDIV_v4i8(N0, N1, dl, DAG); // v4i16
    N2 = LowerSDIV_v4i8(N2, N3, dl, DAG); // v4i16

    N0 = DAG.getNode(ISD::CONCAT_VECTORS, dl, MVT::v8i16, N0, N2);
    N0 = LowerCONCAT_VECTORS(N0, DAG);

    N0 = DAG.getNode(ISD::TRUNCATE, dl, MVT::v8i8, N0);
    return N0;
  }
  return LowerSDIV_v4i16(N0, N1, dl, DAG);
}

static SDValue LowerUDIV(SDValue Op, SelectionDAG &DAG) {
  EVT VT = Op.getValueType();
  assert((VT == MVT::v4i16 || VT == MVT::v8i8) &&
         "unexpected type for custom-lowering ISD::UDIV");

  SDLoc dl(Op);
  SDValue N0 = Op.getOperand(0);
  SDValue N1 = Op.getOperand(1);
  SDValue N2, N3;

  if (VT == MVT::v8i8) {
    N0 = DAG.getNode(ISD::ZERO_EXTEND, dl, MVT::v8i16, N0);
    N1 = DAG.getNode(ISD::ZERO_EXTEND, dl, MVT::v8i16, N1);

    N2 = DAG.getNode(ISD::EXTRACT_SUBVECTOR, dl, MVT::v4i16, N0,
                     DAG.getIntPtrConstant(4));
    N3 = DAG.getNode(ISD::EXTRACT_SUBVECTOR, dl, MVT::v4i16, N1,
                     DAG.getIntPtrConstant(4));
    N0 = DAG.getNode(ISD::EXTRACT_SUBVECTOR, dl, MVT::v4i16, N0,
                     DAG.getIntPtrConstant(0));
    N1 = DAG.getNode(ISD::EXTRACT_SUBVECTOR, dl, MVT::v4i16, N1,
                     DAG.getIntPtrConstant(0));

    N0 = LowerSDIV_v4i16(N0, N1, dl, DAG); // v4i16
    N2 = LowerSDIV_v4i16(N2, N3, dl, DAG); // v4i16

    N0 = DAG.getNode(ISD::CONCAT_VECTORS, dl, MVT::v8i16, N0, N2);
    N0 = LowerCONCAT_VECTORS(N0, DAG);

    N0 = DAG.getNode(ISD::INTRINSIC_WO_CHAIN, dl, MVT::v8i8,
                     DAG.getConstant(Intrinsic::arm_neon_vqmovnsu, MVT::i32),
                     N0);
    return N0;
  }

  // v4i16 sdiv ... Convert to float.
  // float4 yf = vcvt_f32_s32(vmovl_u16(y));
  // float4 xf = vcvt_f32_s32(vmovl_u16(x));
  N0 = DAG.getNode(ISD::ZERO_EXTEND, dl, MVT::v4i32, N0);
  N1 = DAG.getNode(ISD::ZERO_EXTEND, dl, MVT::v4i32, N1);
  N0 = DAG.getNode(ISD::SINT_TO_FP, dl, MVT::v4f32, N0);
  SDValue BN1 = DAG.getNode(ISD::SINT_TO_FP, dl, MVT::v4f32, N1);

  // Use reciprocal estimate and two refinement steps.
  // float4 recip = vrecpeq_f32(yf);
  // recip *= vrecpsq_f32(yf, recip);
  // recip *= vrecpsq_f32(yf, recip);
  N2 = DAG.getNode(ISD::INTRINSIC_WO_CHAIN, dl, MVT::v4f32,
                   DAG.getConstant(Intrinsic::arm_neon_vrecpe, MVT::i32), BN1);
  N1 = DAG.getNode(ISD::INTRINSIC_WO_CHAIN, dl, MVT::v4f32,
                   DAG.getConstant(Intrinsic::arm_neon_vrecps, MVT::i32),
                   BN1, N2);
  N2 = DAG.getNode(ISD::FMUL, dl, MVT::v4f32, N1, N2);
  N1 = DAG.getNode(ISD::INTRINSIC_WO_CHAIN, dl, MVT::v4f32,
                   DAG.getConstant(Intrinsic::arm_neon_vrecps, MVT::i32),
                   BN1, N2);
  N2 = DAG.getNode(ISD::FMUL, dl, MVT::v4f32, N1, N2);
  // Simply multiplying by the reciprocal estimate can leave us a few ulps
  // too low, so we add 2 ulps (exhaustive testing shows that this is enough,
  // and that it will never cause us to return an answer too large).
  // float4 result = as_float4(as_int4(xf*recip) + 2);
  N0 = DAG.getNode(ISD::FMUL, dl, MVT::v4f32, N0, N2);
  N0 = DAG.getNode(ISD::BITCAST, dl, MVT::v4i32, N0);
  N1 = DAG.getConstant(2, MVT::i32);
  N1 = DAG.getNode(ISD::BUILD_VECTOR, dl, MVT::v4i32, N1, N1, N1, N1);
  N0 = DAG.getNode(ISD::ADD, dl, MVT::v4i32, N0, N1);
  N0 = DAG.getNode(ISD::BITCAST, dl, MVT::v4f32, N0);
  // Convert back to integer and return.
  // return vmovn_u32(vcvt_s32_f32(result));
  N0 = DAG.getNode(ISD::FP_TO_SINT, dl, MVT::v4i32, N0);
  N0 = DAG.getNode(ISD::TRUNCATE, dl, MVT::v4i16, N0);
  return N0;
}

static SDValue LowerADDC_ADDE_SUBC_SUBE(SDValue Op, SelectionDAG &DAG) {
  EVT VT = Op.getNode()->getValueType(0);
  SDVTList VTs = DAG.getVTList(VT, MVT::i32);

  unsigned Opc;
  bool ExtraOp = false;
  switch (Op.getOpcode()) {
  default: llvm_unreachable("Invalid code");
  case ISD::ADDC: Opc = ARMISD::ADDC; break;
  case ISD::ADDE: Opc = ARMISD::ADDE; ExtraOp = true; break;
  case ISD::SUBC: Opc = ARMISD::SUBC; break;
  case ISD::SUBE: Opc = ARMISD::SUBE; ExtraOp = true; break;
  }

  if (!ExtraOp)
    return DAG.getNode(Opc, SDLoc(Op), VTs, Op.getOperand(0),
                       Op.getOperand(1));
  return DAG.getNode(Opc, SDLoc(Op), VTs, Op.getOperand(0),
                     Op.getOperand(1), Op.getOperand(2));
}

SDValue ARMTargetLowering::LowerFSINCOS(SDValue Op, SelectionDAG &DAG) const {
  assert(Subtarget->isTargetDarwin());

  // For iOS, we want to call an alternative entry point: __sincos_stret,
  // return values are passed via sret.
  SDLoc dl(Op);
  SDValue Arg = Op.getOperand(0);
  EVT ArgVT = Arg.getValueType();
  Type *ArgTy = ArgVT.getTypeForEVT(*DAG.getContext());

  MachineFrameInfo *FrameInfo = DAG.getMachineFunction().getFrameInfo();
  const TargetLowering &TLI = DAG.getTargetLoweringInfo();

  // Pair of floats / doubles used to pass the result.
  StructType *RetTy = StructType::get(ArgTy, ArgTy, NULL);

  // Create stack object for sret.
  const uint64_t ByteSize = TLI.getDataLayout()->getTypeAllocSize(RetTy);
  const unsigned StackAlign = TLI.getDataLayout()->getPrefTypeAlignment(RetTy);
  int FrameIdx = FrameInfo->CreateStackObject(ByteSize, StackAlign, false);
  SDValue SRet = DAG.getFrameIndex(FrameIdx, TLI.getPointerTy());

  ArgListTy Args;
  ArgListEntry Entry;

  Entry.Node = SRet;
  Entry.Ty = RetTy->getPointerTo();
  Entry.isSExt = false;
  Entry.isZExt = false;
  Entry.isSRet = true;
  Args.push_back(Entry);

  Entry.Node = Arg;
  Entry.Ty = ArgTy;
  Entry.isSExt = false;
  Entry.isZExt = false;
  Args.push_back(Entry);

  const char *LibcallName  = (ArgVT == MVT::f64)
  ? "__sincos_stret" : "__sincosf_stret";
  SDValue Callee = DAG.getExternalSymbol(LibcallName, getPointerTy());

  TargetLowering::
  CallLoweringInfo CLI(DAG.getEntryNode(), Type::getVoidTy(*DAG.getContext()),
                       false, false, false, false, 0,
                       CallingConv::C, /*isTaillCall=*/false,
                       /*doesNotRet=*/false, /*isReturnValueUsed*/false,
                       Callee, Args, DAG, dl);
  std::pair<SDValue, SDValue> CallResult = LowerCallTo(CLI);

  SDValue LoadSin = DAG.getLoad(ArgVT, dl, CallResult.second, SRet,
                                MachinePointerInfo(), false, false, false, 0);

  // Address of cos field.
  SDValue Add = DAG.getNode(ISD::ADD, dl, getPointerTy(), SRet,
                            DAG.getIntPtrConstant(ArgVT.getStoreSize()));
  SDValue LoadCos = DAG.getLoad(ArgVT, dl, LoadSin.getValue(1), Add,
                                MachinePointerInfo(), false, false, false, 0);

  SDVTList Tys = DAG.getVTList(ArgVT, ArgVT);
  return DAG.getNode(ISD::MERGE_VALUES, dl, Tys,
                     LoadSin.getValue(0), LoadCos.getValue(0));
}

static SDValue LowerAtomicLoadStore(SDValue Op, SelectionDAG &DAG) {
  // Monotonic load/store is legal for all targets
  if (cast<AtomicSDNode>(Op)->getOrdering() <= Monotonic)
    return Op;

  // Aquire/Release load/store is not legal for targets without a
  // dmb or equivalent available.
  return SDValue();
}

static void
ReplaceATOMIC_OP_64(SDNode *Node, SmallVectorImpl<SDValue>& Results,
                    SelectionDAG &DAG) {
  SDLoc dl(Node);
  assert (Node->getValueType(0) == MVT::i64 &&
          "Only know how to expand i64 atomics");
  AtomicSDNode *AN = cast<AtomicSDNode>(Node);

  SmallVector<SDValue, 6> Ops;
  Ops.push_back(Node->getOperand(0)); // Chain
  Ops.push_back(Node->getOperand(1)); // Ptr
  for(unsigned i=2; i<Node->getNumOperands(); i++) {
    // Low part
    Ops.push_back(DAG.getNode(ISD::EXTRACT_ELEMENT, dl, MVT::i32,
                              Node->getOperand(i), DAG.getIntPtrConstant(0)));
    // High part
    Ops.push_back(DAG.getNode(ISD::EXTRACT_ELEMENT, dl, MVT::i32,
                              Node->getOperand(i), DAG.getIntPtrConstant(1)));
  }
  SDVTList Tys = DAG.getVTList(MVT::i32, MVT::i32, MVT::Other);
  SDValue Result =
    DAG.getAtomic(Node->getOpcode(), dl, MVT::i64, Tys, Ops.data(), Ops.size(),
                  cast<MemSDNode>(Node)->getMemOperand(), AN->getOrdering(),
                  AN->getSynchScope());
  SDValue OpsF[] = { Result.getValue(0), Result.getValue(1) };
  Results.push_back(DAG.getNode(ISD::BUILD_PAIR, dl, MVT::i64, OpsF, 2));
  Results.push_back(Result.getValue(2));
}

static void ReplaceREADCYCLECOUNTER(SDNode *N,
                                    SmallVectorImpl<SDValue> &Results,
                                    SelectionDAG &DAG,
                                    const ARMSubtarget *Subtarget) {
  SDLoc DL(N);
  SDValue Cycles32, OutChain;

  if (Subtarget->hasPerfMon()) {
    // Under Power Management extensions, the cycle-count is:
    //    mrc p15, #0, <Rt>, c9, c13, #0
    SDValue Ops[] = { N->getOperand(0), // Chain
                      DAG.getConstant(Intrinsic::arm_mrc, MVT::i32),
                      DAG.getConstant(15, MVT::i32),
                      DAG.getConstant(0, MVT::i32),
                      DAG.getConstant(9, MVT::i32),
                      DAG.getConstant(13, MVT::i32),
                      DAG.getConstant(0, MVT::i32)
    };

    Cycles32 = DAG.getNode(ISD::INTRINSIC_W_CHAIN, DL,
                           DAG.getVTList(MVT::i32, MVT::Other), &Ops[0],
                           array_lengthof(Ops));
    OutChain = Cycles32.getValue(1);
  } else {
    // Intrinsic is defined to return 0 on unsupported platforms. Technically
    // there are older ARM CPUs that have implementation-specific ways of
    // obtaining this information (FIXME!).
    Cycles32 = DAG.getConstant(0, MVT::i32);
    OutChain = DAG.getEntryNode();
  }


  SDValue Cycles64 = DAG.getNode(ISD::BUILD_PAIR, DL, MVT::i64,
                                 Cycles32, DAG.getConstant(0, MVT::i32));
  Results.push_back(Cycles64);
  Results.push_back(OutChain);
}

SDValue ARMTargetLowering::LowerOperation(SDValue Op, SelectionDAG &DAG) const {
  switch (Op.getOpcode()) {
  default: llvm_unreachable("Don't know how to custom lower this!");
  case ISD::ConstantPool:  return LowerConstantPool(Op, DAG);
  case ISD::BlockAddress:  return LowerBlockAddress(Op, DAG);
  case ISD::JumpTable:    return LowerJumpTable(Op, DAG); // @LOCALMOD
  case ISD::GlobalAddress:
    return Subtarget->isTargetDarwin() ? LowerGlobalAddressDarwin(Op, DAG) :
      LowerGlobalAddressELF(Op, DAG);
  case ISD::GlobalTLSAddress: return LowerGlobalTLSAddress(Op, DAG);
  case ISD::SELECT:        return LowerSELECT(Op, DAG);
  case ISD::SELECT_CC:     return LowerSELECT_CC(Op, DAG);
  case ISD::BR_CC:         return LowerBR_CC(Op, DAG);
  case ISD::BR_JT:         return LowerBR_JT(Op, DAG);
  case ISD::VASTART:       return LowerVASTART(Op, DAG);
  case ISD::ATOMIC_FENCE:  return LowerATOMIC_FENCE(Op, DAG, Subtarget);
  case ISD::PREFETCH:      return LowerPREFETCH(Op, DAG, Subtarget);
  case ISD::SINT_TO_FP:
  case ISD::UINT_TO_FP:    return LowerINT_TO_FP(Op, DAG);
  case ISD::FP_TO_SINT:
  case ISD::FP_TO_UINT:    return LowerFP_TO_INT(Op, DAG);
  case ISD::FCOPYSIGN:     return LowerFCOPYSIGN(Op, DAG);
  case ISD::RETURNADDR:    return LowerRETURNADDR(Op, DAG);
  case ISD::FRAMEADDR:     return LowerFRAMEADDR(Op, DAG);
  // @LOCALMOD-START
  // The exact semantics of this ISD are not completely clear.
  // LLVM seems to always point the fp after the push ra and the old fp, i.e.
  // two register slots after the beginning of the stack frame.
  // It is not clear what happens when there is no frame pointer but
  // but llvm unlike gcc seems to always force one when this node is
  // encountered.
  case ISD::FRAME_TO_ARGS_OFFSET: return DAG.getIntPtrConstant(2*4);
  case ISD::EH_RETURN:            return LowerEH_RETURN(Op, DAG);
  // @LOCALMOD-END
   
  case ISD::GLOBAL_OFFSET_TABLE: return LowerGLOBAL_OFFSET_TABLE(Op, DAG);
  case ISD::EH_SJLJ_SETJMP: return LowerEH_SJLJ_SETJMP(Op, DAG);
  case ISD::EH_SJLJ_LONGJMP: return LowerEH_SJLJ_LONGJMP(Op, DAG);
  case ISD::INTRINSIC_WO_CHAIN: return LowerINTRINSIC_WO_CHAIN(Op, DAG,
                                                               Subtarget);
  case ISD::BITCAST:       return ExpandBITCAST(Op.getNode(), DAG);
  case ISD::SHL:
  case ISD::SRL:
  case ISD::SRA:           return LowerShift(Op.getNode(), DAG, Subtarget);
  case ISD::SHL_PARTS:     return LowerShiftLeftParts(Op, DAG);
  case ISD::SRL_PARTS:
  case ISD::SRA_PARTS:     return LowerShiftRightParts(Op, DAG);
  case ISD::CTTZ:          return LowerCTTZ(Op.getNode(), DAG, Subtarget);
  case ISD::CTPOP:         return LowerCTPOP(Op.getNode(), DAG, Subtarget);
  case ISD::SETCC:         return LowerVSETCC(Op, DAG);
  case ISD::ConstantFP:    return LowerConstantFP(Op, DAG, Subtarget);
  case ISD::BUILD_VECTOR:  return LowerBUILD_VECTOR(Op, DAG, Subtarget);
  case ISD::VECTOR_SHUFFLE: return LowerVECTOR_SHUFFLE(Op, DAG);
  case ISD::INSERT_VECTOR_ELT: return LowerINSERT_VECTOR_ELT(Op, DAG);
  case ISD::EXTRACT_VECTOR_ELT: return LowerEXTRACT_VECTOR_ELT(Op, DAG);
  case ISD::CONCAT_VECTORS: return LowerCONCAT_VECTORS(Op, DAG);
  case ISD::FLT_ROUNDS_:   return LowerFLT_ROUNDS_(Op, DAG);
  case ISD::MUL:           return LowerMUL(Op, DAG);
  case ISD::SDIV:          return LowerSDIV(Op, DAG);
  case ISD::UDIV:          return LowerUDIV(Op, DAG);
  case ISD::ADDC:
  case ISD::ADDE:
  case ISD::SUBC:
  case ISD::SUBE:          return LowerADDC_ADDE_SUBC_SUBE(Op, DAG);
  case ISD::ATOMIC_LOAD:
  case ISD::ATOMIC_STORE:  return LowerAtomicLoadStore(Op, DAG);
  case ISD::FSINCOS:       return LowerFSINCOS(Op, DAG);
  case ISD::SDIVREM:
  case ISD::UDIVREM:       return LowerDivRem(Op, DAG);
  }
}

/// ReplaceNodeResults - Replace the results of node with an illegal result
/// type with new values built out of custom code.
void ARMTargetLowering::ReplaceNodeResults(SDNode *N,
                                           SmallVectorImpl<SDValue>&Results,
                                           SelectionDAG &DAG) const {
  SDValue Res;
  switch (N->getOpcode()) {
  default:
    llvm_unreachable("Don't know how to custom expand this!");
  case ISD::BITCAST:
    Res = ExpandBITCAST(N, DAG);
    break;
  case ISD::SRL:
  case ISD::SRA:
    Res = Expand64BitShift(N, DAG, Subtarget);
    break;
  case ISD::READCYCLECOUNTER:
    ReplaceREADCYCLECOUNTER(N, Results, DAG, Subtarget);
    return;
  case ISD::ATOMIC_STORE:
  case ISD::ATOMIC_LOAD:
  case ISD::ATOMIC_LOAD_ADD:
  case ISD::ATOMIC_LOAD_AND:
  case ISD::ATOMIC_LOAD_NAND:
  case ISD::ATOMIC_LOAD_OR:
  case ISD::ATOMIC_LOAD_SUB:
  case ISD::ATOMIC_LOAD_XOR:
  case ISD::ATOMIC_SWAP:
  case ISD::ATOMIC_CMP_SWAP:
  case ISD::ATOMIC_LOAD_MIN:
  case ISD::ATOMIC_LOAD_UMIN:
  case ISD::ATOMIC_LOAD_MAX:
  case ISD::ATOMIC_LOAD_UMAX:
    ReplaceATOMIC_OP_64(N, Results, DAG);
    return;
  }
  if (Res.getNode())
    Results.push_back(Res);
}

//===----------------------------------------------------------------------===//
//                           ARM Scheduler Hooks
//===----------------------------------------------------------------------===//

MachineBasicBlock *
ARMTargetLowering::EmitAtomicCmpSwap(MachineInstr *MI,
                                     MachineBasicBlock *BB,
                                     unsigned Size) const {
  unsigned dest    = MI->getOperand(0).getReg();
  unsigned ptr     = MI->getOperand(1).getReg();
  unsigned oldval  = MI->getOperand(2).getReg();
  unsigned newval  = MI->getOperand(3).getReg();
  const TargetInstrInfo *TII = getTargetMachine().getInstrInfo();
  AtomicOrdering Ord = static_cast<AtomicOrdering>(MI->getOperand(4).getImm());
  DebugLoc dl = MI->getDebugLoc();
  bool isThumb2 = Subtarget->isThumb2();

  MachineRegisterInfo &MRI = BB->getParent()->getRegInfo();
  unsigned scratch = MRI.createVirtualRegister(isThumb2 ?
    (const TargetRegisterClass*)&ARM::rGPRRegClass :
    (const TargetRegisterClass*)&ARM::GPRRegClass);

  if (isThumb2) {
    MRI.constrainRegClass(dest, &ARM::rGPRRegClass);
    MRI.constrainRegClass(oldval, &ARM::rGPRRegClass);
    MRI.constrainRegClass(newval, &ARM::rGPRRegClass);
  }

  unsigned ldrOpc, strOpc;
  getExclusiveOperation(Size, Ord, isThumb2, ldrOpc, strOpc);

  MachineFunction *MF = BB->getParent();
  const BasicBlock *LLVM_BB = BB->getBasicBlock();
  MachineFunction::iterator It = BB;
  ++It; // insert the new blocks after the current block

  MachineBasicBlock *loop1MBB = MF->CreateMachineBasicBlock(LLVM_BB);
  MachineBasicBlock *loop2MBB = MF->CreateMachineBasicBlock(LLVM_BB);
  MachineBasicBlock *exitMBB = MF->CreateMachineBasicBlock(LLVM_BB);
  MF->insert(It, loop1MBB);
  MF->insert(It, loop2MBB);
  MF->insert(It, exitMBB);

  // Transfer the remainder of BB and its successor edges to exitMBB.
  exitMBB->splice(exitMBB->begin(), BB,
                  llvm::next(MachineBasicBlock::iterator(MI)),
                  BB->end());
  exitMBB->transferSuccessorsAndUpdatePHIs(BB);

  //  thisMBB:
  //   ...
  //   fallthrough --> loop1MBB
  BB->addSuccessor(loop1MBB);

  // loop1MBB:
  //   ldrex dest, [ptr]
  //   cmp dest, oldval
  //   bne exitMBB
  BB = loop1MBB;
  MachineInstrBuilder MIB = BuildMI(BB, dl, TII->get(ldrOpc), dest).addReg(ptr);
  if (ldrOpc == ARM::t2LDREX)
    MIB.addImm(0);
  AddDefaultPred(MIB);
  AddDefaultPred(BuildMI(BB, dl, TII->get(isThumb2 ? ARM::t2CMPrr : ARM::CMPrr))
                 .addReg(dest).addReg(oldval));
  BuildMI(BB, dl, TII->get(isThumb2 ? ARM::t2Bcc : ARM::Bcc))
    .addMBB(exitMBB).addImm(ARMCC::NE).addReg(ARM::CPSR);
  BB->addSuccessor(loop2MBB);
  BB->addSuccessor(exitMBB);

  // loop2MBB:
  //   strex scratch, newval, [ptr]
  //   cmp scratch, #0
  //   bne loop1MBB
  BB = loop2MBB;
  MIB = BuildMI(BB, dl, TII->get(strOpc), scratch).addReg(newval).addReg(ptr);
  if (strOpc == ARM::t2STREX)
    MIB.addImm(0);
  AddDefaultPred(MIB);
  AddDefaultPred(BuildMI(BB, dl, TII->get(isThumb2 ? ARM::t2CMPri : ARM::CMPri))
                 .addReg(scratch).addImm(0));
  BuildMI(BB, dl, TII->get(isThumb2 ? ARM::t2Bcc : ARM::Bcc))
    .addMBB(loop1MBB).addImm(ARMCC::NE).addReg(ARM::CPSR);
  BB->addSuccessor(loop1MBB);
  BB->addSuccessor(exitMBB);

  //  exitMBB:
  //   ...
  BB = exitMBB;

  MI->eraseFromParent();   // The instruction is gone now.

  return BB;
}

MachineBasicBlock *
ARMTargetLowering::EmitAtomicBinary(MachineInstr *MI, MachineBasicBlock *BB,
                                    unsigned Size, unsigned BinOpcode) const {
  // This also handles ATOMIC_SWAP, indicated by BinOpcode==0.
  const TargetInstrInfo *TII = getTargetMachine().getInstrInfo();

  const BasicBlock *LLVM_BB = BB->getBasicBlock();
  MachineFunction *MF = BB->getParent();
  MachineFunction::iterator It = BB;
  ++It;

  unsigned dest = MI->getOperand(0).getReg();
  unsigned ptr = MI->getOperand(1).getReg();
  unsigned incr = MI->getOperand(2).getReg();
  AtomicOrdering Ord = static_cast<AtomicOrdering>(MI->getOperand(3).getImm());
  DebugLoc dl = MI->getDebugLoc();
  bool isThumb2 = Subtarget->isThumb2();

  MachineRegisterInfo &MRI = BB->getParent()->getRegInfo();
  if (isThumb2) {
    MRI.constrainRegClass(dest, &ARM::rGPRRegClass);
    MRI.constrainRegClass(ptr, &ARM::rGPRRegClass);
    MRI.constrainRegClass(incr, &ARM::rGPRRegClass);
  }

  unsigned ldrOpc, strOpc;
  getExclusiveOperation(Size, Ord, isThumb2, ldrOpc, strOpc);

  MachineBasicBlock *loopMBB = MF->CreateMachineBasicBlock(LLVM_BB);
  MachineBasicBlock *exitMBB = MF->CreateMachineBasicBlock(LLVM_BB);
  MF->insert(It, loopMBB);
  MF->insert(It, exitMBB);

  // Transfer the remainder of BB and its successor edges to exitMBB.
  exitMBB->splice(exitMBB->begin(), BB,
                  llvm::next(MachineBasicBlock::iterator(MI)),
                  BB->end());
  exitMBB->transferSuccessorsAndUpdatePHIs(BB);

  const TargetRegisterClass *TRC = isThumb2 ?
    (const TargetRegisterClass*)&ARM::rGPRRegClass :
    (const TargetRegisterClass*)&ARM::GPRRegClass;
  unsigned scratch = MRI.createVirtualRegister(TRC);
  unsigned scratch2 = (!BinOpcode) ? incr : MRI.createVirtualRegister(TRC);

  //  thisMBB:
  //   ...
  //   fallthrough --> loopMBB
  BB->addSuccessor(loopMBB);

  //  loopMBB:
  //   ldrex dest, ptr
  //   <binop> scratch2, dest, incr
  //   strex scratch, scratch2, ptr
  //   cmp scratch, #0
  //   bne- loopMBB
  //   fallthrough --> exitMBB
  BB = loopMBB;
  MachineInstrBuilder MIB = BuildMI(BB, dl, TII->get(ldrOpc), dest).addReg(ptr);
  if (ldrOpc == ARM::t2LDREX)
    MIB.addImm(0);
  AddDefaultPred(MIB);
  if (BinOpcode) {
    // operand order needs to go the other way for NAND
    if (BinOpcode == ARM::BICrr || BinOpcode == ARM::t2BICrr)
      AddDefaultPred(BuildMI(BB, dl, TII->get(BinOpcode), scratch2).
                     addReg(incr).addReg(dest)).addReg(0);
    else
      AddDefaultPred(BuildMI(BB, dl, TII->get(BinOpcode), scratch2).
                     addReg(dest).addReg(incr)).addReg(0);
  }

  MIB = BuildMI(BB, dl, TII->get(strOpc), scratch).addReg(scratch2).addReg(ptr);
  if (strOpc == ARM::t2STREX)
    MIB.addImm(0);
  AddDefaultPred(MIB);
  AddDefaultPred(BuildMI(BB, dl, TII->get(isThumb2 ? ARM::t2CMPri : ARM::CMPri))
                 .addReg(scratch).addImm(0));
  BuildMI(BB, dl, TII->get(isThumb2 ? ARM::t2Bcc : ARM::Bcc))
    .addMBB(loopMBB).addImm(ARMCC::NE).addReg(ARM::CPSR);

  BB->addSuccessor(loopMBB);
  BB->addSuccessor(exitMBB);

  //  exitMBB:
  //   ...
  BB = exitMBB;

  MI->eraseFromParent();   // The instruction is gone now.

  return BB;
}

MachineBasicBlock *
ARMTargetLowering::EmitAtomicBinaryMinMax(MachineInstr *MI,
                                          MachineBasicBlock *BB,
                                          unsigned Size,
                                          bool signExtend,
                                          ARMCC::CondCodes Cond) const {
  const TargetInstrInfo *TII = getTargetMachine().getInstrInfo();

  const BasicBlock *LLVM_BB = BB->getBasicBlock();
  MachineFunction *MF = BB->getParent();
  MachineFunction::iterator It = BB;
  ++It;

  unsigned dest = MI->getOperand(0).getReg();
  unsigned ptr = MI->getOperand(1).getReg();
  unsigned incr = MI->getOperand(2).getReg();
  unsigned oldval = dest;
  AtomicOrdering Ord = static_cast<AtomicOrdering>(MI->getOperand(3).getImm());
  DebugLoc dl = MI->getDebugLoc();
  bool isThumb2 = Subtarget->isThumb2();

  MachineRegisterInfo &MRI = BB->getParent()->getRegInfo();
  if (isThumb2) {
    MRI.constrainRegClass(dest, &ARM::rGPRRegClass);
    MRI.constrainRegClass(ptr, &ARM::rGPRRegClass);
    MRI.constrainRegClass(incr, &ARM::rGPRRegClass);
  }

  unsigned ldrOpc, strOpc, extendOpc;
  getExclusiveOperation(Size, Ord, isThumb2, ldrOpc, strOpc);
  switch (Size) {
  default: llvm_unreachable("unsupported size for AtomicBinaryMinMax!");
  case 1:
    extendOpc = isThumb2 ? ARM::t2SXTB : ARM::SXTB;
    break;
  case 2:
    extendOpc = isThumb2 ? ARM::t2SXTH : ARM::SXTH;
    break;
  case 4:
    extendOpc = 0;
    break;
  }

  MachineBasicBlock *loopMBB = MF->CreateMachineBasicBlock(LLVM_BB);
  MachineBasicBlock *exitMBB = MF->CreateMachineBasicBlock(LLVM_BB);
  MF->insert(It, loopMBB);
  MF->insert(It, exitMBB);

  // Transfer the remainder of BB and its successor edges to exitMBB.
  exitMBB->splice(exitMBB->begin(), BB,
                  llvm::next(MachineBasicBlock::iterator(MI)),
                  BB->end());
  exitMBB->transferSuccessorsAndUpdatePHIs(BB);

  const TargetRegisterClass *TRC = isThumb2 ?
    (const TargetRegisterClass*)&ARM::rGPRRegClass :
    (const TargetRegisterClass*)&ARM::GPRRegClass;
  unsigned scratch = MRI.createVirtualRegister(TRC);
  unsigned scratch2 = MRI.createVirtualRegister(TRC);

  //  thisMBB:
  //   ...
  //   fallthrough --> loopMBB
  BB->addSuccessor(loopMBB);

  //  loopMBB:
  //   ldrex dest, ptr
  //   (sign extend dest, if required)
  //   cmp dest, incr
  //   cmov.cond scratch2, incr, dest
  //   strex scratch, scratch2, ptr
  //   cmp scratch, #0
  //   bne- loopMBB
  //   fallthrough --> exitMBB
  BB = loopMBB;
  MachineInstrBuilder MIB = BuildMI(BB, dl, TII->get(ldrOpc), dest).addReg(ptr);
  if (ldrOpc == ARM::t2LDREX)
    MIB.addImm(0);
  AddDefaultPred(MIB);

  // Sign extend the value, if necessary.
  if (signExtend && extendOpc) {
    oldval = MRI.createVirtualRegister(isThumb2 ? &ARM::rGPRRegClass
                                                : &ARM::GPRnopcRegClass);
    if (!isThumb2)
      MRI.constrainRegClass(dest, &ARM::GPRnopcRegClass);
    AddDefaultPred(BuildMI(BB, dl, TII->get(extendOpc), oldval)
                     .addReg(dest)
                     .addImm(0));
  }

  // Build compare and cmov instructions.
  AddDefaultPred(BuildMI(BB, dl, TII->get(isThumb2 ? ARM::t2CMPrr : ARM::CMPrr))
                 .addReg(oldval).addReg(incr));
  BuildMI(BB, dl, TII->get(isThumb2 ? ARM::t2MOVCCr : ARM::MOVCCr), scratch2)
         .addReg(incr).addReg(oldval).addImm(Cond).addReg(ARM::CPSR);

  MIB = BuildMI(BB, dl, TII->get(strOpc), scratch).addReg(scratch2).addReg(ptr);
  if (strOpc == ARM::t2STREX)
    MIB.addImm(0);
  AddDefaultPred(MIB);
  AddDefaultPred(BuildMI(BB, dl, TII->get(isThumb2 ? ARM::t2CMPri : ARM::CMPri))
                 .addReg(scratch).addImm(0));
  BuildMI(BB, dl, TII->get(isThumb2 ? ARM::t2Bcc : ARM::Bcc))
    .addMBB(loopMBB).addImm(ARMCC::NE).addReg(ARM::CPSR);

  BB->addSuccessor(loopMBB);
  BB->addSuccessor(exitMBB);

  //  exitMBB:
  //   ...
  BB = exitMBB;

  MI->eraseFromParent();   // The instruction is gone now.

  return BB;
}

MachineBasicBlock *
ARMTargetLowering::EmitAtomicBinary64(MachineInstr *MI, MachineBasicBlock *BB,
                                      unsigned Op1, unsigned Op2,
                                      bool NeedsCarry, bool IsCmpxchg,
                                      bool IsMinMax, ARMCC::CondCodes CC) const {
  // This also handles ATOMIC_SWAP and ATOMIC_STORE, indicated by Op1==0.
  const TargetInstrInfo *TII = getTargetMachine().getInstrInfo();

  const BasicBlock *LLVM_BB = BB->getBasicBlock();
  MachineFunction *MF = BB->getParent();
  MachineFunction::iterator It = BB;
  ++It;

  bool isStore = (MI->getOpcode() == ARM::ATOMIC_STORE_I64);
  unsigned offset = (isStore ? -2 : 0);
  unsigned destlo = MI->getOperand(0).getReg();
  unsigned desthi = MI->getOperand(1).getReg();
  unsigned ptr = MI->getOperand(offset+2).getReg();
  unsigned vallo = MI->getOperand(offset+3).getReg();
  unsigned valhi = MI->getOperand(offset+4).getReg();
  unsigned OrdIdx = offset + (IsCmpxchg ? 7 : 5);
  AtomicOrdering Ord = static_cast<AtomicOrdering>(MI->getOperand(OrdIdx).getImm());
  DebugLoc dl = MI->getDebugLoc();
  bool isThumb2 = Subtarget->isThumb2();

  MachineRegisterInfo &MRI = BB->getParent()->getRegInfo();
  if (isThumb2) {
    MRI.constrainRegClass(destlo, &ARM::rGPRRegClass);
    MRI.constrainRegClass(desthi, &ARM::rGPRRegClass);
    MRI.constrainRegClass(ptr, &ARM::rGPRRegClass);
    MRI.constrainRegClass(vallo, &ARM::rGPRRegClass);
    MRI.constrainRegClass(valhi, &ARM::rGPRRegClass);
  }

  unsigned ldrOpc, strOpc;
  getExclusiveOperation(8, Ord, isThumb2, ldrOpc, strOpc);

  MachineBasicBlock *loopMBB = MF->CreateMachineBasicBlock(LLVM_BB);
  MachineBasicBlock *contBB = 0, *cont2BB = 0;
  if (IsCmpxchg || IsMinMax)
    contBB = MF->CreateMachineBasicBlock(LLVM_BB);
  if (IsCmpxchg)
    cont2BB = MF->CreateMachineBasicBlock(LLVM_BB);
  MachineBasicBlock *exitMBB = MF->CreateMachineBasicBlock(LLVM_BB);

  MF->insert(It, loopMBB);
  if (IsCmpxchg || IsMinMax) MF->insert(It, contBB);
  if (IsCmpxchg) MF->insert(It, cont2BB);
  MF->insert(It, exitMBB);

  // Transfer the remainder of BB and its successor edges to exitMBB.
  exitMBB->splice(exitMBB->begin(), BB,
                  llvm::next(MachineBasicBlock::iterator(MI)),
                  BB->end());
  exitMBB->transferSuccessorsAndUpdatePHIs(BB);

  const TargetRegisterClass *TRC = isThumb2 ?
    (const TargetRegisterClass*)&ARM::tGPRRegClass :
    (const TargetRegisterClass*)&ARM::GPRRegClass;
  unsigned storesuccess = MRI.createVirtualRegister(TRC);

  //  thisMBB:
  //   ...
  //   fallthrough --> loopMBB
  BB->addSuccessor(loopMBB);

  //  loopMBB:
  //   ldrexd r2, r3, ptr
  //   <binopa> r0, r2, incr
  //   <binopb> r1, r3, incr
  //   strexd storesuccess, r0, r1, ptr
  //   cmp storesuccess, #0
  //   bne- loopMBB
  //   fallthrough --> exitMBB
  BB = loopMBB;

  if (!isStore) {
    // Load
    if (isThumb2) {
      AddDefaultPred(BuildMI(BB, dl, TII->get(ldrOpc))
                     .addReg(destlo, RegState::Define)
                     .addReg(desthi, RegState::Define)
                     .addReg(ptr));
    } else {
      unsigned GPRPair0 = MRI.createVirtualRegister(&ARM::GPRPairRegClass);
      AddDefaultPred(BuildMI(BB, dl, TII->get(ldrOpc))
                     .addReg(GPRPair0, RegState::Define).addReg(ptr));
      // Copy r2/r3 into dest.  (This copy will normally be coalesced.)
      BuildMI(BB, dl, TII->get(TargetOpcode::COPY), destlo)
        .addReg(GPRPair0, 0, ARM::gsub_0);
      BuildMI(BB, dl, TII->get(TargetOpcode::COPY), desthi)
        .addReg(GPRPair0, 0, ARM::gsub_1);
    }
  }

  unsigned StoreLo, StoreHi;
  if (IsCmpxchg) {
    // Add early exit
    for (unsigned i = 0; i < 2; i++) {
      AddDefaultPred(BuildMI(BB, dl, TII->get(isThumb2 ? ARM::t2CMPrr :
                                                         ARM::CMPrr))
                     .addReg(i == 0 ? destlo : desthi)
                     .addReg(i == 0 ? vallo : valhi));
      BuildMI(BB, dl, TII->get(isThumb2 ? ARM::t2Bcc : ARM::Bcc))
        .addMBB(exitMBB).addImm(ARMCC::NE).addReg(ARM::CPSR);
      BB->addSuccessor(exitMBB);
      BB->addSuccessor(i == 0 ? contBB : cont2BB);
      BB = (i == 0 ? contBB : cont2BB);
    }

    // Copy to physregs for strexd
    StoreLo = MI->getOperand(5).getReg();
    StoreHi = MI->getOperand(6).getReg();
  } else if (Op1) {
    // Perform binary operation
    unsigned tmpRegLo = MRI.createVirtualRegister(TRC);
    AddDefaultPred(BuildMI(BB, dl, TII->get(Op1), tmpRegLo)
                   .addReg(destlo).addReg(vallo))
        .addReg(NeedsCarry ? ARM::CPSR : 0, getDefRegState(NeedsCarry));
    unsigned tmpRegHi = MRI.createVirtualRegister(TRC);
    AddDefaultPred(BuildMI(BB, dl, TII->get(Op2), tmpRegHi)
                   .addReg(desthi).addReg(valhi))
        .addReg(IsMinMax ? ARM::CPSR : 0, getDefRegState(IsMinMax));

    StoreLo = tmpRegLo;
    StoreHi = tmpRegHi;
  } else {
    // Copy to physregs for strexd
    StoreLo = vallo;
    StoreHi = valhi;
  }
  if (IsMinMax) {
    // Compare and branch to exit block.
    BuildMI(BB, dl, TII->get(isThumb2 ? ARM::t2Bcc : ARM::Bcc))
      .addMBB(exitMBB).addImm(CC).addReg(ARM::CPSR);
    BB->addSuccessor(exitMBB);
    BB->addSuccessor(contBB);
    BB = contBB;
    StoreLo = vallo;
    StoreHi = valhi;
  }

  // Store
  if (isThumb2) {
    MRI.constrainRegClass(StoreLo, &ARM::rGPRRegClass);
    MRI.constrainRegClass(StoreHi, &ARM::rGPRRegClass);
    AddDefaultPred(BuildMI(BB, dl, TII->get(strOpc), storesuccess)
                   .addReg(StoreLo).addReg(StoreHi).addReg(ptr));
  } else {
    // Marshal a pair...
    unsigned StorePair = MRI.createVirtualRegister(&ARM::GPRPairRegClass);
    unsigned UndefPair = MRI.createVirtualRegister(&ARM::GPRPairRegClass);
    unsigned r1 = MRI.createVirtualRegister(&ARM::GPRPairRegClass);
    BuildMI(BB, dl, TII->get(TargetOpcode::IMPLICIT_DEF), UndefPair);
    BuildMI(BB, dl, TII->get(TargetOpcode::INSERT_SUBREG), r1)
      .addReg(UndefPair)
      .addReg(StoreLo)
      .addImm(ARM::gsub_0);
    BuildMI(BB, dl, TII->get(TargetOpcode::INSERT_SUBREG), StorePair)
      .addReg(r1)
      .addReg(StoreHi)
      .addImm(ARM::gsub_1);

    // ...and store it
    AddDefaultPred(BuildMI(BB, dl, TII->get(strOpc), storesuccess)
                   .addReg(StorePair).addReg(ptr));
  }
  // Cmp+jump
  AddDefaultPred(BuildMI(BB, dl, TII->get(isThumb2 ? ARM::t2CMPri : ARM::CMPri))
                 .addReg(storesuccess).addImm(0));
  BuildMI(BB, dl, TII->get(isThumb2 ? ARM::t2Bcc : ARM::Bcc))
    .addMBB(loopMBB).addImm(ARMCC::NE).addReg(ARM::CPSR);

  BB->addSuccessor(loopMBB);
  BB->addSuccessor(exitMBB);

  //  exitMBB:
  //   ...
  BB = exitMBB;

  MI->eraseFromParent();   // The instruction is gone now.

  return BB;
}

MachineBasicBlock *
ARMTargetLowering::EmitAtomicLoad64(MachineInstr *MI, MachineBasicBlock *BB) const {

  const TargetInstrInfo *TII = getTargetMachine().getInstrInfo();

  unsigned destlo = MI->getOperand(0).getReg();
  unsigned desthi = MI->getOperand(1).getReg();
  unsigned ptr = MI->getOperand(2).getReg();
  AtomicOrdering Ord = static_cast<AtomicOrdering>(MI->getOperand(3).getImm());
  DebugLoc dl = MI->getDebugLoc();
  bool isThumb2 = Subtarget->isThumb2();

  MachineRegisterInfo &MRI = BB->getParent()->getRegInfo();
  if (isThumb2) {
    MRI.constrainRegClass(destlo, &ARM::rGPRRegClass);
    MRI.constrainRegClass(desthi, &ARM::rGPRRegClass);
    MRI.constrainRegClass(ptr, &ARM::rGPRRegClass);
  }
  unsigned ldrOpc, strOpc;
  getExclusiveOperation(8, Ord, isThumb2, ldrOpc, strOpc);

  MachineInstrBuilder MIB = BuildMI(*BB, MI, dl, TII->get(ldrOpc));

  if (isThumb2) {
    MIB.addReg(destlo, RegState::Define)
       .addReg(desthi, RegState::Define)
       .addReg(ptr);

  } else {
    unsigned GPRPair0 = MRI.createVirtualRegister(&ARM::GPRPairRegClass);
    MIB.addReg(GPRPair0, RegState::Define).addReg(ptr);

    // Copy GPRPair0 into dest.  (This copy will normally be coalesced.)
    BuildMI(*BB, MI, dl, TII->get(TargetOpcode::COPY), destlo)
      .addReg(GPRPair0, 0, ARM::gsub_0);
    BuildMI(*BB, MI, dl, TII->get(TargetOpcode::COPY), desthi)
      .addReg(GPRPair0, 0, ARM::gsub_1);
  }
  AddDefaultPred(MIB);

  MI->eraseFromParent();   // The instruction is gone now.

  return BB;
}

/// SetupEntryBlockForSjLj - Insert code into the entry block that creates and
/// registers the function context.
void ARMTargetLowering::
SetupEntryBlockForSjLj(MachineInstr *MI, MachineBasicBlock *MBB,
                       MachineBasicBlock *DispatchBB, int FI) const {
  const TargetInstrInfo *TII = getTargetMachine().getInstrInfo();
  DebugLoc dl = MI->getDebugLoc();
  MachineFunction *MF = MBB->getParent();
  MachineRegisterInfo *MRI = &MF->getRegInfo();
  MachineConstantPool *MCP = MF->getConstantPool();
  ARMFunctionInfo *AFI = MF->getInfo<ARMFunctionInfo>();
  const Function *F = MF->getFunction();

  bool isThumb = Subtarget->isThumb();
  bool isThumb2 = Subtarget->isThumb2();

  unsigned PCLabelId = AFI->createPICLabelUId();
  unsigned PCAdj = (isThumb || isThumb2) ? 4 : 8;
  ARMConstantPoolValue *CPV =
    ARMConstantPoolMBB::Create(F->getContext(), DispatchBB, PCLabelId, PCAdj);
  unsigned CPI = MCP->getConstantPoolIndex(CPV, 4);

  const TargetRegisterClass *TRC = isThumb ?
    (const TargetRegisterClass*)&ARM::tGPRRegClass :
    (const TargetRegisterClass*)&ARM::GPRRegClass;

  // Grab constant pool and fixed stack memory operands.
  MachineMemOperand *CPMMO =
    MF->getMachineMemOperand(MachinePointerInfo::getConstantPool(),
                             MachineMemOperand::MOLoad, 4, 4);

  MachineMemOperand *FIMMOSt =
    MF->getMachineMemOperand(MachinePointerInfo::getFixedStack(FI),
                             MachineMemOperand::MOStore, 4, 4);

  // Load the address of the dispatch MBB into the jump buffer.
  if (isThumb2) {
    // Incoming value: jbuf
    //   ldr.n  r5, LCPI1_1
    //   orr    r5, r5, #1
    //   add    r5, pc
    //   str    r5, [$jbuf, #+4] ; &jbuf[1]
    unsigned NewVReg1 = MRI->createVirtualRegister(TRC);
    AddDefaultPred(BuildMI(*MBB, MI, dl, TII->get(ARM::t2LDRpci), NewVReg1)
                   .addConstantPoolIndex(CPI)
                   .addMemOperand(CPMMO));
    // Set the low bit because of thumb mode.
    unsigned NewVReg2 = MRI->createVirtualRegister(TRC);
    AddDefaultCC(
      AddDefaultPred(BuildMI(*MBB, MI, dl, TII->get(ARM::t2ORRri), NewVReg2)
                     .addReg(NewVReg1, RegState::Kill)
                     .addImm(0x01)));
    unsigned NewVReg3 = MRI->createVirtualRegister(TRC);
    BuildMI(*MBB, MI, dl, TII->get(ARM::tPICADD), NewVReg3)
      .addReg(NewVReg2, RegState::Kill)
      .addImm(PCLabelId);
    AddDefaultPred(BuildMI(*MBB, MI, dl, TII->get(ARM::t2STRi12))
                   .addReg(NewVReg3, RegState::Kill)
                   .addFrameIndex(FI)
                   .addImm(36)  // &jbuf[1] :: pc
                   .addMemOperand(FIMMOSt));
  } else if (isThumb) {
    // Incoming value: jbuf
    //   ldr.n  r1, LCPI1_4
    //   add    r1, pc
    //   mov    r2, #1
    //   orrs   r1, r2
    //   add    r2, $jbuf, #+4 ; &jbuf[1]
    //   str    r1, [r2]
    unsigned NewVReg1 = MRI->createVirtualRegister(TRC);
    AddDefaultPred(BuildMI(*MBB, MI, dl, TII->get(ARM::tLDRpci), NewVReg1)
                   .addConstantPoolIndex(CPI)
                   .addMemOperand(CPMMO));
    unsigned NewVReg2 = MRI->createVirtualRegister(TRC);
    BuildMI(*MBB, MI, dl, TII->get(ARM::tPICADD), NewVReg2)
      .addReg(NewVReg1, RegState::Kill)
      .addImm(PCLabelId);
    // Set the low bit because of thumb mode.
    unsigned NewVReg3 = MRI->createVirtualRegister(TRC);
    AddDefaultPred(BuildMI(*MBB, MI, dl, TII->get(ARM::tMOVi8), NewVReg3)
                   .addReg(ARM::CPSR, RegState::Define)
                   .addImm(1));
    unsigned NewVReg4 = MRI->createVirtualRegister(TRC);
    AddDefaultPred(BuildMI(*MBB, MI, dl, TII->get(ARM::tORR), NewVReg4)
                   .addReg(ARM::CPSR, RegState::Define)
                   .addReg(NewVReg2, RegState::Kill)
                   .addReg(NewVReg3, RegState::Kill));
    unsigned NewVReg5 = MRI->createVirtualRegister(TRC);
    AddDefaultPred(BuildMI(*MBB, MI, dl, TII->get(ARM::tADDrSPi), NewVReg5)
                   .addFrameIndex(FI)
                   .addImm(36)); // &jbuf[1] :: pc
    AddDefaultPred(BuildMI(*MBB, MI, dl, TII->get(ARM::tSTRi))
                   .addReg(NewVReg4, RegState::Kill)
                   .addReg(NewVReg5, RegState::Kill)
                   .addImm(0)
                   .addMemOperand(FIMMOSt));
  } else {
    // Incoming value: jbuf
    //   ldr  r1, LCPI1_1
    //   add  r1, pc, r1
    //   str  r1, [$jbuf, #+4] ; &jbuf[1]
    unsigned NewVReg1 = MRI->createVirtualRegister(TRC);
    AddDefaultPred(BuildMI(*MBB, MI, dl, TII->get(ARM::LDRi12),  NewVReg1)
                   .addConstantPoolIndex(CPI)
                   .addImm(0)
                   .addMemOperand(CPMMO));
    unsigned NewVReg2 = MRI->createVirtualRegister(TRC);
    AddDefaultPred(BuildMI(*MBB, MI, dl, TII->get(ARM::PICADD), NewVReg2)
                   .addReg(NewVReg1, RegState::Kill)
                   .addImm(PCLabelId));
    AddDefaultPred(BuildMI(*MBB, MI, dl, TII->get(ARM::STRi12))
                   .addReg(NewVReg2, RegState::Kill)
                   .addFrameIndex(FI)
                   .addImm(36)  // &jbuf[1] :: pc
                   .addMemOperand(FIMMOSt));
  }
}

MachineBasicBlock *ARMTargetLowering::
EmitSjLjDispatchBlock(MachineInstr *MI, MachineBasicBlock *MBB) const {
  const TargetInstrInfo *TII = getTargetMachine().getInstrInfo();
  DebugLoc dl = MI->getDebugLoc();
  MachineFunction *MF = MBB->getParent();
  MachineRegisterInfo *MRI = &MF->getRegInfo();
  ARMFunctionInfo *AFI = MF->getInfo<ARMFunctionInfo>();
  MachineFrameInfo *MFI = MF->getFrameInfo();
  int FI = MFI->getFunctionContextIndex();

  const TargetRegisterClass *TRC = Subtarget->isThumb() ?
    (const TargetRegisterClass*)&ARM::tGPRRegClass :
    (const TargetRegisterClass*)&ARM::GPRnopcRegClass;

  // Get a mapping of the call site numbers to all of the landing pads they're
  // associated with.
  DenseMap<unsigned, SmallVector<MachineBasicBlock*, 2> > CallSiteNumToLPad;
  unsigned MaxCSNum = 0;
  MachineModuleInfo &MMI = MF->getMMI();
  for (MachineFunction::iterator BB = MF->begin(), E = MF->end(); BB != E;
       ++BB) {
    if (!BB->isLandingPad()) continue;

    // FIXME: We should assert that the EH_LABEL is the first MI in the landing
    // pad.
    for (MachineBasicBlock::iterator
           II = BB->begin(), IE = BB->end(); II != IE; ++II) {
      if (!II->isEHLabel()) continue;

      MCSymbol *Sym = II->getOperand(0).getMCSymbol();
      if (!MMI.hasCallSiteLandingPad(Sym)) continue;

      SmallVectorImpl<unsigned> &CallSiteIdxs = MMI.getCallSiteLandingPad(Sym);
      for (SmallVectorImpl<unsigned>::iterator
             CSI = CallSiteIdxs.begin(), CSE = CallSiteIdxs.end();
           CSI != CSE; ++CSI) {
        CallSiteNumToLPad[*CSI].push_back(BB);
        MaxCSNum = std::max(MaxCSNum, *CSI);
      }
      break;
    }
  }

  // Get an ordered list of the machine basic blocks for the jump table.
  std::vector<MachineBasicBlock*> LPadList;
  SmallPtrSet<MachineBasicBlock*, 64> InvokeBBs;
  LPadList.reserve(CallSiteNumToLPad.size());
  for (unsigned I = 1; I <= MaxCSNum; ++I) {
    SmallVectorImpl<MachineBasicBlock*> &MBBList = CallSiteNumToLPad[I];
    for (SmallVectorImpl<MachineBasicBlock*>::iterator
           II = MBBList.begin(), IE = MBBList.end(); II != IE; ++II) {
      LPadList.push_back(*II);
      InvokeBBs.insert((*II)->pred_begin(), (*II)->pred_end());
    }
  }

  assert(!LPadList.empty() &&
         "No landing pad destinations for the dispatch jump table!");

  // Create the jump table and associated information.
  MachineJumpTableInfo *JTI =
    MF->getOrCreateJumpTableInfo(MachineJumpTableInfo::EK_Inline);
  unsigned MJTI = JTI->createJumpTableIndex(LPadList);
  unsigned UId = AFI->createJumpTableUId();
  Reloc::Model RelocM = getTargetMachine().getRelocationModel();

  // Create the MBBs for the dispatch code.

  // Shove the dispatch's address into the return slot in the function context.
  MachineBasicBlock *DispatchBB = MF->CreateMachineBasicBlock();
  DispatchBB->setIsLandingPad();

  MachineBasicBlock *TrapBB = MF->CreateMachineBasicBlock();
  unsigned trap_opcode;
  if (Subtarget->isThumb())
    trap_opcode = ARM::tTRAP;
  else
    trap_opcode = Subtarget->useNaClTrap() ? ARM::TRAPNaCl : ARM::TRAP;

  BuildMI(TrapBB, dl, TII->get(trap_opcode));
  DispatchBB->addSuccessor(TrapBB);

  MachineBasicBlock *DispContBB = MF->CreateMachineBasicBlock();
  DispatchBB->addSuccessor(DispContBB);

  // Insert and MBBs.
  MF->insert(MF->end(), DispatchBB);
  MF->insert(MF->end(), DispContBB);
  MF->insert(MF->end(), TrapBB);

  // Insert code into the entry block that creates and registers the function
  // context.
  SetupEntryBlockForSjLj(MI, MBB, DispatchBB, FI);

  MachineMemOperand *FIMMOLd =
    MF->getMachineMemOperand(MachinePointerInfo::getFixedStack(FI),
                             MachineMemOperand::MOLoad |
                             MachineMemOperand::MOVolatile, 4, 4);

  MachineInstrBuilder MIB;
  MIB = BuildMI(DispatchBB, dl, TII->get(ARM::Int_eh_sjlj_dispatchsetup));

  const ARMBaseInstrInfo *AII = static_cast<const ARMBaseInstrInfo*>(TII);
  const ARMBaseRegisterInfo &RI = AII->getRegisterInfo();

  // Add a register mask with no preserved registers.  This results in all
  // registers being marked as clobbered.
  MIB.addRegMask(RI.getNoPreservedMask());

  unsigned NumLPads = LPadList.size();
  if (Subtarget->isThumb2()) {
    unsigned NewVReg1 = MRI->createVirtualRegister(TRC);
    AddDefaultPred(BuildMI(DispatchBB, dl, TII->get(ARM::t2LDRi12), NewVReg1)
                   .addFrameIndex(FI)
                   .addImm(4)
                   .addMemOperand(FIMMOLd));

    if (NumLPads < 256) {
      AddDefaultPred(BuildMI(DispatchBB, dl, TII->get(ARM::t2CMPri))
                     .addReg(NewVReg1)
                     .addImm(LPadList.size()));
    } else {
      unsigned VReg1 = MRI->createVirtualRegister(TRC);
      AddDefaultPred(BuildMI(DispatchBB, dl, TII->get(ARM::t2MOVi16), VReg1)
                     .addImm(NumLPads & 0xFFFF));

      unsigned VReg2 = VReg1;
      if ((NumLPads & 0xFFFF0000) != 0) {
        VReg2 = MRI->createVirtualRegister(TRC);
        AddDefaultPred(BuildMI(DispatchBB, dl, TII->get(ARM::t2MOVTi16), VReg2)
                       .addReg(VReg1)
                       .addImm(NumLPads >> 16));
      }

      AddDefaultPred(BuildMI(DispatchBB, dl, TII->get(ARM::t2CMPrr))
                     .addReg(NewVReg1)
                     .addReg(VReg2));
    }

    BuildMI(DispatchBB, dl, TII->get(ARM::t2Bcc))
      .addMBB(TrapBB)
      .addImm(ARMCC::HI)
      .addReg(ARM::CPSR);

    unsigned NewVReg3 = MRI->createVirtualRegister(TRC);
    AddDefaultPred(BuildMI(DispContBB, dl, TII->get(ARM::t2LEApcrelJT),NewVReg3)
                   .addJumpTableIndex(MJTI)
                   .addImm(UId));

    unsigned NewVReg4 = MRI->createVirtualRegister(TRC);
    AddDefaultCC(
      AddDefaultPred(
        BuildMI(DispContBB, dl, TII->get(ARM::t2ADDrs), NewVReg4)
        .addReg(NewVReg3, RegState::Kill)
        .addReg(NewVReg1)
        .addImm(ARM_AM::getSORegOpc(ARM_AM::lsl, 2))));

    BuildMI(DispContBB, dl, TII->get(ARM::t2BR_JT))
      .addReg(NewVReg4, RegState::Kill)
      .addReg(NewVReg1)
      .addJumpTableIndex(MJTI)
      .addImm(UId);
  } else if (Subtarget->isThumb()) {
    unsigned NewVReg1 = MRI->createVirtualRegister(TRC);
    AddDefaultPred(BuildMI(DispatchBB, dl, TII->get(ARM::tLDRspi), NewVReg1)
                   .addFrameIndex(FI)
                   .addImm(1)
                   .addMemOperand(FIMMOLd));

    if (NumLPads < 256) {
      AddDefaultPred(BuildMI(DispatchBB, dl, TII->get(ARM::tCMPi8))
                     .addReg(NewVReg1)
                     .addImm(NumLPads));
    } else {
      MachineConstantPool *ConstantPool = MF->getConstantPool();
      Type *Int32Ty = Type::getInt32Ty(MF->getFunction()->getContext());
      const Constant *C = ConstantInt::get(Int32Ty, NumLPads);

      // MachineConstantPool wants an explicit alignment.
      unsigned Align = getDataLayout()->getPrefTypeAlignment(Int32Ty);
      if (Align == 0)
        Align = getDataLayout()->getTypeAllocSize(C->getType());
      unsigned Idx = ConstantPool->getConstantPoolIndex(C, Align);

      unsigned VReg1 = MRI->createVirtualRegister(TRC);
      AddDefaultPred(BuildMI(DispatchBB, dl, TII->get(ARM::tLDRpci))
                     .addReg(VReg1, RegState::Define)
                     .addConstantPoolIndex(Idx));
      AddDefaultPred(BuildMI(DispatchBB, dl, TII->get(ARM::tCMPr))
                     .addReg(NewVReg1)
                     .addReg(VReg1));
    }

    BuildMI(DispatchBB, dl, TII->get(ARM::tBcc))
      .addMBB(TrapBB)
      .addImm(ARMCC::HI)
      .addReg(ARM::CPSR);

    unsigned NewVReg2 = MRI->createVirtualRegister(TRC);
    AddDefaultPred(BuildMI(DispContBB, dl, TII->get(ARM::tLSLri), NewVReg2)
                   .addReg(ARM::CPSR, RegState::Define)
                   .addReg(NewVReg1)
                   .addImm(2));

    unsigned NewVReg3 = MRI->createVirtualRegister(TRC);
    AddDefaultPred(BuildMI(DispContBB, dl, TII->get(ARM::tLEApcrelJT), NewVReg3)
                   .addJumpTableIndex(MJTI)
                   .addImm(UId));

    unsigned NewVReg4 = MRI->createVirtualRegister(TRC);
    AddDefaultPred(BuildMI(DispContBB, dl, TII->get(ARM::tADDrr), NewVReg4)
                   .addReg(ARM::CPSR, RegState::Define)
                   .addReg(NewVReg2, RegState::Kill)
                   .addReg(NewVReg3));

    MachineMemOperand *JTMMOLd =
      MF->getMachineMemOperand(MachinePointerInfo::getJumpTable(),
                               MachineMemOperand::MOLoad, 4, 4);

    unsigned NewVReg5 = MRI->createVirtualRegister(TRC);
    AddDefaultPred(BuildMI(DispContBB, dl, TII->get(ARM::tLDRi), NewVReg5)
                   .addReg(NewVReg4, RegState::Kill)
                   .addImm(0)
                   .addMemOperand(JTMMOLd));

    unsigned NewVReg6 = NewVReg5;
    if (RelocM == Reloc::PIC_) {
      NewVReg6 = MRI->createVirtualRegister(TRC);
      AddDefaultPred(BuildMI(DispContBB, dl, TII->get(ARM::tADDrr), NewVReg6)
                     .addReg(ARM::CPSR, RegState::Define)
                     .addReg(NewVReg5, RegState::Kill)
                     .addReg(NewVReg3));
    }

    BuildMI(DispContBB, dl, TII->get(ARM::tBR_JTr))
      .addReg(NewVReg6, RegState::Kill)
      .addJumpTableIndex(MJTI)
      .addImm(UId);
  } else {
    unsigned NewVReg1 = MRI->createVirtualRegister(TRC);
    AddDefaultPred(BuildMI(DispatchBB, dl, TII->get(ARM::LDRi12), NewVReg1)
                   .addFrameIndex(FI)
                   .addImm(4)
                   .addMemOperand(FIMMOLd));

    if (NumLPads < 256) {
      AddDefaultPred(BuildMI(DispatchBB, dl, TII->get(ARM::CMPri))
                     .addReg(NewVReg1)
                     .addImm(NumLPads));
    } else if (Subtarget->hasV6T2Ops() && isUInt<16>(NumLPads)) {
      unsigned VReg1 = MRI->createVirtualRegister(TRC);
      AddDefaultPred(BuildMI(DispatchBB, dl, TII->get(ARM::MOVi16), VReg1)
                     .addImm(NumLPads & 0xFFFF));

      unsigned VReg2 = VReg1;
      if ((NumLPads & 0xFFFF0000) != 0) {
        VReg2 = MRI->createVirtualRegister(TRC);
        AddDefaultPred(BuildMI(DispatchBB, dl, TII->get(ARM::MOVTi16), VReg2)
                       .addReg(VReg1)
                       .addImm(NumLPads >> 16));
      }

      AddDefaultPred(BuildMI(DispatchBB, dl, TII->get(ARM::CMPrr))
                     .addReg(NewVReg1)
                     .addReg(VReg2));
    } else {
      MachineConstantPool *ConstantPool = MF->getConstantPool();
      Type *Int32Ty = Type::getInt32Ty(MF->getFunction()->getContext());
      const Constant *C = ConstantInt::get(Int32Ty, NumLPads);

      // MachineConstantPool wants an explicit alignment.
      unsigned Align = getDataLayout()->getPrefTypeAlignment(Int32Ty);
      if (Align == 0)
        Align = getDataLayout()->getTypeAllocSize(C->getType());
      unsigned Idx = ConstantPool->getConstantPoolIndex(C, Align);

      unsigned VReg1 = MRI->createVirtualRegister(TRC);
      AddDefaultPred(BuildMI(DispatchBB, dl, TII->get(ARM::LDRcp))
                     .addReg(VReg1, RegState::Define)
                     .addConstantPoolIndex(Idx)
                     .addImm(0));
      AddDefaultPred(BuildMI(DispatchBB, dl, TII->get(ARM::CMPrr))
                     .addReg(NewVReg1)
                     .addReg(VReg1, RegState::Kill));
    }

    BuildMI(DispatchBB, dl, TII->get(ARM::Bcc))
      .addMBB(TrapBB)
      .addImm(ARMCC::HI)
      .addReg(ARM::CPSR);

    unsigned NewVReg3 = MRI->createVirtualRegister(TRC);
    AddDefaultCC(
      AddDefaultPred(BuildMI(DispContBB, dl, TII->get(ARM::MOVsi), NewVReg3)
                     .addReg(NewVReg1)
                     .addImm(ARM_AM::getSORegOpc(ARM_AM::lsl, 2))));
    unsigned NewVReg4 = MRI->createVirtualRegister(TRC);
    AddDefaultPred(BuildMI(DispContBB, dl, TII->get(ARM::LEApcrelJT), NewVReg4)
                   .addJumpTableIndex(MJTI)
                   .addImm(UId));

    MachineMemOperand *JTMMOLd =
      MF->getMachineMemOperand(MachinePointerInfo::getJumpTable(),
                               MachineMemOperand::MOLoad, 4, 4);
    unsigned NewVReg5 = MRI->createVirtualRegister(TRC);
    AddDefaultPred(
      BuildMI(DispContBB, dl, TII->get(ARM::LDRrs), NewVReg5)
      .addReg(NewVReg3, RegState::Kill)
      .addReg(NewVReg4)
      .addImm(0)
      .addMemOperand(JTMMOLd));

    if (RelocM == Reloc::PIC_) {
      BuildMI(DispContBB, dl, TII->get(ARM::BR_JTadd))
        .addReg(NewVReg5, RegState::Kill)
        .addReg(NewVReg4)
        .addJumpTableIndex(MJTI)
        .addImm(UId);
    } else {
      BuildMI(DispContBB, dl, TII->get(ARM::BR_JTr))
        .addReg(NewVReg5, RegState::Kill)
        .addJumpTableIndex(MJTI)
        .addImm(UId);
    }
  }

  // Add the jump table entries as successors to the MBB.
  SmallPtrSet<MachineBasicBlock*, 8> SeenMBBs;
  for (std::vector<MachineBasicBlock*>::iterator
         I = LPadList.begin(), E = LPadList.end(); I != E; ++I) {
    MachineBasicBlock *CurMBB = *I;
    if (SeenMBBs.insert(CurMBB))
      DispContBB->addSuccessor(CurMBB);
  }

  // N.B. the order the invoke BBs are processed in doesn't matter here.
  const uint16_t *SavedRegs = RI.getCalleeSavedRegs(MF);
  SmallVector<MachineBasicBlock*, 64> MBBLPads;
  for (SmallPtrSet<MachineBasicBlock*, 64>::iterator
         I = InvokeBBs.begin(), E = InvokeBBs.end(); I != E; ++I) {
    MachineBasicBlock *BB = *I;

    // Remove the landing pad successor from the invoke block and replace it
    // with the new dispatch block.
    SmallVector<MachineBasicBlock*, 4> Successors(BB->succ_begin(),
                                                  BB->succ_end());
    while (!Successors.empty()) {
      MachineBasicBlock *SMBB = Successors.pop_back_val();
      if (SMBB->isLandingPad()) {
        BB->removeSuccessor(SMBB);
        MBBLPads.push_back(SMBB);
      }
    }

    BB->addSuccessor(DispatchBB);

    // Find the invoke call and mark all of the callee-saved registers as
    // 'implicit defined' so that they're spilled. This prevents code from
    // moving instructions to before the EH block, where they will never be
    // executed.
    for (MachineBasicBlock::reverse_iterator
           II = BB->rbegin(), IE = BB->rend(); II != IE; ++II) {
      if (!II->isCall()) continue;

      DenseMap<unsigned, bool> DefRegs;
      for (MachineInstr::mop_iterator
             OI = II->operands_begin(), OE = II->operands_end();
           OI != OE; ++OI) {
        if (!OI->isReg()) continue;
        DefRegs[OI->getReg()] = true;
      }

      MachineInstrBuilder MIB(*MF, &*II);

      for (unsigned i = 0; SavedRegs[i] != 0; ++i) {
        unsigned Reg = SavedRegs[i];
        if (Subtarget->isThumb2() &&
            !ARM::tGPRRegClass.contains(Reg) &&
            !ARM::hGPRRegClass.contains(Reg))
          continue;
        if (Subtarget->isThumb1Only() && !ARM::tGPRRegClass.contains(Reg))
          continue;
        if (!Subtarget->isThumb() && !ARM::GPRRegClass.contains(Reg))
          continue;
        if (!DefRegs[Reg])
          MIB.addReg(Reg, RegState::ImplicitDefine | RegState::Dead);
      }

      break;
    }
  }

  // Mark all former landing pads as non-landing pads. The dispatch is the only
  // landing pad now.
  for (SmallVectorImpl<MachineBasicBlock*>::iterator
         I = MBBLPads.begin(), E = MBBLPads.end(); I != E; ++I)
    (*I)->setIsLandingPad(false);

  // The instruction is gone now.
  MI->eraseFromParent();

  return MBB;
}

static
MachineBasicBlock *OtherSucc(MachineBasicBlock *MBB, MachineBasicBlock *Succ) {
  for (MachineBasicBlock::succ_iterator I = MBB->succ_begin(),
       E = MBB->succ_end(); I != E; ++I)
    if (*I != Succ)
      return *I;
  llvm_unreachable("Expecting a BB with two successors!");
}

/// Return the load opcode for a given load size. If load size >= 8,
/// neon opcode will be returned.
static unsigned getLdOpcode(unsigned LdSize, bool IsThumb1, bool IsThumb2) {
  if (LdSize >= 8)
    return LdSize == 16 ? ARM::VLD1q32wb_fixed
                        : LdSize == 8 ? ARM::VLD1d32wb_fixed : 0;
  if (IsThumb1)
    return LdSize == 4 ? ARM::tLDRi
                       : LdSize == 2 ? ARM::tLDRHi
                                     : LdSize == 1 ? ARM::tLDRBi : 0;
  if (IsThumb2)
    return LdSize == 4 ? ARM::t2LDR_POST
                       : LdSize == 2 ? ARM::t2LDRH_POST
                                     : LdSize == 1 ? ARM::t2LDRB_POST : 0;
  return LdSize == 4 ? ARM::LDR_POST_IMM
                     : LdSize == 2 ? ARM::LDRH_POST
                                   : LdSize == 1 ? ARM::LDRB_POST_IMM : 0;
}

/// Return the store opcode for a given store size. If store size >= 8,
/// neon opcode will be returned.
static unsigned getStOpcode(unsigned StSize, bool IsThumb1, bool IsThumb2) {
  if (StSize >= 8)
    return StSize == 16 ? ARM::VST1q32wb_fixed
                        : StSize == 8 ? ARM::VST1d32wb_fixed : 0;
  if (IsThumb1)
    return StSize == 4 ? ARM::tSTRi
                       : StSize == 2 ? ARM::tSTRHi
                                     : StSize == 1 ? ARM::tSTRBi : 0;
  if (IsThumb2)
    return StSize == 4 ? ARM::t2STR_POST
                       : StSize == 2 ? ARM::t2STRH_POST
                                     : StSize == 1 ? ARM::t2STRB_POST : 0;
  return StSize == 4 ? ARM::STR_POST_IMM
                     : StSize == 2 ? ARM::STRH_POST
                                   : StSize == 1 ? ARM::STRB_POST_IMM : 0;
}

/// Emit a post-increment load operation with given size. The instructions
/// will be added to BB at Pos.
static void emitPostLd(MachineBasicBlock *BB, MachineInstr *Pos,
                       const TargetInstrInfo *TII, DebugLoc dl,
                       unsigned LdSize, unsigned Data, unsigned AddrIn,
                       unsigned AddrOut, bool IsThumb1, bool IsThumb2) {
  unsigned LdOpc = getLdOpcode(LdSize, IsThumb1, IsThumb2);
  assert(LdOpc != 0 && "Should have a load opcode");
  if (LdSize >= 8) {
    AddDefaultPred(BuildMI(*BB, Pos, dl, TII->get(LdOpc), Data)
                       .addReg(AddrOut, RegState::Define).addReg(AddrIn)
                       .addImm(0));
  } else if (IsThumb1) {
    // load + update AddrIn
    AddDefaultPred(BuildMI(*BB, Pos, dl, TII->get(LdOpc), Data)
                       .addReg(AddrIn).addImm(0));
    MachineInstrBuilder MIB =
        BuildMI(*BB, Pos, dl, TII->get(ARM::tADDi8), AddrOut);
    MIB = AddDefaultT1CC(MIB);
    MIB.addReg(AddrIn).addImm(LdSize);
    AddDefaultPred(MIB);
  } else if (IsThumb2) {
    AddDefaultPred(BuildMI(*BB, Pos, dl, TII->get(LdOpc), Data)
                       .addReg(AddrOut, RegState::Define).addReg(AddrIn)
                       .addImm(LdSize));
  } else { // arm
    AddDefaultPred(BuildMI(*BB, Pos, dl, TII->get(LdOpc), Data)
                       .addReg(AddrOut, RegState::Define).addReg(AddrIn)
                       .addReg(0).addImm(LdSize));
  }
}

/// Emit a post-increment store operation with given size. The instructions
/// will be added to BB at Pos.
static void emitPostSt(MachineBasicBlock *BB, MachineInstr *Pos,
                       const TargetInstrInfo *TII, DebugLoc dl,
                       unsigned StSize, unsigned Data, unsigned AddrIn,
                       unsigned AddrOut, bool IsThumb1, bool IsThumb2) {
  unsigned StOpc = getStOpcode(StSize, IsThumb1, IsThumb2);
  assert(StOpc != 0 && "Should have a store opcode");
  if (StSize >= 8) {
    AddDefaultPred(BuildMI(*BB, Pos, dl, TII->get(StOpc), AddrOut)
                       .addReg(AddrIn).addImm(0).addReg(Data));
  } else if (IsThumb1) {
    // store + update AddrIn
    AddDefaultPred(BuildMI(*BB, Pos, dl, TII->get(StOpc)).addReg(Data)
                       .addReg(AddrIn).addImm(0));
    MachineInstrBuilder MIB =
        BuildMI(*BB, Pos, dl, TII->get(ARM::tADDi8), AddrOut);
    MIB = AddDefaultT1CC(MIB);
    MIB.addReg(AddrIn).addImm(StSize);
    AddDefaultPred(MIB);
  } else if (IsThumb2) {
    AddDefaultPred(BuildMI(*BB, Pos, dl, TII->get(StOpc), AddrOut)
                       .addReg(Data).addReg(AddrIn).addImm(StSize));
  } else { // arm
    AddDefaultPred(BuildMI(*BB, Pos, dl, TII->get(StOpc), AddrOut)
                       .addReg(Data).addReg(AddrIn).addReg(0)
                       .addImm(StSize));
  }
}

MachineBasicBlock *
ARMTargetLowering::EmitStructByval(MachineInstr *MI,
                                   MachineBasicBlock *BB) const {
  // This pseudo instruction has 3 operands: dst, src, size
  // We expand it to a loop if size > Subtarget->getMaxInlineSizeThreshold().
  // Otherwise, we will generate unrolled scalar copies.
  const TargetInstrInfo *TII = getTargetMachine().getInstrInfo();
  const BasicBlock *LLVM_BB = BB->getBasicBlock();
  MachineFunction::iterator It = BB;
  ++It;

  unsigned dest = MI->getOperand(0).getReg();
  unsigned src = MI->getOperand(1).getReg();
  unsigned SizeVal = MI->getOperand(2).getImm();
  unsigned Align = MI->getOperand(3).getImm();
  DebugLoc dl = MI->getDebugLoc();

  MachineFunction *MF = BB->getParent();
  MachineRegisterInfo &MRI = MF->getRegInfo();
  unsigned UnitSize = 0;
  const TargetRegisterClass *TRC = 0;
  const TargetRegisterClass *VecTRC = 0;

  bool IsThumb1 = Subtarget->isThumb1Only();
  bool IsThumb2 = Subtarget->isThumb2();

  if (Align & 1) {
    UnitSize = 1;
  } else if (Align & 2) {
    UnitSize = 2;
  } else {
    // Check whether we can use NEON instructions.
    if (!MF->getFunction()->getAttributes().
          hasAttribute(AttributeSet::FunctionIndex,
                       Attribute::NoImplicitFloat) &&
        Subtarget->hasNEON()) {
      if ((Align % 16 == 0) && SizeVal >= 16)
        UnitSize = 16;
      else if ((Align % 8 == 0) && SizeVal >= 8)
        UnitSize = 8;
    }
    // Can't use NEON instructions.
    if (UnitSize == 0)
      UnitSize = 4;
  }

  // Select the correct opcode and register class for unit size load/store
  bool IsNeon = UnitSize >= 8;
  TRC = (IsThumb1 || IsThumb2) ? (const TargetRegisterClass *)&ARM::tGPRRegClass
                               : (const TargetRegisterClass *)&ARM::GPRRegClass;
  if (IsNeon)
    VecTRC = UnitSize == 16
                 ? (const TargetRegisterClass *)&ARM::DPairRegClass
                 : UnitSize == 8
                       ? (const TargetRegisterClass *)&ARM::DPRRegClass
                       : 0;

  unsigned BytesLeft = SizeVal % UnitSize;
  unsigned LoopSize = SizeVal - BytesLeft;

  if (SizeVal <= Subtarget->getMaxInlineSizeThreshold()) {
    // Use LDR and STR to copy.
    // [scratch, srcOut] = LDR_POST(srcIn, UnitSize)
    // [destOut] = STR_POST(scratch, destIn, UnitSize)
    unsigned srcIn = src;
    unsigned destIn = dest;
    for (unsigned i = 0; i < LoopSize; i+=UnitSize) {
      unsigned srcOut = MRI.createVirtualRegister(TRC);
      unsigned destOut = MRI.createVirtualRegister(TRC);
      unsigned scratch = MRI.createVirtualRegister(IsNeon ? VecTRC : TRC);
      emitPostLd(BB, MI, TII, dl, UnitSize, scratch, srcIn, srcOut,
                 IsThumb1, IsThumb2);
      emitPostSt(BB, MI, TII, dl, UnitSize, scratch, destIn, destOut,
                 IsThumb1, IsThumb2);
      srcIn = srcOut;
      destIn = destOut;
    }

    // Handle the leftover bytes with LDRB and STRB.
    // [scratch, srcOut] = LDRB_POST(srcIn, 1)
    // [destOut] = STRB_POST(scratch, destIn, 1)
    for (unsigned i = 0; i < BytesLeft; i++) {
      unsigned srcOut = MRI.createVirtualRegister(TRC);
      unsigned destOut = MRI.createVirtualRegister(TRC);
      unsigned scratch = MRI.createVirtualRegister(TRC);
      emitPostLd(BB, MI, TII, dl, 1, scratch, srcIn, srcOut,
                 IsThumb1, IsThumb2);
      emitPostSt(BB, MI, TII, dl, 1, scratch, destIn, destOut,
                 IsThumb1, IsThumb2);
      srcIn = srcOut;
      destIn = destOut;
    }
    MI->eraseFromParent();   // The instruction is gone now.
    return BB;
  }

  // Expand the pseudo op to a loop.
  // thisMBB:
  //   ...
  //   movw varEnd, # --> with thumb2
  //   movt varEnd, #
  //   ldrcp varEnd, idx --> without thumb2
  //   fallthrough --> loopMBB
  // loopMBB:
  //   PHI varPhi, varEnd, varLoop
  //   PHI srcPhi, src, srcLoop
  //   PHI destPhi, dst, destLoop
  //   [scratch, srcLoop] = LDR_POST(srcPhi, UnitSize)
  //   [destLoop] = STR_POST(scratch, destPhi, UnitSize)
  //   subs varLoop, varPhi, #UnitSize
  //   bne loopMBB
  //   fallthrough --> exitMBB
  // exitMBB:
  //   epilogue to handle left-over bytes
  //   [scratch, srcOut] = LDRB_POST(srcLoop, 1)
  //   [destOut] = STRB_POST(scratch, destLoop, 1)
  MachineBasicBlock *loopMBB = MF->CreateMachineBasicBlock(LLVM_BB);
  MachineBasicBlock *exitMBB = MF->CreateMachineBasicBlock(LLVM_BB);
  MF->insert(It, loopMBB);
  MF->insert(It, exitMBB);

  // Transfer the remainder of BB and its successor edges to exitMBB.
  exitMBB->splice(exitMBB->begin(), BB,
                  llvm::next(MachineBasicBlock::iterator(MI)),
                  BB->end());
  exitMBB->transferSuccessorsAndUpdatePHIs(BB);

  // Load an immediate to varEnd.
  unsigned varEnd = MRI.createVirtualRegister(TRC);
  if (IsThumb2) {
    unsigned Vtmp = varEnd;
    if ((LoopSize & 0xFFFF0000) != 0)
      Vtmp = MRI.createVirtualRegister(TRC);
    AddDefaultPred(BuildMI(BB, dl, TII->get(ARM::t2MOVi16), Vtmp)
                       .addImm(LoopSize & 0xFFFF));

    if ((LoopSize & 0xFFFF0000) != 0)
      AddDefaultPred(BuildMI(BB, dl, TII->get(ARM::t2MOVTi16), varEnd)
<<<<<<< HEAD
                     .addReg(VReg1)
                     .addImm(LoopSize >> 16));
  } else if (FlagSfiDisableCP) { // @LOCALMOD-START
    BuildMI(BB, dl, TII->get(ARM::MOVi32imm))
      .addReg(varEnd, RegState::Define)
      .addImm(LoopSize);
  } else { // @LOCALMOD-END
=======
                         .addReg(Vtmp).addImm(LoopSize >> 16));
  } else {
>>>>>>> 5b8f1242
    MachineConstantPool *ConstantPool = MF->getConstantPool();
    Type *Int32Ty = Type::getInt32Ty(MF->getFunction()->getContext());
    const Constant *C = ConstantInt::get(Int32Ty, LoopSize);

    // MachineConstantPool wants an explicit alignment.
    unsigned Align = getDataLayout()->getPrefTypeAlignment(Int32Ty);
    if (Align == 0)
      Align = getDataLayout()->getTypeAllocSize(C->getType());
    unsigned Idx = ConstantPool->getConstantPoolIndex(C, Align);

    if (IsThumb1)
      AddDefaultPred(BuildMI(*BB, MI, dl, TII->get(ARM::tLDRpci)).addReg(
          varEnd, RegState::Define).addConstantPoolIndex(Idx));
    else
      AddDefaultPred(BuildMI(*BB, MI, dl, TII->get(ARM::LDRcp)).addReg(
          varEnd, RegState::Define).addConstantPoolIndex(Idx).addImm(0));
  }
  BB->addSuccessor(loopMBB);

  // Generate the loop body:
  //   varPhi = PHI(varLoop, varEnd)
  //   srcPhi = PHI(srcLoop, src)
  //   destPhi = PHI(destLoop, dst)
  MachineBasicBlock *entryBB = BB;
  BB = loopMBB;
  unsigned varLoop = MRI.createVirtualRegister(TRC);
  unsigned varPhi = MRI.createVirtualRegister(TRC);
  unsigned srcLoop = MRI.createVirtualRegister(TRC);
  unsigned srcPhi = MRI.createVirtualRegister(TRC);
  unsigned destLoop = MRI.createVirtualRegister(TRC);
  unsigned destPhi = MRI.createVirtualRegister(TRC);

  BuildMI(*BB, BB->begin(), dl, TII->get(ARM::PHI), varPhi)
    .addReg(varLoop).addMBB(loopMBB)
    .addReg(varEnd).addMBB(entryBB);
  BuildMI(BB, dl, TII->get(ARM::PHI), srcPhi)
    .addReg(srcLoop).addMBB(loopMBB)
    .addReg(src).addMBB(entryBB);
  BuildMI(BB, dl, TII->get(ARM::PHI), destPhi)
    .addReg(destLoop).addMBB(loopMBB)
    .addReg(dest).addMBB(entryBB);

  //   [scratch, srcLoop] = LDR_POST(srcPhi, UnitSize)
  //   [destLoop] = STR_POST(scratch, destPhi, UnitSiz)
  unsigned scratch = MRI.createVirtualRegister(IsNeon ? VecTRC : TRC);
  emitPostLd(BB, BB->end(), TII, dl, UnitSize, scratch, srcPhi, srcLoop,
             IsThumb1, IsThumb2);
  emitPostSt(BB, BB->end(), TII, dl, UnitSize, scratch, destPhi, destLoop,
             IsThumb1, IsThumb2);

  // Decrement loop variable by UnitSize.
  if (IsThumb1) {
    MachineInstrBuilder MIB =
        BuildMI(*BB, BB->end(), dl, TII->get(ARM::tSUBi8), varLoop);
    MIB = AddDefaultT1CC(MIB);
    MIB.addReg(varPhi).addImm(UnitSize);
    AddDefaultPred(MIB);
  } else {
    MachineInstrBuilder MIB =
        BuildMI(*BB, BB->end(), dl,
                TII->get(IsThumb2 ? ARM::t2SUBri : ARM::SUBri), varLoop);
    AddDefaultCC(AddDefaultPred(MIB.addReg(varPhi).addImm(UnitSize)));
    MIB->getOperand(5).setReg(ARM::CPSR);
    MIB->getOperand(5).setIsDef(true);
  }
  BuildMI(*BB, BB->end(), dl,
          TII->get(IsThumb1 ? ARM::tBcc : IsThumb2 ? ARM::t2Bcc : ARM::Bcc))
      .addMBB(loopMBB).addImm(ARMCC::NE).addReg(ARM::CPSR);

  // loopMBB can loop back to loopMBB or fall through to exitMBB.
  BB->addSuccessor(loopMBB);
  BB->addSuccessor(exitMBB);

  // Add epilogue to handle BytesLeft.
  BB = exitMBB;
  MachineInstr *StartOfExit = exitMBB->begin();

  //   [scratch, srcOut] = LDRB_POST(srcLoop, 1)
  //   [destOut] = STRB_POST(scratch, destLoop, 1)
  unsigned srcIn = srcLoop;
  unsigned destIn = destLoop;
  for (unsigned i = 0; i < BytesLeft; i++) {
    unsigned srcOut = MRI.createVirtualRegister(TRC);
    unsigned destOut = MRI.createVirtualRegister(TRC);
    unsigned scratch = MRI.createVirtualRegister(TRC);
    emitPostLd(BB, StartOfExit, TII, dl, 1, scratch, srcIn, srcOut,
               IsThumb1, IsThumb2);
    emitPostSt(BB, StartOfExit, TII, dl, 1, scratch, destIn, destOut,
               IsThumb1, IsThumb2);
    srcIn = srcOut;
    destIn = destOut;
  }

  MI->eraseFromParent();   // The instruction is gone now.
  return BB;
}

MachineBasicBlock *
ARMTargetLowering::EmitInstrWithCustomInserter(MachineInstr *MI,
                                               MachineBasicBlock *BB) const {
  const TargetInstrInfo *TII = getTargetMachine().getInstrInfo();
  DebugLoc dl = MI->getDebugLoc();
  bool isThumb2 = Subtarget->isThumb2();
  switch (MI->getOpcode()) {
  default: {
    MI->dump();
    llvm_unreachable("Unexpected instr type to insert");
  }
  // The Thumb2 pre-indexed stores have the same MI operands, they just
  // define them differently in the .td files from the isel patterns, so
  // they need pseudos.
  case ARM::t2STR_preidx:
    MI->setDesc(TII->get(ARM::t2STR_PRE));
    return BB;
  case ARM::t2STRB_preidx:
    MI->setDesc(TII->get(ARM::t2STRB_PRE));
    return BB;
  case ARM::t2STRH_preidx:
    MI->setDesc(TII->get(ARM::t2STRH_PRE));
    return BB;

  case ARM::STRi_preidx:
  case ARM::STRBi_preidx: {
    unsigned NewOpc = MI->getOpcode() == ARM::STRi_preidx ?
      ARM::STR_PRE_IMM : ARM::STRB_PRE_IMM;
    // Decode the offset.
    unsigned Offset = MI->getOperand(4).getImm();
    bool isSub = ARM_AM::getAM2Op(Offset) == ARM_AM::sub;
    Offset = ARM_AM::getAM2Offset(Offset);
    if (isSub)
      Offset = -Offset;

    MachineMemOperand *MMO = *MI->memoperands_begin();
    BuildMI(*BB, MI, dl, TII->get(NewOpc))
      .addOperand(MI->getOperand(0))  // Rn_wb
      .addOperand(MI->getOperand(1))  // Rt
      .addOperand(MI->getOperand(2))  // Rn
      .addImm(Offset)                 // offset (skip GPR==zero_reg)
      .addOperand(MI->getOperand(5))  // pred
      .addOperand(MI->getOperand(6))
      .addMemOperand(MMO);
    MI->eraseFromParent();
    return BB;
  }
  case ARM::STRr_preidx:
  case ARM::STRBr_preidx:
  case ARM::STRH_preidx: {
    unsigned NewOpc;
    switch (MI->getOpcode()) {
    default: llvm_unreachable("unexpected opcode!");
    case ARM::STRr_preidx: NewOpc = ARM::STR_PRE_REG; break;
    case ARM::STRBr_preidx: NewOpc = ARM::STRB_PRE_REG; break;
    case ARM::STRH_preidx: NewOpc = ARM::STRH_PRE; break;
    }
    MachineInstrBuilder MIB = BuildMI(*BB, MI, dl, TII->get(NewOpc));
    for (unsigned i = 0; i < MI->getNumOperands(); ++i)
      MIB.addOperand(MI->getOperand(i));
    MI->eraseFromParent();
    return BB;
  }
  case ARM::ATOMIC_LOAD_ADD_I8:
     return EmitAtomicBinary(MI, BB, 1, isThumb2 ? ARM::t2ADDrr : ARM::ADDrr);
  case ARM::ATOMIC_LOAD_ADD_I16:
     return EmitAtomicBinary(MI, BB, 2, isThumb2 ? ARM::t2ADDrr : ARM::ADDrr);
  case ARM::ATOMIC_LOAD_ADD_I32:
     return EmitAtomicBinary(MI, BB, 4, isThumb2 ? ARM::t2ADDrr : ARM::ADDrr);

  case ARM::ATOMIC_LOAD_AND_I8:
     return EmitAtomicBinary(MI, BB, 1, isThumb2 ? ARM::t2ANDrr : ARM::ANDrr);
  case ARM::ATOMIC_LOAD_AND_I16:
     return EmitAtomicBinary(MI, BB, 2, isThumb2 ? ARM::t2ANDrr : ARM::ANDrr);
  case ARM::ATOMIC_LOAD_AND_I32:
     return EmitAtomicBinary(MI, BB, 4, isThumb2 ? ARM::t2ANDrr : ARM::ANDrr);

  case ARM::ATOMIC_LOAD_OR_I8:
     return EmitAtomicBinary(MI, BB, 1, isThumb2 ? ARM::t2ORRrr : ARM::ORRrr);
  case ARM::ATOMIC_LOAD_OR_I16:
     return EmitAtomicBinary(MI, BB, 2, isThumb2 ? ARM::t2ORRrr : ARM::ORRrr);
  case ARM::ATOMIC_LOAD_OR_I32:
     return EmitAtomicBinary(MI, BB, 4, isThumb2 ? ARM::t2ORRrr : ARM::ORRrr);

  case ARM::ATOMIC_LOAD_XOR_I8:
     return EmitAtomicBinary(MI, BB, 1, isThumb2 ? ARM::t2EORrr : ARM::EORrr);
  case ARM::ATOMIC_LOAD_XOR_I16:
     return EmitAtomicBinary(MI, BB, 2, isThumb2 ? ARM::t2EORrr : ARM::EORrr);
  case ARM::ATOMIC_LOAD_XOR_I32:
     return EmitAtomicBinary(MI, BB, 4, isThumb2 ? ARM::t2EORrr : ARM::EORrr);

  case ARM::ATOMIC_LOAD_NAND_I8:
     return EmitAtomicBinary(MI, BB, 1, isThumb2 ? ARM::t2BICrr : ARM::BICrr);
  case ARM::ATOMIC_LOAD_NAND_I16:
     return EmitAtomicBinary(MI, BB, 2, isThumb2 ? ARM::t2BICrr : ARM::BICrr);
  case ARM::ATOMIC_LOAD_NAND_I32:
     return EmitAtomicBinary(MI, BB, 4, isThumb2 ? ARM::t2BICrr : ARM::BICrr);

  case ARM::ATOMIC_LOAD_SUB_I8:
     return EmitAtomicBinary(MI, BB, 1, isThumb2 ? ARM::t2SUBrr : ARM::SUBrr);
  case ARM::ATOMIC_LOAD_SUB_I16:
     return EmitAtomicBinary(MI, BB, 2, isThumb2 ? ARM::t2SUBrr : ARM::SUBrr);
  case ARM::ATOMIC_LOAD_SUB_I32:
     return EmitAtomicBinary(MI, BB, 4, isThumb2 ? ARM::t2SUBrr : ARM::SUBrr);

  case ARM::ATOMIC_LOAD_MIN_I8:
     return EmitAtomicBinaryMinMax(MI, BB, 1, true, ARMCC::LT);
  case ARM::ATOMIC_LOAD_MIN_I16:
     return EmitAtomicBinaryMinMax(MI, BB, 2, true, ARMCC::LT);
  case ARM::ATOMIC_LOAD_MIN_I32:
     return EmitAtomicBinaryMinMax(MI, BB, 4, true, ARMCC::LT);

  case ARM::ATOMIC_LOAD_MAX_I8:
     return EmitAtomicBinaryMinMax(MI, BB, 1, true, ARMCC::GT);
  case ARM::ATOMIC_LOAD_MAX_I16:
     return EmitAtomicBinaryMinMax(MI, BB, 2, true, ARMCC::GT);
  case ARM::ATOMIC_LOAD_MAX_I32:
     return EmitAtomicBinaryMinMax(MI, BB, 4, true, ARMCC::GT);

  case ARM::ATOMIC_LOAD_UMIN_I8:
     return EmitAtomicBinaryMinMax(MI, BB, 1, false, ARMCC::LO);
  case ARM::ATOMIC_LOAD_UMIN_I16:
     return EmitAtomicBinaryMinMax(MI, BB, 2, false, ARMCC::LO);
  case ARM::ATOMIC_LOAD_UMIN_I32:
     return EmitAtomicBinaryMinMax(MI, BB, 4, false, ARMCC::LO);

  case ARM::ATOMIC_LOAD_UMAX_I8:
     return EmitAtomicBinaryMinMax(MI, BB, 1, false, ARMCC::HI);
  case ARM::ATOMIC_LOAD_UMAX_I16:
     return EmitAtomicBinaryMinMax(MI, BB, 2, false, ARMCC::HI);
  case ARM::ATOMIC_LOAD_UMAX_I32:
     return EmitAtomicBinaryMinMax(MI, BB, 4, false, ARMCC::HI);

  case ARM::ATOMIC_SWAP_I8:  return EmitAtomicBinary(MI, BB, 1, 0);
  case ARM::ATOMIC_SWAP_I16: return EmitAtomicBinary(MI, BB, 2, 0);
  case ARM::ATOMIC_SWAP_I32: return EmitAtomicBinary(MI, BB, 4, 0);

  case ARM::ATOMIC_CMP_SWAP_I8:  return EmitAtomicCmpSwap(MI, BB, 1);
  case ARM::ATOMIC_CMP_SWAP_I16: return EmitAtomicCmpSwap(MI, BB, 2);
  case ARM::ATOMIC_CMP_SWAP_I32: return EmitAtomicCmpSwap(MI, BB, 4);

  case ARM::ATOMIC_LOAD_I64:
    return EmitAtomicLoad64(MI, BB);

  case ARM::ATOMIC_LOAD_ADD_I64:
    return EmitAtomicBinary64(MI, BB, isThumb2 ? ARM::t2ADDrr : ARM::ADDrr,
                              isThumb2 ? ARM::t2ADCrr : ARM::ADCrr,
                              /*NeedsCarry*/ true);
  case ARM::ATOMIC_LOAD_SUB_I64:
    return EmitAtomicBinary64(MI, BB, isThumb2 ? ARM::t2SUBrr : ARM::SUBrr,
                              isThumb2 ? ARM::t2SBCrr : ARM::SBCrr,
                              /*NeedsCarry*/ true);
  case ARM::ATOMIC_LOAD_OR_I64:
    return EmitAtomicBinary64(MI, BB, isThumb2 ? ARM::t2ORRrr : ARM::ORRrr,
                              isThumb2 ? ARM::t2ORRrr : ARM::ORRrr);
  case ARM::ATOMIC_LOAD_XOR_I64:
    return EmitAtomicBinary64(MI, BB, isThumb2 ? ARM::t2EORrr : ARM::EORrr,
                              isThumb2 ? ARM::t2EORrr : ARM::EORrr);
  case ARM::ATOMIC_LOAD_AND_I64:
    return EmitAtomicBinary64(MI, BB, isThumb2 ? ARM::t2ANDrr : ARM::ANDrr,
                              isThumb2 ? ARM::t2ANDrr : ARM::ANDrr);
  case ARM::ATOMIC_STORE_I64:
  case ARM::ATOMIC_SWAP_I64:
    return EmitAtomicBinary64(MI, BB, 0, 0, false);
  case ARM::ATOMIC_CMP_SWAP_I64:
    return EmitAtomicBinary64(MI, BB, isThumb2 ? ARM::t2SUBrr : ARM::SUBrr,
                              isThumb2 ? ARM::t2SBCrr : ARM::SBCrr,
                              /*NeedsCarry*/ false, /*IsCmpxchg*/true);
  case ARM::ATOMIC_LOAD_MIN_I64:
    return EmitAtomicBinary64(MI, BB, isThumb2 ? ARM::t2SUBrr : ARM::SUBrr,
                              isThumb2 ? ARM::t2SBCrr : ARM::SBCrr,
                              /*NeedsCarry*/ true, /*IsCmpxchg*/false,
                              /*IsMinMax*/ true, ARMCC::LT);
  case ARM::ATOMIC_LOAD_MAX_I64:
    return EmitAtomicBinary64(MI, BB, isThumb2 ? ARM::t2SUBrr : ARM::SUBrr,
                              isThumb2 ? ARM::t2SBCrr : ARM::SBCrr,
                              /*NeedsCarry*/ true, /*IsCmpxchg*/false,
                              /*IsMinMax*/ true, ARMCC::GE);
  case ARM::ATOMIC_LOAD_UMIN_I64:
    return EmitAtomicBinary64(MI, BB, isThumb2 ? ARM::t2SUBrr : ARM::SUBrr,
                              isThumb2 ? ARM::t2SBCrr : ARM::SBCrr,
                              /*NeedsCarry*/ true, /*IsCmpxchg*/false,
                              /*IsMinMax*/ true, ARMCC::LO);
  case ARM::ATOMIC_LOAD_UMAX_I64:
    return EmitAtomicBinary64(MI, BB, isThumb2 ? ARM::t2SUBrr : ARM::SUBrr,
                              isThumb2 ? ARM::t2SBCrr : ARM::SBCrr,
                              /*NeedsCarry*/ true, /*IsCmpxchg*/false,
                              /*IsMinMax*/ true, ARMCC::HS);

  case ARM::tMOVCCr_pseudo: {
    // To "insert" a SELECT_CC instruction, we actually have to insert the
    // diamond control-flow pattern.  The incoming instruction knows the
    // destination vreg to set, the condition code register to branch on, the
    // true/false values to select between, and a branch opcode to use.
    const BasicBlock *LLVM_BB = BB->getBasicBlock();
    MachineFunction::iterator It = BB;
    ++It;

    //  thisMBB:
    //  ...
    //   TrueVal = ...
    //   cmpTY ccX, r1, r2
    //   bCC copy1MBB
    //   fallthrough --> copy0MBB
    MachineBasicBlock *thisMBB  = BB;
    MachineFunction *F = BB->getParent();
    MachineBasicBlock *copy0MBB = F->CreateMachineBasicBlock(LLVM_BB);
    MachineBasicBlock *sinkMBB  = F->CreateMachineBasicBlock(LLVM_BB);
    F->insert(It, copy0MBB);
    F->insert(It, sinkMBB);

    // Transfer the remainder of BB and its successor edges to sinkMBB.
    sinkMBB->splice(sinkMBB->begin(), BB,
                    llvm::next(MachineBasicBlock::iterator(MI)),
                    BB->end());
    sinkMBB->transferSuccessorsAndUpdatePHIs(BB);

    BB->addSuccessor(copy0MBB);
    BB->addSuccessor(sinkMBB);

    BuildMI(BB, dl, TII->get(ARM::tBcc)).addMBB(sinkMBB)
      .addImm(MI->getOperand(3).getImm()).addReg(MI->getOperand(4).getReg());

    //  copy0MBB:
    //   %FalseValue = ...
    //   # fallthrough to sinkMBB
    BB = copy0MBB;

    // Update machine-CFG edges
    BB->addSuccessor(sinkMBB);

    //  sinkMBB:
    //   %Result = phi [ %FalseValue, copy0MBB ], [ %TrueValue, thisMBB ]
    //  ...
    BB = sinkMBB;
    BuildMI(*BB, BB->begin(), dl,
            TII->get(ARM::PHI), MI->getOperand(0).getReg())
      .addReg(MI->getOperand(1).getReg()).addMBB(copy0MBB)
      .addReg(MI->getOperand(2).getReg()).addMBB(thisMBB);

    MI->eraseFromParent();   // The pseudo instruction is gone now.
    return BB;
  }

  case ARM::BCCi64:
  case ARM::BCCZi64: {
    // If there is an unconditional branch to the other successor, remove it.
    BB->erase(llvm::next(MachineBasicBlock::iterator(MI)), BB->end());

    // Compare both parts that make up the double comparison separately for
    // equality.
    bool RHSisZero = MI->getOpcode() == ARM::BCCZi64;

    unsigned LHS1 = MI->getOperand(1).getReg();
    unsigned LHS2 = MI->getOperand(2).getReg();
    if (RHSisZero) {
      AddDefaultPred(BuildMI(BB, dl,
                             TII->get(isThumb2 ? ARM::t2CMPri : ARM::CMPri))
                     .addReg(LHS1).addImm(0));
      BuildMI(BB, dl, TII->get(isThumb2 ? ARM::t2CMPri : ARM::CMPri))
        .addReg(LHS2).addImm(0)
        .addImm(ARMCC::EQ).addReg(ARM::CPSR);
    } else {
      unsigned RHS1 = MI->getOperand(3).getReg();
      unsigned RHS2 = MI->getOperand(4).getReg();
      AddDefaultPred(BuildMI(BB, dl,
                             TII->get(isThumb2 ? ARM::t2CMPrr : ARM::CMPrr))
                     .addReg(LHS1).addReg(RHS1));
      BuildMI(BB, dl, TII->get(isThumb2 ? ARM::t2CMPrr : ARM::CMPrr))
        .addReg(LHS2).addReg(RHS2)
        .addImm(ARMCC::EQ).addReg(ARM::CPSR);
    }

    MachineBasicBlock *destMBB = MI->getOperand(RHSisZero ? 3 : 5).getMBB();
    MachineBasicBlock *exitMBB = OtherSucc(BB, destMBB);
    if (MI->getOperand(0).getImm() == ARMCC::NE)
      std::swap(destMBB, exitMBB);

    BuildMI(BB, dl, TII->get(isThumb2 ? ARM::t2Bcc : ARM::Bcc))
      .addMBB(destMBB).addImm(ARMCC::EQ).addReg(ARM::CPSR);
    if (isThumb2)
      AddDefaultPred(BuildMI(BB, dl, TII->get(ARM::t2B)).addMBB(exitMBB));
    else
      BuildMI(BB, dl, TII->get(ARM::B)) .addMBB(exitMBB);

    MI->eraseFromParent();   // The pseudo instruction is gone now.
    return BB;
  }

  case ARM::Int_eh_sjlj_setjmp:
  case ARM::Int_eh_sjlj_setjmp_nofp:
  case ARM::tInt_eh_sjlj_setjmp:
  case ARM::t2Int_eh_sjlj_setjmp:
  case ARM::t2Int_eh_sjlj_setjmp_nofp:
    EmitSjLjDispatchBlock(MI, BB);
    return BB;

  case ARM::ABS:
  case ARM::t2ABS: {
    // To insert an ABS instruction, we have to insert the
    // diamond control-flow pattern.  The incoming instruction knows the
    // source vreg to test against 0, the destination vreg to set,
    // the condition code register to branch on, the
    // true/false values to select between, and a branch opcode to use.
    // It transforms
    //     V1 = ABS V0
    // into
    //     V2 = MOVS V0
    //     BCC                      (branch to SinkBB if V0 >= 0)
    //     RSBBB: V3 = RSBri V2, 0  (compute ABS if V2 < 0)
    //     SinkBB: V1 = PHI(V2, V3)
    const BasicBlock *LLVM_BB = BB->getBasicBlock();
    MachineFunction::iterator BBI = BB;
    ++BBI;
    MachineFunction *Fn = BB->getParent();
    MachineBasicBlock *RSBBB = Fn->CreateMachineBasicBlock(LLVM_BB);
    MachineBasicBlock *SinkBB  = Fn->CreateMachineBasicBlock(LLVM_BB);
    Fn->insert(BBI, RSBBB);
    Fn->insert(BBI, SinkBB);

    unsigned int ABSSrcReg = MI->getOperand(1).getReg();
    unsigned int ABSDstReg = MI->getOperand(0).getReg();
    bool isThumb2 = Subtarget->isThumb2();
    MachineRegisterInfo &MRI = Fn->getRegInfo();
    // In Thumb mode S must not be specified if source register is the SP or
    // PC and if destination register is the SP, so restrict register class
    unsigned NewRsbDstReg = MRI.createVirtualRegister(isThumb2 ?
      (const TargetRegisterClass*)&ARM::rGPRRegClass :
      (const TargetRegisterClass*)&ARM::GPRRegClass);

    // Transfer the remainder of BB and its successor edges to sinkMBB.
    SinkBB->splice(SinkBB->begin(), BB,
      llvm::next(MachineBasicBlock::iterator(MI)),
      BB->end());
    SinkBB->transferSuccessorsAndUpdatePHIs(BB);

    BB->addSuccessor(RSBBB);
    BB->addSuccessor(SinkBB);

    // fall through to SinkMBB
    RSBBB->addSuccessor(SinkBB);

    // insert a cmp at the end of BB
    AddDefaultPred(BuildMI(BB, dl,
                           TII->get(isThumb2 ? ARM::t2CMPri : ARM::CMPri))
                   .addReg(ABSSrcReg).addImm(0));

    // insert a bcc with opposite CC to ARMCC::MI at the end of BB
    BuildMI(BB, dl,
      TII->get(isThumb2 ? ARM::t2Bcc : ARM::Bcc)).addMBB(SinkBB)
      .addImm(ARMCC::getOppositeCondition(ARMCC::MI)).addReg(ARM::CPSR);

    // insert rsbri in RSBBB
    // Note: BCC and rsbri will be converted into predicated rsbmi
    // by if-conversion pass
    BuildMI(*RSBBB, RSBBB->begin(), dl,
      TII->get(isThumb2 ? ARM::t2RSBri : ARM::RSBri), NewRsbDstReg)
      .addReg(ABSSrcReg, RegState::Kill)
      .addImm(0).addImm((unsigned)ARMCC::AL).addReg(0).addReg(0);

    // insert PHI in SinkBB,
    // reuse ABSDstReg to not change uses of ABS instruction
    BuildMI(*SinkBB, SinkBB->begin(), dl,
      TII->get(ARM::PHI), ABSDstReg)
      .addReg(NewRsbDstReg).addMBB(RSBBB)
      .addReg(ABSSrcReg).addMBB(BB);

    // remove ABS instruction
    MI->eraseFromParent();

    // return last added BB
    return SinkBB;
  }
  case ARM::COPY_STRUCT_BYVAL_I32:
    ++NumLoopByVals;
    return EmitStructByval(MI, BB);
  }
}

void ARMTargetLowering::AdjustInstrPostInstrSelection(MachineInstr *MI,
                                                      SDNode *Node) const {
  if (!MI->hasPostISelHook()) {
    assert(!convertAddSubFlagsOpcode(MI->getOpcode()) &&
           "Pseudo flag-setting opcodes must be marked with 'hasPostISelHook'");
    return;
  }

  const MCInstrDesc *MCID = &MI->getDesc();
  // Adjust potentially 's' setting instructions after isel, i.e. ADC, SBC, RSB,
  // RSC. Coming out of isel, they have an implicit CPSR def, but the optional
  // operand is still set to noreg. If needed, set the optional operand's
  // register to CPSR, and remove the redundant implicit def.
  //
  // e.g. ADCS (..., CPSR<imp-def>) -> ADC (... opt:CPSR<def>).

  // Rename pseudo opcodes.
  unsigned NewOpc = convertAddSubFlagsOpcode(MI->getOpcode());
  if (NewOpc) {
    const ARMBaseInstrInfo *TII =
      static_cast<const ARMBaseInstrInfo*>(getTargetMachine().getInstrInfo());
    MCID = &TII->get(NewOpc);

    assert(MCID->getNumOperands() == MI->getDesc().getNumOperands() + 1 &&
           "converted opcode should be the same except for cc_out");

    MI->setDesc(*MCID);

    // Add the optional cc_out operand
    MI->addOperand(MachineOperand::CreateReg(0, /*isDef=*/true));
  }
  unsigned ccOutIdx = MCID->getNumOperands() - 1;

  // Any ARM instruction that sets the 's' bit should specify an optional
  // "cc_out" operand in the last operand position.
  if (!MI->hasOptionalDef() || !MCID->OpInfo[ccOutIdx].isOptionalDef()) {
    assert(!NewOpc && "Optional cc_out operand required");
    return;
  }
  // Look for an implicit def of CPSR added by MachineInstr ctor. Remove it
  // since we already have an optional CPSR def.
  bool definesCPSR = false;
  bool deadCPSR = false;
  for (unsigned i = MCID->getNumOperands(), e = MI->getNumOperands();
       i != e; ++i) {
    const MachineOperand &MO = MI->getOperand(i);
    if (MO.isReg() && MO.isDef() && MO.getReg() == ARM::CPSR) {
      definesCPSR = true;
      if (MO.isDead())
        deadCPSR = true;
      MI->RemoveOperand(i);
      break;
    }
  }
  if (!definesCPSR) {
    assert(!NewOpc && "Optional cc_out operand required");
    return;
  }
  assert(deadCPSR == !Node->hasAnyUseOfValue(1) && "inconsistent dead flag");
  if (deadCPSR) {
    assert(!MI->getOperand(ccOutIdx).getReg() &&
           "expect uninitialized optional cc_out operand");
    return;
  }

  // If this instruction was defined with an optional CPSR def and its dag node
  // had a live implicit CPSR def, then activate the optional CPSR def.
  MachineOperand &MO = MI->getOperand(ccOutIdx);
  MO.setReg(ARM::CPSR);
  MO.setIsDef(true);
}

//===----------------------------------------------------------------------===//
//                           ARM Optimization Hooks
//===----------------------------------------------------------------------===//

// Helper function that checks if N is a null or all ones constant.
static inline bool isZeroOrAllOnes(SDValue N, bool AllOnes) {
  ConstantSDNode *C = dyn_cast<ConstantSDNode>(N);
  if (!C)
    return false;
  return AllOnes ? C->isAllOnesValue() : C->isNullValue();
}

// Return true if N is conditionally 0 or all ones.
// Detects these expressions where cc is an i1 value:
//
//   (select cc 0, y)   [AllOnes=0]
//   (select cc y, 0)   [AllOnes=0]
//   (zext cc)          [AllOnes=0]
//   (sext cc)          [AllOnes=0/1]
//   (select cc -1, y)  [AllOnes=1]
//   (select cc y, -1)  [AllOnes=1]
//
// Invert is set when N is the null/all ones constant when CC is false.
// OtherOp is set to the alternative value of N.
static bool isConditionalZeroOrAllOnes(SDNode *N, bool AllOnes,
                                       SDValue &CC, bool &Invert,
                                       SDValue &OtherOp,
                                       SelectionDAG &DAG) {
  switch (N->getOpcode()) {
  default: return false;
  case ISD::SELECT: {
    CC = N->getOperand(0);
    SDValue N1 = N->getOperand(1);
    SDValue N2 = N->getOperand(2);
    if (isZeroOrAllOnes(N1, AllOnes)) {
      Invert = false;
      OtherOp = N2;
      return true;
    }
    if (isZeroOrAllOnes(N2, AllOnes)) {
      Invert = true;
      OtherOp = N1;
      return true;
    }
    return false;
  }
  case ISD::ZERO_EXTEND:
    // (zext cc) can never be the all ones value.
    if (AllOnes)
      return false;
    // Fall through.
  case ISD::SIGN_EXTEND: {
    EVT VT = N->getValueType(0);
    CC = N->getOperand(0);
    if (CC.getValueType() != MVT::i1)
      return false;
    Invert = !AllOnes;
    if (AllOnes)
      // When looking for an AllOnes constant, N is an sext, and the 'other'
      // value is 0.
      OtherOp = DAG.getConstant(0, VT);
    else if (N->getOpcode() == ISD::ZERO_EXTEND)
      // When looking for a 0 constant, N can be zext or sext.
      OtherOp = DAG.getConstant(1, VT);
    else
      OtherOp = DAG.getConstant(APInt::getAllOnesValue(VT.getSizeInBits()), VT);
    return true;
  }
  }
}

// Combine a constant select operand into its use:
//
//   (add (select cc, 0, c), x)  -> (select cc, x, (add, x, c))
//   (sub x, (select cc, 0, c))  -> (select cc, x, (sub, x, c))
//   (and (select cc, -1, c), x) -> (select cc, x, (and, x, c))  [AllOnes=1]
//   (or  (select cc, 0, c), x)  -> (select cc, x, (or, x, c))
//   (xor (select cc, 0, c), x)  -> (select cc, x, (xor, x, c))
//
// The transform is rejected if the select doesn't have a constant operand that
// is null, or all ones when AllOnes is set.
//
// Also recognize sext/zext from i1:
//
//   (add (zext cc), x) -> (select cc (add x, 1), x)
//   (add (sext cc), x) -> (select cc (add x, -1), x)
//
// These transformations eventually create predicated instructions.
//
// @param N       The node to transform.
// @param Slct    The N operand that is a select.
// @param OtherOp The other N operand (x above).
// @param DCI     Context.
// @param AllOnes Require the select constant to be all ones instead of null.
// @returns The new node, or SDValue() on failure.
static
SDValue combineSelectAndUse(SDNode *N, SDValue Slct, SDValue OtherOp,
                            TargetLowering::DAGCombinerInfo &DCI,
                            bool AllOnes = false) {
  SelectionDAG &DAG = DCI.DAG;
  EVT VT = N->getValueType(0);
  SDValue NonConstantVal;
  SDValue CCOp;
  bool SwapSelectOps;
  if (!isConditionalZeroOrAllOnes(Slct.getNode(), AllOnes, CCOp, SwapSelectOps,
                                  NonConstantVal, DAG))
    return SDValue();

  // Slct is now know to be the desired identity constant when CC is true.
  SDValue TrueVal = OtherOp;
  SDValue FalseVal = DAG.getNode(N->getOpcode(), SDLoc(N), VT,
                                 OtherOp, NonConstantVal);
  // Unless SwapSelectOps says CC should be false.
  if (SwapSelectOps)
    std::swap(TrueVal, FalseVal);

  return DAG.getNode(ISD::SELECT, SDLoc(N), VT,
                     CCOp, TrueVal, FalseVal);
}

// Attempt combineSelectAndUse on each operand of a commutative operator N.
static
SDValue combineSelectAndUseCommutative(SDNode *N, bool AllOnes,
                                       TargetLowering::DAGCombinerInfo &DCI) {
  SDValue N0 = N->getOperand(0);
  SDValue N1 = N->getOperand(1);
  if (N0.getNode()->hasOneUse()) {
    SDValue Result = combineSelectAndUse(N, N0, N1, DCI, AllOnes);
    if (Result.getNode())
      return Result;
  }
  if (N1.getNode()->hasOneUse()) {
    SDValue Result = combineSelectAndUse(N, N1, N0, DCI, AllOnes);
    if (Result.getNode())
      return Result;
  }
  return SDValue();
}

// AddCombineToVPADDL- For pair-wise add on neon, use the vpaddl instruction
// (only after legalization).
static SDValue AddCombineToVPADDL(SDNode *N, SDValue N0, SDValue N1,
                                 TargetLowering::DAGCombinerInfo &DCI,
                                 const ARMSubtarget *Subtarget) {

  // Only perform optimization if after legalize, and if NEON is available. We
  // also expected both operands to be BUILD_VECTORs.
  if (DCI.isBeforeLegalize() || !Subtarget->hasNEON()
      || N0.getOpcode() != ISD::BUILD_VECTOR
      || N1.getOpcode() != ISD::BUILD_VECTOR)
    return SDValue();

  // Check output type since VPADDL operand elements can only be 8, 16, or 32.
  EVT VT = N->getValueType(0);
  if (!VT.isInteger() || VT.getVectorElementType() == MVT::i64)
    return SDValue();

  // Check that the vector operands are of the right form.
  // N0 and N1 are BUILD_VECTOR nodes with N number of EXTRACT_VECTOR
  // operands, where N is the size of the formed vector.
  // Each EXTRACT_VECTOR should have the same input vector and odd or even
  // index such that we have a pair wise add pattern.

  // Grab the vector that all EXTRACT_VECTOR nodes should be referencing.
  if (N0->getOperand(0)->getOpcode() != ISD::EXTRACT_VECTOR_ELT)
    return SDValue();
  SDValue Vec = N0->getOperand(0)->getOperand(0);
  SDNode *V = Vec.getNode();
  unsigned nextIndex = 0;

  // For each operands to the ADD which are BUILD_VECTORs,
  // check to see if each of their operands are an EXTRACT_VECTOR with
  // the same vector and appropriate index.
  for (unsigned i = 0, e = N0->getNumOperands(); i != e; ++i) {
    if (N0->getOperand(i)->getOpcode() == ISD::EXTRACT_VECTOR_ELT
        && N1->getOperand(i)->getOpcode() == ISD::EXTRACT_VECTOR_ELT) {

      SDValue ExtVec0 = N0->getOperand(i);
      SDValue ExtVec1 = N1->getOperand(i);

      // First operand is the vector, verify its the same.
      if (V != ExtVec0->getOperand(0).getNode() ||
          V != ExtVec1->getOperand(0).getNode())
        return SDValue();

      // Second is the constant, verify its correct.
      ConstantSDNode *C0 = dyn_cast<ConstantSDNode>(ExtVec0->getOperand(1));
      ConstantSDNode *C1 = dyn_cast<ConstantSDNode>(ExtVec1->getOperand(1));

      // For the constant, we want to see all the even or all the odd.
      if (!C0 || !C1 || C0->getZExtValue() != nextIndex
          || C1->getZExtValue() != nextIndex+1)
        return SDValue();

      // Increment index.
      nextIndex+=2;
    } else
      return SDValue();
  }

  // Create VPADDL node.
  SelectionDAG &DAG = DCI.DAG;
  const TargetLowering &TLI = DAG.getTargetLoweringInfo();

  // Build operand list.
  SmallVector<SDValue, 8> Ops;
  Ops.push_back(DAG.getConstant(Intrinsic::arm_neon_vpaddls,
                                TLI.getPointerTy()));

  // Input is the vector.
  Ops.push_back(Vec);

  // Get widened type and narrowed type.
  MVT widenType;
  unsigned numElem = VT.getVectorNumElements();
  switch (VT.getVectorElementType().getSimpleVT().SimpleTy) {
    case MVT::i8: widenType = MVT::getVectorVT(MVT::i16, numElem); break;
    case MVT::i16: widenType = MVT::getVectorVT(MVT::i32, numElem); break;
    case MVT::i32: widenType = MVT::getVectorVT(MVT::i64, numElem); break;
    default:
      llvm_unreachable("Invalid vector element type for padd optimization.");
  }

  SDValue tmp = DAG.getNode(ISD::INTRINSIC_WO_CHAIN, SDLoc(N),
                            widenType, &Ops[0], Ops.size());
  return DAG.getNode(ISD::TRUNCATE, SDLoc(N), VT, tmp);
}

static SDValue findMUL_LOHI(SDValue V) {
  if (V->getOpcode() == ISD::UMUL_LOHI ||
      V->getOpcode() == ISD::SMUL_LOHI)
    return V;
  return SDValue();
}

static SDValue AddCombineTo64bitMLAL(SDNode *AddcNode,
                                     TargetLowering::DAGCombinerInfo &DCI,
                                     const ARMSubtarget *Subtarget) {

  if (Subtarget->isThumb1Only()) return SDValue();

  // Only perform the checks after legalize when the pattern is available.
  if (DCI.isBeforeLegalize()) return SDValue();

  // Look for multiply add opportunities.
  // The pattern is a ISD::UMUL_LOHI followed by two add nodes, where
  // each add nodes consumes a value from ISD::UMUL_LOHI and there is
  // a glue link from the first add to the second add.
  // If we find this pattern, we can replace the U/SMUL_LOHI, ADDC, and ADDE by
  // a S/UMLAL instruction.
  //          loAdd   UMUL_LOHI
  //            \    / :lo    \ :hi
  //             \  /          \          [no multiline comment]
  //              ADDC         |  hiAdd
  //                 \ :glue  /  /
  //                  \      /  /
  //                    ADDE
  //
  assert(AddcNode->getOpcode() == ISD::ADDC && "Expect an ADDC");
  SDValue AddcOp0 = AddcNode->getOperand(0);
  SDValue AddcOp1 = AddcNode->getOperand(1);

  // Check if the two operands are from the same mul_lohi node.
  if (AddcOp0.getNode() == AddcOp1.getNode())
    return SDValue();

  assert(AddcNode->getNumValues() == 2 &&
         AddcNode->getValueType(0) == MVT::i32 &&
         "Expect ADDC with two result values. First: i32");

  // Check that we have a glued ADDC node.
  if (AddcNode->getValueType(1) != MVT::Glue)
    return SDValue();

  // Check that the ADDC adds the low result of the S/UMUL_LOHI.
  if (AddcOp0->getOpcode() != ISD::UMUL_LOHI &&
      AddcOp0->getOpcode() != ISD::SMUL_LOHI &&
      AddcOp1->getOpcode() != ISD::UMUL_LOHI &&
      AddcOp1->getOpcode() != ISD::SMUL_LOHI)
    return SDValue();

  // Look for the glued ADDE.
  SDNode* AddeNode = AddcNode->getGluedUser();
  if (AddeNode == NULL)
    return SDValue();

  // Make sure it is really an ADDE.
  if (AddeNode->getOpcode() != ISD::ADDE)
    return SDValue();

  assert(AddeNode->getNumOperands() == 3 &&
         AddeNode->getOperand(2).getValueType() == MVT::Glue &&
         "ADDE node has the wrong inputs");

  // Check for the triangle shape.
  SDValue AddeOp0 = AddeNode->getOperand(0);
  SDValue AddeOp1 = AddeNode->getOperand(1);

  // Make sure that the ADDE operands are not coming from the same node.
  if (AddeOp0.getNode() == AddeOp1.getNode())
    return SDValue();

  // Find the MUL_LOHI node walking up ADDE's operands.
  bool IsLeftOperandMUL = false;
  SDValue MULOp = findMUL_LOHI(AddeOp0);
  if (MULOp == SDValue())
   MULOp = findMUL_LOHI(AddeOp1);
  else
    IsLeftOperandMUL = true;
  if (MULOp == SDValue())
     return SDValue();

  // Figure out the right opcode.
  unsigned Opc = MULOp->getOpcode();
  unsigned FinalOpc = (Opc == ISD::SMUL_LOHI) ? ARMISD::SMLAL : ARMISD::UMLAL;

  // Figure out the high and low input values to the MLAL node.
  SDValue* HiMul = &MULOp;
  SDValue* HiAdd = NULL;
  SDValue* LoMul = NULL;
  SDValue* LowAdd = NULL;

  if (IsLeftOperandMUL)
    HiAdd = &AddeOp1;
  else
    HiAdd = &AddeOp0;


  if (AddcOp0->getOpcode() == Opc) {
    LoMul = &AddcOp0;
    LowAdd = &AddcOp1;
  }
  if (AddcOp1->getOpcode() == Opc) {
    LoMul = &AddcOp1;
    LowAdd = &AddcOp0;
  }

  if (LoMul == NULL)
    return SDValue();

  if (LoMul->getNode() != HiMul->getNode())
    return SDValue();

  // Create the merged node.
  SelectionDAG &DAG = DCI.DAG;

  // Build operand list.
  SmallVector<SDValue, 8> Ops;
  Ops.push_back(LoMul->getOperand(0));
  Ops.push_back(LoMul->getOperand(1));
  Ops.push_back(*LowAdd);
  Ops.push_back(*HiAdd);

  SDValue MLALNode =  DAG.getNode(FinalOpc, SDLoc(AddcNode),
                                 DAG.getVTList(MVT::i32, MVT::i32),
                                 &Ops[0], Ops.size());

  // Replace the ADDs' nodes uses by the MLA node's values.
  SDValue HiMLALResult(MLALNode.getNode(), 1);
  DAG.ReplaceAllUsesOfValueWith(SDValue(AddeNode, 0), HiMLALResult);

  SDValue LoMLALResult(MLALNode.getNode(), 0);
  DAG.ReplaceAllUsesOfValueWith(SDValue(AddcNode, 0), LoMLALResult);

  // Return original node to notify the driver to stop replacing.
  SDValue resNode(AddcNode, 0);
  return resNode;
}

/// PerformADDCCombine - Target-specific dag combine transform from
/// ISD::ADDC, ISD::ADDE, and ISD::MUL_LOHI to MLAL.
static SDValue PerformADDCCombine(SDNode *N,
                                 TargetLowering::DAGCombinerInfo &DCI,
                                 const ARMSubtarget *Subtarget) {

  return AddCombineTo64bitMLAL(N, DCI, Subtarget);

}

/// PerformADDCombineWithOperands - Try DAG combinations for an ADD with
/// operands N0 and N1.  This is a helper for PerformADDCombine that is
/// called with the default operands, and if that fails, with commuted
/// operands.
static SDValue PerformADDCombineWithOperands(SDNode *N, SDValue N0, SDValue N1,
                                          TargetLowering::DAGCombinerInfo &DCI,
                                          const ARMSubtarget *Subtarget){

  // Attempt to create vpaddl for this add.
  SDValue Result = AddCombineToVPADDL(N, N0, N1, DCI, Subtarget);
  if (Result.getNode())
    return Result;

  // fold (add (select cc, 0, c), x) -> (select cc, x, (add, x, c))
  if (N0.getNode()->hasOneUse()) {
    SDValue Result = combineSelectAndUse(N, N0, N1, DCI);
    if (Result.getNode()) return Result;
  }
  return SDValue();
}

/// PerformADDCombine - Target-specific dag combine xforms for ISD::ADD.
///
static SDValue PerformADDCombine(SDNode *N,
                                 TargetLowering::DAGCombinerInfo &DCI,
                                 const ARMSubtarget *Subtarget) {
  SDValue N0 = N->getOperand(0);
  SDValue N1 = N->getOperand(1);

  // First try with the default operand order.
  SDValue Result = PerformADDCombineWithOperands(N, N0, N1, DCI, Subtarget);
  if (Result.getNode())
    return Result;

  // If that didn't work, try again with the operands commuted.
  return PerformADDCombineWithOperands(N, N1, N0, DCI, Subtarget);
}

/// PerformSUBCombine - Target-specific dag combine xforms for ISD::SUB.
///
static SDValue PerformSUBCombine(SDNode *N,
                                 TargetLowering::DAGCombinerInfo &DCI) {
  SDValue N0 = N->getOperand(0);
  SDValue N1 = N->getOperand(1);

  // fold (sub x, (select cc, 0, c)) -> (select cc, x, (sub, x, c))
  if (N1.getNode()->hasOneUse()) {
    SDValue Result = combineSelectAndUse(N, N1, N0, DCI);
    if (Result.getNode()) return Result;
  }

  return SDValue();
}

/// PerformVMULCombine
/// Distribute (A + B) * C to (A * C) + (B * C) to take advantage of the
/// special multiplier accumulator forwarding.
///   vmul d3, d0, d2
///   vmla d3, d1, d2
/// is faster than
///   vadd d3, d0, d1
///   vmul d3, d3, d2
//  However, for (A + B) * (A + B),
//    vadd d2, d0, d1
//    vmul d3, d0, d2
//    vmla d3, d1, d2
//  is slower than
//    vadd d2, d0, d1
//    vmul d3, d2, d2
static SDValue PerformVMULCombine(SDNode *N,
                                  TargetLowering::DAGCombinerInfo &DCI,
                                  const ARMSubtarget *Subtarget) {
  if (!Subtarget->hasVMLxForwarding())
    return SDValue();

  SelectionDAG &DAG = DCI.DAG;
  SDValue N0 = N->getOperand(0);
  SDValue N1 = N->getOperand(1);
  unsigned Opcode = N0.getOpcode();
  if (Opcode != ISD::ADD && Opcode != ISD::SUB &&
      Opcode != ISD::FADD && Opcode != ISD::FSUB) {
    Opcode = N1.getOpcode();
    if (Opcode != ISD::ADD && Opcode != ISD::SUB &&
        Opcode != ISD::FADD && Opcode != ISD::FSUB)
      return SDValue();
    std::swap(N0, N1);
  }

  if (N0 == N1)
    return SDValue();

  EVT VT = N->getValueType(0);
  SDLoc DL(N);
  SDValue N00 = N0->getOperand(0);
  SDValue N01 = N0->getOperand(1);
  return DAG.getNode(Opcode, DL, VT,
                     DAG.getNode(ISD::MUL, DL, VT, N00, N1),
                     DAG.getNode(ISD::MUL, DL, VT, N01, N1));
}

static SDValue PerformMULCombine(SDNode *N,
                                 TargetLowering::DAGCombinerInfo &DCI,
                                 const ARMSubtarget *Subtarget) {
  SelectionDAG &DAG = DCI.DAG;

  if (Subtarget->isThumb1Only())
    return SDValue();

  if (DCI.isBeforeLegalize() || DCI.isCalledByLegalizer())
    return SDValue();

  EVT VT = N->getValueType(0);
  if (VT.is64BitVector() || VT.is128BitVector())
    return PerformVMULCombine(N, DCI, Subtarget);
  if (VT != MVT::i32)
    return SDValue();

  ConstantSDNode *C = dyn_cast<ConstantSDNode>(N->getOperand(1));
  if (!C)
    return SDValue();

  int64_t MulAmt = C->getSExtValue();
  unsigned ShiftAmt = countTrailingZeros<uint64_t>(MulAmt);

  ShiftAmt = ShiftAmt & (32 - 1);
  SDValue V = N->getOperand(0);
  SDLoc DL(N);

  SDValue Res;
  MulAmt >>= ShiftAmt;

  if (MulAmt >= 0) {
    if (isPowerOf2_32(MulAmt - 1)) {
      // (mul x, 2^N + 1) => (add (shl x, N), x)
      Res = DAG.getNode(ISD::ADD, DL, VT,
                        V,
                        DAG.getNode(ISD::SHL, DL, VT,
                                    V,
                                    DAG.getConstant(Log2_32(MulAmt - 1),
                                                    MVT::i32)));
    } else if (isPowerOf2_32(MulAmt + 1)) {
      // (mul x, 2^N - 1) => (sub (shl x, N), x)
      Res = DAG.getNode(ISD::SUB, DL, VT,
                        DAG.getNode(ISD::SHL, DL, VT,
                                    V,
                                    DAG.getConstant(Log2_32(MulAmt + 1),
                                                    MVT::i32)),
                        V);
    } else
      return SDValue();
  } else {
    uint64_t MulAmtAbs = -MulAmt;
    if (isPowerOf2_32(MulAmtAbs + 1)) {
      // (mul x, -(2^N - 1)) => (sub x, (shl x, N))
      Res = DAG.getNode(ISD::SUB, DL, VT,
                        V,
                        DAG.getNode(ISD::SHL, DL, VT,
                                    V,
                                    DAG.getConstant(Log2_32(MulAmtAbs + 1),
                                                    MVT::i32)));
    } else if (isPowerOf2_32(MulAmtAbs - 1)) {
      // (mul x, -(2^N + 1)) => - (add (shl x, N), x)
      Res = DAG.getNode(ISD::ADD, DL, VT,
                        V,
                        DAG.getNode(ISD::SHL, DL, VT,
                                    V,
                                    DAG.getConstant(Log2_32(MulAmtAbs-1),
                                                    MVT::i32)));
      Res = DAG.getNode(ISD::SUB, DL, VT,
                        DAG.getConstant(0, MVT::i32),Res);

    } else
      return SDValue();
  }

  if (ShiftAmt != 0)
    Res = DAG.getNode(ISD::SHL, DL, VT,
                      Res, DAG.getConstant(ShiftAmt, MVT::i32));

  // Do not add new nodes to DAG combiner worklist.
  DCI.CombineTo(N, Res, false);
  return SDValue();
}

static SDValue PerformANDCombine(SDNode *N,
                                 TargetLowering::DAGCombinerInfo &DCI,
                                 const ARMSubtarget *Subtarget) {

  // Attempt to use immediate-form VBIC
  BuildVectorSDNode *BVN = dyn_cast<BuildVectorSDNode>(N->getOperand(1));
  SDLoc dl(N);
  EVT VT = N->getValueType(0);
  SelectionDAG &DAG = DCI.DAG;

  if(!DAG.getTargetLoweringInfo().isTypeLegal(VT))
    return SDValue();

  APInt SplatBits, SplatUndef;
  unsigned SplatBitSize;
  bool HasAnyUndefs;
  if (BVN &&
      BVN->isConstantSplat(SplatBits, SplatUndef, SplatBitSize, HasAnyUndefs)) {
    if (SplatBitSize <= 64) {
      EVT VbicVT;
      SDValue Val = isNEONModifiedImm((~SplatBits).getZExtValue(),
                                      SplatUndef.getZExtValue(), SplatBitSize,
                                      DAG, VbicVT, VT.is128BitVector(),
                                      OtherModImm);
      if (Val.getNode()) {
        SDValue Input =
          DAG.getNode(ISD::BITCAST, dl, VbicVT, N->getOperand(0));
        SDValue Vbic = DAG.getNode(ARMISD::VBICIMM, dl, VbicVT, Input, Val);
        return DAG.getNode(ISD::BITCAST, dl, VT, Vbic);
      }
    }
  }

  if (!Subtarget->isThumb1Only()) {
    // fold (and (select cc, -1, c), x) -> (select cc, x, (and, x, c))
    SDValue Result = combineSelectAndUseCommutative(N, true, DCI);
    if (Result.getNode())
      return Result;
  }

  return SDValue();
}

/// PerformORCombine - Target-specific dag combine xforms for ISD::OR
static SDValue PerformORCombine(SDNode *N,
                                TargetLowering::DAGCombinerInfo &DCI,
                                const ARMSubtarget *Subtarget) {
  // Attempt to use immediate-form VORR
  BuildVectorSDNode *BVN = dyn_cast<BuildVectorSDNode>(N->getOperand(1));
  SDLoc dl(N);
  EVT VT = N->getValueType(0);
  SelectionDAG &DAG = DCI.DAG;

  if(!DAG.getTargetLoweringInfo().isTypeLegal(VT))
    return SDValue();

  APInt SplatBits, SplatUndef;
  unsigned SplatBitSize;
  bool HasAnyUndefs;
  if (BVN && Subtarget->hasNEON() &&
      BVN->isConstantSplat(SplatBits, SplatUndef, SplatBitSize, HasAnyUndefs)) {
    if (SplatBitSize <= 64) {
      EVT VorrVT;
      SDValue Val = isNEONModifiedImm(SplatBits.getZExtValue(),
                                      SplatUndef.getZExtValue(), SplatBitSize,
                                      DAG, VorrVT, VT.is128BitVector(),
                                      OtherModImm);
      if (Val.getNode()) {
        SDValue Input =
          DAG.getNode(ISD::BITCAST, dl, VorrVT, N->getOperand(0));
        SDValue Vorr = DAG.getNode(ARMISD::VORRIMM, dl, VorrVT, Input, Val);
        return DAG.getNode(ISD::BITCAST, dl, VT, Vorr);
      }
    }
  }

  if (!Subtarget->isThumb1Only()) {
    // fold (or (select cc, 0, c), x) -> (select cc, x, (or, x, c))
    SDValue Result = combineSelectAndUseCommutative(N, false, DCI);
    if (Result.getNode())
      return Result;
  }

  // The code below optimizes (or (and X, Y), Z).
  // The AND operand needs to have a single user to make these optimizations
  // profitable.
  SDValue N0 = N->getOperand(0);
  if (N0.getOpcode() != ISD::AND || !N0.hasOneUse())
    return SDValue();
  SDValue N1 = N->getOperand(1);

  // (or (and B, A), (and C, ~A)) => (VBSL A, B, C) when A is a constant.
  if (Subtarget->hasNEON() && N1.getOpcode() == ISD::AND && VT.isVector() &&
      DAG.getTargetLoweringInfo().isTypeLegal(VT)) {
    APInt SplatUndef;
    unsigned SplatBitSize;
    bool HasAnyUndefs;

    APInt SplatBits0, SplatBits1;
    BuildVectorSDNode *BVN0 = dyn_cast<BuildVectorSDNode>(N0->getOperand(1));
    BuildVectorSDNode *BVN1 = dyn_cast<BuildVectorSDNode>(N1->getOperand(1));
    // Ensure that the second operand of both ands are constants
    if (BVN0 && BVN0->isConstantSplat(SplatBits0, SplatUndef, SplatBitSize,
                                      HasAnyUndefs) && !HasAnyUndefs) {
        if (BVN1 && BVN1->isConstantSplat(SplatBits1, SplatUndef, SplatBitSize,
                                          HasAnyUndefs) && !HasAnyUndefs) {
            // Ensure that the bit width of the constants are the same and that
            // the splat arguments are logical inverses as per the pattern we
            // are trying to simplify.
            if (SplatBits0.getBitWidth() == SplatBits1.getBitWidth() &&
                SplatBits0 == ~SplatBits1) {
                // Canonicalize the vector type to make instruction selection
                // simpler.
                EVT CanonicalVT = VT.is128BitVector() ? MVT::v4i32 : MVT::v2i32;
                SDValue Result = DAG.getNode(ARMISD::VBSL, dl, CanonicalVT,
                                             N0->getOperand(1),
                                             N0->getOperand(0),
                                             N1->getOperand(0));
                return DAG.getNode(ISD::BITCAST, dl, VT, Result);
            }
        }
    }
  }

  // Try to use the ARM/Thumb2 BFI (bitfield insert) instruction when
  // reasonable.

  // BFI is only available on V6T2+
  if (Subtarget->isThumb1Only() || !Subtarget->hasV6T2Ops())
    return SDValue();

  SDLoc DL(N);
  // 1) or (and A, mask), val => ARMbfi A, val, mask
  //      iff (val & mask) == val
  //
  // 2) or (and A, mask), (and B, mask2) => ARMbfi A, (lsr B, amt), mask
  //  2a) iff isBitFieldInvertedMask(mask) && isBitFieldInvertedMask(~mask2)
  //          && mask == ~mask2
  //  2b) iff isBitFieldInvertedMask(~mask) && isBitFieldInvertedMask(mask2)
  //          && ~mask == mask2
  //  (i.e., copy a bitfield value into another bitfield of the same width)

  if (VT != MVT::i32)
    return SDValue();

  SDValue N00 = N0.getOperand(0);

  // The value and the mask need to be constants so we can verify this is
  // actually a bitfield set. If the mask is 0xffff, we can do better
  // via a movt instruction, so don't use BFI in that case.
  SDValue MaskOp = N0.getOperand(1);
  ConstantSDNode *MaskC = dyn_cast<ConstantSDNode>(MaskOp);
  if (!MaskC)
    return SDValue();
  unsigned Mask = MaskC->getZExtValue();
  if (Mask == 0xffff)
    return SDValue();
  SDValue Res;
  // Case (1): or (and A, mask), val => ARMbfi A, val, mask
  ConstantSDNode *N1C = dyn_cast<ConstantSDNode>(N1);
  if (N1C) {
    unsigned Val = N1C->getZExtValue();
    if ((Val & ~Mask) != Val)
      return SDValue();

    if (ARM::isBitFieldInvertedMask(Mask)) {
      Val >>= countTrailingZeros(~Mask);

      Res = DAG.getNode(ARMISD::BFI, DL, VT, N00,
                        DAG.getConstant(Val, MVT::i32),
                        DAG.getConstant(Mask, MVT::i32));

      // Do not add new nodes to DAG combiner worklist.
      DCI.CombineTo(N, Res, false);
      return SDValue();
    }
  } else if (N1.getOpcode() == ISD::AND) {
    // case (2) or (and A, mask), (and B, mask2) => ARMbfi A, (lsr B, amt), mask
    ConstantSDNode *N11C = dyn_cast<ConstantSDNode>(N1.getOperand(1));
    if (!N11C)
      return SDValue();
    unsigned Mask2 = N11C->getZExtValue();

    // Mask and ~Mask2 (or reverse) must be equivalent for the BFI pattern
    // as is to match.
    if (ARM::isBitFieldInvertedMask(Mask) &&
        (Mask == ~Mask2)) {
      // The pack halfword instruction works better for masks that fit it,
      // so use that when it's available.
      if (Subtarget->hasT2ExtractPack() &&
          (Mask == 0xffff || Mask == 0xffff0000))
        return SDValue();
      // 2a
      unsigned amt = countTrailingZeros(Mask2);
      Res = DAG.getNode(ISD::SRL, DL, VT, N1.getOperand(0),
                        DAG.getConstant(amt, MVT::i32));
      Res = DAG.getNode(ARMISD::BFI, DL, VT, N00, Res,
                        DAG.getConstant(Mask, MVT::i32));
      // Do not add new nodes to DAG combiner worklist.
      DCI.CombineTo(N, Res, false);
      return SDValue();
    } else if (ARM::isBitFieldInvertedMask(~Mask) &&
               (~Mask == Mask2)) {
      // The pack halfword instruction works better for masks that fit it,
      // so use that when it's available.
      if (Subtarget->hasT2ExtractPack() &&
          (Mask2 == 0xffff || Mask2 == 0xffff0000))
        return SDValue();
      // 2b
      unsigned lsb = countTrailingZeros(Mask);
      Res = DAG.getNode(ISD::SRL, DL, VT, N00,
                        DAG.getConstant(lsb, MVT::i32));
      Res = DAG.getNode(ARMISD::BFI, DL, VT, N1.getOperand(0), Res,
                        DAG.getConstant(Mask2, MVT::i32));
      // Do not add new nodes to DAG combiner worklist.
      DCI.CombineTo(N, Res, false);
      return SDValue();
    }
  }

  if (DAG.MaskedValueIsZero(N1, MaskC->getAPIntValue()) &&
      N00.getOpcode() == ISD::SHL && isa<ConstantSDNode>(N00.getOperand(1)) &&
      ARM::isBitFieldInvertedMask(~Mask)) {
    // Case (3): or (and (shl A, #shamt), mask), B => ARMbfi B, A, ~mask
    // where lsb(mask) == #shamt and masked bits of B are known zero.
    SDValue ShAmt = N00.getOperand(1);
    unsigned ShAmtC = cast<ConstantSDNode>(ShAmt)->getZExtValue();
    unsigned LSB = countTrailingZeros(Mask);
    if (ShAmtC != LSB)
      return SDValue();

    Res = DAG.getNode(ARMISD::BFI, DL, VT, N1, N00.getOperand(0),
                      DAG.getConstant(~Mask, MVT::i32));

    // Do not add new nodes to DAG combiner worklist.
    DCI.CombineTo(N, Res, false);
  }

  return SDValue();
}

static SDValue PerformXORCombine(SDNode *N,
                                 TargetLowering::DAGCombinerInfo &DCI,
                                 const ARMSubtarget *Subtarget) {
  EVT VT = N->getValueType(0);
  SelectionDAG &DAG = DCI.DAG;

  if(!DAG.getTargetLoweringInfo().isTypeLegal(VT))
    return SDValue();

  if (!Subtarget->isThumb1Only()) {
    // fold (xor (select cc, 0, c), x) -> (select cc, x, (xor, x, c))
    SDValue Result = combineSelectAndUseCommutative(N, false, DCI);
    if (Result.getNode())
      return Result;
  }

  return SDValue();
}

/// PerformBFICombine - (bfi A, (and B, Mask1), Mask2) -> (bfi A, B, Mask2) iff
/// the bits being cleared by the AND are not demanded by the BFI.
static SDValue PerformBFICombine(SDNode *N,
                                 TargetLowering::DAGCombinerInfo &DCI) {
  SDValue N1 = N->getOperand(1);
  if (N1.getOpcode() == ISD::AND) {
    ConstantSDNode *N11C = dyn_cast<ConstantSDNode>(N1.getOperand(1));
    if (!N11C)
      return SDValue();
    unsigned InvMask = cast<ConstantSDNode>(N->getOperand(2))->getZExtValue();
    unsigned LSB = countTrailingZeros(~InvMask);
    unsigned Width = (32 - countLeadingZeros(~InvMask)) - LSB;
    unsigned Mask = (1 << Width)-1;
    unsigned Mask2 = N11C->getZExtValue();
    if ((Mask & (~Mask2)) == 0)
      return DCI.DAG.getNode(ARMISD::BFI, SDLoc(N), N->getValueType(0),
                             N->getOperand(0), N1.getOperand(0),
                             N->getOperand(2));
  }
  return SDValue();
}

/// PerformVMOVRRDCombine - Target-specific dag combine xforms for
/// ARMISD::VMOVRRD.
static SDValue PerformVMOVRRDCombine(SDNode *N,
                                     TargetLowering::DAGCombinerInfo &DCI) {
  // vmovrrd(vmovdrr x, y) -> x,y
  SDValue InDouble = N->getOperand(0);
  if (InDouble.getOpcode() == ARMISD::VMOVDRR)
    return DCI.CombineTo(N, InDouble.getOperand(0), InDouble.getOperand(1));

  // vmovrrd(load f64) -> (load i32), (load i32)
  SDNode *InNode = InDouble.getNode();
  if (ISD::isNormalLoad(InNode) && InNode->hasOneUse() &&
      InNode->getValueType(0) == MVT::f64 &&
      InNode->getOperand(1).getOpcode() == ISD::FrameIndex &&
      !cast<LoadSDNode>(InNode)->isVolatile()) {
    // TODO: Should this be done for non-FrameIndex operands?
    LoadSDNode *LD = cast<LoadSDNode>(InNode);

    SelectionDAG &DAG = DCI.DAG;
    SDLoc DL(LD);
    SDValue BasePtr = LD->getBasePtr();
    SDValue NewLD1 = DAG.getLoad(MVT::i32, DL, LD->getChain(), BasePtr,
                                 LD->getPointerInfo(), LD->isVolatile(),
                                 LD->isNonTemporal(), LD->isInvariant(),
                                 LD->getAlignment());

    SDValue OffsetPtr = DAG.getNode(ISD::ADD, DL, MVT::i32, BasePtr,
                                    DAG.getConstant(4, MVT::i32));
    SDValue NewLD2 = DAG.getLoad(MVT::i32, DL, NewLD1.getValue(1), OffsetPtr,
                                 LD->getPointerInfo(), LD->isVolatile(),
                                 LD->isNonTemporal(), LD->isInvariant(),
                                 std::min(4U, LD->getAlignment() / 2));

    DAG.ReplaceAllUsesOfValueWith(SDValue(LD, 1), NewLD2.getValue(1));
    SDValue Result = DCI.CombineTo(N, NewLD1, NewLD2);
    DCI.RemoveFromWorklist(LD);
    DAG.DeleteNode(LD);
    return Result;
  }

  return SDValue();
}

/// PerformVMOVDRRCombine - Target-specific dag combine xforms for
/// ARMISD::VMOVDRR.  This is also used for BUILD_VECTORs with 2 operands.
static SDValue PerformVMOVDRRCombine(SDNode *N, SelectionDAG &DAG) {
  // N=vmovrrd(X); vmovdrr(N:0, N:1) -> bit_convert(X)
  SDValue Op0 = N->getOperand(0);
  SDValue Op1 = N->getOperand(1);
  if (Op0.getOpcode() == ISD::BITCAST)
    Op0 = Op0.getOperand(0);
  if (Op1.getOpcode() == ISD::BITCAST)
    Op1 = Op1.getOperand(0);
  if (Op0.getOpcode() == ARMISD::VMOVRRD &&
      Op0.getNode() == Op1.getNode() &&
      Op0.getResNo() == 0 && Op1.getResNo() == 1)
    return DAG.getNode(ISD::BITCAST, SDLoc(N),
                       N->getValueType(0), Op0.getOperand(0));
  return SDValue();
}

/// PerformSTORECombine - Target-specific dag combine xforms for
/// ISD::STORE.
static SDValue PerformSTORECombine(SDNode *N,
                                   TargetLowering::DAGCombinerInfo &DCI) {
  StoreSDNode *St = cast<StoreSDNode>(N);
  if (St->isVolatile())
    return SDValue();

  // Optimize trunc store (of multiple scalars) to shuffle and store.  First,
  // pack all of the elements in one place.  Next, store to memory in fewer
  // chunks.
  SDValue StVal = St->getValue();
  EVT VT = StVal.getValueType();
  if (St->isTruncatingStore() && VT.isVector()) {
    SelectionDAG &DAG = DCI.DAG;
    const TargetLowering &TLI = DAG.getTargetLoweringInfo();
    EVT StVT = St->getMemoryVT();
    unsigned NumElems = VT.getVectorNumElements();
    assert(StVT != VT && "Cannot truncate to the same type");
    unsigned FromEltSz = VT.getVectorElementType().getSizeInBits();
    unsigned ToEltSz = StVT.getVectorElementType().getSizeInBits();

    // From, To sizes and ElemCount must be pow of two
    if (!isPowerOf2_32(NumElems * FromEltSz * ToEltSz)) return SDValue();

    // We are going to use the original vector elt for storing.
    // Accumulated smaller vector elements must be a multiple of the store size.
    if (0 != (NumElems * FromEltSz) % ToEltSz) return SDValue();

    unsigned SizeRatio  = FromEltSz / ToEltSz;
    assert(SizeRatio * NumElems * ToEltSz == VT.getSizeInBits());

    // Create a type on which we perform the shuffle.
    EVT WideVecVT = EVT::getVectorVT(*DAG.getContext(), StVT.getScalarType(),
                                     NumElems*SizeRatio);
    assert(WideVecVT.getSizeInBits() == VT.getSizeInBits());

    SDLoc DL(St);
    SDValue WideVec = DAG.getNode(ISD::BITCAST, DL, WideVecVT, StVal);
    SmallVector<int, 8> ShuffleVec(NumElems * SizeRatio, -1);
    for (unsigned i = 0; i < NumElems; ++i) ShuffleVec[i] = i * SizeRatio;

    // Can't shuffle using an illegal type.
    if (!TLI.isTypeLegal(WideVecVT)) return SDValue();

    SDValue Shuff = DAG.getVectorShuffle(WideVecVT, DL, WideVec,
                                DAG.getUNDEF(WideVec.getValueType()),
                                ShuffleVec.data());
    // At this point all of the data is stored at the bottom of the
    // register. We now need to save it to mem.

    // Find the largest store unit
    MVT StoreType = MVT::i8;
    for (unsigned tp = MVT::FIRST_INTEGER_VALUETYPE;
         tp < MVT::LAST_INTEGER_VALUETYPE; ++tp) {
      MVT Tp = (MVT::SimpleValueType)tp;
      if (TLI.isTypeLegal(Tp) && Tp.getSizeInBits() <= NumElems * ToEltSz)
        StoreType = Tp;
    }
    // Didn't find a legal store type.
    if (!TLI.isTypeLegal(StoreType))
      return SDValue();

    // Bitcast the original vector into a vector of store-size units
    EVT StoreVecVT = EVT::getVectorVT(*DAG.getContext(),
            StoreType, VT.getSizeInBits()/EVT(StoreType).getSizeInBits());
    assert(StoreVecVT.getSizeInBits() == VT.getSizeInBits());
    SDValue ShuffWide = DAG.getNode(ISD::BITCAST, DL, StoreVecVT, Shuff);
    SmallVector<SDValue, 8> Chains;
    SDValue Increment = DAG.getConstant(StoreType.getSizeInBits()/8,
                                        TLI.getPointerTy());
    SDValue BasePtr = St->getBasePtr();

    // Perform one or more big stores into memory.
    unsigned E = (ToEltSz*NumElems)/StoreType.getSizeInBits();
    for (unsigned I = 0; I < E; I++) {
      SDValue SubVec = DAG.getNode(ISD::EXTRACT_VECTOR_ELT, DL,
                                   StoreType, ShuffWide,
                                   DAG.getIntPtrConstant(I));
      SDValue Ch = DAG.getStore(St->getChain(), DL, SubVec, BasePtr,
                                St->getPointerInfo(), St->isVolatile(),
                                St->isNonTemporal(), St->getAlignment());
      BasePtr = DAG.getNode(ISD::ADD, DL, BasePtr.getValueType(), BasePtr,
                            Increment);
      Chains.push_back(Ch);
    }
    return DAG.getNode(ISD::TokenFactor, DL, MVT::Other, &Chains[0],
                       Chains.size());
  }

  if (!ISD::isNormalStore(St))
    return SDValue();

  // Split a store of a VMOVDRR into two integer stores to avoid mixing NEON and
  // ARM stores of arguments in the same cache line.
  if (StVal.getNode()->getOpcode() == ARMISD::VMOVDRR &&
      StVal.getNode()->hasOneUse()) {
    SelectionDAG  &DAG = DCI.DAG;
    SDLoc DL(St);
    SDValue BasePtr = St->getBasePtr();
    SDValue NewST1 = DAG.getStore(St->getChain(), DL,
                                  StVal.getNode()->getOperand(0), BasePtr,
                                  St->getPointerInfo(), St->isVolatile(),
                                  St->isNonTemporal(), St->getAlignment());

    SDValue OffsetPtr = DAG.getNode(ISD::ADD, DL, MVT::i32, BasePtr,
                                    DAG.getConstant(4, MVT::i32));
    return DAG.getStore(NewST1.getValue(0), DL, StVal.getNode()->getOperand(1),
                        OffsetPtr, St->getPointerInfo(), St->isVolatile(),
                        St->isNonTemporal(),
                        std::min(4U, St->getAlignment() / 2));
  }

  if (StVal.getValueType() != MVT::i64 ||
      StVal.getNode()->getOpcode() != ISD::EXTRACT_VECTOR_ELT)
    return SDValue();

  // Bitcast an i64 store extracted from a vector to f64.
  // Otherwise, the i64 value will be legalized to a pair of i32 values.
  SelectionDAG &DAG = DCI.DAG;
  SDLoc dl(StVal);
  SDValue IntVec = StVal.getOperand(0);
  EVT FloatVT = EVT::getVectorVT(*DAG.getContext(), MVT::f64,
                                 IntVec.getValueType().getVectorNumElements());
  SDValue Vec = DAG.getNode(ISD::BITCAST, dl, FloatVT, IntVec);
  SDValue ExtElt = DAG.getNode(ISD::EXTRACT_VECTOR_ELT, dl, MVT::f64,
                               Vec, StVal.getOperand(1));
  dl = SDLoc(N);
  SDValue V = DAG.getNode(ISD::BITCAST, dl, MVT::i64, ExtElt);
  // Make the DAGCombiner fold the bitcasts.
  DCI.AddToWorklist(Vec.getNode());
  DCI.AddToWorklist(ExtElt.getNode());
  DCI.AddToWorklist(V.getNode());
  return DAG.getStore(St->getChain(), dl, V, St->getBasePtr(),
                      St->getPointerInfo(), St->isVolatile(),
                      St->isNonTemporal(), St->getAlignment(),
                      St->getTBAAInfo());
}

/// hasNormalLoadOperand - Check if any of the operands of a BUILD_VECTOR node
/// are normal, non-volatile loads.  If so, it is profitable to bitcast an
/// i64 vector to have f64 elements, since the value can then be loaded
/// directly into a VFP register.
static bool hasNormalLoadOperand(SDNode *N) {
  unsigned NumElts = N->getValueType(0).getVectorNumElements();
  for (unsigned i = 0; i < NumElts; ++i) {
    SDNode *Elt = N->getOperand(i).getNode();
    if (ISD::isNormalLoad(Elt) && !cast<LoadSDNode>(Elt)->isVolatile())
      return true;
  }
  return false;
}

/// PerformBUILD_VECTORCombine - Target-specific dag combine xforms for
/// ISD::BUILD_VECTOR.
static SDValue PerformBUILD_VECTORCombine(SDNode *N,
                                          TargetLowering::DAGCombinerInfo &DCI){
  // build_vector(N=ARMISD::VMOVRRD(X), N:1) -> bit_convert(X):
  // VMOVRRD is introduced when legalizing i64 types.  It forces the i64 value
  // into a pair of GPRs, which is fine when the value is used as a scalar,
  // but if the i64 value is converted to a vector, we need to undo the VMOVRRD.
  SelectionDAG &DAG = DCI.DAG;
  if (N->getNumOperands() == 2) {
    SDValue RV = PerformVMOVDRRCombine(N, DAG);
    if (RV.getNode())
      return RV;
  }

  // Load i64 elements as f64 values so that type legalization does not split
  // them up into i32 values.
  EVT VT = N->getValueType(0);
  if (VT.getVectorElementType() != MVT::i64 || !hasNormalLoadOperand(N))
    return SDValue();
  SDLoc dl(N);
  SmallVector<SDValue, 8> Ops;
  unsigned NumElts = VT.getVectorNumElements();
  for (unsigned i = 0; i < NumElts; ++i) {
    SDValue V = DAG.getNode(ISD::BITCAST, dl, MVT::f64, N->getOperand(i));
    Ops.push_back(V);
    // Make the DAGCombiner fold the bitcast.
    DCI.AddToWorklist(V.getNode());
  }
  EVT FloatVT = EVT::getVectorVT(*DAG.getContext(), MVT::f64, NumElts);
  SDValue BV = DAG.getNode(ISD::BUILD_VECTOR, dl, FloatVT, Ops.data(), NumElts);
  return DAG.getNode(ISD::BITCAST, dl, VT, BV);
}

/// \brief Target-specific dag combine xforms for ARMISD::BUILD_VECTOR.
static SDValue
PerformARMBUILD_VECTORCombine(SDNode *N, TargetLowering::DAGCombinerInfo &DCI) {
  // ARMISD::BUILD_VECTOR is introduced when legalizing ISD::BUILD_VECTOR.
  // At that time, we may have inserted bitcasts from integer to float.
  // If these bitcasts have survived DAGCombine, change the lowering of this
  // BUILD_VECTOR in something more vector friendly, i.e., that does not
  // force to use floating point types.

  // Make sure we can change the type of the vector.
  // This is possible iff:
  // 1. The vector is only used in a bitcast to a integer type. I.e.,
  //    1.1. Vector is used only once.
  //    1.2. Use is a bit convert to an integer type.
  // 2. The size of its operands are 32-bits (64-bits are not legal).
  EVT VT = N->getValueType(0);
  EVT EltVT = VT.getVectorElementType();

  // Check 1.1. and 2.
  if (EltVT.getSizeInBits() != 32 || !N->hasOneUse())
    return SDValue();

  // By construction, the input type must be float.
  assert(EltVT == MVT::f32 && "Unexpected type!");

  // Check 1.2.
  SDNode *Use = *N->use_begin();
  if (Use->getOpcode() != ISD::BITCAST ||
      Use->getValueType(0).isFloatingPoint())
    return SDValue();

  // Check profitability.
  // Model is, if more than half of the relevant operands are bitcast from
  // i32, turn the build_vector into a sequence of insert_vector_elt.
  // Relevant operands are everything that is not statically
  // (i.e., at compile time) bitcasted.
  unsigned NumOfBitCastedElts = 0;
  unsigned NumElts = VT.getVectorNumElements();
  unsigned NumOfRelevantElts = NumElts;
  for (unsigned Idx = 0; Idx < NumElts; ++Idx) {
    SDValue Elt = N->getOperand(Idx);
    if (Elt->getOpcode() == ISD::BITCAST) {
      // Assume only bit cast to i32 will go away.
      if (Elt->getOperand(0).getValueType() == MVT::i32)
        ++NumOfBitCastedElts;
    } else if (Elt.getOpcode() == ISD::UNDEF || isa<ConstantSDNode>(Elt))
      // Constants are statically casted, thus do not count them as
      // relevant operands.
      --NumOfRelevantElts;
  }

  // Check if more than half of the elements require a non-free bitcast.
  if (NumOfBitCastedElts <= NumOfRelevantElts / 2)
    return SDValue();

  SelectionDAG &DAG = DCI.DAG;
  // Create the new vector type.
  EVT VecVT = EVT::getVectorVT(*DAG.getContext(), MVT::i32, NumElts);
  // Check if the type is legal.
  const TargetLowering &TLI = DAG.getTargetLoweringInfo();
  if (!TLI.isTypeLegal(VecVT))
    return SDValue();

  // Combine:
  // ARMISD::BUILD_VECTOR E1, E2, ..., EN.
  // => BITCAST INSERT_VECTOR_ELT
  //                      (INSERT_VECTOR_ELT (...), (BITCAST EN-1), N-1),
  //                      (BITCAST EN), N.
  SDValue Vec = DAG.getUNDEF(VecVT);
  SDLoc dl(N);
  for (unsigned Idx = 0 ; Idx < NumElts; ++Idx) {
    SDValue V = N->getOperand(Idx);
    if (V.getOpcode() == ISD::UNDEF)
      continue;
    if (V.getOpcode() == ISD::BITCAST &&
        V->getOperand(0).getValueType() == MVT::i32)
      // Fold obvious case.
      V = V.getOperand(0);
    else {
      V = DAG.getNode(ISD::BITCAST, SDLoc(V), MVT::i32, V); 
      // Make the DAGCombiner fold the bitcasts.
      DCI.AddToWorklist(V.getNode());
    }
    SDValue LaneIdx = DAG.getConstant(Idx, MVT::i32);
    Vec = DAG.getNode(ISD::INSERT_VECTOR_ELT, dl, VecVT, Vec, V, LaneIdx);
  }
  Vec = DAG.getNode(ISD::BITCAST, dl, VT, Vec);
  // Make the DAGCombiner fold the bitcasts.
  DCI.AddToWorklist(Vec.getNode());
  return Vec;
}

/// PerformInsertEltCombine - Target-specific dag combine xforms for
/// ISD::INSERT_VECTOR_ELT.
static SDValue PerformInsertEltCombine(SDNode *N,
                                       TargetLowering::DAGCombinerInfo &DCI) {
  // Bitcast an i64 load inserted into a vector to f64.
  // Otherwise, the i64 value will be legalized to a pair of i32 values.
  EVT VT = N->getValueType(0);
  SDNode *Elt = N->getOperand(1).getNode();
  if (VT.getVectorElementType() != MVT::i64 ||
      !ISD::isNormalLoad(Elt) || cast<LoadSDNode>(Elt)->isVolatile())
    return SDValue();

  SelectionDAG &DAG = DCI.DAG;
  SDLoc dl(N);
  EVT FloatVT = EVT::getVectorVT(*DAG.getContext(), MVT::f64,
                                 VT.getVectorNumElements());
  SDValue Vec = DAG.getNode(ISD::BITCAST, dl, FloatVT, N->getOperand(0));
  SDValue V = DAG.getNode(ISD::BITCAST, dl, MVT::f64, N->getOperand(1));
  // Make the DAGCombiner fold the bitcasts.
  DCI.AddToWorklist(Vec.getNode());
  DCI.AddToWorklist(V.getNode());
  SDValue InsElt = DAG.getNode(ISD::INSERT_VECTOR_ELT, dl, FloatVT,
                               Vec, V, N->getOperand(2));
  return DAG.getNode(ISD::BITCAST, dl, VT, InsElt);
}

/// PerformVECTOR_SHUFFLECombine - Target-specific dag combine xforms for
/// ISD::VECTOR_SHUFFLE.
static SDValue PerformVECTOR_SHUFFLECombine(SDNode *N, SelectionDAG &DAG) {
  // The LLVM shufflevector instruction does not require the shuffle mask
  // length to match the operand vector length, but ISD::VECTOR_SHUFFLE does
  // have that requirement.  When translating to ISD::VECTOR_SHUFFLE, if the
  // operands do not match the mask length, they are extended by concatenating
  // them with undef vectors.  That is probably the right thing for other
  // targets, but for NEON it is better to concatenate two double-register
  // size vector operands into a single quad-register size vector.  Do that
  // transformation here:
  //   shuffle(concat(v1, undef), concat(v2, undef)) ->
  //   shuffle(concat(v1, v2), undef)
  SDValue Op0 = N->getOperand(0);
  SDValue Op1 = N->getOperand(1);
  if (Op0.getOpcode() != ISD::CONCAT_VECTORS ||
      Op1.getOpcode() != ISD::CONCAT_VECTORS ||
      Op0.getNumOperands() != 2 ||
      Op1.getNumOperands() != 2)
    return SDValue();
  SDValue Concat0Op1 = Op0.getOperand(1);
  SDValue Concat1Op1 = Op1.getOperand(1);
  if (Concat0Op1.getOpcode() != ISD::UNDEF ||
      Concat1Op1.getOpcode() != ISD::UNDEF)
    return SDValue();
  // Skip the transformation if any of the types are illegal.
  const TargetLowering &TLI = DAG.getTargetLoweringInfo();
  EVT VT = N->getValueType(0);
  if (!TLI.isTypeLegal(VT) ||
      !TLI.isTypeLegal(Concat0Op1.getValueType()) ||
      !TLI.isTypeLegal(Concat1Op1.getValueType()))
    return SDValue();

  SDValue NewConcat = DAG.getNode(ISD::CONCAT_VECTORS, SDLoc(N), VT,
                                  Op0.getOperand(0), Op1.getOperand(0));
  // Translate the shuffle mask.
  SmallVector<int, 16> NewMask;
  unsigned NumElts = VT.getVectorNumElements();
  unsigned HalfElts = NumElts/2;
  ShuffleVectorSDNode *SVN = cast<ShuffleVectorSDNode>(N);
  for (unsigned n = 0; n < NumElts; ++n) {
    int MaskElt = SVN->getMaskElt(n);
    int NewElt = -1;
    if (MaskElt < (int)HalfElts)
      NewElt = MaskElt;
    else if (MaskElt >= (int)NumElts && MaskElt < (int)(NumElts + HalfElts))
      NewElt = HalfElts + MaskElt - NumElts;
    NewMask.push_back(NewElt);
  }
  return DAG.getVectorShuffle(VT, SDLoc(N), NewConcat,
                              DAG.getUNDEF(VT), NewMask.data());
}

/// CombineBaseUpdate - Target-specific DAG combine function for VLDDUP and
/// NEON load/store intrinsics to merge base address updates.
static SDValue CombineBaseUpdate(SDNode *N,
                                 TargetLowering::DAGCombinerInfo &DCI) {
  if (DCI.isBeforeLegalize() || DCI.isCalledByLegalizer())
    return SDValue();

  SelectionDAG &DAG = DCI.DAG;
  bool isIntrinsic = (N->getOpcode() == ISD::INTRINSIC_VOID ||
                      N->getOpcode() == ISD::INTRINSIC_W_CHAIN);
  unsigned AddrOpIdx = (isIntrinsic ? 2 : 1);
  SDValue Addr = N->getOperand(AddrOpIdx);

  // Search for a use of the address operand that is an increment.
  for (SDNode::use_iterator UI = Addr.getNode()->use_begin(),
         UE = Addr.getNode()->use_end(); UI != UE; ++UI) {
    SDNode *User = *UI;
    if (User->getOpcode() != ISD::ADD ||
        UI.getUse().getResNo() != Addr.getResNo())
      continue;

    // Check that the add is independent of the load/store.  Otherwise, folding
    // it would create a cycle.
    if (User->isPredecessorOf(N) || N->isPredecessorOf(User))
      continue;

    // Find the new opcode for the updating load/store.
    bool isLoad = true;
    bool isLaneOp = false;
    unsigned NewOpc = 0;
    unsigned NumVecs = 0;
    if (isIntrinsic) {
      unsigned IntNo = cast<ConstantSDNode>(N->getOperand(1))->getZExtValue();
      switch (IntNo) {
      default: llvm_unreachable("unexpected intrinsic for Neon base update");
      case Intrinsic::arm_neon_vld1:     NewOpc = ARMISD::VLD1_UPD;
        NumVecs = 1; break;
      case Intrinsic::arm_neon_vld2:     NewOpc = ARMISD::VLD2_UPD;
        NumVecs = 2; break;
      case Intrinsic::arm_neon_vld3:     NewOpc = ARMISD::VLD3_UPD;
        NumVecs = 3; break;
      case Intrinsic::arm_neon_vld4:     NewOpc = ARMISD::VLD4_UPD;
        NumVecs = 4; break;
      case Intrinsic::arm_neon_vld2lane: NewOpc = ARMISD::VLD2LN_UPD;
        NumVecs = 2; isLaneOp = true; break;
      case Intrinsic::arm_neon_vld3lane: NewOpc = ARMISD::VLD3LN_UPD;
        NumVecs = 3; isLaneOp = true; break;
      case Intrinsic::arm_neon_vld4lane: NewOpc = ARMISD::VLD4LN_UPD;
        NumVecs = 4; isLaneOp = true; break;
      case Intrinsic::arm_neon_vst1:     NewOpc = ARMISD::VST1_UPD;
        NumVecs = 1; isLoad = false; break;
      case Intrinsic::arm_neon_vst2:     NewOpc = ARMISD::VST2_UPD;
        NumVecs = 2; isLoad = false; break;
      case Intrinsic::arm_neon_vst3:     NewOpc = ARMISD::VST3_UPD;
        NumVecs = 3; isLoad = false; break;
      case Intrinsic::arm_neon_vst4:     NewOpc = ARMISD::VST4_UPD;
        NumVecs = 4; isLoad = false; break;
      case Intrinsic::arm_neon_vst2lane: NewOpc = ARMISD::VST2LN_UPD;
        NumVecs = 2; isLoad = false; isLaneOp = true; break;
      case Intrinsic::arm_neon_vst3lane: NewOpc = ARMISD::VST3LN_UPD;
        NumVecs = 3; isLoad = false; isLaneOp = true; break;
      case Intrinsic::arm_neon_vst4lane: NewOpc = ARMISD::VST4LN_UPD;
        NumVecs = 4; isLoad = false; isLaneOp = true; break;
      }
    } else {
      isLaneOp = true;
      switch (N->getOpcode()) {
      default: llvm_unreachable("unexpected opcode for Neon base update");
      case ARMISD::VLD2DUP: NewOpc = ARMISD::VLD2DUP_UPD; NumVecs = 2; break;
      case ARMISD::VLD3DUP: NewOpc = ARMISD::VLD3DUP_UPD; NumVecs = 3; break;
      case ARMISD::VLD4DUP: NewOpc = ARMISD::VLD4DUP_UPD; NumVecs = 4; break;
      }
    }

    // Find the size of memory referenced by the load/store.
    EVT VecTy;
    if (isLoad)
      VecTy = N->getValueType(0);
    else
      VecTy = N->getOperand(AddrOpIdx+1).getValueType();
    unsigned NumBytes = NumVecs * VecTy.getSizeInBits() / 8;
    if (isLaneOp)
      NumBytes /= VecTy.getVectorNumElements();

    // If the increment is a constant, it must match the memory ref size.
    SDValue Inc = User->getOperand(User->getOperand(0) == Addr ? 1 : 0);
    if (ConstantSDNode *CInc = dyn_cast<ConstantSDNode>(Inc.getNode())) {
      uint64_t IncVal = CInc->getZExtValue();
      if (IncVal != NumBytes)
        continue;
    } else if (NumBytes >= 3 * 16) {
      // VLD3/4 and VST3/4 for 128-bit vectors are implemented with two
      // separate instructions that make it harder to use a non-constant update.
      continue;
    }

    // Create the new updating load/store node.
    EVT Tys[6];
    unsigned NumResultVecs = (isLoad ? NumVecs : 0);
    unsigned n;
    for (n = 0; n < NumResultVecs; ++n)
      Tys[n] = VecTy;
    Tys[n++] = MVT::i32;
    Tys[n] = MVT::Other;
    SDVTList SDTys = DAG.getVTList(Tys, NumResultVecs+2);
    SmallVector<SDValue, 8> Ops;
    Ops.push_back(N->getOperand(0)); // incoming chain
    Ops.push_back(N->getOperand(AddrOpIdx));
    Ops.push_back(Inc);
    for (unsigned i = AddrOpIdx + 1; i < N->getNumOperands(); ++i) {
      Ops.push_back(N->getOperand(i));
    }
    MemIntrinsicSDNode *MemInt = cast<MemIntrinsicSDNode>(N);
    SDValue UpdN = DAG.getMemIntrinsicNode(NewOpc, SDLoc(N), SDTys,
                                           Ops.data(), Ops.size(),
                                           MemInt->getMemoryVT(),
                                           MemInt->getMemOperand());

    // Update the uses.
    std::vector<SDValue> NewResults;
    for (unsigned i = 0; i < NumResultVecs; ++i) {
      NewResults.push_back(SDValue(UpdN.getNode(), i));
    }
    NewResults.push_back(SDValue(UpdN.getNode(), NumResultVecs+1)); // chain
    DCI.CombineTo(N, NewResults);
    DCI.CombineTo(User, SDValue(UpdN.getNode(), NumResultVecs));

    break;
  }
  return SDValue();
}

/// CombineVLDDUP - For a VDUPLANE node N, check if its source operand is a
/// vldN-lane (N > 1) intrinsic, and if all the other uses of that intrinsic
/// are also VDUPLANEs.  If so, combine them to a vldN-dup operation and
/// return true.
static bool CombineVLDDUP(SDNode *N, TargetLowering::DAGCombinerInfo &DCI) {
  SelectionDAG &DAG = DCI.DAG;
  EVT VT = N->getValueType(0);
  // vldN-dup instructions only support 64-bit vectors for N > 1.
  if (!VT.is64BitVector())
    return false;

  // Check if the VDUPLANE operand is a vldN-dup intrinsic.
  SDNode *VLD = N->getOperand(0).getNode();
  if (VLD->getOpcode() != ISD::INTRINSIC_W_CHAIN)
    return false;
  unsigned NumVecs = 0;
  unsigned NewOpc = 0;
  unsigned IntNo = cast<ConstantSDNode>(VLD->getOperand(1))->getZExtValue();
  if (IntNo == Intrinsic::arm_neon_vld2lane) {
    NumVecs = 2;
    NewOpc = ARMISD::VLD2DUP;
  } else if (IntNo == Intrinsic::arm_neon_vld3lane) {
    NumVecs = 3;
    NewOpc = ARMISD::VLD3DUP;
  } else if (IntNo == Intrinsic::arm_neon_vld4lane) {
    NumVecs = 4;
    NewOpc = ARMISD::VLD4DUP;
  } else {
    return false;
  }

  // First check that all the vldN-lane uses are VDUPLANEs and that the lane
  // numbers match the load.
  unsigned VLDLaneNo =
    cast<ConstantSDNode>(VLD->getOperand(NumVecs+3))->getZExtValue();
  for (SDNode::use_iterator UI = VLD->use_begin(), UE = VLD->use_end();
       UI != UE; ++UI) {
    // Ignore uses of the chain result.
    if (UI.getUse().getResNo() == NumVecs)
      continue;
    SDNode *User = *UI;
    if (User->getOpcode() != ARMISD::VDUPLANE ||
        VLDLaneNo != cast<ConstantSDNode>(User->getOperand(1))->getZExtValue())
      return false;
  }

  // Create the vldN-dup node.
  EVT Tys[5];
  unsigned n;
  for (n = 0; n < NumVecs; ++n)
    Tys[n] = VT;
  Tys[n] = MVT::Other;
  SDVTList SDTys = DAG.getVTList(Tys, NumVecs+1);
  SDValue Ops[] = { VLD->getOperand(0), VLD->getOperand(2) };
  MemIntrinsicSDNode *VLDMemInt = cast<MemIntrinsicSDNode>(VLD);
  SDValue VLDDup = DAG.getMemIntrinsicNode(NewOpc, SDLoc(VLD), SDTys,
                                           Ops, 2, VLDMemInt->getMemoryVT(),
                                           VLDMemInt->getMemOperand());

  // Update the uses.
  for (SDNode::use_iterator UI = VLD->use_begin(), UE = VLD->use_end();
       UI != UE; ++UI) {
    unsigned ResNo = UI.getUse().getResNo();
    // Ignore uses of the chain result.
    if (ResNo == NumVecs)
      continue;
    SDNode *User = *UI;
    DCI.CombineTo(User, SDValue(VLDDup.getNode(), ResNo));
  }

  // Now the vldN-lane intrinsic is dead except for its chain result.
  // Update uses of the chain.
  std::vector<SDValue> VLDDupResults;
  for (unsigned n = 0; n < NumVecs; ++n)
    VLDDupResults.push_back(SDValue(VLDDup.getNode(), n));
  VLDDupResults.push_back(SDValue(VLDDup.getNode(), NumVecs));
  DCI.CombineTo(VLD, VLDDupResults);

  return true;
}

/// PerformVDUPLANECombine - Target-specific dag combine xforms for
/// ARMISD::VDUPLANE.
static SDValue PerformVDUPLANECombine(SDNode *N,
                                      TargetLowering::DAGCombinerInfo &DCI) {
  SDValue Op = N->getOperand(0);

  // If the source is a vldN-lane (N > 1) intrinsic, and all the other uses
  // of that intrinsic are also VDUPLANEs, combine them to a vldN-dup operation.
  if (CombineVLDDUP(N, DCI))
    return SDValue(N, 0);

  // If the source is already a VMOVIMM or VMVNIMM splat, the VDUPLANE is
  // redundant.  Ignore bit_converts for now; element sizes are checked below.
  while (Op.getOpcode() == ISD::BITCAST)
    Op = Op.getOperand(0);
  if (Op.getOpcode() != ARMISD::VMOVIMM && Op.getOpcode() != ARMISD::VMVNIMM)
    return SDValue();

  // Make sure the VMOV element size is not bigger than the VDUPLANE elements.
  unsigned EltSize = Op.getValueType().getVectorElementType().getSizeInBits();
  // The canonical VMOV for a zero vector uses a 32-bit element size.
  unsigned Imm = cast<ConstantSDNode>(Op.getOperand(0))->getZExtValue();
  unsigned EltBits;
  if (ARM_AM::decodeNEONModImm(Imm, EltBits) == 0)
    EltSize = 8;
  EVT VT = N->getValueType(0);
  if (EltSize > VT.getVectorElementType().getSizeInBits())
    return SDValue();

  return DCI.DAG.getNode(ISD::BITCAST, SDLoc(N), VT, Op);
}

// isConstVecPow2 - Return true if each vector element is a power of 2, all
// elements are the same constant, C, and Log2(C) ranges from 1 to 32.
static bool isConstVecPow2(SDValue ConstVec, bool isSigned, uint64_t &C)
{
  integerPart cN;
  integerPart c0 = 0;
  for (unsigned I = 0, E = ConstVec.getValueType().getVectorNumElements();
       I != E; I++) {
    ConstantFPSDNode *C = dyn_cast<ConstantFPSDNode>(ConstVec.getOperand(I));
    if (!C)
      return false;

    bool isExact;
    APFloat APF = C->getValueAPF();
    if (APF.convertToInteger(&cN, 64, isSigned, APFloat::rmTowardZero, &isExact)
        != APFloat::opOK || !isExact)
      return false;

    c0 = (I == 0) ? cN : c0;
    if (!isPowerOf2_64(cN) || c0 != cN || Log2_64(c0) < 1 || Log2_64(c0) > 32)
      return false;
  }
  C = c0;
  return true;
}

/// PerformVCVTCombine - VCVT (floating-point to fixed-point, Advanced SIMD)
/// can replace combinations of VMUL and VCVT (floating-point to integer)
/// when the VMUL has a constant operand that is a power of 2.
///
/// Example (assume d17 = <float 8.000000e+00, float 8.000000e+00>):
///  vmul.f32        d16, d17, d16
///  vcvt.s32.f32    d16, d16
/// becomes:
///  vcvt.s32.f32    d16, d16, #3
static SDValue PerformVCVTCombine(SDNode *N,
                                  TargetLowering::DAGCombinerInfo &DCI,
                                  const ARMSubtarget *Subtarget) {
  SelectionDAG &DAG = DCI.DAG;
  SDValue Op = N->getOperand(0);

  if (!Subtarget->hasNEON() || !Op.getValueType().isVector() ||
      Op.getOpcode() != ISD::FMUL)
    return SDValue();

  uint64_t C;
  SDValue N0 = Op->getOperand(0);
  SDValue ConstVec = Op->getOperand(1);
  bool isSigned = N->getOpcode() == ISD::FP_TO_SINT;

  if (ConstVec.getOpcode() != ISD::BUILD_VECTOR ||
      !isConstVecPow2(ConstVec, isSigned, C))
    return SDValue();

  MVT FloatTy = Op.getSimpleValueType().getVectorElementType();
  MVT IntTy = N->getSimpleValueType(0).getVectorElementType();
  if (FloatTy.getSizeInBits() != 32 || IntTy.getSizeInBits() > 32) {
    // These instructions only exist converting from f32 to i32. We can handle
    // smaller integers by generating an extra truncate, but larger ones would
    // be lossy.
    return SDValue();
  }

  unsigned IntrinsicOpcode = isSigned ? Intrinsic::arm_neon_vcvtfp2fxs :
    Intrinsic::arm_neon_vcvtfp2fxu;
  unsigned NumLanes = Op.getValueType().getVectorNumElements();
  SDValue FixConv =  DAG.getNode(ISD::INTRINSIC_WO_CHAIN, SDLoc(N),
                                 NumLanes == 2 ? MVT::v2i32 : MVT::v4i32,
                                 DAG.getConstant(IntrinsicOpcode, MVT::i32), N0,
                                 DAG.getConstant(Log2_64(C), MVT::i32));

  if (IntTy.getSizeInBits() < FloatTy.getSizeInBits())
    FixConv = DAG.getNode(ISD::TRUNCATE, SDLoc(N), N->getValueType(0), FixConv);

  return FixConv;
}

/// PerformVDIVCombine - VCVT (fixed-point to floating-point, Advanced SIMD)
/// can replace combinations of VCVT (integer to floating-point) and VDIV
/// when the VDIV has a constant operand that is a power of 2.
///
/// Example (assume d17 = <float 8.000000e+00, float 8.000000e+00>):
///  vcvt.f32.s32    d16, d16
///  vdiv.f32        d16, d17, d16
/// becomes:
///  vcvt.f32.s32    d16, d16, #3
static SDValue PerformVDIVCombine(SDNode *N,
                                  TargetLowering::DAGCombinerInfo &DCI,
                                  const ARMSubtarget *Subtarget) {
  SelectionDAG &DAG = DCI.DAG;
  SDValue Op = N->getOperand(0);
  unsigned OpOpcode = Op.getNode()->getOpcode();

  if (!Subtarget->hasNEON() || !N->getValueType(0).isVector() ||
      (OpOpcode != ISD::SINT_TO_FP && OpOpcode != ISD::UINT_TO_FP))
    return SDValue();

  uint64_t C;
  SDValue ConstVec = N->getOperand(1);
  bool isSigned = OpOpcode == ISD::SINT_TO_FP;

  if (ConstVec.getOpcode() != ISD::BUILD_VECTOR ||
      !isConstVecPow2(ConstVec, isSigned, C))
    return SDValue();

  MVT FloatTy = N->getSimpleValueType(0).getVectorElementType();
  MVT IntTy = Op.getOperand(0).getSimpleValueType().getVectorElementType();
  if (FloatTy.getSizeInBits() != 32 || IntTy.getSizeInBits() > 32) {
    // These instructions only exist converting from i32 to f32. We can handle
    // smaller integers by generating an extra extend, but larger ones would
    // be lossy.
    return SDValue();
  }

  SDValue ConvInput = Op.getOperand(0);
  unsigned NumLanes = Op.getValueType().getVectorNumElements();
  if (IntTy.getSizeInBits() < FloatTy.getSizeInBits())
    ConvInput = DAG.getNode(isSigned ? ISD::SIGN_EXTEND : ISD::ZERO_EXTEND,
                            SDLoc(N), NumLanes == 2 ? MVT::v2i32 : MVT::v4i32,
                            ConvInput);

  unsigned IntrinsicOpcode = isSigned ? Intrinsic::arm_neon_vcvtfxs2fp :
    Intrinsic::arm_neon_vcvtfxu2fp;
  return DAG.getNode(ISD::INTRINSIC_WO_CHAIN, SDLoc(N),
                     Op.getValueType(),
                     DAG.getConstant(IntrinsicOpcode, MVT::i32),
                     ConvInput, DAG.getConstant(Log2_64(C), MVT::i32));
}

/// Getvshiftimm - Check if this is a valid build_vector for the immediate
/// operand of a vector shift operation, where all the elements of the
/// build_vector must have the same constant integer value.
static bool getVShiftImm(SDValue Op, unsigned ElementBits, int64_t &Cnt) {
  // Ignore bit_converts.
  while (Op.getOpcode() == ISD::BITCAST)
    Op = Op.getOperand(0);
  BuildVectorSDNode *BVN = dyn_cast<BuildVectorSDNode>(Op.getNode());
  APInt SplatBits, SplatUndef;
  unsigned SplatBitSize;
  bool HasAnyUndefs;
  if (! BVN || ! BVN->isConstantSplat(SplatBits, SplatUndef, SplatBitSize,
                                      HasAnyUndefs, ElementBits) ||
      SplatBitSize > ElementBits)
    return false;
  Cnt = SplatBits.getSExtValue();
  return true;
}

/// isVShiftLImm - Check if this is a valid build_vector for the immediate
/// operand of a vector shift left operation.  That value must be in the range:
///   0 <= Value < ElementBits for a left shift; or
///   0 <= Value <= ElementBits for a long left shift.
static bool isVShiftLImm(SDValue Op, EVT VT, bool isLong, int64_t &Cnt) {
  assert(VT.isVector() && "vector shift count is not a vector type");
  unsigned ElementBits = VT.getVectorElementType().getSizeInBits();
  if (! getVShiftImm(Op, ElementBits, Cnt))
    return false;
  return (Cnt >= 0 && (isLong ? Cnt-1 : Cnt) < ElementBits);
}

/// isVShiftRImm - Check if this is a valid build_vector for the immediate
/// operand of a vector shift right operation.  For a shift opcode, the value
/// is positive, but for an intrinsic the value count must be negative. The
/// absolute value must be in the range:
///   1 <= |Value| <= ElementBits for a right shift; or
///   1 <= |Value| <= ElementBits/2 for a narrow right shift.
static bool isVShiftRImm(SDValue Op, EVT VT, bool isNarrow, bool isIntrinsic,
                         int64_t &Cnt) {
  assert(VT.isVector() && "vector shift count is not a vector type");
  unsigned ElementBits = VT.getVectorElementType().getSizeInBits();
  if (! getVShiftImm(Op, ElementBits, Cnt))
    return false;
  if (isIntrinsic)
    Cnt = -Cnt;
  return (Cnt >= 1 && Cnt <= (isNarrow ? ElementBits/2 : ElementBits));
}

/// PerformIntrinsicCombine - ARM-specific DAG combining for intrinsics.
static SDValue PerformIntrinsicCombine(SDNode *N, SelectionDAG &DAG) {
  unsigned IntNo = cast<ConstantSDNode>(N->getOperand(0))->getZExtValue();
  switch (IntNo) {
  default:
    // Don't do anything for most intrinsics.
    break;

  // Vector shifts: check for immediate versions and lower them.
  // Note: This is done during DAG combining instead of DAG legalizing because
  // the build_vectors for 64-bit vector element shift counts are generally
  // not legal, and it is hard to see their values after they get legalized to
  // loads from a constant pool.
  case Intrinsic::arm_neon_vshifts:
  case Intrinsic::arm_neon_vshiftu:
  case Intrinsic::arm_neon_vshiftls:
  case Intrinsic::arm_neon_vshiftlu:
  case Intrinsic::arm_neon_vshiftn:
  case Intrinsic::arm_neon_vrshifts:
  case Intrinsic::arm_neon_vrshiftu:
  case Intrinsic::arm_neon_vrshiftn:
  case Intrinsic::arm_neon_vqshifts:
  case Intrinsic::arm_neon_vqshiftu:
  case Intrinsic::arm_neon_vqshiftsu:
  case Intrinsic::arm_neon_vqshiftns:
  case Intrinsic::arm_neon_vqshiftnu:
  case Intrinsic::arm_neon_vqshiftnsu:
  case Intrinsic::arm_neon_vqrshiftns:
  case Intrinsic::arm_neon_vqrshiftnu:
  case Intrinsic::arm_neon_vqrshiftnsu: {
    EVT VT = N->getOperand(1).getValueType();
    int64_t Cnt;
    unsigned VShiftOpc = 0;

    switch (IntNo) {
    case Intrinsic::arm_neon_vshifts:
    case Intrinsic::arm_neon_vshiftu:
      if (isVShiftLImm(N->getOperand(2), VT, false, Cnt)) {
        VShiftOpc = ARMISD::VSHL;
        break;
      }
      if (isVShiftRImm(N->getOperand(2), VT, false, true, Cnt)) {
        VShiftOpc = (IntNo == Intrinsic::arm_neon_vshifts ?
                     ARMISD::VSHRs : ARMISD::VSHRu);
        break;
      }
      return SDValue();

    case Intrinsic::arm_neon_vshiftls:
    case Intrinsic::arm_neon_vshiftlu:
      if (isVShiftLImm(N->getOperand(2), VT, true, Cnt))
        break;
      llvm_unreachable("invalid shift count for vshll intrinsic");

    case Intrinsic::arm_neon_vrshifts:
    case Intrinsic::arm_neon_vrshiftu:
      if (isVShiftRImm(N->getOperand(2), VT, false, true, Cnt))
        break;
      return SDValue();

    case Intrinsic::arm_neon_vqshifts:
    case Intrinsic::arm_neon_vqshiftu:
      if (isVShiftLImm(N->getOperand(2), VT, false, Cnt))
        break;
      return SDValue();

    case Intrinsic::arm_neon_vqshiftsu:
      if (isVShiftLImm(N->getOperand(2), VT, false, Cnt))
        break;
      llvm_unreachable("invalid shift count for vqshlu intrinsic");

    case Intrinsic::arm_neon_vshiftn:
    case Intrinsic::arm_neon_vrshiftn:
    case Intrinsic::arm_neon_vqshiftns:
    case Intrinsic::arm_neon_vqshiftnu:
    case Intrinsic::arm_neon_vqshiftnsu:
    case Intrinsic::arm_neon_vqrshiftns:
    case Intrinsic::arm_neon_vqrshiftnu:
    case Intrinsic::arm_neon_vqrshiftnsu:
      // Narrowing shifts require an immediate right shift.
      if (isVShiftRImm(N->getOperand(2), VT, true, true, Cnt))
        break;
      llvm_unreachable("invalid shift count for narrowing vector shift "
                       "intrinsic");

    default:
      llvm_unreachable("unhandled vector shift");
    }

    switch (IntNo) {
    case Intrinsic::arm_neon_vshifts:
    case Intrinsic::arm_neon_vshiftu:
      // Opcode already set above.
      break;
    case Intrinsic::arm_neon_vshiftls:
    case Intrinsic::arm_neon_vshiftlu:
      if (Cnt == VT.getVectorElementType().getSizeInBits())
        VShiftOpc = ARMISD::VSHLLi;
      else
        VShiftOpc = (IntNo == Intrinsic::arm_neon_vshiftls ?
                     ARMISD::VSHLLs : ARMISD::VSHLLu);
      break;
    case Intrinsic::arm_neon_vshiftn:
      VShiftOpc = ARMISD::VSHRN; break;
    case Intrinsic::arm_neon_vrshifts:
      VShiftOpc = ARMISD::VRSHRs; break;
    case Intrinsic::arm_neon_vrshiftu:
      VShiftOpc = ARMISD::VRSHRu; break;
    case Intrinsic::arm_neon_vrshiftn:
      VShiftOpc = ARMISD::VRSHRN; break;
    case Intrinsic::arm_neon_vqshifts:
      VShiftOpc = ARMISD::VQSHLs; break;
    case Intrinsic::arm_neon_vqshiftu:
      VShiftOpc = ARMISD::VQSHLu; break;
    case Intrinsic::arm_neon_vqshiftsu:
      VShiftOpc = ARMISD::VQSHLsu; break;
    case Intrinsic::arm_neon_vqshiftns:
      VShiftOpc = ARMISD::VQSHRNs; break;
    case Intrinsic::arm_neon_vqshiftnu:
      VShiftOpc = ARMISD::VQSHRNu; break;
    case Intrinsic::arm_neon_vqshiftnsu:
      VShiftOpc = ARMISD::VQSHRNsu; break;
    case Intrinsic::arm_neon_vqrshiftns:
      VShiftOpc = ARMISD::VQRSHRNs; break;
    case Intrinsic::arm_neon_vqrshiftnu:
      VShiftOpc = ARMISD::VQRSHRNu; break;
    case Intrinsic::arm_neon_vqrshiftnsu:
      VShiftOpc = ARMISD::VQRSHRNsu; break;
    }

    return DAG.getNode(VShiftOpc, SDLoc(N), N->getValueType(0),
                       N->getOperand(1), DAG.getConstant(Cnt, MVT::i32));
  }

  case Intrinsic::arm_neon_vshiftins: {
    EVT VT = N->getOperand(1).getValueType();
    int64_t Cnt;
    unsigned VShiftOpc = 0;

    if (isVShiftLImm(N->getOperand(3), VT, false, Cnt))
      VShiftOpc = ARMISD::VSLI;
    else if (isVShiftRImm(N->getOperand(3), VT, false, true, Cnt))
      VShiftOpc = ARMISD::VSRI;
    else {
      llvm_unreachable("invalid shift count for vsli/vsri intrinsic");
    }

    return DAG.getNode(VShiftOpc, SDLoc(N), N->getValueType(0),
                       N->getOperand(1), N->getOperand(2),
                       DAG.getConstant(Cnt, MVT::i32));
  }

  case Intrinsic::arm_neon_vqrshifts:
  case Intrinsic::arm_neon_vqrshiftu:
    // No immediate versions of these to check for.
    break;
  }

  return SDValue();
}

/// PerformShiftCombine - Checks for immediate versions of vector shifts and
/// lowers them.  As with the vector shift intrinsics, this is done during DAG
/// combining instead of DAG legalizing because the build_vectors for 64-bit
/// vector element shift counts are generally not legal, and it is hard to see
/// their values after they get legalized to loads from a constant pool.
static SDValue PerformShiftCombine(SDNode *N, SelectionDAG &DAG,
                                   const ARMSubtarget *ST) {
  EVT VT = N->getValueType(0);
  if (N->getOpcode() == ISD::SRL && VT == MVT::i32 && ST->hasV6Ops()) {
    // Canonicalize (srl (bswap x), 16) to (rotr (bswap x), 16) if the high
    // 16-bits of x is zero. This optimizes rev + lsr 16 to rev16.
    SDValue N1 = N->getOperand(1);
    if (ConstantSDNode *C = dyn_cast<ConstantSDNode>(N1)) {
      SDValue N0 = N->getOperand(0);
      if (C->getZExtValue() == 16 && N0.getOpcode() == ISD::BSWAP &&
          DAG.MaskedValueIsZero(N0.getOperand(0),
                                APInt::getHighBitsSet(32, 16)))
        return DAG.getNode(ISD::ROTR, SDLoc(N), VT, N0, N1);
    }
  }

  // Nothing to be done for scalar shifts.
  const TargetLowering &TLI = DAG.getTargetLoweringInfo();
  if (!VT.isVector() || !TLI.isTypeLegal(VT))
    return SDValue();

  assert(ST->hasNEON() && "unexpected vector shift");
  int64_t Cnt;

  switch (N->getOpcode()) {
  default: llvm_unreachable("unexpected shift opcode");

  case ISD::SHL:
    if (isVShiftLImm(N->getOperand(1), VT, false, Cnt))
      return DAG.getNode(ARMISD::VSHL, SDLoc(N), VT, N->getOperand(0),
                         DAG.getConstant(Cnt, MVT::i32));
    break;

  case ISD::SRA:
  case ISD::SRL:
    if (isVShiftRImm(N->getOperand(1), VT, false, false, Cnt)) {
      unsigned VShiftOpc = (N->getOpcode() == ISD::SRA ?
                            ARMISD::VSHRs : ARMISD::VSHRu);
      return DAG.getNode(VShiftOpc, SDLoc(N), VT, N->getOperand(0),
                         DAG.getConstant(Cnt, MVT::i32));
    }
  }
  return SDValue();
}

/// PerformExtendCombine - Target-specific DAG combining for ISD::SIGN_EXTEND,
/// ISD::ZERO_EXTEND, and ISD::ANY_EXTEND.
static SDValue PerformExtendCombine(SDNode *N, SelectionDAG &DAG,
                                    const ARMSubtarget *ST) {
  SDValue N0 = N->getOperand(0);

  // Check for sign- and zero-extensions of vector extract operations of 8-
  // and 16-bit vector elements.  NEON supports these directly.  They are
  // handled during DAG combining because type legalization will promote them
  // to 32-bit types and it is messy to recognize the operations after that.
  if (ST->hasNEON() && N0.getOpcode() == ISD::EXTRACT_VECTOR_ELT) {
    SDValue Vec = N0.getOperand(0);
    SDValue Lane = N0.getOperand(1);
    EVT VT = N->getValueType(0);
    EVT EltVT = N0.getValueType();
    const TargetLowering &TLI = DAG.getTargetLoweringInfo();

    if (VT == MVT::i32 &&
        (EltVT == MVT::i8 || EltVT == MVT::i16) &&
        TLI.isTypeLegal(Vec.getValueType()) &&
        isa<ConstantSDNode>(Lane)) {

      unsigned Opc = 0;
      switch (N->getOpcode()) {
      default: llvm_unreachable("unexpected opcode");
      case ISD::SIGN_EXTEND:
        Opc = ARMISD::VGETLANEs;
        break;
      case ISD::ZERO_EXTEND:
      case ISD::ANY_EXTEND:
        Opc = ARMISD::VGETLANEu;
        break;
      }
      return DAG.getNode(Opc, SDLoc(N), VT, Vec, Lane);
    }
  }

  return SDValue();
}

/// PerformSELECT_CCCombine - Target-specific DAG combining for ISD::SELECT_CC
/// to match f32 max/min patterns to use NEON vmax/vmin instructions.
static SDValue PerformSELECT_CCCombine(SDNode *N, SelectionDAG &DAG,
                                       const ARMSubtarget *ST) {
  // If the target supports NEON, try to use vmax/vmin instructions for f32
  // selects like "x < y ? x : y".  Unless the NoNaNsFPMath option is set,
  // be careful about NaNs:  NEON's vmax/vmin return NaN if either operand is
  // a NaN; only do the transformation when it matches that behavior.

  // For now only do this when using NEON for FP operations; if using VFP, it
  // is not obvious that the benefit outweighs the cost of switching to the
  // NEON pipeline.
  if (!ST->hasNEON() || !ST->useNEONForSinglePrecisionFP() ||
      N->getValueType(0) != MVT::f32)
    return SDValue();

  SDValue CondLHS = N->getOperand(0);
  SDValue CondRHS = N->getOperand(1);
  SDValue LHS = N->getOperand(2);
  SDValue RHS = N->getOperand(3);
  ISD::CondCode CC = cast<CondCodeSDNode>(N->getOperand(4))->get();

  unsigned Opcode = 0;
  bool IsReversed;
  if (DAG.isEqualTo(LHS, CondLHS) && DAG.isEqualTo(RHS, CondRHS)) {
    IsReversed = false; // x CC y ? x : y
  } else if (DAG.isEqualTo(LHS, CondRHS) && DAG.isEqualTo(RHS, CondLHS)) {
    IsReversed = true ; // x CC y ? y : x
  } else {
    return SDValue();
  }

  bool IsUnordered;
  switch (CC) {
  default: break;
  case ISD::SETOLT:
  case ISD::SETOLE:
  case ISD::SETLT:
  case ISD::SETLE:
  case ISD::SETULT:
  case ISD::SETULE:
    // If LHS is NaN, an ordered comparison will be false and the result will
    // be the RHS, but vmin(NaN, RHS) = NaN.  Avoid this by checking that LHS
    // != NaN.  Likewise, for unordered comparisons, check for RHS != NaN.
    IsUnordered = (CC == ISD::SETULT || CC == ISD::SETULE);
    if (!DAG.isKnownNeverNaN(IsUnordered ? RHS : LHS))
      break;
    // For less-than-or-equal comparisons, "+0 <= -0" will be true but vmin
    // will return -0, so vmin can only be used for unsafe math or if one of
    // the operands is known to be nonzero.
    if ((CC == ISD::SETLE || CC == ISD::SETOLE || CC == ISD::SETULE) &&
        !DAG.getTarget().Options.UnsafeFPMath &&
        !(DAG.isKnownNeverZero(LHS) || DAG.isKnownNeverZero(RHS)))
      break;
    Opcode = IsReversed ? ARMISD::FMAX : ARMISD::FMIN;
    break;

  case ISD::SETOGT:
  case ISD::SETOGE:
  case ISD::SETGT:
  case ISD::SETGE:
  case ISD::SETUGT:
  case ISD::SETUGE:
    // If LHS is NaN, an ordered comparison will be false and the result will
    // be the RHS, but vmax(NaN, RHS) = NaN.  Avoid this by checking that LHS
    // != NaN.  Likewise, for unordered comparisons, check for RHS != NaN.
    IsUnordered = (CC == ISD::SETUGT || CC == ISD::SETUGE);
    if (!DAG.isKnownNeverNaN(IsUnordered ? RHS : LHS))
      break;
    // For greater-than-or-equal comparisons, "-0 >= +0" will be true but vmax
    // will return +0, so vmax can only be used for unsafe math or if one of
    // the operands is known to be nonzero.
    if ((CC == ISD::SETGE || CC == ISD::SETOGE || CC == ISD::SETUGE) &&
        !DAG.getTarget().Options.UnsafeFPMath &&
        !(DAG.isKnownNeverZero(LHS) || DAG.isKnownNeverZero(RHS)))
      break;
    Opcode = IsReversed ? ARMISD::FMIN : ARMISD::FMAX;
    break;
  }

  if (!Opcode)
    return SDValue();
  return DAG.getNode(Opcode, SDLoc(N), N->getValueType(0), LHS, RHS);
}

/// PerformCMOVCombine - Target-specific DAG combining for ARMISD::CMOV.
SDValue
ARMTargetLowering::PerformCMOVCombine(SDNode *N, SelectionDAG &DAG) const {
  SDValue Cmp = N->getOperand(4);
  if (Cmp.getOpcode() != ARMISD::CMPZ)
    // Only looking at EQ and NE cases.
    return SDValue();

  EVT VT = N->getValueType(0);
  SDLoc dl(N);
  SDValue LHS = Cmp.getOperand(0);
  SDValue RHS = Cmp.getOperand(1);
  SDValue FalseVal = N->getOperand(0);
  SDValue TrueVal = N->getOperand(1);
  SDValue ARMcc = N->getOperand(2);
  ARMCC::CondCodes CC =
    (ARMCC::CondCodes)cast<ConstantSDNode>(ARMcc)->getZExtValue();

  // Simplify
  //   mov     r1, r0
  //   cmp     r1, x
  //   mov     r0, y
  //   moveq   r0, x
  // to
  //   cmp     r0, x
  //   movne   r0, y
  //
  //   mov     r1, r0
  //   cmp     r1, x
  //   mov     r0, x
  //   movne   r0, y
  // to
  //   cmp     r0, x
  //   movne   r0, y
  /// FIXME: Turn this into a target neutral optimization?
  SDValue Res;
  if (CC == ARMCC::NE && FalseVal == RHS && FalseVal != LHS) {
    Res = DAG.getNode(ARMISD::CMOV, dl, VT, LHS, TrueVal, ARMcc,
                      N->getOperand(3), Cmp);
  } else if (CC == ARMCC::EQ && TrueVal == RHS) {
    SDValue ARMcc;
    SDValue NewCmp = getARMCmp(LHS, RHS, ISD::SETNE, ARMcc, DAG, dl);
    Res = DAG.getNode(ARMISD::CMOV, dl, VT, LHS, FalseVal, ARMcc,
                      N->getOperand(3), NewCmp);
  }

  if (Res.getNode()) {
    APInt KnownZero, KnownOne;
    DAG.ComputeMaskedBits(SDValue(N,0), KnownZero, KnownOne);
    // Capture demanded bits information that would be otherwise lost.
    if (KnownZero == 0xfffffffe)
      Res = DAG.getNode(ISD::AssertZext, dl, MVT::i32, Res,
                        DAG.getValueType(MVT::i1));
    else if (KnownZero == 0xffffff00)
      Res = DAG.getNode(ISD::AssertZext, dl, MVT::i32, Res,
                        DAG.getValueType(MVT::i8));
    else if (KnownZero == 0xffff0000)
      Res = DAG.getNode(ISD::AssertZext, dl, MVT::i32, Res,
                        DAG.getValueType(MVT::i16));
  }

  return Res;
}

SDValue ARMTargetLowering::PerformDAGCombine(SDNode *N,
                                             DAGCombinerInfo &DCI) const {
  switch (N->getOpcode()) {
  default: break;
  case ISD::ADDC:       return PerformADDCCombine(N, DCI, Subtarget);
  case ISD::ADD:        return PerformADDCombine(N, DCI, Subtarget);
  case ISD::SUB:        return PerformSUBCombine(N, DCI);
  case ISD::MUL:        return PerformMULCombine(N, DCI, Subtarget);
  case ISD::OR:         return PerformORCombine(N, DCI, Subtarget);
  case ISD::XOR:        return PerformXORCombine(N, DCI, Subtarget);
  case ISD::AND:        return PerformANDCombine(N, DCI, Subtarget);
  case ARMISD::BFI:     return PerformBFICombine(N, DCI);
  case ARMISD::VMOVRRD: return PerformVMOVRRDCombine(N, DCI);
  case ARMISD::VMOVDRR: return PerformVMOVDRRCombine(N, DCI.DAG);
  case ISD::STORE:      return PerformSTORECombine(N, DCI);
  case ISD::BUILD_VECTOR: return PerformBUILD_VECTORCombine(N, DCI);
  case ISD::INSERT_VECTOR_ELT: return PerformInsertEltCombine(N, DCI);
  case ISD::VECTOR_SHUFFLE: return PerformVECTOR_SHUFFLECombine(N, DCI.DAG);
  case ARMISD::VDUPLANE: return PerformVDUPLANECombine(N, DCI);
  case ISD::FP_TO_SINT:
  case ISD::FP_TO_UINT: return PerformVCVTCombine(N, DCI, Subtarget);
  case ISD::FDIV:       return PerformVDIVCombine(N, DCI, Subtarget);
  case ISD::INTRINSIC_WO_CHAIN: return PerformIntrinsicCombine(N, DCI.DAG);
  case ISD::SHL:
  case ISD::SRA:
  case ISD::SRL:        return PerformShiftCombine(N, DCI.DAG, Subtarget);
  case ISD::SIGN_EXTEND:
  case ISD::ZERO_EXTEND:
  case ISD::ANY_EXTEND: return PerformExtendCombine(N, DCI.DAG, Subtarget);
  case ISD::SELECT_CC:  return PerformSELECT_CCCombine(N, DCI.DAG, Subtarget);
  case ARMISD::CMOV: return PerformCMOVCombine(N, DCI.DAG);
  case ARMISD::VLD2DUP:
  case ARMISD::VLD3DUP:
  case ARMISD::VLD4DUP:
    return CombineBaseUpdate(N, DCI);
  case ARMISD::BUILD_VECTOR:
    return PerformARMBUILD_VECTORCombine(N, DCI);
  case ISD::INTRINSIC_VOID:
  case ISD::INTRINSIC_W_CHAIN:
    switch (cast<ConstantSDNode>(N->getOperand(1))->getZExtValue()) {
    case Intrinsic::arm_neon_vld1:
    case Intrinsic::arm_neon_vld2:
    case Intrinsic::arm_neon_vld3:
    case Intrinsic::arm_neon_vld4:
    case Intrinsic::arm_neon_vld2lane:
    case Intrinsic::arm_neon_vld3lane:
    case Intrinsic::arm_neon_vld4lane:
    case Intrinsic::arm_neon_vst1:
    case Intrinsic::arm_neon_vst2:
    case Intrinsic::arm_neon_vst3:
    case Intrinsic::arm_neon_vst4:
    case Intrinsic::arm_neon_vst2lane:
    case Intrinsic::arm_neon_vst3lane:
    case Intrinsic::arm_neon_vst4lane:
      return CombineBaseUpdate(N, DCI);
    default: break;
    }
    break;
  }
  return SDValue();
}

bool ARMTargetLowering::isDesirableToTransformToIntegerOp(unsigned Opc,
                                                          EVT VT) const {
  return (VT == MVT::f32) && (Opc == ISD::LOAD || Opc == ISD::STORE);
}

bool ARMTargetLowering::allowsUnalignedMemoryAccesses(EVT VT, bool *Fast) const {
  // The AllowsUnaliged flag models the SCTLR.A setting in ARM cpus
  bool AllowsUnaligned = Subtarget->allowsUnalignedMem();

  switch (VT.getSimpleVT().SimpleTy) {
  default:
    return false;
  case MVT::i8:
  case MVT::i16:
  case MVT::i32: {
    // Unaligned access can use (for example) LRDB, LRDH, LDR
    if (AllowsUnaligned) {
      if (Fast)
        *Fast = Subtarget->hasV7Ops();
      return true;
    }
    return false;
  }
  case MVT::f64:
  case MVT::v2f64: {
    // For any little-endian targets with neon, we can support unaligned ld/st
    // of D and Q (e.g. {D0,D1}) registers by using vld1.i8/vst1.i8.
    // A big-endian target may also explictly support unaligned accesses
    if (Subtarget->hasNEON() && (AllowsUnaligned || isLittleEndian())) {
      if (Fast)
        *Fast = true;
      return true;
    }
    return false;
  }
  }
}

static bool memOpAlign(unsigned DstAlign, unsigned SrcAlign,
                       unsigned AlignCheck) {
  return ((SrcAlign == 0 || SrcAlign % AlignCheck == 0) &&
          (DstAlign == 0 || DstAlign % AlignCheck == 0));
}

EVT ARMTargetLowering::getOptimalMemOpType(uint64_t Size,
                                           unsigned DstAlign, unsigned SrcAlign,
                                           bool IsMemset, bool ZeroMemset,
                                           bool MemcpyStrSrc,
                                           MachineFunction &MF) const {
  const Function *F = MF.getFunction();

  // See if we can use NEON instructions for this...
  if ((!IsMemset || ZeroMemset) &&
      Subtarget->hasNEON() &&
      !F->getAttributes().hasAttribute(AttributeSet::FunctionIndex,
                                       Attribute::NoImplicitFloat)) {
    bool Fast;
    if (Size >= 16 &&
        (memOpAlign(SrcAlign, DstAlign, 16) ||
         (allowsUnalignedMemoryAccesses(MVT::v2f64, &Fast) && Fast))) {
      return MVT::v2f64;
    } else if (Size >= 8 &&
               (memOpAlign(SrcAlign, DstAlign, 8) ||
                (allowsUnalignedMemoryAccesses(MVT::f64, &Fast) && Fast))) {
      return MVT::f64;
    }
  }

  // Lowering to i32/i16 if the size permits.
  if (Size >= 4)
    return MVT::i32;
  else if (Size >= 2)
    return MVT::i16;

  // Let the target-independent logic figure it out.
  return MVT::Other;
}

bool ARMTargetLowering::isZExtFree(SDValue Val, EVT VT2) const {
  if (Val.getOpcode() != ISD::LOAD)
    return false;

  EVT VT1 = Val.getValueType();
  if (!VT1.isSimple() || !VT1.isInteger() ||
      !VT2.isSimple() || !VT2.isInteger())
    return false;

  switch (VT1.getSimpleVT().SimpleTy) {
  default: break;
  case MVT::i1:
  case MVT::i8:
  case MVT::i16:
    // 8-bit and 16-bit loads implicitly zero-extend to 32-bits.
    return true;
  }

  return false;
}

bool ARMTargetLowering::allowTruncateForTailCall(Type *Ty1, Type *Ty2) const {
  if (!Ty1->isIntegerTy() || !Ty2->isIntegerTy())
    return false;

  if (!isTypeLegal(EVT::getEVT(Ty1)))
    return false;

  assert(Ty1->getPrimitiveSizeInBits() <= 64 && "i128 is probably not a noop");

  // Assuming the caller doesn't have a zeroext or signext return parameter,
  // truncation all the way down to i1 is valid.
  return true;
}


static bool isLegalT1AddressImmediate(int64_t V, EVT VT) {
  if (V < 0)
    return false;

  unsigned Scale = 1;
  switch (VT.getSimpleVT().SimpleTy) {
  default: return false;
  case MVT::i1:
  case MVT::i8:
    // Scale == 1;
    break;
  case MVT::i16:
    // Scale == 2;
    Scale = 2;
    break;
  case MVT::i32:
    // Scale == 4;
    Scale = 4;
    break;
  }

  if ((V & (Scale - 1)) != 0)
    return false;
  V /= Scale;
  return V == (V & ((1LL << 5) - 1));
}

static bool isLegalT2AddressImmediate(int64_t V, EVT VT,
                                      const ARMSubtarget *Subtarget) {
  bool isNeg = false;
  if (V < 0) {
    isNeg = true;
    V = - V;
  }

  switch (VT.getSimpleVT().SimpleTy) {
  default: return false;
  case MVT::i1:
  case MVT::i8:
  case MVT::i16:
  case MVT::i32:
    // + imm12 or - imm8
    if (isNeg)
      return V == (V & ((1LL << 8) - 1));
    return V == (V & ((1LL << 12) - 1));
  case MVT::f32:
  case MVT::f64:
    // Same as ARM mode. FIXME: NEON?
    if (!Subtarget->hasVFP2())
      return false;
    if ((V & 3) != 0)
      return false;
    V >>= 2;
    return V == (V & ((1LL << 8) - 1));
  }
}

/// isLegalAddressImmediate - Return true if the integer value can be used
/// as the offset of the target addressing mode for load / store of the
/// given type.
static bool isLegalAddressImmediate(int64_t V, EVT VT,
                                    const ARMSubtarget *Subtarget) {
  if (V == 0)
    return true;

  if (!VT.isSimple())
    return false;

  if (Subtarget->isThumb1Only())
    return isLegalT1AddressImmediate(V, VT);
  else if (Subtarget->isThumb2())
    return isLegalT2AddressImmediate(V, VT, Subtarget);

  // ARM mode.
  if (V < 0)
    V = - V;
  switch (VT.getSimpleVT().SimpleTy) {
  default: return false;
  case MVT::i1:
  case MVT::i8:
  case MVT::i32:
    // +- imm12
    return V == (V & ((1LL << 12) - 1));
  case MVT::i16:
    // +- imm8
    return V == (V & ((1LL << 8) - 1));
  case MVT::f32:
  case MVT::f64:
    if (!Subtarget->hasVFP2()) // FIXME: NEON?
      return false;
    if ((V & 3) != 0)
      return false;
    V >>= 2;
    return V == (V & ((1LL << 8) - 1));
  }
}

bool ARMTargetLowering::isLegalT2ScaledAddressingMode(const AddrMode &AM,
                                                      EVT VT) const {
  int Scale = AM.Scale;
  if (Scale < 0)
    return false;

  switch (VT.getSimpleVT().SimpleTy) {
  default: return false;
  case MVT::i1:
  case MVT::i8:
  case MVT::i16:
  case MVT::i32:
    if (Scale == 1)
      return true;
    // r + r << imm
    Scale = Scale & ~1;
    return Scale == 2 || Scale == 4 || Scale == 8;
  case MVT::i64:
    // r + r
    if (((unsigned)AM.HasBaseReg + Scale) <= 2)
      return true;
    return false;
  case MVT::isVoid:
    // Note, we allow "void" uses (basically, uses that aren't loads or
    // stores), because arm allows folding a scale into many arithmetic
    // operations.  This should be made more precise and revisited later.

    // Allow r << imm, but the imm has to be a multiple of two.
    if (Scale & 1) return false;
    return isPowerOf2_32(Scale);
  }
}

/// isLegalAddressingMode - Return true if the addressing mode represented
/// by AM is legal for this target, for a load/store of the specified type.
bool ARMTargetLowering::isLegalAddressingMode(const AddrMode &AM,
                                              Type *Ty) const {
  EVT VT = getValueType(Ty, true);
  if (!isLegalAddressImmediate(AM.BaseOffs, VT, Subtarget))
    return false;

  // Can never fold addr of global into load/store.
  if (AM.BaseGV)
    return false;

  switch (AM.Scale) {
  case 0:  // no scale reg, must be "r+i" or "r", or "i".
    break;
  case 1:
    if (Subtarget->isThumb1Only())
      return false;
    // FALL THROUGH.
  default:
    // ARM doesn't support any R+R*scale+imm addr modes.
    if (AM.BaseOffs)
      return false;

    if (!VT.isSimple())
      return false;

    if (Subtarget->isThumb2())
      return isLegalT2ScaledAddressingMode(AM, VT);

    int Scale = AM.Scale;
    switch (VT.getSimpleVT().SimpleTy) {
    default: return false;
    case MVT::i1:
    case MVT::i8:
    case MVT::i32:
      if (Scale < 0) Scale = -Scale;
      if (Scale == 1)
        return true;
      // r + r << imm
      return isPowerOf2_32(Scale & ~1);
    case MVT::i16:
    case MVT::i64:
      // r + r
      if (((unsigned)AM.HasBaseReg + Scale) <= 2)
        return true;
      return false;

    case MVT::isVoid:
      // Note, we allow "void" uses (basically, uses that aren't loads or
      // stores), because arm allows folding a scale into many arithmetic
      // operations.  This should be made more precise and revisited later.

      // Allow r << imm, but the imm has to be a multiple of two.
      if (Scale & 1) return false;
      return isPowerOf2_32(Scale);
    }
  }
  return true;
}

/// isLegalICmpImmediate - Return true if the specified immediate is legal
/// icmp immediate, that is the target has icmp instructions which can compare
/// a register against the immediate without having to materialize the
/// immediate into a register.
bool ARMTargetLowering::isLegalICmpImmediate(int64_t Imm) const {
  // Thumb2 and ARM modes can use cmn for negative immediates.
  if (!Subtarget->isThumb())
    return ARM_AM::getSOImmVal(llvm::abs64(Imm)) != -1;
  if (Subtarget->isThumb2())
    return ARM_AM::getT2SOImmVal(llvm::abs64(Imm)) != -1;
  // Thumb1 doesn't have cmn, and only 8-bit immediates.
  return Imm >= 0 && Imm <= 255;
}

/// isLegalAddImmediate - Return true if the specified immediate is a legal add
/// *or sub* immediate, that is the target has add or sub instructions which can
/// add a register with the immediate without having to materialize the
/// immediate into a register.
bool ARMTargetLowering::isLegalAddImmediate(int64_t Imm) const {
  // Same encoding for add/sub, just flip the sign.
  int64_t AbsImm = llvm::abs64(Imm);
  if (!Subtarget->isThumb())
    return ARM_AM::getSOImmVal(AbsImm) != -1;
  if (Subtarget->isThumb2())
    return ARM_AM::getT2SOImmVal(AbsImm) != -1;
  // Thumb1 only has 8-bit unsigned immediate.
  return AbsImm >= 0 && AbsImm <= 255;
}

static bool getARMIndexedAddressParts(SDNode *Ptr, EVT VT,
                                      bool isSEXTLoad, SDValue &Base,
                                      SDValue &Offset, bool &isInc,
                                      SelectionDAG &DAG) {
  if (Ptr->getOpcode() != ISD::ADD && Ptr->getOpcode() != ISD::SUB)
    return false;

  if (VT == MVT::i16 || ((VT == MVT::i8 || VT == MVT::i1) && isSEXTLoad)) {
    // AddressingMode 3
    Base = Ptr->getOperand(0);
    if (ConstantSDNode *RHS = dyn_cast<ConstantSDNode>(Ptr->getOperand(1))) {
      int RHSC = (int)RHS->getZExtValue();
      if (RHSC < 0 && RHSC > -256) {
        assert(Ptr->getOpcode() == ISD::ADD);
        isInc = false;
        Offset = DAG.getConstant(-RHSC, RHS->getValueType(0));
        return true;
      }
    }
    isInc = (Ptr->getOpcode() == ISD::ADD);
    Offset = Ptr->getOperand(1);
    return true;
  } else if (VT == MVT::i32 || VT == MVT::i8 || VT == MVT::i1) {
    // AddressingMode 2
    if (ConstantSDNode *RHS = dyn_cast<ConstantSDNode>(Ptr->getOperand(1))) {
      int RHSC = (int)RHS->getZExtValue();
      if (RHSC < 0 && RHSC > -0x1000) {
        assert(Ptr->getOpcode() == ISD::ADD);
        isInc = false;
        Offset = DAG.getConstant(-RHSC, RHS->getValueType(0));
        Base = Ptr->getOperand(0);
        return true;
      }
    }

    if (Ptr->getOpcode() == ISD::ADD) {
      isInc = true;
      ARM_AM::ShiftOpc ShOpcVal=
        ARM_AM::getShiftOpcForNode(Ptr->getOperand(0).getOpcode());
      if (ShOpcVal != ARM_AM::no_shift) {
        Base = Ptr->getOperand(1);
        Offset = Ptr->getOperand(0);
      } else {
        Base = Ptr->getOperand(0);
        Offset = Ptr->getOperand(1);
      }
      return true;
    }

    isInc = (Ptr->getOpcode() == ISD::ADD);
    Base = Ptr->getOperand(0);
    Offset = Ptr->getOperand(1);
    return true;
  }

  // FIXME: Use VLDM / VSTM to emulate indexed FP load / store.
  return false;
}

static bool getT2IndexedAddressParts(SDNode *Ptr, EVT VT,
                                     bool isSEXTLoad, SDValue &Base,
                                     SDValue &Offset, bool &isInc,
                                     SelectionDAG &DAG) {
  if (Ptr->getOpcode() != ISD::ADD && Ptr->getOpcode() != ISD::SUB)
    return false;

  Base = Ptr->getOperand(0);
  if (ConstantSDNode *RHS = dyn_cast<ConstantSDNode>(Ptr->getOperand(1))) {
    int RHSC = (int)RHS->getZExtValue();
    if (RHSC < 0 && RHSC > -0x100) { // 8 bits.
      assert(Ptr->getOpcode() == ISD::ADD);
      isInc = false;
      Offset = DAG.getConstant(-RHSC, RHS->getValueType(0));
      return true;
    } else if (RHSC > 0 && RHSC < 0x100) { // 8 bit, no zero.
      isInc = Ptr->getOpcode() == ISD::ADD;
      Offset = DAG.getConstant(RHSC, RHS->getValueType(0));
      return true;
    }
  }

  return false;
}

/// getPreIndexedAddressParts - returns true by value, base pointer and
/// offset pointer and addressing mode by reference if the node's address
/// can be legally represented as pre-indexed load / store address.
bool
ARMTargetLowering::getPreIndexedAddressParts(SDNode *N, SDValue &Base,
                                             SDValue &Offset,
                                             ISD::MemIndexedMode &AM,
                                             SelectionDAG &DAG) const {
  if (Subtarget->isThumb1Only())
    return false;

  // @LOCALMOD-START
  // Avoid two reg addressing mode for loads and stores
  const bool restrict_addressing_modes_for_nacl =
      ((FlagSfiLoad && N->getOpcode() == ISD::LOAD) ||
       (FlagSfiStore && N->getOpcode() == ISD::STORE));
  if (restrict_addressing_modes_for_nacl) {
    return false;
  }
  // @LOCALMOD-END

  EVT VT;
  SDValue Ptr;
  bool isSEXTLoad = false;
  if (LoadSDNode *LD = dyn_cast<LoadSDNode>(N)) {
    Ptr = LD->getBasePtr();
    VT  = LD->getMemoryVT();
    isSEXTLoad = LD->getExtensionType() == ISD::SEXTLOAD;
  } else if (StoreSDNode *ST = dyn_cast<StoreSDNode>(N)) {
    Ptr = ST->getBasePtr();
    VT  = ST->getMemoryVT();
  } else
    return false;

  bool isInc;
  bool isLegal = false;
  if (Subtarget->isThumb2())
    isLegal = getT2IndexedAddressParts(Ptr.getNode(), VT, isSEXTLoad, Base,
                                       Offset, isInc, DAG);
  else
    isLegal = getARMIndexedAddressParts(Ptr.getNode(), VT, isSEXTLoad, Base,
                                        Offset, isInc, DAG);
  if (!isLegal)
    return false;

  AM = isInc ? ISD::PRE_INC : ISD::PRE_DEC;
  return true;
}

/// getPostIndexedAddressParts - returns true by value, base pointer and
/// offset pointer and addressing mode by reference if this node can be
/// combined with a load / store to form a post-indexed load / store.
bool ARMTargetLowering::getPostIndexedAddressParts(SDNode *N, SDNode *Op,
                                                   SDValue &Base,
                                                   SDValue &Offset,
                                                   ISD::MemIndexedMode &AM,
                                                   SelectionDAG &DAG) const {
  if (Subtarget->isThumb1Only())
    return false;
   // @LOCALMOD-START
  // Avoid two reg addressing mode for loads and stores
  const bool restrict_addressing_modes_for_nacl =
      ((FlagSfiLoad && N->getOpcode() == ISD::LOAD) ||
       (FlagSfiStore && N->getOpcode() == ISD::STORE));
  if (restrict_addressing_modes_for_nacl) {
    return false;
  }
  // @LOCALMOD-END
  EVT VT;
  SDValue Ptr;
  bool isSEXTLoad = false;
  if (LoadSDNode *LD = dyn_cast<LoadSDNode>(N)) {
    VT  = LD->getMemoryVT();
    Ptr = LD->getBasePtr();
    isSEXTLoad = LD->getExtensionType() == ISD::SEXTLOAD;
  } else if (StoreSDNode *ST = dyn_cast<StoreSDNode>(N)) {
    VT  = ST->getMemoryVT();
    Ptr = ST->getBasePtr();
  } else
    return false;

  bool isInc;
  bool isLegal = false;
  if (Subtarget->isThumb2())
    isLegal = getT2IndexedAddressParts(Op, VT, isSEXTLoad, Base, Offset,
                                       isInc, DAG);
  else
    isLegal = getARMIndexedAddressParts(Op, VT, isSEXTLoad, Base, Offset,
                                        isInc, DAG);
  if (!isLegal)
    return false;

  if (Ptr != Base) {
    // Swap base ptr and offset to catch more post-index load / store when
    // it's legal. In Thumb2 mode, offset must be an immediate.
    if (Ptr == Offset && Op->getOpcode() == ISD::ADD &&
        !Subtarget->isThumb2())
      std::swap(Base, Offset);

    // Post-indexed load / store update the base pointer.
    if (Ptr != Base)
      return false;
  }

  AM = isInc ? ISD::POST_INC : ISD::POST_DEC;
  return true;
}

void ARMTargetLowering::computeMaskedBitsForTargetNode(const SDValue Op,
                                                       APInt &KnownZero,
                                                       APInt &KnownOne,
                                                       const SelectionDAG &DAG,
                                                       unsigned Depth) const {
  unsigned BitWidth = KnownOne.getBitWidth();
  KnownZero = KnownOne = APInt(BitWidth, 0);
  switch (Op.getOpcode()) {
  default: break;
  case ARMISD::ADDC:
  case ARMISD::ADDE:
  case ARMISD::SUBC:
  case ARMISD::SUBE:
    // These nodes' second result is a boolean
    if (Op.getResNo() == 0)
      break;
    KnownZero |= APInt::getHighBitsSet(BitWidth, BitWidth - 1);
    break;
  case ARMISD::CMOV: {
    // Bits are known zero/one if known on the LHS and RHS.
    DAG.ComputeMaskedBits(Op.getOperand(0), KnownZero, KnownOne, Depth+1);
    if (KnownZero == 0 && KnownOne == 0) return;

    APInt KnownZeroRHS, KnownOneRHS;
    DAG.ComputeMaskedBits(Op.getOperand(1), KnownZeroRHS, KnownOneRHS, Depth+1);
    KnownZero &= KnownZeroRHS;
    KnownOne  &= KnownOneRHS;
    return;
  }
  }
}

//===----------------------------------------------------------------------===//
//                           ARM Inline Assembly Support
//===----------------------------------------------------------------------===//

bool ARMTargetLowering::ExpandInlineAsm(CallInst *CI) const {
  // Looking for "rev" which is V6+.
  if (!Subtarget->hasV6Ops())
    return false;

  InlineAsm *IA = cast<InlineAsm>(CI->getCalledValue());
  std::string AsmStr = IA->getAsmString();
  SmallVector<StringRef, 4> AsmPieces;
  SplitString(AsmStr, AsmPieces, ";\n");

  switch (AsmPieces.size()) {
  default: return false;
  case 1:
    AsmStr = AsmPieces[0];
    AsmPieces.clear();
    SplitString(AsmStr, AsmPieces, " \t,");

    // rev $0, $1
    if (AsmPieces.size() == 3 &&
        AsmPieces[0] == "rev" && AsmPieces[1] == "$0" && AsmPieces[2] == "$1" &&
        IA->getConstraintString().compare(0, 4, "=l,l") == 0) {
      IntegerType *Ty = dyn_cast<IntegerType>(CI->getType());
      if (Ty && Ty->getBitWidth() == 32)
        return IntrinsicLowering::LowerToByteSwap(CI);
    }
    break;
  }

  return false;
}

/// getConstraintType - Given a constraint letter, return the type of
/// constraint it is for this target.
ARMTargetLowering::ConstraintType
ARMTargetLowering::getConstraintType(const std::string &Constraint) const {
  if (Constraint.size() == 1) {
    switch (Constraint[0]) {
    default:  break;
    case 'l': return C_RegisterClass;
    case 'w': return C_RegisterClass;
    case 'h': return C_RegisterClass;
    case 'x': return C_RegisterClass;
    case 't': return C_RegisterClass;
    case 'j': return C_Other; // Constant for movw.
      // An address with a single base register. Due to the way we
      // currently handle addresses it is the same as an 'r' memory constraint.
    case 'Q': return C_Memory;
    }
  } else if (Constraint.size() == 2) {
    switch (Constraint[0]) {
    default: break;
    // All 'U+' constraints are addresses.
    case 'U': return C_Memory;
    }
  }
  return TargetLowering::getConstraintType(Constraint);
}

/// Examine constraint type and operand type and determine a weight value.
/// This object must already have been set up with the operand type
/// and the current alternative constraint selected.
TargetLowering::ConstraintWeight
ARMTargetLowering::getSingleConstraintMatchWeight(
    AsmOperandInfo &info, const char *constraint) const {
  ConstraintWeight weight = CW_Invalid;
  Value *CallOperandVal = info.CallOperandVal;
    // If we don't have a value, we can't do a match,
    // but allow it at the lowest weight.
  if (CallOperandVal == NULL)
    return CW_Default;
  Type *type = CallOperandVal->getType();
  // Look at the constraint type.
  switch (*constraint) {
  default:
    weight = TargetLowering::getSingleConstraintMatchWeight(info, constraint);
    break;
  case 'l':
    if (type->isIntegerTy()) {
      if (Subtarget->isThumb())
        weight = CW_SpecificReg;
      else
        weight = CW_Register;
    }
    break;
  case 'w':
    if (type->isFloatingPointTy())
      weight = CW_Register;
    break;
  }
  return weight;
}

typedef std::pair<unsigned, const TargetRegisterClass*> RCPair;
RCPair
ARMTargetLowering::getRegForInlineAsmConstraint(const std::string &Constraint,
                                                MVT VT) const {
  if (Constraint.size() == 1) {
    // GCC ARM Constraint Letters
    switch (Constraint[0]) {
    case 'l': // Low regs or general regs.
      if (Subtarget->isThumb())
        return RCPair(0U, &ARM::tGPRRegClass);
      return RCPair(0U, &ARM::GPRRegClass);
    case 'h': // High regs or no regs.
      if (Subtarget->isThumb())
        return RCPair(0U, &ARM::hGPRRegClass);
      break;
    case 'r':
      return RCPair(0U, &ARM::GPRRegClass);
    case 'w':
      if (VT == MVT::Other)
        break;
      if (VT == MVT::f32)
        return RCPair(0U, &ARM::SPRRegClass);
      if (VT.getSizeInBits() == 64)
        return RCPair(0U, &ARM::DPRRegClass);
      if (VT.getSizeInBits() == 128)
        return RCPair(0U, &ARM::QPRRegClass);
      break;
    case 'x':
      if (VT == MVT::Other)
        break;
      if (VT == MVT::f32)
        return RCPair(0U, &ARM::SPR_8RegClass);
      if (VT.getSizeInBits() == 64)
        return RCPair(0U, &ARM::DPR_8RegClass);
      if (VT.getSizeInBits() == 128)
        return RCPair(0U, &ARM::QPR_8RegClass);
      break;
    case 't':
      if (VT == MVT::f32)
        return RCPair(0U, &ARM::SPRRegClass);
      break;
    }
  }
  if (StringRef("{cc}").equals_lower(Constraint))
    return std::make_pair(unsigned(ARM::CPSR), &ARM::CCRRegClass);

  return TargetLowering::getRegForInlineAsmConstraint(Constraint, VT);
}

/// LowerAsmOperandForConstraint - Lower the specified operand into the Ops
/// vector.  If it is invalid, don't add anything to Ops.
void ARMTargetLowering::LowerAsmOperandForConstraint(SDValue Op,
                                                     std::string &Constraint,
                                                     std::vector<SDValue>&Ops,
                                                     SelectionDAG &DAG) const {
  SDValue Result(0, 0);

  // Currently only support length 1 constraints.
  if (Constraint.length() != 1) return;

  char ConstraintLetter = Constraint[0];
  switch (ConstraintLetter) {
  default: break;
  case 'j':
  case 'I': case 'J': case 'K': case 'L':
  case 'M': case 'N': case 'O':
    ConstantSDNode *C = dyn_cast<ConstantSDNode>(Op);
    if (!C)
      return;

    int64_t CVal64 = C->getSExtValue();
    int CVal = (int) CVal64;
    // None of these constraints allow values larger than 32 bits.  Check
    // that the value fits in an int.
    if (CVal != CVal64)
      return;

    switch (ConstraintLetter) {
      case 'j':
        // Constant suitable for movw, must be between 0 and
        // 65535.
        if (Subtarget->hasV6T2Ops())
          if (CVal >= 0 && CVal <= 65535)
            break;
        return;
      case 'I':
        if (Subtarget->isThumb1Only()) {
          // This must be a constant between 0 and 255, for ADD
          // immediates.
          if (CVal >= 0 && CVal <= 255)
            break;
        } else if (Subtarget->isThumb2()) {
          // A constant that can be used as an immediate value in a
          // data-processing instruction.
          if (ARM_AM::getT2SOImmVal(CVal) != -1)
            break;
        } else {
          // A constant that can be used as an immediate value in a
          // data-processing instruction.
          if (ARM_AM::getSOImmVal(CVal) != -1)
            break;
        }
        return;

      case 'J':
        if (Subtarget->isThumb()) {  // FIXME thumb2
          // This must be a constant between -255 and -1, for negated ADD
          // immediates. This can be used in GCC with an "n" modifier that
          // prints the negated value, for use with SUB instructions. It is
          // not useful otherwise but is implemented for compatibility.
          if (CVal >= -255 && CVal <= -1)
            break;
        } else {
          // This must be a constant between -4095 and 4095. It is not clear
          // what this constraint is intended for. Implemented for
          // compatibility with GCC.
          if (CVal >= -4095 && CVal <= 4095)
            break;
        }
        return;

      case 'K':
        if (Subtarget->isThumb1Only()) {
          // A 32-bit value where only one byte has a nonzero value. Exclude
          // zero to match GCC. This constraint is used by GCC internally for
          // constants that can be loaded with a move/shift combination.
          // It is not useful otherwise but is implemented for compatibility.
          if (CVal != 0 && ARM_AM::isThumbImmShiftedVal(CVal))
            break;
        } else if (Subtarget->isThumb2()) {
          // A constant whose bitwise inverse can be used as an immediate
          // value in a data-processing instruction. This can be used in GCC
          // with a "B" modifier that prints the inverted value, for use with
          // BIC and MVN instructions. It is not useful otherwise but is
          // implemented for compatibility.
          if (ARM_AM::getT2SOImmVal(~CVal) != -1)
            break;
        } else {
          // A constant whose bitwise inverse can be used as an immediate
          // value in a data-processing instruction. This can be used in GCC
          // with a "B" modifier that prints the inverted value, for use with
          // BIC and MVN instructions. It is not useful otherwise but is
          // implemented for compatibility.
          if (ARM_AM::getSOImmVal(~CVal) != -1)
            break;
        }
        return;

      case 'L':
        if (Subtarget->isThumb1Only()) {
          // This must be a constant between -7 and 7,
          // for 3-operand ADD/SUB immediate instructions.
          if (CVal >= -7 && CVal < 7)
            break;
        } else if (Subtarget->isThumb2()) {
          // A constant whose negation can be used as an immediate value in a
          // data-processing instruction. This can be used in GCC with an "n"
          // modifier that prints the negated value, for use with SUB
          // instructions. It is not useful otherwise but is implemented for
          // compatibility.
          if (ARM_AM::getT2SOImmVal(-CVal) != -1)
            break;
        } else {
          // A constant whose negation can be used as an immediate value in a
          // data-processing instruction. This can be used in GCC with an "n"
          // modifier that prints the negated value, for use with SUB
          // instructions. It is not useful otherwise but is implemented for
          // compatibility.
          if (ARM_AM::getSOImmVal(-CVal) != -1)
            break;
        }
        return;

      case 'M':
        if (Subtarget->isThumb()) { // FIXME thumb2
          // This must be a multiple of 4 between 0 and 1020, for
          // ADD sp + immediate.
          if ((CVal >= 0 && CVal <= 1020) && ((CVal & 3) == 0))
            break;
        } else {
          // A power of two or a constant between 0 and 32.  This is used in
          // GCC for the shift amount on shifted register operands, but it is
          // useful in general for any shift amounts.
          if ((CVal >= 0 && CVal <= 32) || ((CVal & (CVal - 1)) == 0))
            break;
        }
        return;

      case 'N':
        if (Subtarget->isThumb()) {  // FIXME thumb2
          // This must be a constant between 0 and 31, for shift amounts.
          if (CVal >= 0 && CVal <= 31)
            break;
        }
        return;

      case 'O':
        if (Subtarget->isThumb()) {  // FIXME thumb2
          // This must be a multiple of 4 between -508 and 508, for
          // ADD/SUB sp = sp + immediate.
          if ((CVal >= -508 && CVal <= 508) && ((CVal & 3) == 0))
            break;
        }
        return;
    }
    Result = DAG.getTargetConstant(CVal, Op.getValueType());
    break;
  }

  if (Result.getNode()) {
    Ops.push_back(Result);
    return;
  }
  return TargetLowering::LowerAsmOperandForConstraint(Op, Constraint, Ops, DAG);
}

SDValue ARMTargetLowering::LowerDivRem(SDValue Op, SelectionDAG &DAG) const {
  assert(Subtarget->isTargetAEABI() && "Register-based DivRem lowering only");
  unsigned Opcode = Op->getOpcode();
  assert((Opcode == ISD::SDIVREM || Opcode == ISD::UDIVREM) &&
      "Invalid opcode for Div/Rem lowering");
  bool isSigned = (Opcode == ISD::SDIVREM);
  EVT VT = Op->getValueType(0);
  Type *Ty = VT.getTypeForEVT(*DAG.getContext());

  RTLIB::Libcall LC;
  switch (VT.getSimpleVT().SimpleTy) {
  default: llvm_unreachable("Unexpected request for libcall!");
  case MVT::i8:   LC= isSigned ? RTLIB::SDIVREM_I8  : RTLIB::UDIVREM_I8;  break;
  case MVT::i16:  LC= isSigned ? RTLIB::SDIVREM_I16 : RTLIB::UDIVREM_I16; break;
  case MVT::i32:  LC= isSigned ? RTLIB::SDIVREM_I32 : RTLIB::UDIVREM_I32; break;
  case MVT::i64:  LC= isSigned ? RTLIB::SDIVREM_I64 : RTLIB::UDIVREM_I64; break;
  }

  SDValue InChain = DAG.getEntryNode();

  TargetLowering::ArgListTy Args;
  TargetLowering::ArgListEntry Entry;
  for (unsigned i = 0, e = Op->getNumOperands(); i != e; ++i) {
    EVT ArgVT = Op->getOperand(i).getValueType();
    Type *ArgTy = ArgVT.getTypeForEVT(*DAG.getContext());
    Entry.Node = Op->getOperand(i);
    Entry.Ty = ArgTy;
    Entry.isSExt = isSigned;
    Entry.isZExt = !isSigned;
    Args.push_back(Entry);
  }

  SDValue Callee = DAG.getExternalSymbol(getLibcallName(LC),
                                         getPointerTy());

  Type *RetTy = (Type*)StructType::get(Ty, Ty, NULL);

  SDLoc dl(Op);
  TargetLowering::
  CallLoweringInfo CLI(InChain, RetTy, isSigned, !isSigned, false, true,
                    0, getLibcallCallingConv(LC), /*isTailCall=*/false,
                    /*doesNotReturn=*/false, /*isReturnValueUsed=*/true,
                    Callee, Args, DAG, dl);
  std::pair<SDValue, SDValue> CallInfo = LowerCallTo(CLI);

  return CallInfo.first;
}

bool
ARMTargetLowering::isOffsetFoldingLegal(const GlobalAddressSDNode *GA) const {
  // The ARM target isn't yet aware of offsets.
  return false;
}

bool ARM::isBitFieldInvertedMask(unsigned v) {
  if (v == 0xffffffff)
    return false;

  // there can be 1's on either or both "outsides", all the "inside"
  // bits must be 0's
  unsigned TO = CountTrailingOnes_32(v);
  unsigned LO = CountLeadingOnes_32(v);
  v = (v >> TO) << TO;
  v = (v << LO) >> LO;
  return v == 0;
}

/// isFPImmLegal - Returns true if the target can instruction select the
/// specified FP immediate natively. If false, the legalizer will
/// materialize the FP immediate as a load from a constant pool.
bool ARMTargetLowering::isFPImmLegal(const APFloat &Imm, EVT VT) const {
  if (!Subtarget->hasVFP3())
    return false;
  if (VT == MVT::f32)
    return ARM_AM::getFP32Imm(Imm) != -1;
  if (VT == MVT::f64)
    return ARM_AM::getFP64Imm(Imm) != -1;
  return false;
}

/// getTgtMemIntrinsic - Represent NEON load and store intrinsics as
/// MemIntrinsicNodes.  The associated MachineMemOperands record the alignment
/// specified in the intrinsic calls.
bool ARMTargetLowering::getTgtMemIntrinsic(IntrinsicInfo &Info,
                                           const CallInst &I,
                                           unsigned Intrinsic) const {
  switch (Intrinsic) {
  case Intrinsic::arm_neon_vld1:
  case Intrinsic::arm_neon_vld2:
  case Intrinsic::arm_neon_vld3:
  case Intrinsic::arm_neon_vld4:
  case Intrinsic::arm_neon_vld2lane:
  case Intrinsic::arm_neon_vld3lane:
  case Intrinsic::arm_neon_vld4lane: {
    Info.opc = ISD::INTRINSIC_W_CHAIN;
    // Conservatively set memVT to the entire set of vectors loaded.
    uint64_t NumElts = getDataLayout()->getTypeAllocSize(I.getType()) / 8;
    Info.memVT = EVT::getVectorVT(I.getType()->getContext(), MVT::i64, NumElts);
    Info.ptrVal = I.getArgOperand(0);
    Info.offset = 0;
    Value *AlignArg = I.getArgOperand(I.getNumArgOperands() - 1);
    Info.align = cast<ConstantInt>(AlignArg)->getZExtValue();
    Info.vol = false; // volatile loads with NEON intrinsics not supported
    Info.readMem = true;
    Info.writeMem = false;
    return true;
  }
  case Intrinsic::arm_neon_vst1:
  case Intrinsic::arm_neon_vst2:
  case Intrinsic::arm_neon_vst3:
  case Intrinsic::arm_neon_vst4:
  case Intrinsic::arm_neon_vst2lane:
  case Intrinsic::arm_neon_vst3lane:
  case Intrinsic::arm_neon_vst4lane: {
    Info.opc = ISD::INTRINSIC_VOID;
    // Conservatively set memVT to the entire set of vectors stored.
    unsigned NumElts = 0;
    for (unsigned ArgI = 1, ArgE = I.getNumArgOperands(); ArgI < ArgE; ++ArgI) {
      Type *ArgTy = I.getArgOperand(ArgI)->getType();
      if (!ArgTy->isVectorTy())
        break;
      NumElts += getDataLayout()->getTypeAllocSize(ArgTy) / 8;
    }
    Info.memVT = EVT::getVectorVT(I.getType()->getContext(), MVT::i64, NumElts);
    Info.ptrVal = I.getArgOperand(0);
    Info.offset = 0;
    Value *AlignArg = I.getArgOperand(I.getNumArgOperands() - 1);
    Info.align = cast<ConstantInt>(AlignArg)->getZExtValue();
    Info.vol = false; // volatile stores with NEON intrinsics not supported
    Info.readMem = false;
    Info.writeMem = true;
    return true;
  }
  case Intrinsic::arm_ldrex: {
    PointerType *PtrTy = cast<PointerType>(I.getArgOperand(0)->getType());
    Info.opc = ISD::INTRINSIC_W_CHAIN;
    Info.memVT = MVT::getVT(PtrTy->getElementType());
    Info.ptrVal = I.getArgOperand(0);
    Info.offset = 0;
    Info.align = getDataLayout()->getABITypeAlignment(PtrTy->getElementType());
    Info.vol = true;
    Info.readMem = true;
    Info.writeMem = false;
    return true;
  }
  case Intrinsic::arm_strex: {
    PointerType *PtrTy = cast<PointerType>(I.getArgOperand(1)->getType());
    Info.opc = ISD::INTRINSIC_W_CHAIN;
    Info.memVT = MVT::getVT(PtrTy->getElementType());
    Info.ptrVal = I.getArgOperand(1);
    Info.offset = 0;
    Info.align = getDataLayout()->getABITypeAlignment(PtrTy->getElementType());
    Info.vol = true;
    Info.readMem = false;
    Info.writeMem = true;
    return true;
  }
  case Intrinsic::arm_strexd: {
    Info.opc = ISD::INTRINSIC_W_CHAIN;
    Info.memVT = MVT::i64;
    Info.ptrVal = I.getArgOperand(2);
    Info.offset = 0;
    Info.align = 8;
    Info.vol = true;
    Info.readMem = false;
    Info.writeMem = true;
    return true;
  }
  case Intrinsic::arm_ldrexd: {
    Info.opc = ISD::INTRINSIC_W_CHAIN;
    Info.memVT = MVT::i64;
    Info.ptrVal = I.getArgOperand(0);
    Info.offset = 0;
    Info.align = 8;
    Info.vol = true;
    Info.readMem = true;
    Info.writeMem = false;
    return true;
  }
  default:
    break;
  }

  return false;
}<|MERGE_RESOLUTION|>--- conflicted
+++ resolved
@@ -48,7 +48,7 @@
 #include "llvm/Support/MathExtras.h"
 #include "llvm/Support/raw_ostream.h"
 #include "llvm/Target/TargetOptions.h"
-<<<<<<< HEAD
+#include <utility>
 
 // @LOCALMOD-START
 namespace llvm {
@@ -58,9 +58,6 @@
 }
 // @LOCALMOD-END
 
-=======
-#include <utility>
->>>>>>> 5b8f1242
 using namespace llvm;
 
 STATISTIC(NumTailCalls, "Number of tail calls");
@@ -752,9 +749,6 @@
   if (!Subtarget->isTargetDarwin()) {
     // Non-Darwin platforms may return values in these registers via the
     // personality function.
-<<<<<<< HEAD
-    setOperationAction(ISD::EHSELECTION,      MVT::i32,   Expand);
-    setOperationAction(ISD::EXCEPTIONADDR,    MVT::i32,   Expand);
     // @LOCALMOD-START
     if (Subtarget->isTargetNaCl()) {
       // we use the first caller saved regs here
@@ -771,10 +765,6 @@
       setExceptionSelectorRegister(ARM::R1);
     }
     // @LOCALMOD-END
-=======
-    setExceptionPointerRegister(ARM::R0);
-    setExceptionSelectorRegister(ARM::R1);
->>>>>>> 5b8f1242
   }
 
   setOperationAction(ISD::DYNAMIC_STACKALLOC, MVT::i32, Expand);
@@ -2432,7 +2422,7 @@
 SDValue ARMTargetLowering::LowerJumpTable(SDValue Op, SelectionDAG &DAG) const {
   assert(!Subtarget->useInlineJumpTables() &&
          "inline jump tables not custom lowered");
-  const DebugLoc dl = Op.getDebugLoc();
+  const SDLoc dl(Op);
   EVT PTy = getPointerTy();
   JumpTableSDNode *JT = cast<JumpTableSDNode>(Op);
   SDValue JTI = DAG.getTargetJumpTable(JT->getIndex(), PTy);
@@ -2734,8 +2724,7 @@
   ARMFunctionInfo *AFI = MF.getInfo<ARMFunctionInfo>();
   unsigned ARMPCLabelIndex = AFI->createPICLabelUId();
   EVT PtrVT = getPointerTy();
-<<<<<<< HEAD
-  DebugLoc dl = Op.getDebugLoc();
+  SDLoc dl(Op);
 
   // @LOCALMOD-BEGIN
   if (FlagSfiDisableCP) {
@@ -2774,10 +2763,6 @@
     return DAG.getNode(ARMISD::WrapperGOT, dl, MVT::i32);
   } else { // Sort of LOCALMOD-END (indentation only
     unsigned PCAdj = Subtarget->isThumb() ? 4 : 8;
-=======
-  SDLoc dl(Op);
-  unsigned PCAdj = Subtarget->isThumb() ? 4 : 8;
->>>>>>> 5b8f1242
   ARMConstantPoolValue *CPV =
     ARMConstantPoolSymbol::Create(*DAG.getContext(), "_GLOBAL_OFFSET_TABLE_",
                                   ARMPCLabelIndex, PCAdj);
@@ -5954,7 +5939,7 @@
   SDValue Chain     = Op.getOperand(0);
   SDValue Offset    = Op.getOperand(1);
   SDValue Handler   = Op.getOperand(2);
-  DebugLoc dl       = Op.getDebugLoc();
+  SDLoc dl(Op);
 
   // Store stack offset in R2, jump target in R3, dummy return value in R0
   // The dummy return value is needed to make the use-def chains happy,
@@ -7730,18 +7715,8 @@
 
     if ((LoopSize & 0xFFFF0000) != 0)
       AddDefaultPred(BuildMI(BB, dl, TII->get(ARM::t2MOVTi16), varEnd)
-<<<<<<< HEAD
-                     .addReg(VReg1)
-                     .addImm(LoopSize >> 16));
-  } else if (FlagSfiDisableCP) { // @LOCALMOD-START
-    BuildMI(BB, dl, TII->get(ARM::MOVi32imm))
-      .addReg(varEnd, RegState::Define)
-      .addImm(LoopSize);
-  } else { // @LOCALMOD-END
-=======
                          .addReg(Vtmp).addImm(LoopSize >> 16));
   } else {
->>>>>>> 5b8f1242
     MachineConstantPool *ConstantPool = MF->getConstantPool();
     Type *Int32Ty = Type::getInt32Ty(MF->getFunction()->getContext());
     const Constant *C = ConstantInt::get(Int32Ty, LoopSize);
