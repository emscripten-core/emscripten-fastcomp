--- conflicted
+++ resolved
@@ -27,7 +27,7 @@
 
 using namespace llvm;
 
-cl::opt<bool> // @LOCALMOD
+static cl::opt<bool>
 ReserveR9("arm-reserve-r9", cl::Hidden,
           cl::desc("Reserve R9, making it unavailable as GPR"));
 
@@ -47,24 +47,9 @@
 UseFusedMulOps("arm-use-mulops",
                cl::init(true), cl::Hidden);
 
-enum AlignMode {
-  DefaultAlign,
-  StrictAlign,
-  NoStrictAlign
-};
-
-static cl::opt<AlignMode>
-Align(cl::desc("Load/store alignment support"),
-      cl::Hidden, cl::init(DefaultAlign),
-      cl::values(
-          clEnumValN(DefaultAlign,  "arm-default-align",
-                     "Generate unaligned accesses only on hardware/OS "
-                     "combinations that are known to support them"),
-          clEnumValN(StrictAlign,   "arm-strict-align",
-                     "Disallow all unaligned memory accesses"),
-          clEnumValN(NoStrictAlign, "arm-no-strict-align",
-                     "Allow unaligned memory accesses"),
-          clEnumValEnd));
+static cl::opt<bool>
+StrictAlign("arm-strict-align", cl::Hidden,
+            cl::desc("Disallow all unaligned memory accesses"));
 
 ARMSubtarget::ARMSubtarget(const std::string &TT, const std::string &CPU,
                            const std::string &FS, const TargetOptions &Options)
@@ -199,34 +184,6 @@
   if (!isThumb() || hasThumb2())
     PostRAScheduler = true;
 
-<<<<<<< HEAD
-  switch (Align) {
-    case DefaultAlign:
-      // Assume pre-ARMv6 doesn't support unaligned accesses.
-      //
-      // ARMv6 may or may not support unaligned accesses depending on the
-      // SCTLR.U bit, which is architecture-specific. We assume ARMv6
-      // Darwin targets support unaligned accesses, and others don't.
-      //
-      // ARMv7 always has SCTLR.U set to 1, but it has a new SCTLR.A bit
-      // which raises an alignment fault on unaligned accesses. Linux
-      // defaults this bit to 0 and handles it as a system-wide (not
-      // per-process) setting. It is therefore safe to assume that ARMv7+
-      // Linux targets support unaligned accesses. The same goes for NaCl.
-      //
-      // The above behavior is consistent with GCC.
-      AllowsUnalignedMem = (
-          (hasV7Ops() && (isTargetLinux() || isTargetNaCl())) ||
-          (hasV6Ops() && isTargetDarwin()));
-      break;
-    case StrictAlign:
-      AllowsUnalignedMem = false;
-      break;
-    case NoStrictAlign:
-      AllowsUnalignedMem = true;
-      break;
-  }
-=======
   // v6+ may or may not support unaligned mem access depending on the system
   // configuration.
   if (!StrictAlign && hasV6Ops() && isTargetDarwin())
@@ -237,7 +194,6 @@
   if ((Bits & ARM::ProcA5 || Bits & ARM::ProcA8) && // Where this matters
       (Options.UnsafeFPMath || isTargetDarwin()))
     UseNEONForSinglePrecisionFP = true;
->>>>>>> 7dfcb84f
 }
 
 /// GVIsIndirectSymbol - true if the GV will be accessed via an indirect symbol.
