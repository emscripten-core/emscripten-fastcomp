--- conflicted
+++ resolved
@@ -114,23 +114,9 @@
   /// ReserveR9 - True if R9 is not available as a general purpose register.
   bool ReserveR9;
 
-<<<<<<< HEAD
-  // @LOCALMOD-START
-  /// UseInlineJumpTables - True if jump tables should be in-line in the code.
-  bool UseInlineJumpTables;
-
-  /// UseConstIslands - True if constant islands should be used.
-  bool UseConstIslands;
-  // @LOCALMOD-END
-
-  /// UseMovt - True if MOVT / MOVW pairs are used for materialization of 32-bit
-  /// imms (including global addresses).
-  bool UseMovt;
-=======
   /// NoMovt - True if MOVT / MOVW pairs are not used for materialization of
   /// 32-bit imms (including global addresses).
   bool NoMovt;
->>>>>>> 99e9f85e
 
   /// SupportsTailCall - True if the OS supports tail call. The dynamic linker
   /// must be able to synthesize call stubs for interworking between ARM and
@@ -434,14 +420,7 @@
 
   bool supportsTailCall() const { return SupportsTailCall; }
 
-<<<<<<< HEAD
-  // @LOCALMOD
-  bool useConstIslands() const { return UseConstIslands; }
-
-  bool allowsUnalignedMem() const { return AllowsUnalignedMem; }
-=======
   bool allowsUnalignedMem() const { return !StrictAlign; }
->>>>>>> 99e9f85e
 
   bool restrictIT() const { return RestrictIT; }
 
@@ -479,12 +458,8 @@
   /// symbol.
   bool GVIsIndirectSymbol(const GlobalValue *GV, Reloc::Model RelocM) const;
 
-<<<<<<< HEAD
-  bool useInlineJumpTables() const {return UseInlineJumpTables;} // @LOCALMOD
-=======
   /// True if fast-isel is used.
   bool useFastISel() const;
->>>>>>> 99e9f85e
 };
 } // End llvm namespace
 
