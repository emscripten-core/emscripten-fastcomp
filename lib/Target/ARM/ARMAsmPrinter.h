--- conflicted
+++ resolved
@@ -72,33 +72,21 @@
   virtual void EmitInstruction(const MachineInstr *MI) LLVM_OVERRIDE;
   virtual bool runOnMachineFunction(MachineFunction &F) LLVM_OVERRIDE;
 
-<<<<<<< HEAD
-  virtual void EmitFunctionBodyEnd();
-
   // @LOCALMOD-START
   // usually this does nothing on ARM as constants pools
   // are handled with custom code.
   // For the sfi case we do not use the custom logic and fall back
   // to the default implementation.
-  virtual void EmitConstantPool() {
+  virtual void EmitConstantPool() LLVM_OVERRIDE {
     if (FlagSfiDisableCP) AsmPrinter::EmitConstantPool();
   }
   // @LOCALMOD-END
 
-  virtual void EmitFunctionEntryLabel();
-  void EmitStartOfAsmFile(Module &M);
-  void EmitEndOfAsmFile(Module &M);
-  void EmitXXStructor(const Constant *CV);
-=======
-  virtual void EmitConstantPool() LLVM_OVERRIDE {
-    // we emit constant pools customly!
-  }
   virtual void EmitFunctionBodyEnd() LLVM_OVERRIDE;
   virtual void EmitFunctionEntryLabel() LLVM_OVERRIDE;
   virtual void EmitStartOfAsmFile(Module &M) LLVM_OVERRIDE;
   virtual void EmitEndOfAsmFile(Module &M) LLVM_OVERRIDE;
   virtual void EmitXXStructor(const Constant *CV) LLVM_OVERRIDE;
->>>>>>> 2fa8af22
 
   // lowerOperand - Convert a MachineOperand into the equivalent MCOperand.
   bool lowerOperand(const MachineOperand &MO, MCOperand &MCOp);
