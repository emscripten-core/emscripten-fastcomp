;===- ./lib/Target/ARM/LLVMBuild.txt ---------------------------*- Conf -*--===;
;
;                     The LLVM Compiler Infrastructure
;
; This file is distributed under the University of Illinois Open Source
; License. See LICENSE.TXT for details.
;
;===------------------------------------------------------------------------===;
;
; This is an LLVMBuild description file for the components in this subdirectory.
;
; For more information on the LLVMBuild system, please see:
;
;   http://llvm.org/docs/LLVMBuild.html
;
;===------------------------------------------------------------------------===;

[common]
subdirectories = AsmParser Disassembler InstPrinter MCTargetDesc TargetInfo

[component_0]
type = TargetGroup
name = ARM
parent = Target
has_asmparser = 1
has_asmprinter = 1
has_disassembler = 1
has_jit = 1

[component_1]
type = Library
name = ARMCodeGen
parent = ARM
<<<<<<< HEAD
; @LOCALMOD
required_libraries = ARMAsmPrinter ARMDesc ARMInfo Analysis AsmPrinter CodeGen Core MC SelectionDAG Support Target NaClTransforms
=======
required_libraries = ARMAsmPrinter ARMDesc ARMInfo Analysis AsmPrinter CodeGen Core MC Scalar SelectionDAG Support Target
>>>>>>> 434f0e35
add_to_library_groups = ARM<|MERGE_RESOLUTION|>--- conflicted
+++ resolved
@@ -31,10 +31,6 @@
 type = Library
 name = ARMCodeGen
 parent = ARM
-<<<<<<< HEAD
 ; @LOCALMOD
-required_libraries = ARMAsmPrinter ARMDesc ARMInfo Analysis AsmPrinter CodeGen Core MC SelectionDAG Support Target NaClTransforms
-=======
-required_libraries = ARMAsmPrinter ARMDesc ARMInfo Analysis AsmPrinter CodeGen Core MC Scalar SelectionDAG Support Target
->>>>>>> 434f0e35
+required_libraries = ARMAsmPrinter ARMDesc ARMInfo Analysis AsmPrinter CodeGen Core MC Scalar SelectionDAG Support Target NaClTransforms
 add_to_library_groups = ARM