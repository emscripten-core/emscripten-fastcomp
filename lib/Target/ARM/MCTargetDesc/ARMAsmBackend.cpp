--- conflicted
+++ resolved
@@ -565,86 +565,6 @@
   (void)adjustFixupValue(Fixup, Value, &Asm.getContext());
 }
 
-<<<<<<< HEAD
-namespace {
-
-// FIXME: This should be in a separate file.
-// ELF is an ELF of course...
-class ELFARMAsmBackend : public ARMAsmBackend {
-public:
-  uint8_t OSABI;
-  Triple::OSType OSType; // @LOCALMOD: kept OSTYPE vs upstream. FIXME: remove.
-  ELFARMAsmBackend(const Target &T, const StringRef TT,
-                   uint8_t _OSABI,
-                   Triple::OSType _OSType)
-    : ARMAsmBackend(T, TT), OSABI(_OSABI), OSType(_OSType) { }
-
-  void applyFixup(const MCFixup &Fixup, char *Data, unsigned DataSize,
-                  uint64_t Value) const;
-
-  // @LOCALMOD-BEGIN
-  // FIXME! NaCl should INHERIT from ELFARMAsmBackend, not
-  // add to it.
-  unsigned getBundleSize() const {
-    return (OSType == Triple::NativeClient) ? 16 : 0;
-  }
-
-  bool CustomExpandInst(const MCInst &Inst, MCStreamer &Out) const {
-    if (OSType == Triple::NativeClient) {
-      return CustomExpandInstNaClARM(Inst, Out);
-    }
-    return false;
-  }
-
- // @LOCALMOD-END
-
-  MCObjectWriter *createObjectWriter(raw_ostream &OS) const {
-    return createARMELFObjectWriter(OS, OSABI);
-  }
-};
-
-// FIXME: Raise this to share code between Darwin and ELF.
-void ELFARMAsmBackend::applyFixup(const MCFixup &Fixup, char *Data,
-                                  unsigned DataSize, uint64_t Value) const {
-  unsigned NumBytes = 4;        // FIXME: 2 for Thumb
-  Value = adjustFixupValue(Fixup, Value);
-  if (!Value) return;           // Doesn't change encoding.
-
-  unsigned Offset = Fixup.getOffset();
-
-  // For each byte of the fragment that the fixup touches, mask in the bits from
-  // the fixup value. The Value has been "split up" into the appropriate
-  // bitfields above.
-  for (unsigned i = 0; i != NumBytes; ++i)
-    Data[Offset + i] |= uint8_t((Value >> (i * 8)) & 0xff);
-}
-
-// FIXME: This should be in a separate file.
-class DarwinARMAsmBackend : public ARMAsmBackend {
-public:
-  const object::mach::CPUSubtypeARM Subtype;
-  DarwinARMAsmBackend(const Target &T, const StringRef TT,
-                      object::mach::CPUSubtypeARM st)
-    : ARMAsmBackend(T, TT), Subtype(st) {
-      HasDataInCodeSupport = true;
-    }
-
-  MCObjectWriter *createObjectWriter(raw_ostream &OS) const {
-    return createARMMachObjectWriter(OS, /*Is64Bit=*/false,
-                                     object::mach::CTM_ARM,
-                                     Subtype);
-  }
-
-  void applyFixup(const MCFixup &Fixup, char *Data, unsigned DataSize,
-                  uint64_t Value) const;
-
-  virtual bool doesSectionRequireSymbols(const MCSection &Section) const {
-    return false;
-  }
-};
-
-=======
->>>>>>> 8d20b5f9
 /// getFixupKindNumBytes - The number of bytes the fixup may change.
 static unsigned getFixupKindNumBytes(unsigned Kind) {
   switch (Kind) {
@@ -724,6 +644,22 @@
     return createARMELFObjectWriter(OS, OSABI);
   }
 };
+
+// @LOCALMOD-BEGIN
+class NaClARMAsmBackend : public ELFARMAsmBackend {
+ public:
+  NaClARMAsmBackend(const Target &T, const StringRef TT,
+                    uint8_t OSABI)
+      : ELFARMAsmBackend(T, TT, OSABI) { }
+  unsigned getBundleSize() const {
+    return 16;
+  }
+
+  bool CustomExpandInst(const MCInst &Inst, MCStreamer &Out) const {
+    return CustomExpandInstNaClARM(Inst, Out);
+  }
+};
+// @LOCALMOD-END
 
 // FIXME: This should be in a separate file.
 class DarwinARMAsmBackend : public ARMAsmBackend {
@@ -777,5 +713,7 @@
     assert(0 && "Windows not supported on ARM");
 
   uint8_t OSABI = MCELFObjectTargetWriter::getOSABI(Triple(TT).getOS());
-  return new ELFARMAsmBackend(T, TT, OSABI, TheTriple.getOS());
+  if (TheTriple.getOS() == llvm::Triple::NativeClient)
+    return new NaClARMAsmBackend(T, TT, OSABI);
+  return new ELFARMAsmBackend(T, TT, OSABI);
 }