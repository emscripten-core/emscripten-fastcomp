//===-- ARMCallingConv.td - Calling Conventions for ARM ----*- tablegen -*-===//
//
//                     The LLVM Compiler Infrastructure
//
// This file is distributed under the University of Illinois Open Source
// License. See LICENSE.TXT for details.
//
//===----------------------------------------------------------------------===//
// This describes the calling conventions for ARM architecture.
//===----------------------------------------------------------------------===//

/// CCIfAlign - Match of the original alignment of the arg
class CCIfAlign<string Align, CCAction A>:
  CCIf<!strconcat("ArgFlags.getOrigAlign() == ", Align), A>;

//===----------------------------------------------------------------------===//
// ARM APCS Calling Convention
//===----------------------------------------------------------------------===//
def CC_ARM_APCS : CallingConv<[

  // Handles byval parameters.
  CCIfByVal<CCPassByVal<4, 4>>,
    
  CCIfType<[i1, i8, i16], CCPromoteToType<i32>>,

  // Handle all vector types as either f64 or v2f64.
  CCIfType<[v1i64, v2i32, v4i16, v8i8, v2f32], CCBitConvertToType<f64>>,
  CCIfType<[v2i64, v4i32, v8i16, v16i8, v4f32], CCBitConvertToType<v2f64>>,

  // f64 and v2f64 are passed in adjacent GPRs, possibly split onto the stack
  CCIfType<[f64, v2f64], CCCustom<"CC_ARM_APCS_Custom_f64">>,

  CCIfType<[f32], CCBitConvertToType<i32>>,
  CCIfType<[i32], CCAssignToReg<[R0, R1, R2, R3]>>,

  CCIfType<[i32], CCAssignToStack<4, 4>>,
  CCIfType<[f64], CCAssignToStack<8, 4>>,
  CCIfType<[v2f64], CCAssignToStack<16, 4>>
]>;

def RetCC_ARM_APCS : CallingConv<[
  CCIfType<[i1, i8, i16], CCPromoteToType<i32>>,
  CCIfType<[f32], CCBitConvertToType<i32>>,

  // Handle all vector types as either f64 or v2f64.
  CCIfType<[v1i64, v2i32, v4i16, v8i8, v2f32], CCBitConvertToType<f64>>,
  CCIfType<[v2i64, v4i32, v8i16, v16i8, v4f32], CCBitConvertToType<v2f64>>,

  CCIfType<[f64, v2f64], CCCustom<"RetCC_ARM_APCS_Custom_f64">>,

  CCIfType<[i32], CCAssignToReg<[R0, R1, R2, R3]>>,
  CCIfType<[i64], CCAssignToRegWithShadow<[R0, R2], [R1, R3]>>
]>;

//===----------------------------------------------------------------------===//
// ARM APCS Calling Convention for FastCC (when VFP2 or later is available)
//===----------------------------------------------------------------------===//
def FastCC_ARM_APCS : CallingConv<[
  // Handle all vector types as either f64 or v2f64.
  CCIfType<[v1i64, v2i32, v4i16, v8i8, v2f32], CCBitConvertToType<f64>>,
  CCIfType<[v2i64, v4i32, v8i16, v16i8, v4f32], CCBitConvertToType<v2f64>>,

  CCIfType<[v2f64], CCAssignToReg<[Q0, Q1, Q2, Q3]>>,
  CCIfType<[f64], CCAssignToReg<[D0, D1, D2, D3, D4, D5, D6, D7]>>,
  CCIfType<[f32], CCAssignToReg<[S0, S1, S2, S3, S4, S5, S6, S7, S8,
                                 S9, S10, S11, S12, S13, S14, S15]>>,
  CCDelegateTo<CC_ARM_APCS>
]>;

def RetFastCC_ARM_APCS : CallingConv<[
  // Handle all vector types as either f64 or v2f64.
  CCIfType<[v1i64, v2i32, v4i16, v8i8, v2f32], CCBitConvertToType<f64>>,
  CCIfType<[v2i64, v4i32, v8i16, v16i8, v4f32], CCBitConvertToType<v2f64>>,

  CCIfType<[v2f64], CCAssignToReg<[Q0, Q1, Q2, Q3]>>,
  CCIfType<[f64], CCAssignToReg<[D0, D1, D2, D3, D4, D5, D6, D7]>>,
  CCIfType<[f32], CCAssignToReg<[S0, S1, S2, S3, S4, S5, S6, S7, S8,
                                 S9, S10, S11, S12, S13, S14, S15]>>,
  CCDelegateTo<RetCC_ARM_APCS>
]>;

//===----------------------------------------------------------------------===//
// ARM APCS Calling Convention for GHC
//===----------------------------------------------------------------------===//

def CC_ARM_APCS_GHC : CallingConv<[
  // Handle all vector types as either f64 or v2f64.
  CCIfType<[v1i64, v2i32, v4i16, v8i8, v2f32], CCBitConvertToType<f64>>,
  CCIfType<[v2i64, v4i32, v8i16, v16i8, v4f32], CCBitConvertToType<v2f64>>,

  CCIfType<[v2f64], CCAssignToReg<[Q4, Q5]>>,
  CCIfType<[f64], CCAssignToReg<[D8, D9, D10, D11]>>,
  CCIfType<[f32], CCAssignToReg<[S16, S17, S18, S19, S20, S21, S22, S23]>>,

  // Promote i8/i16 arguments to i32.
  CCIfType<[i8, i16], CCPromoteToType<i32>>,

  // Pass in STG registers: Base, Sp, Hp, R1, R2, R3, R4, SpLim
  CCIfType<[i32], CCAssignToReg<[R4, R5, R6, R7, R8, R9, R10, R11]>>
]>;

//===----------------------------------------------------------------------===//
// ARM AAPCS (EABI) Calling Convention, common parts
//===----------------------------------------------------------------------===//

def CC_ARM_AAPCS_Common : CallingConv<[

  CCIfType<[i1, i8, i16], CCPromoteToType<i32>>,

  // i64/f64 is passed in even pairs of GPRs
  // i64 is 8-aligned i32 here, so we may need to eat R1 as a pad register
  // (and the same is true for f64 if VFP is not enabled)
  CCIfType<[i32], CCIfAlign<"8", CCAssignToRegWithShadow<[R0, R2], [R0, R1]>>>,
  CCIfType<[i32], CCIf<"ArgFlags.getOrigAlign() != 8",
                       CCAssignToReg<[R0, R1, R2, R3]>>>,

  CCIfType<[i32], CCIfAlign<"8", CCAssignToStackWithShadow<4, 8, R3>>>,
  CCIfType<[i32, f32], CCAssignToStack<4, 4>>,
  CCIfType<[f64], CCAssignToStack<8, 8>>,
  CCIfType<[v2f64], CCAssignToStack<16, 8>>
]>;

def RetCC_ARM_AAPCS_Common : CallingConv<[
  CCIfType<[i1, i8, i16], CCPromoteToType<i32>>,
  CCIfType<[i32], CCAssignToReg<[R0, R1, R2, R3]>>,
  CCIfType<[i64], CCAssignToRegWithShadow<[R0, R2], [R1, R3]>>
]>;

//===----------------------------------------------------------------------===//
// ARM AAPCS (EABI) Calling Convention
//===----------------------------------------------------------------------===//

def CC_ARM_AAPCS : CallingConv<[
  // Handles byval parameters.
  CCIfByVal<CCPassByVal<4, 4>>,

  // Handle all vector types as either f64 or v2f64.
  CCIfType<[v1i64, v2i32, v4i16, v8i8, v2f32], CCBitConvertToType<f64>>,
  CCIfType<[v2i64, v4i32, v8i16, v16i8, v4f32], CCBitConvertToType<v2f64>>,

  CCIfType<[f64, v2f64], CCCustom<"CC_ARM_AAPCS_Custom_f64">>,
  CCIfType<[f32], CCBitConvertToType<i32>>,
  CCDelegateTo<CC_ARM_AAPCS_Common>
]>;

def RetCC_ARM_AAPCS : CallingConv<[
  // Handle all vector types as either f64 or v2f64.
  CCIfType<[v1i64, v2i32, v4i16, v8i8, v2f32], CCBitConvertToType<f64>>,
  CCIfType<[v2i64, v4i32, v8i16, v16i8, v4f32], CCBitConvertToType<v2f64>>,

  CCIfType<[f64, v2f64], CCCustom<"RetCC_ARM_AAPCS_Custom_f64">>,
  CCIfType<[f32], CCBitConvertToType<i32>>,
  CCDelegateTo<RetCC_ARM_AAPCS_Common>
]>;

//===----------------------------------------------------------------------===//
// ARM AAPCS-VFP (EABI) Calling Convention
// Also used for FastCC (when VFP2 or later is available)
//===----------------------------------------------------------------------===//

def CC_ARM_AAPCS_VFP : CallingConv<[
  // Handles byval parameters.
  CCIfByVal<CCPassByVal<4, 4>>,

  // Handle all vector types as either f64 or v2f64.
  CCIfType<[v1i64, v2i32, v4i16, v8i8, v2f32], CCBitConvertToType<f64>>,
  CCIfType<[v2i64, v4i32, v8i16, v16i8, v4f32], CCBitConvertToType<v2f64>>,

  CCIfType<[v2f64], CCAssignToReg<[Q0, Q1, Q2, Q3]>>,
  CCIfType<[f64], CCAssignToReg<[D0, D1, D2, D3, D4, D5, D6, D7]>>,
  CCIfType<[f32], CCAssignToReg<[S0, S1, S2, S3, S4, S5, S6, S7, S8,
                                 S9, S10, S11, S12, S13, S14, S15]>>,
  CCDelegateTo<CC_ARM_AAPCS_Common>
]>;

def RetCC_ARM_AAPCS_VFP : CallingConv<[
  // Handle all vector types as either f64 or v2f64.
  CCIfType<[v1i64, v2i32, v4i16, v8i8, v2f32], CCBitConvertToType<f64>>,
  CCIfType<[v2i64, v4i32, v8i16, v16i8, v4f32], CCBitConvertToType<v2f64>>,

  CCIfType<[v2f64], CCAssignToReg<[Q0, Q1, Q2, Q3]>>,
  CCIfType<[f64], CCAssignToReg<[D0, D1, D2, D3, D4, D5, D6, D7]>>,
  CCIfType<[f32], CCAssignToReg<[S0, S1, S2, S3, S4, S5, S6, S7, S8,
                                 S9, S10, S11, S12, S13, S14, S15]>>,
  CCDelegateTo<RetCC_ARM_AAPCS_Common>
]>;

//===----------------------------------------------------------------------===//
// Callee-saved register lists.
//===----------------------------------------------------------------------===//

def CSR_NoRegs : CalleeSavedRegs<(add)>;

def CSR_AAPCS : CalleeSavedRegs<(add LR, R11, R10, R9, R8, R7, R6, R5, R4,
                                     (sequence "D%u", 15, 8))>;

// Constructors and destructors return 'this' in the ARM C++ ABI; since 'this'
// and the pointer return value are both passed in R0 in these cases, this can
// be partially modelled by treating R0 as a callee-saved register
// Only the resulting RegMask is used; the SaveList is ignored
def CSR_AAPCS_ThisReturn : CalleeSavedRegs<(add LR, R11, R10, R9, R8, R7, R6,
                                            R5, R4, (sequence "D%u", 15, 8),
                                            R0)>;

// iOS ABI deviates from ARM standard ABI. R9 is not a callee-saved register.
// Also save R7-R4 first to match the stack frame fixed spill areas.
def CSR_iOS : CalleeSavedRegs<(add LR, R7, R6, R5, R4, (sub CSR_AAPCS, R9))>;

def CSR_iOS_ThisReturn : CalleeSavedRegs<(add LR, R7, R6, R5, R4,
                                         (sub CSR_AAPCS_ThisReturn, R9))>;

// The "interrupt" attribute is used to generate code that is acceptable in
// exception-handlers of various kinds. It makes us use a different return
// instruction (handled elsewhere) and affects which registers we must return to
// our "caller" in the same state as we receive them.

// For most interrupts, all registers except SP and LR are shared with
// user-space. We mark LR to be saved anyway, since this is what the ARM backend
// generally does rather than tracking its liveness as a normal register.
def CSR_GenericInt : CalleeSavedRegs<(add LR, (sequence "R%u", 12, 0))>;

// The fast interrupt handlers have more private state and get their own copies
// of R8-R12, in addition to SP and LR. As before, mark LR for saving too.

// FIXME: we mark R11 as callee-saved since it's often the frame-pointer, and
// current frame lowering expects to encounter it while processing callee-saved
// registers.
def CSR_FIQ : CalleeSavedRegs<(add LR, R11, (sequence "R%u", 7, 0))>;

<<<<<<< HEAD
// GHC set of callee saved regs is empty as all those regs are
// used for passing STG regs around
// add is a workaround for not being able to compile empty list:
// def CSR_GHC : CalleeSavedRegs<()>;
def CSR_GHC : CalleeSavedRegs<(add)>;

// @LOCALMOD-START
// NaCl does not save R9, but otherwise uses the same order as AAPCS
def CSR_NaCl : CalleeSavedRegs<(add LR, R11, R10, R8, R7, R6, R5, R4,
                                     (sequence "D%u", 15, 8))>;
// @LOCALMOD-END
=======
>>>>>>> 5b8f1242
<|MERGE_RESOLUTION|>--- conflicted
+++ resolved
@@ -227,17 +227,8 @@
 // registers.
 def CSR_FIQ : CalleeSavedRegs<(add LR, R11, (sequence "R%u", 7, 0))>;
 
-<<<<<<< HEAD
-// GHC set of callee saved regs is empty as all those regs are
-// used for passing STG regs around
-// add is a workaround for not being able to compile empty list:
-// def CSR_GHC : CalleeSavedRegs<()>;
-def CSR_GHC : CalleeSavedRegs<(add)>;
-
 // @LOCALMOD-START
 // NaCl does not save R9, but otherwise uses the same order as AAPCS
 def CSR_NaCl : CalleeSavedRegs<(add LR, R11, R10, R8, R7, R6, R5, R4,
                                      (sequence "D%u", 15, 8))>;
-// @LOCALMOD-END
-=======
->>>>>>> 5b8f1242
+// @LOCALMOD-END