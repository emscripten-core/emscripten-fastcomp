--- conflicted
+++ resolved
@@ -247,13 +247,10 @@
 def IsIOS            : Predicate<"Subtarget->isTargetIOS()">;
 def IsNotIOS         : Predicate<"!Subtarget->isTargetIOS()">;
 def IsNaCl           : Predicate<"Subtarget->isTargetNaCl()">;
-<<<<<<< HEAD
 def IsNotNaCl        : Predicate<"!Subtarget->isTargetNaCl()">;
-=======
 def UseNaClTrap      : Predicate<"Subtarget->useNaClTrap()">,
                                  AssemblerPredicate<"FeatureNaClTrap", "NaCl">;
 def DontUseNaClTrap  : Predicate<"!Subtarget->useNaClTrap()">;
->>>>>>> 279b9184
 
 // FIXME: Eventually this will be just "hasV6T2Ops".
 def UseMovt          : Predicate<"Subtarget->useMovt()">;
@@ -1883,15 +1880,8 @@
 let isBarrier = 1, isTerminator = 1 in
 def TRAP : AXI<(outs), (ins), MiscFrm, NoItinerary,
                "trap", [(trap)]>,
-<<<<<<< HEAD
-           Requires<[IsARM]> {
-  // @LOCALMOD-START
-  let Inst = 0xe7fedef0;
-  // @LOCALMOD-END
-=======
            Requires<[IsARM,DontUseNaClTrap]> {
   let Inst = 0xe7ffdefe;
->>>>>>> 279b9184
 }
 
 // Address computation and loads and stores in PIC mode.
@@ -3296,8 +3286,6 @@
 //===----------------------------------------------------------------------===//
 //  Arithmetic Instructions.
 //
-
-
 
 defm ADD  : AsI1_bin_irs<0b0100, "add",
                          IIC_iALUi, IIC_iALUr, IIC_iALUsr,
@@ -5398,48 +5386,4 @@
 
 // 'it' blocks in ARM mode just validate the predicates. The IT itself
 // is discarded.
-def ITasm : ARMAsmPseudo<"it$mask $cc", (ins it_pred:$cc, it_mask:$mask)>;
-                   
-// @LOCALMOD-BEGIN
-//===----------------------------------------------------------------------===//
-// NativeClient intrinsics
-// These provide the ability to implement several low-level features without
-// having to link native ASM code on the client.
-// This code has to be kept in sync with include/llvm/Intrinsics.td and
-// lib/Target/X86InstrNaCl.{td, cpp}.
-// TODO(sehr): conditionalize this on IsNaCl64 | IsNaCl32 | IsNaClArm.
-
-let Uses = [R0], Defs = [R0] in {
-  // Saves all the callee-saves registers, sp, and lr to the JMP_BUF structure
-  // pointed to by r0.  The JMP_BUF structure is the maximum size over all
-  // supported architectures.
-  def NACL_SETJ : AXI<(outs), (ins),
-                      MiscFrm, NoItinerary,
-                      // Bundle start
-                      "sfi_nop_if_at_bundle_end; "
-                      "sfi_data_mask r0; "
-                      "stmia r0!, {{r4, r5, r6, r7, r8, r10, r11, sp, lr}}; "
-                      "mov r0, #0; ",
-                      [(set R0, (int_nacl_setjmp R0, LR))]>;
-}
-
-let isBranch = 1, isBarrier = 1, isTerminator = 1, Uses = [R0, R1] in {
-  // Restores all the callee-saves registers, sp, and lr from the JMP_BUF
-  // structure pointed to by r0.  Returns the value in r1 at entry.  This
-  // implements the tail of longjmp, with the normalization of the return value
-  // (if the caller passes zero to longjmp, it should return 1) done in the
-  // caller.
-  def NACL_LONGJ : AXI<(outs), (ins), MiscFrm, NoItinerary,
-                       // Bundle start
-                       "ldmia r0!, {{r4, r5, r6, r7, r8, r10, r11, r12, lr}}; "
-                       "sfi_nop_if_at_bundle_end; "
-                       "mov sp, r12; "
-                       "sfi_data_mask sp; "
-                       "movs r0, r1; "
-                       "moveq r0, #1; "
-                       "sfi_nop_if_at_bundle_end; "
-                       "sfi_code_mask lr; "
-                       "bx lr; ",
-                       [(int_nacl_longjmp R0, R1)]>;
-}
-// @LOCALMOD-END+def ITasm : ARMAsmPseudo<"it$mask $cc", (ins it_pred:$cc, it_mask:$mask)>;