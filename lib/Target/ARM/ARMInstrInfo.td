--- conflicted
+++ resolved
@@ -885,14 +885,9 @@
 // FIXME: addrmode2 should be refactored the rest of the way to always
 // use explicit imm vs. reg versions above (addrmode_imm12 and ldst_so_reg).
 def AddrMode2AsmOperand : AsmOperandClass { let Name = "AddrMode2"; }
-<<<<<<< HEAD
-def addrmode2 : Operand<i32>,
+def addrmode2 : MemOperand,
                 ComplexPattern<i32, 3, "SelectAddrMode2", [],
                                [SDNPWantRoot]> { // @LOCALMOD
-=======
-def addrmode2 : MemOperand,
-                ComplexPattern<i32, 3, "SelectAddrMode2", []> {
->>>>>>> 02916381
   let EncoderMethod = "getAddrMode2OpValue";
   let PrintMethod = "printAddrMode2Operand";
   let ParserMatchClass = AddrMode2AsmOperand;
@@ -931,14 +926,9 @@
 //
 // FIXME: split into imm vs. reg versions.
 def AddrMode3AsmOperand : AsmOperandClass { let Name = "AddrMode3"; }
-<<<<<<< HEAD
-class AddrMode3 : Operand<i32>,
+class AddrMode3 : MemOperand,
                 ComplexPattern<i32, 3, "SelectAddrMode3", [],
                                [SDNPWantRoot]> { // @LOCALMOD
-=======
-class AddrMode3 : MemOperand,
-                  ComplexPattern<i32, 3, "SelectAddrMode3", []> {
->>>>>>> 02916381
   let EncoderMethod = "getAddrMode3OpValue";
   let ParserMatchClass = AddrMode3AsmOperand;
   let MIOperandInfo = (ops GPR:$base, GPR:$offsreg, i32imm:$offsimm);
