//===-- ARMTargetMachine.cpp - Define TargetMachine for ARM ---------------===//
//
//                     The LLVM Compiler Infrastructure
//
// This file is distributed under the University of Illinois Open Source
// License. See LICENSE.TXT for details.
//
//===----------------------------------------------------------------------===//
//
//
//===----------------------------------------------------------------------===//

#include "ARM.h"
#include "ARMFrameLowering.h"
#include "ARMTargetMachine.h"
#include "ARMTargetObjectFile.h"
#include "ARMTargetTransformInfo.h"
#include "llvm/CodeGen/Passes.h"
#include "llvm/IR/Function.h"
#include "llvm/IR/LegacyPassManager.h"
#include "llvm/MC/MCAsmInfo.h"
#include "llvm/Support/CommandLine.h"
#include "llvm/Support/FormattedStream.h"
#include "llvm/Support/TargetRegistry.h"
#include "llvm/Target/TargetOptions.h"
// @LOCALMOD-START
#include "llvm/Transforms/NaCl.h"
// @LOCALMOD-END
#include "llvm/Transforms/Scalar.h"
using namespace llvm;

static cl::opt<bool>
DisableA15SDOptimization("disable-a15-sd-optimization", cl::Hidden,
                   cl::desc("Inhibit optimization of S->D register accesses on A15"),
                   cl::init(false));

static cl::opt<bool>
EnableAtomicTidy("arm-atomic-cfg-tidy", cl::Hidden,
                 cl::desc("Run SimplifyCFG after expanding atomic operations"
                          " to make use of cmpxchg flow-based information"),
                 cl::init(true));

static cl::opt<bool>
EnableARMLoadStoreOpt("arm-load-store-opt", cl::Hidden,
                      cl::desc("Enable ARM load/store optimization pass"),
                      cl::init(true));

// FIXME: Unify control over GlobalMerge.
static cl::opt<cl::boolOrDefault>
EnableGlobalMerge("arm-global-merge", cl::Hidden,
                  cl::desc("Enable the global merge pass"));

extern "C" void LLVMInitializeARMTarget() {
  // Register the target.
  RegisterTargetMachine<ARMLETargetMachine> X(TheARMLETarget);
  RegisterTargetMachine<ARMBETargetMachine> Y(TheARMBETarget);
  RegisterTargetMachine<ThumbLETargetMachine> A(TheThumbLETarget);
  RegisterTargetMachine<ThumbBETargetMachine> B(TheThumbBETarget);
}

static std::unique_ptr<TargetLoweringObjectFile> createTLOF(const Triple &TT) {
  if (TT.isOSBinFormatMachO())
    return make_unique<TargetLoweringObjectFileMachO>();
  if (TT.isOSWindows())
    return make_unique<TargetLoweringObjectFileCOFF>();
  return make_unique<ARMElfTargetObjectFile>();
}

static ARMBaseTargetMachine::ARMABI
computeTargetABI(const Triple &TT, StringRef CPU,
                 const TargetOptions &Options) {
  if (Options.MCOptions.getABIName().startswith("aapcs"))
    return ARMBaseTargetMachine::ARM_ABI_AAPCS;
  else if (Options.MCOptions.getABIName().startswith("apcs"))
    return ARMBaseTargetMachine::ARM_ABI_APCS;

  assert(Options.MCOptions.getABIName().empty() &&
         "Unknown target-abi option!");

  ARMBaseTargetMachine::ARMABI TargetABI =
      ARMBaseTargetMachine::ARM_ABI_UNKNOWN;

  // FIXME: This is duplicated code from the front end and should be unified.
  if (TT.isOSBinFormatMachO()) {
    if (TT.getEnvironment() == llvm::Triple::EABI ||
        (TT.getOS() == llvm::Triple::UnknownOS &&
         TT.getObjectFormat() == llvm::Triple::MachO) ||
        CPU.startswith("cortex-m")) {
      TargetABI = ARMBaseTargetMachine::ARM_ABI_AAPCS;
    } else {
      TargetABI = ARMBaseTargetMachine::ARM_ABI_APCS;
    }
  } else if (TT.isOSWindows()) {
    // FIXME: this is invalid for WindowsCE
    TargetABI = ARMBaseTargetMachine::ARM_ABI_AAPCS;
  } else {
    // Select the default based on the platform.
    switch (TT.getEnvironment()) {
    case llvm::Triple::Android:
    case llvm::Triple::GNUEABI:
    case llvm::Triple::GNUEABIHF:
    case llvm::Triple::EABIHF:
    case llvm::Triple::EABI:
      TargetABI = ARMBaseTargetMachine::ARM_ABI_AAPCS;
      break;
    case llvm::Triple::GNU:
      TargetABI = ARMBaseTargetMachine::ARM_ABI_APCS;
      break;
    default:
      if (TT.getOS() == llvm::Triple::NetBSD)
	TargetABI = ARMBaseTargetMachine::ARM_ABI_APCS;
      else
	TargetABI = ARMBaseTargetMachine::ARM_ABI_AAPCS;
      break;
    }
  }

  return TargetABI;
}

static std::string computeDataLayout(StringRef TT, StringRef CPU,
                                     const TargetOptions &Options,
                                     bool isLittle) {
  const Triple Triple(TT);
  auto ABI = computeTargetABI(Triple, CPU, Options);
  std::string Ret = "";

  if (isLittle)
    // Little endian.
    Ret += "e";
  else
    // Big endian.
    Ret += "E";

  Ret += DataLayout::getManglingComponent(Triple);

  // Pointers are 32 bits and aligned to 32 bits.
  Ret += "-p:32:32";

  // ABIs other than APCS have 64 bit integers with natural alignment.
  if (ABI != ARMBaseTargetMachine::ARM_ABI_APCS)
    Ret += "-i64:64";

  // We have 64 bits floats. The APCS ABI requires them to be aligned to 32
  // bits, others to 64 bits. We always try to align to 64 bits.
  if (ABI == ARMBaseTargetMachine::ARM_ABI_APCS)
    Ret += "-f64:32:64";

  // We have 128 and 64 bit vectors. The APCS ABI aligns them to 32 bits, others
  // to 64. We always ty to give them natural alignment.
  if (ABI == ARMBaseTargetMachine::ARM_ABI_APCS)
    Ret += "-v64:32:64-v128:32:128";
  else
    Ret += "-v128:64:128";

  // Try to align aggregates to 32 bits (the default is 64 bits, which has no
  // particular hardware support on 32-bit ARM).
  Ret += "-a:0:32";

  // Integer registers are 32 bits.
  Ret += "-n32";

  // The stack is 128 bit aligned on NaCl, 64 bit aligned on AAPCS and 32 bit
  // aligned everywhere else.
  if (Triple.isOSNaCl())
    Ret += "-S128";
  else if (ABI == ARMBaseTargetMachine::ARM_ABI_AAPCS)
    Ret += "-S64";
  else
    Ret += "-S32";

  return Ret;
}

/// TargetMachine ctor - Create an ARM architecture model.
///
ARMBaseTargetMachine::ARMBaseTargetMachine(const Target &T, StringRef TT,
                                           StringRef CPU, StringRef FS,
                                           const TargetOptions &Options,
                                           Reloc::Model RM, CodeModel::Model CM,
                                           CodeGenOpt::Level OL, bool isLittle)
    : LLVMTargetMachine(T, computeDataLayout(TT, CPU, Options, isLittle), TT,
                        CPU, FS, Options, RM, CM, OL),
      TargetABI(computeTargetABI(Triple(TT), CPU, Options)),
      TLOF(createTLOF(Triple(getTargetTriple()))),
      Subtarget(TT, CPU, FS, *this, isLittle), isLittle(isLittle) {

  // Default to triple-appropriate float ABI
  if (Options.FloatABIType == FloatABI::Default)
    this->Options.FloatABIType =
        Subtarget.isTargetHardFloat() ? FloatABI::Hard : FloatABI::Soft;
}

ARMBaseTargetMachine::~ARMBaseTargetMachine() {}

const ARMSubtarget *
ARMBaseTargetMachine::getSubtargetImpl(const Function &F) const {
  Attribute CPUAttr = F.getFnAttribute("target-cpu");
  Attribute FSAttr = F.getFnAttribute("target-features");

  std::string CPU = !CPUAttr.hasAttribute(Attribute::None)
                        ? CPUAttr.getValueAsString().str()
                        : TargetCPU;
  std::string FS = !FSAttr.hasAttribute(Attribute::None)
                       ? FSAttr.getValueAsString().str()
                       : TargetFS;

  // FIXME: This is related to the code below to reset the target options,
  // we need to know whether or not the soft float flag is set on the
  // function before we can generate a subtarget. We also need to use
  // it as a key for the subtarget since that can be the only difference
  // between two functions.
  Attribute SFAttr = F.getFnAttribute("use-soft-float");
  bool SoftFloat = !SFAttr.hasAttribute(Attribute::None)
                       ? SFAttr.getValueAsString() == "true"
                       : Options.UseSoftFloat;

  auto &I = SubtargetMap[CPU + FS + (SoftFloat ? "use-soft-float=true"
                                               : "use-soft-float=false")];
  if (!I) {
    // This needs to be done before we create a new subtarget since any
    // creation will depend on the TM and the code generation flags on the
    // function that reside in TargetOptions.
    resetTargetOptions(F);
    I = llvm::make_unique<ARMSubtarget>(TargetTriple, CPU, FS, *this, isLittle);
  }
  return I.get();
}

TargetIRAnalysis ARMBaseTargetMachine::getTargetIRAnalysis() {
  return TargetIRAnalysis(
      [this](Function &F) { return TargetTransformInfo(ARMTTIImpl(this, F)); });
}


void ARMTargetMachine::anchor() { }

ARMTargetMachine::ARMTargetMachine(const Target &T, StringRef TT, StringRef CPU,
                                   StringRef FS, const TargetOptions &Options,
                                   Reloc::Model RM, CodeModel::Model CM,
                                   CodeGenOpt::Level OL, bool isLittle)
    : ARMBaseTargetMachine(T, TT, CPU, FS, Options, RM, CM, OL, isLittle) {
  initAsmInfo();
  if (!Subtarget.hasARMOps())
    report_fatal_error("CPU: '" + Subtarget.getCPUString() + "' does not "
                       "support ARM mode execution!");
}

void ARMLETargetMachine::anchor() { }

ARMLETargetMachine::ARMLETargetMachine(const Target &T, StringRef TT,
                                       StringRef CPU, StringRef FS,
                                       const TargetOptions &Options,
                                       Reloc::Model RM, CodeModel::Model CM,
                                       CodeGenOpt::Level OL)
    : ARMTargetMachine(T, TT, CPU, FS, Options, RM, CM, OL, true) {}

void ARMBETargetMachine::anchor() { }

ARMBETargetMachine::ARMBETargetMachine(const Target &T, StringRef TT,
                                       StringRef CPU, StringRef FS,
                                       const TargetOptions &Options,
                                       Reloc::Model RM, CodeModel::Model CM,
                                       CodeGenOpt::Level OL)
    : ARMTargetMachine(T, TT, CPU, FS, Options, RM, CM, OL, false) {}

void ThumbTargetMachine::anchor() { }

ThumbTargetMachine::ThumbTargetMachine(const Target &T, StringRef TT,
                                       StringRef CPU, StringRef FS,
                                       const TargetOptions &Options,
                                       Reloc::Model RM, CodeModel::Model CM,
                                       CodeGenOpt::Level OL, bool isLittle)
    : ARMBaseTargetMachine(T, TT, CPU, FS, Options, RM, CM, OL,
                           isLittle) {
  initAsmInfo();
}

void ThumbLETargetMachine::anchor() { }

ThumbLETargetMachine::ThumbLETargetMachine(const Target &T, StringRef TT,
                                           StringRef CPU, StringRef FS,
                                           const TargetOptions &Options,
                                           Reloc::Model RM, CodeModel::Model CM,
                                           CodeGenOpt::Level OL)
    : ThumbTargetMachine(T, TT, CPU, FS, Options, RM, CM, OL, true) {}

void ThumbBETargetMachine::anchor() { }

ThumbBETargetMachine::ThumbBETargetMachine(const Target &T, StringRef TT,
                                           StringRef CPU, StringRef FS,
                                           const TargetOptions &Options,
                                           Reloc::Model RM, CodeModel::Model CM,
                                           CodeGenOpt::Level OL)
    : ThumbTargetMachine(T, TT, CPU, FS, Options, RM, CM, OL, false) {}

namespace {
/// ARM Code Generator Pass Configuration Options.
class ARMPassConfig : public TargetPassConfig {
public:
  ARMPassConfig(ARMBaseTargetMachine *TM, PassManagerBase &PM)
    : TargetPassConfig(TM, PM) {}

  ARMBaseTargetMachine &getARMTargetMachine() const {
    return getTM<ARMBaseTargetMachine>();
  }

  const ARMSubtarget &getARMSubtarget() const {
    return *getARMTargetMachine().getSubtargetImpl();
  }

  void addIRPasses() override;
  bool addPreISel() override;
  bool addInstSelector() override;
  void addPreRegAlloc() override;
  void addPreSched2() override;
  void addPreEmitPass() override;
};
} // namespace

TargetPassConfig *ARMBaseTargetMachine::createPassConfig(PassManagerBase &PM) {
  return new ARMPassConfig(this, PM);
}

void ARMPassConfig::addIRPasses() {
  // @LOCALMOD-START
  if (getARMSubtarget().isTargetNaCl())
    addPass(createInsertDivideCheckPass());
  // @LOCALMOD-END

  if (TM->Options.ThreadModel == ThreadModel::Single)
    addPass(createLowerAtomicPass());
  else
    addPass(createAtomicExpandPass(TM));

  // Cmpxchg instructions are often used with a subsequent comparison to
  // determine whether it succeeded. We can exploit existing control-flow in
  // ldrex/strex loops to simplify this, but it needs tidying up.
  const ARMSubtarget *Subtarget = &getARMSubtarget();
  if (Subtarget->hasAnyDataBarrier() && !Subtarget->isThumb1Only())
    if (TM->getOptLevel() != CodeGenOpt::None && EnableAtomicTidy)
      addPass(createCFGSimplificationPass());

  TargetPassConfig::addIRPasses();
}

bool ARMPassConfig::addPreISel() {
<<<<<<< HEAD
  // @LOCALMOD-START
  // We disable the GlobalMerge pass for PNaCl because it causes the
  // PNaCl ABI checker to reject the program when the PNaCl translator
  // is run in streaming mode.  This is because GlobalMerge replaces
  // functions' GlobalVariable references with ConstantExprs which the
  // ABI verifier rejects.
  // TODO(mseaborn): Make the ABI checks coexist with GlobalMerge to
  // get back the performance benefits of GlobalMerge.
  if (!getARMSubtarget().isTargetNaCl() &&
      TM->getOptLevel() != CodeGenOpt::None)
  // @LOCALMOD-END
=======
  if ((TM->getOptLevel() == CodeGenOpt::Aggressive &&
       EnableGlobalMerge == cl::BOU_UNSET) ||
      EnableGlobalMerge == cl::BOU_TRUE)
>>>>>>> 02916381
    // FIXME: This is using the thumb1 only constant value for
    // maximal global offset for merging globals. We may want
    // to look into using the old value for non-thumb1 code of
    // 4095 based on the TargetMachine, but this starts to become
    // tricky when doing code gen per function.
    addPass(createGlobalMergePass(TM, 127));


  return false;
}

bool ARMPassConfig::addInstSelector() {
  addPass(createARMISelDag(getARMTargetMachine(), getOptLevel()));

  if (Triple(TM->getTargetTriple()).isOSBinFormatELF() &&
      TM->Options.EnableFastISel)
    addPass(createARMGlobalBaseRegPass());
  return false;
}

void ARMPassConfig::addPreRegAlloc() {
  if (getOptLevel() != CodeGenOpt::None) {
    addPass(createMLxExpansionPass());

    if (EnableARMLoadStoreOpt)
      addPass(createARMLoadStoreOptimizationPass(/* pre-register alloc */ true));

    if (!DisableA15SDOptimization)
      addPass(createA15SDOptimizerPass());
  }
}

void ARMPassConfig::addPreSched2() {
  if (getOptLevel() != CodeGenOpt::None) {
    if (EnableARMLoadStoreOpt)
      addPass(createARMLoadStoreOptimizationPass());

    addPass(createExecutionDependencyFixPass(&ARM::DPRRegClass));
  }

  // Expand some pseudo instructions into multiple instructions to allow
  // proper scheduling.
  addPass(createARMExpandPseudoPass());

  if (getOptLevel() != CodeGenOpt::None) {
    // in v8, IfConversion depends on Thumb instruction widths
    if (getARMSubtarget().restrictIT())
      addPass(createThumb2SizeReductionPass());
    if (!getARMSubtarget().isThumb1Only())
      addPass(&IfConverterID);
  }
  addPass(createThumb2ITBlockPass());
}

void ARMPassConfig::addPreEmitPass() {
  addPass(createThumb2SizeReductionPass());

  // Constant island pass work on unbundled instructions.
  if (getARMSubtarget().isThumb2())
    addPass(&UnpackMachineBundlesID);

  addPass(createARMOptimizeBarriersPass());

  // @LOCALMOD-START
  if (getARMSubtarget().useConstIslands())
    addPass(createARMConstantIslandPass());
  // @LOCALMOD-END
  // @LOCALMOD-START
  // This pass does all the heavy sfi lifting.
  if (getARMSubtarget().isTargetNaCl()) {
    addPass(createARMNaClRewritePass());
  }
  // @LOCALMOD-END
}<|MERGE_RESOLUTION|>--- conflicted
+++ resolved
@@ -345,7 +345,6 @@
 }
 
 bool ARMPassConfig::addPreISel() {
-<<<<<<< HEAD
   // @LOCALMOD-START
   // We disable the GlobalMerge pass for PNaCl because it causes the
   // PNaCl ABI checker to reject the program when the PNaCl translator
@@ -355,13 +354,10 @@
   // TODO(mseaborn): Make the ABI checks coexist with GlobalMerge to
   // get back the performance benefits of GlobalMerge.
   if (!getARMSubtarget().isTargetNaCl() &&
-      TM->getOptLevel() != CodeGenOpt::None)
-  // @LOCALMOD-END
-=======
-  if ((TM->getOptLevel() == CodeGenOpt::Aggressive &&
+      (TM->getOptLevel() == CodeGenOpt::Aggressive &&
        EnableGlobalMerge == cl::BOU_UNSET) ||
       EnableGlobalMerge == cl::BOU_TRUE)
->>>>>>> 02916381
+  // @LOCALMOD-END
     // FIXME: This is using the thumb1 only constant value for
     // maximal global offset for merging globals. We may want
     // to look into using the old value for non-thumb1 code of
