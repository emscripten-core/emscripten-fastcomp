//===-- TargetMachine.cpp - General Target Information ---------------------==//
//
//                     The LLVM Compiler Infrastructure
//
// This file is distributed under the University of Illinois Open Source
// License. See LICENSE.TXT for details.
//
//===----------------------------------------------------------------------===//
//
// This file describes the general parts of a Target machine.
//
//===----------------------------------------------------------------------===//

#include "llvm/Target/TargetMachine.h"
#include "llvm/CodeGen/MachineFunction.h"
#include "llvm/IR/Function.h"
#include "llvm/IR/GlobalAlias.h"
#include "llvm/IR/GlobalValue.h"
#include "llvm/IR/GlobalVariable.h"
#include "llvm/IR/Mangler.h"
#include "llvm/MC/MCAsmInfo.h"
#include "llvm/MC/MCCodeGenInfo.h"
#include "llvm/MC/MCContext.h"
#include "llvm/MC/MCTargetOptions.h"
#include "llvm/MC/SectionKind.h"
#include "llvm/Support/CommandLine.h"
#include "llvm/Target/TargetLowering.h"
#include "llvm/Target/TargetLoweringObjectFile.h"
using namespace llvm;

//---------------------------------------------------------------------------
<<<<<<< HEAD
// Command-line options that tend to be useful on more than one back-end.
//

namespace llvm {
  bool HasDivModLibcall;
  bool AsmVerbosityDefault(false);
  bool TLSUseCall; // @LOCALMOD
}

static cl::opt<bool>
DataSections("fdata-sections",
  cl::desc("Emit data into separate sections"),
  cl::init(false));
static cl::opt<bool>
FunctionSections("ffunction-sections",
  cl::desc("Emit functions into separate sections"),
  cl::init(false));
// @LOCALMOD-BEGIN
// Use a function call to get the thread pointer for TLS accesses,
// instead of using inline code.
static cl::opt<bool, true>
EnableTLSUseCall("mtls-use-call",
  cl::desc("Use a function call to get the thread pointer for TLS accesses."),
  cl::location(TLSUseCall),
  cl::init(false));

static cl::opt<bool>
  ForceTLSNonPIC("force-tls-non-pic",
                 cl::desc("Force TLS to use non-PIC models"),
                 cl::init(false));
// @LOCALMOD-END

//---------------------------------------------------------------------------
=======
>>>>>>> 434f0e35
// TargetMachine Class
//

TargetMachine::TargetMachine(const Target &T,
                             StringRef TT, StringRef CPU, StringRef FS,
                             const TargetOptions &Options)
  : TheTarget(T), TargetTriple(TT), TargetCPU(CPU), TargetFS(FS),
    CodeGenInfo(nullptr), AsmInfo(nullptr),
    RequireStructuredCFG(false),
    Options(Options) {
}

TargetMachine::~TargetMachine() {
  delete CodeGenInfo;
  delete AsmInfo;
}

/// \brief Reset the target options based on the function's attributes.
void TargetMachine::resetTargetOptions(const MachineFunction *MF) const {
  const Function *F = MF->getFunction();
  TargetOptions &TO = MF->getTarget().Options;

#define RESET_OPTION(X, Y)                                              \
  do {                                                                  \
    if (F->hasFnAttribute(Y))                                           \
      TO.X =                                                            \
        (F->getAttributes().                                            \
           getAttribute(AttributeSet::FunctionIndex,                    \
                        Y).getValueAsString() == "true");               \
  } while (0)

  RESET_OPTION(NoFramePointerElim, "no-frame-pointer-elim");
  RESET_OPTION(LessPreciseFPMADOption, "less-precise-fpmad");
  RESET_OPTION(UnsafeFPMath, "unsafe-fp-math");
  RESET_OPTION(NoInfsFPMath, "no-infs-fp-math");
  RESET_OPTION(NoNaNsFPMath, "no-nans-fp-math");
  RESET_OPTION(UseSoftFloat, "use-soft-float");
  RESET_OPTION(DisableTailCalls, "disable-tail-calls");

  TO.MCOptions.SanitizeAddress = F->hasFnAttribute(Attribute::SanitizeAddress);
}

/// getRelocationModel - Returns the code generation relocation model. The
/// choices are static, PIC, and dynamic-no-pic, and target default.
Reloc::Model TargetMachine::getRelocationModel() const {
  if (!CodeGenInfo)
    return Reloc::Default;
  return CodeGenInfo->getRelocationModel();
}

/// getCodeModel - Returns the code model. The choices are small, kernel,
/// medium, large, and target default.
CodeModel::Model TargetMachine::getCodeModel() const {
  if (!CodeGenInfo)
    return CodeModel::Default;
  return CodeGenInfo->getCodeModel();
}

/// Get the IR-specified TLS model for Var.
static TLSModel::Model getSelectedTLSModel(const GlobalValue *GV) {
  switch (GV->getThreadLocalMode()) {
  case GlobalVariable::NotThreadLocal:
    llvm_unreachable("getSelectedTLSModel for non-TLS variable");
    break;
  case GlobalVariable::GeneralDynamicTLSModel:
    return TLSModel::GeneralDynamic;
  case GlobalVariable::LocalDynamicTLSModel:
    return TLSModel::LocalDynamic;
  case GlobalVariable::InitialExecTLSModel:
    return TLSModel::InitialExec;
  case GlobalVariable::LocalExecTLSModel:
    return TLSModel::LocalExec;
  }
  llvm_unreachable("invalid TLS model");
}

TLSModel::Model TargetMachine::getTLSModel(const GlobalValue *GV) const {
  bool isLocal = GV->hasLocalLinkage();
  bool isDeclaration = GV->isDeclaration();
  bool isPIC = getRelocationModel() == Reloc::PIC_;
  bool isPIE = Options.PositionIndependentExecutable;
  // FIXME: what should we do for protected and internal visibility?
  // For variables, is internal different from hidden?
  bool isHidden = GV->hasHiddenVisibility();

  TLSModel::Model Model;
  if (isPIC && !isPIE &&
      !ForceTLSNonPIC) { // @LOCALMOD
    if (isLocal || isHidden)
      Model = TLSModel::LocalDynamic;
    else
      Model = TLSModel::GeneralDynamic;
  } else {
    if (!isDeclaration || isHidden)
      Model = TLSModel::LocalExec;
    else
      Model = TLSModel::InitialExec;
  }

  // If the user specified a more specific model, use that.
  TLSModel::Model SelectedModel = getSelectedTLSModel(GV);
  if (SelectedModel > Model)
    return SelectedModel;

  return Model;
}

/// getOptLevel - Returns the optimization level: None, Less,
/// Default, or Aggressive.
CodeGenOpt::Level TargetMachine::getOptLevel() const {
  if (!CodeGenInfo)
    return CodeGenOpt::Default;
  return CodeGenInfo->getOptLevel();
}

void TargetMachine::setOptLevel(CodeGenOpt::Level Level) const {
  if (CodeGenInfo)
    CodeGenInfo->setOptLevel(Level);
}

bool TargetMachine::getAsmVerbosityDefault() const {
  return Options.MCOptions.AsmVerbose;
}

void TargetMachine::setAsmVerbosityDefault(bool V) {
  Options.MCOptions.AsmVerbose = V;
}

bool TargetMachine::getFunctionSections() const {
  return Options.FunctionSections;
}

bool TargetMachine::getDataSections() const {
  return Options.DataSections;
}

void TargetMachine::setFunctionSections(bool V) {
  Options.FunctionSections = V;
}

void TargetMachine::setDataSections(bool V) {
  Options.DataSections = V;
}

void TargetMachine::getNameWithPrefix(SmallVectorImpl<char> &Name,
                                      const GlobalValue *GV, Mangler &Mang,
                                      bool MayAlwaysUsePrivate) const {
  if (MayAlwaysUsePrivate || !GV->hasPrivateLinkage()) {
    // Simple case: If GV is not private, it is not important to find out if
    // private labels are legal in this case or not.
    Mang.getNameWithPrefix(Name, GV, false);
    return;
  }
  SectionKind GVKind = TargetLoweringObjectFile::getKindForGlobal(GV, *this);
  const TargetLoweringObjectFile &TLOF =
      getTargetLowering()->getObjFileLowering();
  const MCSection *TheSection = TLOF.SectionForGlobal(GV, GVKind, Mang, *this);
  bool CannotUsePrivateLabel = TLOF.isSectionAtomizableBySymbols(*TheSection);
  Mang.getNameWithPrefix(Name, GV, CannotUsePrivateLabel);
}

MCSymbol *TargetMachine::getSymbol(const GlobalValue *GV, Mangler &Mang) const {
  SmallString<60> NameStr;
  getNameWithPrefix(NameStr, GV, Mang);
  const TargetLoweringObjectFile &TLOF =
      getTargetLowering()->getObjFileLowering();
  return TLOF.getContext().GetOrCreateSymbol(NameStr.str());
}<|MERGE_RESOLUTION|>--- conflicted
+++ resolved
@@ -29,25 +29,12 @@
 using namespace llvm;
 
 //---------------------------------------------------------------------------
-<<<<<<< HEAD
-// Command-line options that tend to be useful on more than one back-end.
-//
-
+
+// @LOCALMOD-BEGIN
 namespace llvm {
-  bool HasDivModLibcall;
-  bool AsmVerbosityDefault(false);
-  bool TLSUseCall; // @LOCALMOD
-}
-
-static cl::opt<bool>
-DataSections("fdata-sections",
-  cl::desc("Emit data into separate sections"),
-  cl::init(false));
-static cl::opt<bool>
-FunctionSections("ffunction-sections",
-  cl::desc("Emit functions into separate sections"),
-  cl::init(false));
-// @LOCALMOD-BEGIN
+  bool TLSUseCall;
+}
+
 // Use a function call to get the thread pointer for TLS accesses,
 // instead of using inline code.
 static cl::opt<bool, true>
@@ -62,9 +49,6 @@
                  cl::init(false));
 // @LOCALMOD-END
 
-//---------------------------------------------------------------------------
-=======
->>>>>>> 434f0e35
 // TargetMachine Class
 //
 
