--- conflicted
+++ resolved
@@ -2179,20 +2179,6 @@
   }
 
   return nullptr;
-<<<<<<< HEAD
-
-}
-
-Value *LibCallSimplifierImpl::optimizeCall(CallInst *CI) {
-  LibCallOptimization *LCO = lookupOptimization(CI);
-
-  if (LCO) {
-    IRBuilder<> Builder(CI);
-    return LCO->optimizeCall(CI, DL, TLI, LCS, Builder);
-  }
-  return nullptr;
-=======
->>>>>>> 7ffc5bb5
 }
 
 LibCallSimplifier::LibCallSimplifier(const DataLayout *DL,
