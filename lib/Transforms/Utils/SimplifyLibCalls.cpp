//===------ SimplifyLibCalls.cpp - Library calls simplifier ---------------===//
//
//                     The LLVM Compiler Infrastructure
//
// This file is distributed under the University of Illinois Open Source
// License. See LICENSE.TXT for details.
//
//===----------------------------------------------------------------------===//
//
// This is a utility pass used for testing the InstructionSimplify analysis.
// The analysis is applied to every instruction, and if it simplifies then the
// instruction is replaced by the simplification.  If you are looking for a pass
// that performs serious instruction folding, use the instcombine pass instead.
//
//===----------------------------------------------------------------------===//

#include "llvm/Transforms/Utils/SimplifyLibCalls.h"
#include "llvm/ADT/SmallString.h"
#include "llvm/ADT/StringMap.h"
#include "llvm/Analysis/ValueTracking.h"
#include "llvm/IR/DataLayout.h"
#include "llvm/IR/Function.h"
#include "llvm/IR/IRBuilder.h"
#include "llvm/IR/IntrinsicInst.h"
#include "llvm/IR/Intrinsics.h"
#include "llvm/IR/LLVMContext.h"
#include "llvm/IR/Module.h"
#include "llvm/Support/Allocator.h"
#include "llvm/Target/TargetLibraryInfo.h"
#include "llvm/Transforms/Utils/BuildLibCalls.h"

using namespace llvm;

/// This class is the abstract base class for the set of optimizations that
/// corresponds to one library call.
namespace {
class LibCallOptimization {
protected:
  Function *Caller;
  const DataLayout *TD;
  const TargetLibraryInfo *TLI;
  const LibCallSimplifier *LCS;
  LLVMContext* Context;
public:
  LibCallOptimization() { }
  virtual ~LibCallOptimization() {}

  /// callOptimizer - This pure virtual method is implemented by base classes to
  /// do various optimizations.  If this returns null then no transformation was
  /// performed.  If it returns CI, then it transformed the call and CI is to be
  /// deleted.  If it returns something else, replace CI with the new value and
  /// delete CI.
  virtual Value *callOptimizer(Function *Callee, CallInst *CI, IRBuilder<> &B)
    =0;

  /// ignoreCallingConv - Returns false if this transformation could possibly
  /// change the calling convention.
  virtual bool ignoreCallingConv() { return false; }

  Value *optimizeCall(CallInst *CI, const DataLayout *TD,
                      const TargetLibraryInfo *TLI,
                      const LibCallSimplifier *LCS, IRBuilder<> &B) {
    Caller = CI->getParent()->getParent();
    this->TD = TD;
    this->TLI = TLI;
    this->LCS = LCS;
    if (CI->getCalledFunction())
      Context = &CI->getCalledFunction()->getContext();

    // We never change the calling convention.
    if (!ignoreCallingConv() && CI->getCallingConv() != llvm::CallingConv::C)
      return NULL;

    return callOptimizer(CI->getCalledFunction(), CI, B);
  }
};

//===----------------------------------------------------------------------===//
// Helper Functions
//===----------------------------------------------------------------------===//

/// isOnlyUsedInZeroEqualityComparison - Return true if it only matters that the
/// value is equal or not-equal to zero.
static bool isOnlyUsedInZeroEqualityComparison(Value *V) {
  for (Value::use_iterator UI = V->use_begin(), E = V->use_end();
       UI != E; ++UI) {
    if (ICmpInst *IC = dyn_cast<ICmpInst>(*UI))
      if (IC->isEquality())
        if (Constant *C = dyn_cast<Constant>(IC->getOperand(1)))
          if (C->isNullValue())
            continue;
    // Unknown instruction.
    return false;
  }
  return true;
}

/// isOnlyUsedInEqualityComparison - Return true if it is only used in equality
/// comparisons with With.
static bool isOnlyUsedInEqualityComparison(Value *V, Value *With) {
  for (Value::use_iterator UI = V->use_begin(), E = V->use_end();
       UI != E; ++UI) {
    if (ICmpInst *IC = dyn_cast<ICmpInst>(*UI))
      if (IC->isEquality() && IC->getOperand(1) == With)
        continue;
    // Unknown instruction.
    return false;
  }
  return true;
}

static bool callHasFloatingPointArgument(const CallInst *CI) {
  for (CallInst::const_op_iterator it = CI->op_begin(), e = CI->op_end();
       it != e; ++it) {
    if ((*it)->getType()->isFloatingPointTy())
      return true;
  }
  return false;
}

//===----------------------------------------------------------------------===//
// Fortified Library Call Optimizations
//===----------------------------------------------------------------------===//

struct FortifiedLibCallOptimization : public LibCallOptimization {
protected:
  virtual bool isFoldable(unsigned SizeCIOp, unsigned SizeArgOp,
			  bool isString) const = 0;
};

struct InstFortifiedLibCallOptimization : public FortifiedLibCallOptimization {
  CallInst *CI;

  bool isFoldable(unsigned SizeCIOp, unsigned SizeArgOp, bool isString) const {
    if (CI->getArgOperand(SizeCIOp) == CI->getArgOperand(SizeArgOp))
      return true;
    if (ConstantInt *SizeCI =
                           dyn_cast<ConstantInt>(CI->getArgOperand(SizeCIOp))) {
      if (SizeCI->isAllOnesValue())
        return true;
      if (isString) {
        uint64_t Len = GetStringLength(CI->getArgOperand(SizeArgOp));
        // If the length is 0 we don't know how long it is and so we can't
        // remove the check.
        if (Len == 0) return false;
        return SizeCI->getZExtValue() >= Len;
      }
      if (ConstantInt *Arg = dyn_cast<ConstantInt>(
                                                  CI->getArgOperand(SizeArgOp)))
        return SizeCI->getZExtValue() >= Arg->getZExtValue();
    }
    return false;
  }
};

struct MemCpyChkOpt : public InstFortifiedLibCallOptimization {
  virtual Value *callOptimizer(Function *Callee, CallInst *CI, IRBuilder<> &B) {
    this->CI = CI;
    FunctionType *FT = Callee->getFunctionType();
    LLVMContext &Context = CI->getParent()->getContext();

    // Check if this has the right signature.
    if (FT->getNumParams() != 4 || FT->getReturnType() != FT->getParamType(0) ||
        !FT->getParamType(0)->isPointerTy() ||
        !FT->getParamType(1)->isPointerTy() ||
        FT->getParamType(2) != TD->getIntPtrType(Context) ||
        FT->getParamType(3) != TD->getIntPtrType(Context))
      return 0;

    if (isFoldable(3, 2, false)) {
      B.CreateMemCpy(CI->getArgOperand(0), CI->getArgOperand(1),
                     CI->getArgOperand(2), 1);
      return CI->getArgOperand(0);
    }
    return 0;
  }
};

struct MemMoveChkOpt : public InstFortifiedLibCallOptimization {
  virtual Value *callOptimizer(Function *Callee, CallInst *CI, IRBuilder<> &B) {
    this->CI = CI;
    FunctionType *FT = Callee->getFunctionType();
    LLVMContext &Context = CI->getParent()->getContext();

    // Check if this has the right signature.
    if (FT->getNumParams() != 4 || FT->getReturnType() != FT->getParamType(0) ||
        !FT->getParamType(0)->isPointerTy() ||
        !FT->getParamType(1)->isPointerTy() ||
        FT->getParamType(2) != TD->getIntPtrType(Context) ||
        FT->getParamType(3) != TD->getIntPtrType(Context))
      return 0;

    if (isFoldable(3, 2, false)) {
      B.CreateMemMove(CI->getArgOperand(0), CI->getArgOperand(1),
                      CI->getArgOperand(2), 1);
      return CI->getArgOperand(0);
    }
    return 0;
  }
};

struct MemSetChkOpt : public InstFortifiedLibCallOptimization {
  virtual Value *callOptimizer(Function *Callee, CallInst *CI, IRBuilder<> &B) {
    this->CI = CI;
    FunctionType *FT = Callee->getFunctionType();
    LLVMContext &Context = CI->getParent()->getContext();

    // Check if this has the right signature.
    if (FT->getNumParams() != 4 || FT->getReturnType() != FT->getParamType(0) ||
        !FT->getParamType(0)->isPointerTy() ||
        !FT->getParamType(1)->isIntegerTy() ||
        FT->getParamType(2) != TD->getIntPtrType(Context) ||
        FT->getParamType(3) != TD->getIntPtrType(Context))
      return 0;

    if (isFoldable(3, 2, false)) {
      Value *Val = B.CreateIntCast(CI->getArgOperand(1), B.getInt8Ty(),
                                   false);
      B.CreateMemSet(CI->getArgOperand(0), Val, CI->getArgOperand(2), 1);
      return CI->getArgOperand(0);
    }
    return 0;
  }
};

struct StrCpyChkOpt : public InstFortifiedLibCallOptimization {
  virtual Value *callOptimizer(Function *Callee, CallInst *CI, IRBuilder<> &B) {
    this->CI = CI;
    StringRef Name = Callee->getName();
    FunctionType *FT = Callee->getFunctionType();
    LLVMContext &Context = CI->getParent()->getContext();

    // Check if this has the right signature.
    if (FT->getNumParams() != 3 ||
        FT->getReturnType() != FT->getParamType(0) ||
        FT->getParamType(0) != FT->getParamType(1) ||
        FT->getParamType(0) != Type::getInt8PtrTy(Context) ||
        FT->getParamType(2) != TD->getIntPtrType(Context))
      return 0;

    Value *Dst = CI->getArgOperand(0), *Src = CI->getArgOperand(1);
    if (Dst == Src)      // __strcpy_chk(x,x)  -> x
      return Src;

    // If a) we don't have any length information, or b) we know this will
    // fit then just lower to a plain strcpy. Otherwise we'll keep our
    // strcpy_chk call which may fail at runtime if the size is too long.
    // TODO: It might be nice to get a maximum length out of the possible
    // string lengths for varying.
    if (isFoldable(2, 1, true)) {
      Value *Ret = EmitStrCpy(Dst, Src, B, TD, TLI, Name.substr(2, 6));
      return Ret;
    } else {
      // Maybe we can stil fold __strcpy_chk to __memcpy_chk.
      uint64_t Len = GetStringLength(Src);
      if (Len == 0) return 0;

      // This optimization require DataLayout.
      if (!TD) return 0;

      Value *Ret =
	EmitMemCpyChk(Dst, Src,
                      ConstantInt::get(TD->getIntPtrType(Context), Len),
                      CI->getArgOperand(2), B, TD, TLI);
      return Ret;
    }
    return 0;
  }
};

struct StpCpyChkOpt : public InstFortifiedLibCallOptimization {
  virtual Value *callOptimizer(Function *Callee, CallInst *CI, IRBuilder<> &B) {
    this->CI = CI;
    StringRef Name = Callee->getName();
    FunctionType *FT = Callee->getFunctionType();
    LLVMContext &Context = CI->getParent()->getContext();

    // Check if this has the right signature.
    if (FT->getNumParams() != 3 ||
        FT->getReturnType() != FT->getParamType(0) ||
        FT->getParamType(0) != FT->getParamType(1) ||
        FT->getParamType(0) != Type::getInt8PtrTy(Context) ||
        FT->getParamType(2) != TD->getIntPtrType(FT->getParamType(0)))
      return 0;

    Value *Dst = CI->getArgOperand(0), *Src = CI->getArgOperand(1);
    if (Dst == Src) {  // stpcpy(x,x)  -> x+strlen(x)
      Value *StrLen = EmitStrLen(Src, B, TD, TLI);
      return StrLen ? B.CreateInBoundsGEP(Dst, StrLen) : 0;
    }

    // If a) we don't have any length information, or b) we know this will
    // fit then just lower to a plain stpcpy. Otherwise we'll keep our
    // stpcpy_chk call which may fail at runtime if the size is too long.
    // TODO: It might be nice to get a maximum length out of the possible
    // string lengths for varying.
    if (isFoldable(2, 1, true)) {
      Value *Ret = EmitStrCpy(Dst, Src, B, TD, TLI, Name.substr(2, 6));
      return Ret;
    } else {
      // Maybe we can stil fold __stpcpy_chk to __memcpy_chk.
      uint64_t Len = GetStringLength(Src);
      if (Len == 0) return 0;

      // This optimization require DataLayout.
      if (!TD) return 0;

      Type *PT = FT->getParamType(0);
      Value *LenV = ConstantInt::get(TD->getIntPtrType(PT), Len);
      Value *DstEnd = B.CreateGEP(Dst,
                                  ConstantInt::get(TD->getIntPtrType(PT),
                                                   Len - 1));
      if (!EmitMemCpyChk(Dst, Src, LenV, CI->getArgOperand(2), B, TD, TLI))
        return 0;
      return DstEnd;
    }
    return 0;
  }
};

struct StrNCpyChkOpt : public InstFortifiedLibCallOptimization {
  virtual Value *callOptimizer(Function *Callee, CallInst *CI, IRBuilder<> &B) {
    this->CI = CI;
    StringRef Name = Callee->getName();
    FunctionType *FT = Callee->getFunctionType();
    LLVMContext &Context = CI->getParent()->getContext();

    // Check if this has the right signature.
    if (FT->getNumParams() != 4 || FT->getReturnType() != FT->getParamType(0) ||
        FT->getParamType(0) != FT->getParamType(1) ||
        FT->getParamType(0) != Type::getInt8PtrTy(Context) ||
        !FT->getParamType(2)->isIntegerTy() ||
        FT->getParamType(3) != TD->getIntPtrType(Context))
      return 0;

    if (isFoldable(3, 2, false)) {
      Value *Ret = EmitStrNCpy(CI->getArgOperand(0), CI->getArgOperand(1),
                               CI->getArgOperand(2), B, TD, TLI,
                               Name.substr(2, 7));
      return Ret;
    }
    return 0;
  }
};

//===----------------------------------------------------------------------===//
// String and Memory Library Call Optimizations
//===----------------------------------------------------------------------===//

struct StrCatOpt : public LibCallOptimization {
  virtual Value *callOptimizer(Function *Callee, CallInst *CI, IRBuilder<> &B) {
    // Verify the "strcat" function prototype.
    FunctionType *FT = Callee->getFunctionType();
    if (FT->getNumParams() != 2 ||
        FT->getReturnType() != B.getInt8PtrTy() ||
        FT->getParamType(0) != FT->getReturnType() ||
        FT->getParamType(1) != FT->getReturnType())
      return 0;

    // Extract some information from the instruction
    Value *Dst = CI->getArgOperand(0);
    Value *Src = CI->getArgOperand(1);

    // See if we can get the length of the input string.
    uint64_t Len = GetStringLength(Src);
    if (Len == 0) return 0;
    --Len;  // Unbias length.

    // Handle the simple, do-nothing case: strcat(x, "") -> x
    if (Len == 0)
      return Dst;

    // These optimizations require DataLayout.
    if (!TD) return 0;

    return emitStrLenMemCpy(Src, Dst, Len, B);
  }

  Value *emitStrLenMemCpy(Value *Src, Value *Dst, uint64_t Len,
                          IRBuilder<> &B) {
    // We need to find the end of the destination string.  That's where the
    // memory is to be moved to. We just generate a call to strlen.
    Value *DstLen = EmitStrLen(Dst, B, TD, TLI);
    if (!DstLen)
      return 0;

    // Now that we have the destination's length, we must index into the
    // destination's pointer to get the actual memcpy destination (end of
    // the string .. we're concatenating).
    Value *CpyDst = B.CreateGEP(Dst, DstLen, "endptr");

    // We have enough information to now generate the memcpy call to do the
    // concatenation for us.  Make a memcpy to copy the nul byte with align = 1.
    B.CreateMemCpy(CpyDst, Src,
                   ConstantInt::get(TD->getIntPtrType(*Context), Len + 1), 1);
    return Dst;
  }
};

struct StrNCatOpt : public StrCatOpt {
  virtual Value *callOptimizer(Function *Callee, CallInst *CI, IRBuilder<> &B) {
    // Verify the "strncat" function prototype.
    FunctionType *FT = Callee->getFunctionType();
    if (FT->getNumParams() != 3 ||
        FT->getReturnType() != B.getInt8PtrTy() ||
        FT->getParamType(0) != FT->getReturnType() ||
        FT->getParamType(1) != FT->getReturnType() ||
        !FT->getParamType(2)->isIntegerTy())
      return 0;

    // Extract some information from the instruction
    Value *Dst = CI->getArgOperand(0);
    Value *Src = CI->getArgOperand(1);
    uint64_t Len;

    // We don't do anything if length is not constant
    if (ConstantInt *LengthArg = dyn_cast<ConstantInt>(CI->getArgOperand(2)))
      Len = LengthArg->getZExtValue();
    else
      return 0;

    // See if we can get the length of the input string.
    uint64_t SrcLen = GetStringLength(Src);
    if (SrcLen == 0) return 0;
    --SrcLen;  // Unbias length.

    // Handle the simple, do-nothing cases:
    // strncat(x, "", c) -> x
    // strncat(x,  c, 0) -> x
    if (SrcLen == 0 || Len == 0) return Dst;

    // These optimizations require DataLayout.
    if (!TD) return 0;

    // We don't optimize this case
    if (Len < SrcLen) return 0;

    // strncat(x, s, c) -> strcat(x, s)
    // s is constant so the strcat can be optimized further
    return emitStrLenMemCpy(Src, Dst, SrcLen, B);
  }
};

struct StrChrOpt : public LibCallOptimization {
  virtual Value *callOptimizer(Function *Callee, CallInst *CI, IRBuilder<> &B) {
    // Verify the "strchr" function prototype.
    FunctionType *FT = Callee->getFunctionType();
    if (FT->getNumParams() != 2 ||
        FT->getReturnType() != B.getInt8PtrTy() ||
        FT->getParamType(0) != FT->getReturnType() ||
        !FT->getParamType(1)->isIntegerTy(32))
      return 0;

    Value *SrcStr = CI->getArgOperand(0);

    // If the second operand is non-constant, see if we can compute the length
    // of the input string and turn this into memchr.
    ConstantInt *CharC = dyn_cast<ConstantInt>(CI->getArgOperand(1));
    if (CharC == 0) {
      // These optimizations require DataLayout.
      if (!TD) return 0;

      uint64_t Len = GetStringLength(SrcStr);
      if (Len == 0 || !FT->getParamType(1)->isIntegerTy(32))// memchr needs i32.
        return 0;

      return EmitMemChr(SrcStr, CI->getArgOperand(1), // include nul.
                        ConstantInt::get(TD->getIntPtrType(*Context), Len),
                        B, TD, TLI);
    }

    // Otherwise, the character is a constant, see if the first argument is
    // a string literal.  If so, we can constant fold.
    StringRef Str;
    if (!getConstantStringInfo(SrcStr, Str))
      return 0;

    // Compute the offset, make sure to handle the case when we're searching for
    // zero (a weird way to spell strlen).
    size_t I = CharC->getSExtValue() == 0 ?
        Str.size() : Str.find(CharC->getSExtValue());
    if (I == StringRef::npos) // Didn't find the char.  strchr returns null.
      return Constant::getNullValue(CI->getType());

    // strchr(s+n,c)  -> gep(s+n+i,c)
    return B.CreateGEP(SrcStr, B.getInt64(I), "strchr");
  }
};

struct StrRChrOpt : public LibCallOptimization {
  virtual Value *callOptimizer(Function *Callee, CallInst *CI, IRBuilder<> &B) {
    // Verify the "strrchr" function prototype.
    FunctionType *FT = Callee->getFunctionType();
    if (FT->getNumParams() != 2 ||
        FT->getReturnType() != B.getInt8PtrTy() ||
        FT->getParamType(0) != FT->getReturnType() ||
        !FT->getParamType(1)->isIntegerTy(32))
      return 0;

    Value *SrcStr = CI->getArgOperand(0);
    ConstantInt *CharC = dyn_cast<ConstantInt>(CI->getArgOperand(1));

    // Cannot fold anything if we're not looking for a constant.
    if (!CharC)
      return 0;

    StringRef Str;
    if (!getConstantStringInfo(SrcStr, Str)) {
      // strrchr(s, 0) -> strchr(s, 0)
      if (TD && CharC->isZero())
        return EmitStrChr(SrcStr, '\0', B, TD, TLI);
      return 0;
    }

    // Compute the offset.
    size_t I = CharC->getSExtValue() == 0 ?
        Str.size() : Str.rfind(CharC->getSExtValue());
    if (I == StringRef::npos) // Didn't find the char. Return null.
      return Constant::getNullValue(CI->getType());

    // strrchr(s+n,c) -> gep(s+n+i,c)
    return B.CreateGEP(SrcStr, B.getInt64(I), "strrchr");
  }
};

struct StrCmpOpt : public LibCallOptimization {
  virtual Value *callOptimizer(Function *Callee, CallInst *CI, IRBuilder<> &B) {
    // Verify the "strcmp" function prototype.
    FunctionType *FT = Callee->getFunctionType();
    if (FT->getNumParams() != 2 ||
        !FT->getReturnType()->isIntegerTy(32) ||
        FT->getParamType(0) != FT->getParamType(1) ||
        FT->getParamType(0) != B.getInt8PtrTy())
      return 0;

    Value *Str1P = CI->getArgOperand(0), *Str2P = CI->getArgOperand(1);
    if (Str1P == Str2P)      // strcmp(x,x)  -> 0
      return ConstantInt::get(CI->getType(), 0);

    StringRef Str1, Str2;
    bool HasStr1 = getConstantStringInfo(Str1P, Str1);
    bool HasStr2 = getConstantStringInfo(Str2P, Str2);

    // strcmp(x, y)  -> cnst  (if both x and y are constant strings)
    if (HasStr1 && HasStr2)
      return ConstantInt::get(CI->getType(), Str1.compare(Str2));

    if (HasStr1 && Str1.empty()) // strcmp("", x) -> -*x
      return B.CreateNeg(B.CreateZExt(B.CreateLoad(Str2P, "strcmpload"),
                                      CI->getType()));

    if (HasStr2 && Str2.empty()) // strcmp(x,"") -> *x
      return B.CreateZExt(B.CreateLoad(Str1P, "strcmpload"), CI->getType());

    // strcmp(P, "x") -> memcmp(P, "x", 2)
    uint64_t Len1 = GetStringLength(Str1P);
    uint64_t Len2 = GetStringLength(Str2P);
    if (Len1 && Len2) {
      // These optimizations require DataLayout.
      if (!TD) return 0;

      return EmitMemCmp(Str1P, Str2P,
                        ConstantInt::get(TD->getIntPtrType(*Context),
                        std::min(Len1, Len2)), B, TD, TLI);
    }

    return 0;
  }
};

struct StrNCmpOpt : public LibCallOptimization {
  virtual Value *callOptimizer(Function *Callee, CallInst *CI, IRBuilder<> &B) {
    // Verify the "strncmp" function prototype.
    FunctionType *FT = Callee->getFunctionType();
    if (FT->getNumParams() != 3 ||
        !FT->getReturnType()->isIntegerTy(32) ||
        FT->getParamType(0) != FT->getParamType(1) ||
        FT->getParamType(0) != B.getInt8PtrTy() ||
        !FT->getParamType(2)->isIntegerTy())
      return 0;

    Value *Str1P = CI->getArgOperand(0), *Str2P = CI->getArgOperand(1);
    if (Str1P == Str2P)      // strncmp(x,x,n)  -> 0
      return ConstantInt::get(CI->getType(), 0);

    // Get the length argument if it is constant.
    uint64_t Length;
    if (ConstantInt *LengthArg = dyn_cast<ConstantInt>(CI->getArgOperand(2)))
      Length = LengthArg->getZExtValue();
    else
      return 0;

    if (Length == 0) // strncmp(x,y,0)   -> 0
      return ConstantInt::get(CI->getType(), 0);

    if (TD && Length == 1) // strncmp(x,y,1) -> memcmp(x,y,1)
      return EmitMemCmp(Str1P, Str2P, CI->getArgOperand(2), B, TD, TLI);

    StringRef Str1, Str2;
    bool HasStr1 = getConstantStringInfo(Str1P, Str1);
    bool HasStr2 = getConstantStringInfo(Str2P, Str2);

    // strncmp(x, y)  -> cnst  (if both x and y are constant strings)
    if (HasStr1 && HasStr2) {
      StringRef SubStr1 = Str1.substr(0, Length);
      StringRef SubStr2 = Str2.substr(0, Length);
      return ConstantInt::get(CI->getType(), SubStr1.compare(SubStr2));
    }

    if (HasStr1 && Str1.empty())  // strncmp("", x, n) -> -*x
      return B.CreateNeg(B.CreateZExt(B.CreateLoad(Str2P, "strcmpload"),
                                      CI->getType()));

    if (HasStr2 && Str2.empty())  // strncmp(x, "", n) -> *x
      return B.CreateZExt(B.CreateLoad(Str1P, "strcmpload"), CI->getType());

    return 0;
  }
};

struct StrCpyOpt : public LibCallOptimization {
  virtual Value *callOptimizer(Function *Callee, CallInst *CI, IRBuilder<> &B) {
    // Verify the "strcpy" function prototype.
    FunctionType *FT = Callee->getFunctionType();
    if (FT->getNumParams() != 2 ||
        FT->getReturnType() != FT->getParamType(0) ||
        FT->getParamType(0) != FT->getParamType(1) ||
        FT->getParamType(0) != B.getInt8PtrTy())
      return 0;

    Value *Dst = CI->getArgOperand(0), *Src = CI->getArgOperand(1);
    if (Dst == Src)      // strcpy(x,x)  -> x
      return Src;

    // These optimizations require DataLayout.
    if (!TD) return 0;

    // See if we can get the length of the input string.
    uint64_t Len = GetStringLength(Src);
    if (Len == 0) return 0;

    // We have enough information to now generate the memcpy call to do the
    // copy for us.  Make a memcpy to copy the nul byte with align = 1.
    B.CreateMemCpy(Dst, Src,
		   ConstantInt::get(TD->getIntPtrType(*Context), Len), 1);
    return Dst;
  }
};

struct StpCpyOpt: public LibCallOptimization {
  virtual Value *callOptimizer(Function *Callee, CallInst *CI, IRBuilder<> &B) {
    // Verify the "stpcpy" function prototype.
    FunctionType *FT = Callee->getFunctionType();
    if (FT->getNumParams() != 2 ||
        FT->getReturnType() != FT->getParamType(0) ||
        FT->getParamType(0) != FT->getParamType(1) ||
        FT->getParamType(0) != B.getInt8PtrTy())
      return 0;

    // These optimizations require DataLayout.
    if (!TD) return 0;

    Value *Dst = CI->getArgOperand(0), *Src = CI->getArgOperand(1);
    if (Dst == Src) {  // stpcpy(x,x)  -> x+strlen(x)
      Value *StrLen = EmitStrLen(Src, B, TD, TLI);
      return StrLen ? B.CreateInBoundsGEP(Dst, StrLen) : 0;
    }

    // See if we can get the length of the input string.
    uint64_t Len = GetStringLength(Src);
    if (Len == 0) return 0;

    Type *PT = FT->getParamType(0);
    Value *LenV = ConstantInt::get(TD->getIntPtrType(PT), Len);
    Value *DstEnd = B.CreateGEP(Dst,
                                ConstantInt::get(TD->getIntPtrType(PT),
                                                 Len - 1));

    // We have enough information to now generate the memcpy call to do the
    // copy for us.  Make a memcpy to copy the nul byte with align = 1.
    B.CreateMemCpy(Dst, Src, LenV, 1);
    return DstEnd;
  }
};

struct StrNCpyOpt : public LibCallOptimization {
  virtual Value *callOptimizer(Function *Callee, CallInst *CI, IRBuilder<> &B) {
    FunctionType *FT = Callee->getFunctionType();
    if (FT->getNumParams() != 3 || FT->getReturnType() != FT->getParamType(0) ||
        FT->getParamType(0) != FT->getParamType(1) ||
        FT->getParamType(0) != B.getInt8PtrTy() ||
        !FT->getParamType(2)->isIntegerTy())
      return 0;

    Value *Dst = CI->getArgOperand(0);
    Value *Src = CI->getArgOperand(1);
    Value *LenOp = CI->getArgOperand(2);

    // See if we can get the length of the input string.
    uint64_t SrcLen = GetStringLength(Src);
    if (SrcLen == 0) return 0;
    --SrcLen;

    if (SrcLen == 0) {
      // strncpy(x, "", y) -> memset(x, '\0', y, 1)
      B.CreateMemSet(Dst, B.getInt8('\0'), LenOp, 1);
      return Dst;
    }

    uint64_t Len;
    if (ConstantInt *LengthArg = dyn_cast<ConstantInt>(LenOp))
      Len = LengthArg->getZExtValue();
    else
      return 0;

    if (Len == 0) return Dst; // strncpy(x, y, 0) -> x

    // These optimizations require DataLayout.
    if (!TD) return 0;

    // Let strncpy handle the zero padding
    if (Len > SrcLen+1) return 0;

    Type *PT = FT->getParamType(0);
    // strncpy(x, s, c) -> memcpy(x, s, c, 1) [s and c are constant]
    B.CreateMemCpy(Dst, Src,
                   ConstantInt::get(TD->getIntPtrType(PT), Len), 1);

    return Dst;
  }
};

struct StrLenOpt : public LibCallOptimization {
  virtual bool ignoreCallingConv() { return true; }
  virtual Value *callOptimizer(Function *Callee, CallInst *CI, IRBuilder<> &B) {
    FunctionType *FT = Callee->getFunctionType();
    if (FT->getNumParams() != 1 ||
        FT->getParamType(0) != B.getInt8PtrTy() ||
        !FT->getReturnType()->isIntegerTy())
      return 0;

    Value *Src = CI->getArgOperand(0);

    // Constant folding: strlen("xyz") -> 3
    if (uint64_t Len = GetStringLength(Src))
      return ConstantInt::get(CI->getType(), Len-1);

    // strlen(x) != 0 --> *x != 0
    // strlen(x) == 0 --> *x == 0
    if (isOnlyUsedInZeroEqualityComparison(CI))
      return B.CreateZExt(B.CreateLoad(Src, "strlenfirst"), CI->getType());
    return 0;
  }
};

struct StrPBrkOpt : public LibCallOptimization {
  virtual Value *callOptimizer(Function *Callee, CallInst *CI, IRBuilder<> &B) {
    FunctionType *FT = Callee->getFunctionType();
    if (FT->getNumParams() != 2 ||
        FT->getParamType(0) != B.getInt8PtrTy() ||
        FT->getParamType(1) != FT->getParamType(0) ||
        FT->getReturnType() != FT->getParamType(0))
      return 0;

    StringRef S1, S2;
    bool HasS1 = getConstantStringInfo(CI->getArgOperand(0), S1);
    bool HasS2 = getConstantStringInfo(CI->getArgOperand(1), S2);

    // strpbrk(s, "") -> NULL
    // strpbrk("", s) -> NULL
    if ((HasS1 && S1.empty()) || (HasS2 && S2.empty()))
      return Constant::getNullValue(CI->getType());

    // Constant folding.
    if (HasS1 && HasS2) {
      size_t I = S1.find_first_of(S2);
      if (I == std::string::npos) // No match.
        return Constant::getNullValue(CI->getType());

      return B.CreateGEP(CI->getArgOperand(0), B.getInt64(I), "strpbrk");
    }

    // strpbrk(s, "a") -> strchr(s, 'a')
    if (TD && HasS2 && S2.size() == 1)
      return EmitStrChr(CI->getArgOperand(0), S2[0], B, TD, TLI);

    return 0;
  }
};

struct StrToOpt : public LibCallOptimization {
  virtual Value *callOptimizer(Function *Callee, CallInst *CI, IRBuilder<> &B) {
    FunctionType *FT = Callee->getFunctionType();
    if ((FT->getNumParams() != 2 && FT->getNumParams() != 3) ||
        !FT->getParamType(0)->isPointerTy() ||
        !FT->getParamType(1)->isPointerTy())
      return 0;

    Value *EndPtr = CI->getArgOperand(1);
    if (isa<ConstantPointerNull>(EndPtr)) {
      // With a null EndPtr, this function won't capture the main argument.
      // It would be readonly too, except that it still may write to errno.
      CI->addAttribute(1, Attribute::NoCapture);
    }

    return 0;
  }
};

struct StrSpnOpt : public LibCallOptimization {
  virtual Value *callOptimizer(Function *Callee, CallInst *CI, IRBuilder<> &B) {
    FunctionType *FT = Callee->getFunctionType();
    if (FT->getNumParams() != 2 ||
        FT->getParamType(0) != B.getInt8PtrTy() ||
        FT->getParamType(1) != FT->getParamType(0) ||
        !FT->getReturnType()->isIntegerTy())
      return 0;

    StringRef S1, S2;
    bool HasS1 = getConstantStringInfo(CI->getArgOperand(0), S1);
    bool HasS2 = getConstantStringInfo(CI->getArgOperand(1), S2);

    // strspn(s, "") -> 0
    // strspn("", s) -> 0
    if ((HasS1 && S1.empty()) || (HasS2 && S2.empty()))
      return Constant::getNullValue(CI->getType());

    // Constant folding.
    if (HasS1 && HasS2) {
      size_t Pos = S1.find_first_not_of(S2);
      if (Pos == StringRef::npos) Pos = S1.size();
      return ConstantInt::get(CI->getType(), Pos);
    }

    return 0;
  }
};

struct StrCSpnOpt : public LibCallOptimization {
  virtual Value *callOptimizer(Function *Callee, CallInst *CI, IRBuilder<> &B) {
    FunctionType *FT = Callee->getFunctionType();
    if (FT->getNumParams() != 2 ||
        FT->getParamType(0) != B.getInt8PtrTy() ||
        FT->getParamType(1) != FT->getParamType(0) ||
        !FT->getReturnType()->isIntegerTy())
      return 0;

    StringRef S1, S2;
    bool HasS1 = getConstantStringInfo(CI->getArgOperand(0), S1);
    bool HasS2 = getConstantStringInfo(CI->getArgOperand(1), S2);

    // strcspn("", s) -> 0
    if (HasS1 && S1.empty())
      return Constant::getNullValue(CI->getType());

    // Constant folding.
    if (HasS1 && HasS2) {
      size_t Pos = S1.find_first_of(S2);
      if (Pos == StringRef::npos) Pos = S1.size();
      return ConstantInt::get(CI->getType(), Pos);
    }

    // strcspn(s, "") -> strlen(s)
    if (TD && HasS2 && S2.empty())
      return EmitStrLen(CI->getArgOperand(0), B, TD, TLI);

    return 0;
  }
};

struct StrStrOpt : public LibCallOptimization {
  virtual Value *callOptimizer(Function *Callee, CallInst *CI, IRBuilder<> &B) {
    FunctionType *FT = Callee->getFunctionType();
    if (FT->getNumParams() != 2 ||
        !FT->getParamType(0)->isPointerTy() ||
        !FT->getParamType(1)->isPointerTy() ||
        !FT->getReturnType()->isPointerTy())
      return 0;

    // fold strstr(x, x) -> x.
    if (CI->getArgOperand(0) == CI->getArgOperand(1))
      return B.CreateBitCast(CI->getArgOperand(0), CI->getType());

    // fold strstr(a, b) == a -> strncmp(a, b, strlen(b)) == 0
    if (TD && isOnlyUsedInEqualityComparison(CI, CI->getArgOperand(0))) {
      Value *StrLen = EmitStrLen(CI->getArgOperand(1), B, TD, TLI);
      if (!StrLen)
        return 0;
      Value *StrNCmp = EmitStrNCmp(CI->getArgOperand(0), CI->getArgOperand(1),
                                   StrLen, B, TD, TLI);
      if (!StrNCmp)
        return 0;
      for (Value::use_iterator UI = CI->use_begin(), UE = CI->use_end();
           UI != UE; ) {
        ICmpInst *Old = cast<ICmpInst>(*UI++);
        Value *Cmp = B.CreateICmp(Old->getPredicate(), StrNCmp,
                                  ConstantInt::getNullValue(StrNCmp->getType()),
                                  "cmp");
        LCS->replaceAllUsesWith(Old, Cmp);
      }
      return CI;
    }

    // See if either input string is a constant string.
    StringRef SearchStr, ToFindStr;
    bool HasStr1 = getConstantStringInfo(CI->getArgOperand(0), SearchStr);
    bool HasStr2 = getConstantStringInfo(CI->getArgOperand(1), ToFindStr);

    // fold strstr(x, "") -> x.
    if (HasStr2 && ToFindStr.empty())
      return B.CreateBitCast(CI->getArgOperand(0), CI->getType());

    // If both strings are known, constant fold it.
    if (HasStr1 && HasStr2) {
      std::string::size_type Offset = SearchStr.find(ToFindStr);

      if (Offset == StringRef::npos) // strstr("foo", "bar") -> null
        return Constant::getNullValue(CI->getType());

      // strstr("abcd", "bc") -> gep((char*)"abcd", 1)
      Value *Result = CastToCStr(CI->getArgOperand(0), B);
      Result = B.CreateConstInBoundsGEP1_64(Result, Offset, "strstr");
      return B.CreateBitCast(Result, CI->getType());
    }

    // fold strstr(x, "y") -> strchr(x, 'y').
    if (HasStr2 && ToFindStr.size() == 1) {
      Value *StrChr= EmitStrChr(CI->getArgOperand(0), ToFindStr[0], B, TD, TLI);
      return StrChr ? B.CreateBitCast(StrChr, CI->getType()) : 0;
    }
    return 0;
  }
};

struct MemCmpOpt : public LibCallOptimization {
  virtual Value *callOptimizer(Function *Callee, CallInst *CI, IRBuilder<> &B) {
    FunctionType *FT = Callee->getFunctionType();
    if (FT->getNumParams() != 3 || !FT->getParamType(0)->isPointerTy() ||
        !FT->getParamType(1)->isPointerTy() ||
        !FT->getReturnType()->isIntegerTy(32))
      return 0;

    Value *LHS = CI->getArgOperand(0), *RHS = CI->getArgOperand(1);

    if (LHS == RHS)  // memcmp(s,s,x) -> 0
      return Constant::getNullValue(CI->getType());

    // Make sure we have a constant length.
    ConstantInt *LenC = dyn_cast<ConstantInt>(CI->getArgOperand(2));
    if (!LenC) return 0;
    uint64_t Len = LenC->getZExtValue();

    if (Len == 0) // memcmp(s1,s2,0) -> 0
      return Constant::getNullValue(CI->getType());

    // memcmp(S1,S2,1) -> *(unsigned char*)LHS - *(unsigned char*)RHS
    if (Len == 1) {
      Value *LHSV = B.CreateZExt(B.CreateLoad(CastToCStr(LHS, B), "lhsc"),
                                 CI->getType(), "lhsv");
      Value *RHSV = B.CreateZExt(B.CreateLoad(CastToCStr(RHS, B), "rhsc"),
                                 CI->getType(), "rhsv");
      return B.CreateSub(LHSV, RHSV, "chardiff");
    }

    // Constant folding: memcmp(x, y, l) -> cnst (all arguments are constant)
    StringRef LHSStr, RHSStr;
    if (getConstantStringInfo(LHS, LHSStr) &&
        getConstantStringInfo(RHS, RHSStr)) {
      // Make sure we're not reading out-of-bounds memory.
      if (Len > LHSStr.size() || Len > RHSStr.size())
        return 0;
      // Fold the memcmp and normalize the result.  This way we get consistent
      // results across multiple platforms.
      uint64_t Ret = 0;
      int Cmp = memcmp(LHSStr.data(), RHSStr.data(), Len);
      if (Cmp < 0)
        Ret = -1;
      else if (Cmp > 0)
        Ret = 1;
      return ConstantInt::get(CI->getType(), Ret);
    }

    return 0;
  }
};

struct MemCpyOpt : public LibCallOptimization {
  virtual Value *callOptimizer(Function *Callee, CallInst *CI, IRBuilder<> &B) {
    // These optimizations require DataLayout.
    if (!TD) return 0;

    FunctionType *FT = Callee->getFunctionType();
    if (FT->getNumParams() != 3 || FT->getReturnType() != FT->getParamType(0) ||
        !FT->getParamType(0)->isPointerTy() ||
        !FT->getParamType(1)->isPointerTy() ||
        FT->getParamType(2) != TD->getIntPtrType(*Context))
      return 0;

    // memcpy(x, y, n) -> llvm.memcpy(x, y, n, 1)
    B.CreateMemCpy(CI->getArgOperand(0), CI->getArgOperand(1),
                   CI->getArgOperand(2), 1);
    return CI->getArgOperand(0);
  }
};

struct MemMoveOpt : public LibCallOptimization {
  virtual Value *callOptimizer(Function *Callee, CallInst *CI, IRBuilder<> &B) {
    // These optimizations require DataLayout.
    if (!TD) return 0;

    FunctionType *FT = Callee->getFunctionType();
    if (FT->getNumParams() != 3 || FT->getReturnType() != FT->getParamType(0) ||
        !FT->getParamType(0)->isPointerTy() ||
        !FT->getParamType(1)->isPointerTy() ||
        FT->getParamType(2) != TD->getIntPtrType(*Context))
      return 0;

    // memmove(x, y, n) -> llvm.memmove(x, y, n, 1)
    B.CreateMemMove(CI->getArgOperand(0), CI->getArgOperand(1),
                    CI->getArgOperand(2), 1);
    return CI->getArgOperand(0);
  }
};

struct MemSetOpt : public LibCallOptimization {
  virtual Value *callOptimizer(Function *Callee, CallInst *CI, IRBuilder<> &B) {
    // These optimizations require DataLayout.
    if (!TD) return 0;

    FunctionType *FT = Callee->getFunctionType();
    if (FT->getNumParams() != 3 || FT->getReturnType() != FT->getParamType(0) ||
        !FT->getParamType(0)->isPointerTy() ||
        !FT->getParamType(1)->isIntegerTy() ||
        FT->getParamType(2) != TD->getIntPtrType(*Context))
      return 0;

    // memset(p, v, n) -> llvm.memset(p, v, n, 1)
    Value *Val = B.CreateIntCast(CI->getArgOperand(1), B.getInt8Ty(), false);
    B.CreateMemSet(CI->getArgOperand(0), Val, CI->getArgOperand(2), 1);
    return CI->getArgOperand(0);
  }
};

//===----------------------------------------------------------------------===//
// Math Library Optimizations
//===----------------------------------------------------------------------===//

//===----------------------------------------------------------------------===//
// Double -> Float Shrinking Optimizations for Unary Functions like 'floor'

struct UnaryDoubleFPOpt : public LibCallOptimization {
  bool CheckRetType;
  UnaryDoubleFPOpt(bool CheckReturnType): CheckRetType(CheckReturnType) {}
  virtual Value *callOptimizer(Function *Callee, CallInst *CI, IRBuilder<> &B) {
    FunctionType *FT = Callee->getFunctionType();
    if (FT->getNumParams() != 1 || !FT->getReturnType()->isDoubleTy() ||
        !FT->getParamType(0)->isDoubleTy())
      return 0;

    if (CheckRetType) {
      // Check if all the uses for function like 'sin' are converted to float.
      for (Value::use_iterator UseI = CI->use_begin(); UseI != CI->use_end();
          ++UseI) {
        FPTruncInst *Cast = dyn_cast<FPTruncInst>(*UseI);
        if (Cast == 0 || !Cast->getType()->isFloatTy())
          return 0;
      }
    }

    // If this is something like 'floor((double)floatval)', convert to floorf.
    FPExtInst *Cast = dyn_cast<FPExtInst>(CI->getArgOperand(0));
    if (Cast == 0 || !Cast->getOperand(0)->getType()->isFloatTy())
      return 0;

    // floor((double)floatval) -> (double)floorf(floatval)
    Value *V = Cast->getOperand(0);
    V = EmitUnaryFloatFnCall(V, Callee->getName(), B, Callee->getAttributes());
    return B.CreateFPExt(V, B.getDoubleTy());
  }
};

struct UnsafeFPLibCallOptimization : public LibCallOptimization {
  bool UnsafeFPShrink;
  UnsafeFPLibCallOptimization(bool UnsafeFPShrink) {
    this->UnsafeFPShrink = UnsafeFPShrink;
  }
};

struct CosOpt : public UnsafeFPLibCallOptimization {
  CosOpt(bool UnsafeFPShrink) : UnsafeFPLibCallOptimization(UnsafeFPShrink) {}
  virtual Value *callOptimizer(Function *Callee, CallInst *CI, IRBuilder<> &B) {
    Value *Ret = NULL;
    if (UnsafeFPShrink && Callee->getName() == "cos" &&
        TLI->has(LibFunc::cosf)) {
      UnaryDoubleFPOpt UnsafeUnaryDoubleFP(true);
      Ret = UnsafeUnaryDoubleFP.callOptimizer(Callee, CI, B);
    }

    FunctionType *FT = Callee->getFunctionType();
    // Just make sure this has 1 argument of FP type, which matches the
    // result type.
    if (FT->getNumParams() != 1 || FT->getReturnType() != FT->getParamType(0) ||
        !FT->getParamType(0)->isFloatingPointTy())
      return Ret;

    // cos(-x) -> cos(x)
    Value *Op1 = CI->getArgOperand(0);
    if (BinaryOperator::isFNeg(Op1)) {
      BinaryOperator *BinExpr = cast<BinaryOperator>(Op1);
      return B.CreateCall(Callee, BinExpr->getOperand(1), "cos");
    }
    return Ret;
  }
};

struct PowOpt : public UnsafeFPLibCallOptimization {
  PowOpt(bool UnsafeFPShrink) : UnsafeFPLibCallOptimization(UnsafeFPShrink) {}
  virtual Value *callOptimizer(Function *Callee, CallInst *CI, IRBuilder<> &B) {
    Value *Ret = NULL;
    if (UnsafeFPShrink && Callee->getName() == "pow" &&
        TLI->has(LibFunc::powf)) {
      UnaryDoubleFPOpt UnsafeUnaryDoubleFP(true);
      Ret = UnsafeUnaryDoubleFP.callOptimizer(Callee, CI, B);
    }

    FunctionType *FT = Callee->getFunctionType();
    // Just make sure this has 2 arguments of the same FP type, which match the
    // result type.
    if (FT->getNumParams() != 2 || FT->getReturnType() != FT->getParamType(0) ||
        FT->getParamType(0) != FT->getParamType(1) ||
        !FT->getParamType(0)->isFloatingPointTy())
      return Ret;

    Value *Op1 = CI->getArgOperand(0), *Op2 = CI->getArgOperand(1);
    if (ConstantFP *Op1C = dyn_cast<ConstantFP>(Op1)) {
      if (Op1C->isExactlyValue(1.0))  // pow(1.0, x) -> 1.0
        return Op1C;
      if (Op1C->isExactlyValue(2.0))  // pow(2.0, x) -> exp2(x)
        return EmitUnaryFloatFnCall(Op2, "exp2", B, Callee->getAttributes());
    }

    ConstantFP *Op2C = dyn_cast<ConstantFP>(Op2);
    if (Op2C == 0) return Ret;

    if (Op2C->getValueAPF().isZero())  // pow(x, 0.0) -> 1.0
      return ConstantFP::get(CI->getType(), 1.0);

    if (Op2C->isExactlyValue(0.5)) {
      // Expand pow(x, 0.5) to (x == -infinity ? +infinity : fabs(sqrt(x))).
      // This is faster than calling pow, and still handles negative zero
      // and negative infinity correctly.
      // TODO: In fast-math mode, this could be just sqrt(x).
      // TODO: In finite-only mode, this could be just fabs(sqrt(x)).
      Value *Inf = ConstantFP::getInfinity(CI->getType());
      Value *NegInf = ConstantFP::getInfinity(CI->getType(), true);
      Value *Sqrt = EmitUnaryFloatFnCall(Op1, "sqrt", B,
                                         Callee->getAttributes());
      Value *FAbs = EmitUnaryFloatFnCall(Sqrt, "fabs", B,
                                         Callee->getAttributes());
      Value *FCmp = B.CreateFCmpOEQ(Op1, NegInf);
      Value *Sel = B.CreateSelect(FCmp, Inf, FAbs);
      return Sel;
    }

    if (Op2C->isExactlyValue(1.0))  // pow(x, 1.0) -> x
      return Op1;
    if (Op2C->isExactlyValue(2.0))  // pow(x, 2.0) -> x*x
      return B.CreateFMul(Op1, Op1, "pow2");
    if (Op2C->isExactlyValue(-1.0)) // pow(x, -1.0) -> 1.0/x
      return B.CreateFDiv(ConstantFP::get(CI->getType(), 1.0),
                          Op1, "powrecip");
    return 0;
  }
};

struct Exp2Opt : public UnsafeFPLibCallOptimization {
  Exp2Opt(bool UnsafeFPShrink) : UnsafeFPLibCallOptimization(UnsafeFPShrink) {}
  virtual Value *callOptimizer(Function *Callee, CallInst *CI, IRBuilder<> &B) {
    Value *Ret = NULL;
    if (UnsafeFPShrink && Callee->getName() == "exp2" &&
        TLI->has(LibFunc::exp2)) {
      UnaryDoubleFPOpt UnsafeUnaryDoubleFP(true);
      Ret = UnsafeUnaryDoubleFP.callOptimizer(Callee, CI, B);
    }

    FunctionType *FT = Callee->getFunctionType();
    // Just make sure this has 1 argument of FP type, which matches the
    // result type.
    if (FT->getNumParams() != 1 || FT->getReturnType() != FT->getParamType(0) ||
        !FT->getParamType(0)->isFloatingPointTy())
      return Ret;

    Value *Op = CI->getArgOperand(0);
    // Turn exp2(sitofp(x)) -> ldexp(1.0, sext(x))  if sizeof(x) <= 32
    // Turn exp2(uitofp(x)) -> ldexp(1.0, zext(x))  if sizeof(x) < 32
    Value *LdExpArg = 0;
    if (SIToFPInst *OpC = dyn_cast<SIToFPInst>(Op)) {
      if (OpC->getOperand(0)->getType()->getPrimitiveSizeInBits() <= 32)
        LdExpArg = B.CreateSExt(OpC->getOperand(0), B.getInt32Ty());
    } else if (UIToFPInst *OpC = dyn_cast<UIToFPInst>(Op)) {
      if (OpC->getOperand(0)->getType()->getPrimitiveSizeInBits() < 32)
        LdExpArg = B.CreateZExt(OpC->getOperand(0), B.getInt32Ty());
    }

    if (LdExpArg) {
      const char *Name;
      if (Op->getType()->isFloatTy())
        Name = "ldexpf";
      else if (Op->getType()->isDoubleTy())
        Name = "ldexp";
      else
        Name = "ldexpl";

      Constant *One = ConstantFP::get(*Context, APFloat(1.0f));
      if (!Op->getType()->isFloatTy())
        One = ConstantExpr::getFPExtend(One, Op->getType());

      Module *M = Caller->getParent();
      Value *Callee = M->getOrInsertFunction(Name, Op->getType(),
                                             Op->getType(),
                                             B.getInt32Ty(), NULL);
      CallInst *CI = B.CreateCall2(Callee, One, LdExpArg);
      if (const Function *F = dyn_cast<Function>(Callee->stripPointerCasts()))
        CI->setCallingConv(F->getCallingConv());

      return CI;
    }
    return Ret;
  }
};

//===----------------------------------------------------------------------===//
// Integer Library Call Optimizations
//===----------------------------------------------------------------------===//

struct FFSOpt : public LibCallOptimization {
  virtual Value *callOptimizer(Function *Callee, CallInst *CI, IRBuilder<> &B) {
    FunctionType *FT = Callee->getFunctionType();
    // Just make sure this has 2 arguments of the same FP type, which match the
    // result type.
    if (FT->getNumParams() != 1 ||
        !FT->getReturnType()->isIntegerTy(32) ||
        !FT->getParamType(0)->isIntegerTy())
      return 0;

    Value *Op = CI->getArgOperand(0);

    // Constant fold.
    if (ConstantInt *CI = dyn_cast<ConstantInt>(Op)) {
      if (CI->isZero()) // ffs(0) -> 0.
        return B.getInt32(0);
      // ffs(c) -> cttz(c)+1
      return B.getInt32(CI->getValue().countTrailingZeros() + 1);
    }

    // ffs(x) -> x != 0 ? (i32)llvm.cttz(x)+1 : 0
    Type *ArgType = Op->getType();
    Value *F = Intrinsic::getDeclaration(Callee->getParent(),
                                         Intrinsic::cttz, ArgType);
    Value *V = B.CreateCall2(F, Op, B.getFalse(), "cttz");
    V = B.CreateAdd(V, ConstantInt::get(V->getType(), 1));
    V = B.CreateIntCast(V, B.getInt32Ty(), false);

    Value *Cond = B.CreateICmpNE(Op, Constant::getNullValue(ArgType));
    return B.CreateSelect(Cond, V, B.getInt32(0));
  }
};

struct AbsOpt : public LibCallOptimization {
  virtual bool ignoreCallingConv() { return true; }
  virtual Value *callOptimizer(Function *Callee, CallInst *CI, IRBuilder<> &B) {
    FunctionType *FT = Callee->getFunctionType();
    // We require integer(integer) where the types agree.
    if (FT->getNumParams() != 1 || !FT->getReturnType()->isIntegerTy() ||
        FT->getParamType(0) != FT->getReturnType())
      return 0;

    // abs(x) -> x >s -1 ? x : -x
    Value *Op = CI->getArgOperand(0);
    Value *Pos = B.CreateICmpSGT(Op, Constant::getAllOnesValue(Op->getType()),
                                 "ispos");
    Value *Neg = B.CreateNeg(Op, "neg");
    return B.CreateSelect(Pos, Op, Neg);
  }
};

struct IsDigitOpt : public LibCallOptimization {
  virtual Value *callOptimizer(Function *Callee, CallInst *CI, IRBuilder<> &B) {
    FunctionType *FT = Callee->getFunctionType();
    // We require integer(i32)
    if (FT->getNumParams() != 1 || !FT->getReturnType()->isIntegerTy() ||
        !FT->getParamType(0)->isIntegerTy(32))
      return 0;

    // isdigit(c) -> (c-'0') <u 10
    Value *Op = CI->getArgOperand(0);
    Op = B.CreateSub(Op, B.getInt32('0'), "isdigittmp");
    Op = B.CreateICmpULT(Op, B.getInt32(10), "isdigit");
    return B.CreateZExt(Op, CI->getType());
  }
};

struct IsAsciiOpt : public LibCallOptimization {
  virtual Value *callOptimizer(Function *Callee, CallInst *CI, IRBuilder<> &B) {
    FunctionType *FT = Callee->getFunctionType();
    // We require integer(i32)
    if (FT->getNumParams() != 1 || !FT->getReturnType()->isIntegerTy() ||
        !FT->getParamType(0)->isIntegerTy(32))
      return 0;

    // isascii(c) -> c <u 128
    Value *Op = CI->getArgOperand(0);
    Op = B.CreateICmpULT(Op, B.getInt32(128), "isascii");
    return B.CreateZExt(Op, CI->getType());
  }
};

struct ToAsciiOpt : public LibCallOptimization {
  virtual Value *callOptimizer(Function *Callee, CallInst *CI, IRBuilder<> &B) {
    FunctionType *FT = Callee->getFunctionType();
    // We require i32(i32)
    if (FT->getNumParams() != 1 || FT->getReturnType() != FT->getParamType(0) ||
        !FT->getParamType(0)->isIntegerTy(32))
      return 0;

    // toascii(c) -> c & 0x7f
    return B.CreateAnd(CI->getArgOperand(0),
                       ConstantInt::get(CI->getType(),0x7F));
  }
};

//===----------------------------------------------------------------------===//
// Formatting and IO Library Call Optimizations
//===----------------------------------------------------------------------===//

struct PrintFOpt : public LibCallOptimization {
  Value *optimizeFixedFormatString(Function *Callee, CallInst *CI,
                                   IRBuilder<> &B) {
    // Check for a fixed format string.
    StringRef FormatStr;
    if (!getConstantStringInfo(CI->getArgOperand(0), FormatStr))
      return 0;

    // Empty format string -> noop.
    if (FormatStr.empty())  // Tolerate printf's declared void.
      return CI->use_empty() ? (Value*)CI :
                               ConstantInt::get(CI->getType(), 0);

    // Do not do any of the following transformations if the printf return value
    // is used, in general the printf return value is not compatible with either
    // putchar() or puts().
    if (!CI->use_empty())
      return 0;

    // printf("x") -> putchar('x'), even for '%'.
    if (FormatStr.size() == 1) {
      Value *Res = EmitPutChar(B.getInt32(FormatStr[0]), B, TD, TLI);
      if (CI->use_empty() || !Res) return Res;
      return B.CreateIntCast(Res, CI->getType(), true);
    }

    // printf("foo\n") --> puts("foo")
    if (FormatStr[FormatStr.size()-1] == '\n' &&
        FormatStr.find('%') == std::string::npos) {  // no format characters.
      // Create a string literal with no \n on it.  We expect the constant merge
      // pass to be run after this pass, to merge duplicate strings.
      FormatStr = FormatStr.drop_back();
      Value *GV = B.CreateGlobalString(FormatStr, "str");
      Value *NewCI = EmitPutS(GV, B, TD, TLI);
      return (CI->use_empty() || !NewCI) ?
              NewCI :
              ConstantInt::get(CI->getType(), FormatStr.size()+1);
    }

    // Optimize specific format strings.
    // printf("%c", chr) --> putchar(chr)
    if (FormatStr == "%c" && CI->getNumArgOperands() > 1 &&
        CI->getArgOperand(1)->getType()->isIntegerTy()) {
      Value *Res = EmitPutChar(CI->getArgOperand(1), B, TD, TLI);

      if (CI->use_empty() || !Res) return Res;
      return B.CreateIntCast(Res, CI->getType(), true);
    }

    // printf("%s\n", str) --> puts(str)
    if (FormatStr == "%s\n" && CI->getNumArgOperands() > 1 &&
        CI->getArgOperand(1)->getType()->isPointerTy()) {
      return EmitPutS(CI->getArgOperand(1), B, TD, TLI);
    }
    return 0;
  }

  virtual Value *callOptimizer(Function *Callee, CallInst *CI, IRBuilder<> &B) {
    // Require one fixed pointer argument and an integer/void result.
    FunctionType *FT = Callee->getFunctionType();
    if (FT->getNumParams() < 1 || !FT->getParamType(0)->isPointerTy() ||
        !(FT->getReturnType()->isIntegerTy() ||
          FT->getReturnType()->isVoidTy()))
      return 0;

    if (Value *V = optimizeFixedFormatString(Callee, CI, B)) {
      return V;
    }

    // printf(format, ...) -> iprintf(format, ...) if no floating point
    // arguments.
    if (TLI->has(LibFunc::iprintf) && !callHasFloatingPointArgument(CI)) {
      Module *M = B.GetInsertBlock()->getParent()->getParent();
      Constant *IPrintFFn =
        M->getOrInsertFunction("iprintf", FT, Callee->getAttributes());
      CallInst *New = cast<CallInst>(CI->clone());
      New->setCalledFunction(IPrintFFn);
      B.Insert(New);
      return New;
    }
    return 0;
  }
};

struct SPrintFOpt : public LibCallOptimization {
  Value *OptimizeFixedFormatString(Function *Callee, CallInst *CI,
                                   IRBuilder<> &B) {
    // Check for a fixed format string.
    StringRef FormatStr;
    if (!getConstantStringInfo(CI->getArgOperand(1), FormatStr))
      return 0;

    // If we just have a format string (nothing else crazy) transform it.
    if (CI->getNumArgOperands() == 2) {
      // Make sure there's no % in the constant array.  We could try to handle
      // %% -> % in the future if we cared.
      for (unsigned i = 0, e = FormatStr.size(); i != e; ++i)
        if (FormatStr[i] == '%')
          return 0; // we found a format specifier, bail out.

      // These optimizations require DataLayout.
      if (!TD) return 0;

      // sprintf(str, fmt) -> llvm.memcpy(str, fmt, strlen(fmt)+1, 1)
      B.CreateMemCpy(CI->getArgOperand(0), CI->getArgOperand(1),
                     ConstantInt::get(TD->getIntPtrType(*Context), // Copy the
                                      FormatStr.size() + 1), 1);   // nul byte.
      return ConstantInt::get(CI->getType(), FormatStr.size());
    }

    // The remaining optimizations require the format string to be "%s" or "%c"
    // and have an extra operand.
    if (FormatStr.size() != 2 || FormatStr[0] != '%' ||
        CI->getNumArgOperands() < 3)
      return 0;

    // Decode the second character of the format string.
    if (FormatStr[1] == 'c') {
      // sprintf(dst, "%c", chr) --> *(i8*)dst = chr; *((i8*)dst+1) = 0
      if (!CI->getArgOperand(2)->getType()->isIntegerTy()) return 0;
      Value *V = B.CreateTrunc(CI->getArgOperand(2), B.getInt8Ty(), "char");
      Value *Ptr = CastToCStr(CI->getArgOperand(0), B);
      B.CreateStore(V, Ptr);
      Ptr = B.CreateGEP(Ptr, B.getInt32(1), "nul");
      B.CreateStore(B.getInt8(0), Ptr);

      return ConstantInt::get(CI->getType(), 1);
    }

    if (FormatStr[1] == 's') {
      // These optimizations require DataLayout.
      if (!TD) return 0;

      // sprintf(dest, "%s", str) -> llvm.memcpy(dest, str, strlen(str)+1, 1)
      if (!CI->getArgOperand(2)->getType()->isPointerTy()) return 0;

      Value *Len = EmitStrLen(CI->getArgOperand(2), B, TD, TLI);
      if (!Len)
        return 0;
      Value *IncLen = B.CreateAdd(Len,
                                  ConstantInt::get(Len->getType(), 1),
                                  "leninc");
      B.CreateMemCpy(CI->getArgOperand(0), CI->getArgOperand(2), IncLen, 1);

      // The sprintf result is the unincremented number of bytes in the string.
      return B.CreateIntCast(Len, CI->getType(), false);
    }
    return 0;
  }

  virtual Value *callOptimizer(Function *Callee, CallInst *CI, IRBuilder<> &B) {
    // Require two fixed pointer arguments and an integer result.
    FunctionType *FT = Callee->getFunctionType();
    if (FT->getNumParams() != 2 || !FT->getParamType(0)->isPointerTy() ||
        !FT->getParamType(1)->isPointerTy() ||
        !FT->getReturnType()->isIntegerTy())
      return 0;

    if (Value *V = OptimizeFixedFormatString(Callee, CI, B)) {
      return V;
    }

    // sprintf(str, format, ...) -> siprintf(str, format, ...) if no floating
    // point arguments.
    if (TLI->has(LibFunc::siprintf) && !callHasFloatingPointArgument(CI)) {
      Module *M = B.GetInsertBlock()->getParent()->getParent();
      Constant *SIPrintFFn =
        M->getOrInsertFunction("siprintf", FT, Callee->getAttributes());
      CallInst *New = cast<CallInst>(CI->clone());
      New->setCalledFunction(SIPrintFFn);
      B.Insert(New);
      return New;
    }
    return 0;
  }
};

struct FPrintFOpt : public LibCallOptimization {
  Value *optimizeFixedFormatString(Function *Callee, CallInst *CI,
                                   IRBuilder<> &B) {
    // All the optimizations depend on the format string.
    StringRef FormatStr;
    if (!getConstantStringInfo(CI->getArgOperand(1), FormatStr))
      return 0;

    // Do not do any of the following transformations if the fprintf return
    // value is used, in general the fprintf return value is not compatible
    // with fwrite(), fputc() or fputs().
    if (!CI->use_empty())
      return 0;

    // fprintf(F, "foo") --> fwrite("foo", 3, 1, F)
    if (CI->getNumArgOperands() == 2) {
      for (unsigned i = 0, e = FormatStr.size(); i != e; ++i)
        if (FormatStr[i] == '%')  // Could handle %% -> % if we cared.
          return 0; // We found a format specifier.

      // These optimizations require DataLayout.
      if (!TD) return 0;

      return EmitFWrite(CI->getArgOperand(1),
                        ConstantInt::get(TD->getIntPtrType(*Context),
                                         FormatStr.size()),
                        CI->getArgOperand(0), B, TD, TLI);
    }

    // The remaining optimizations require the format string to be "%s" or "%c"
    // and have an extra operand.
    if (FormatStr.size() != 2 || FormatStr[0] != '%' ||
        CI->getNumArgOperands() < 3)
      return 0;

    // Decode the second character of the format string.
    if (FormatStr[1] == 'c') {
      // fprintf(F, "%c", chr) --> fputc(chr, F)
      if (!CI->getArgOperand(2)->getType()->isIntegerTy()) return 0;
      return EmitFPutC(CI->getArgOperand(2), CI->getArgOperand(0), B, TD, TLI);
    }

    if (FormatStr[1] == 's') {
      // fprintf(F, "%s", str) --> fputs(str, F)
      if (!CI->getArgOperand(2)->getType()->isPointerTy())
        return 0;
      return EmitFPutS(CI->getArgOperand(2), CI->getArgOperand(0), B, TD, TLI);
    }
    return 0;
  }

  virtual Value *callOptimizer(Function *Callee, CallInst *CI, IRBuilder<> &B) {
    // Require two fixed paramters as pointers and integer result.
    FunctionType *FT = Callee->getFunctionType();
    if (FT->getNumParams() != 2 || !FT->getParamType(0)->isPointerTy() ||
        !FT->getParamType(1)->isPointerTy() ||
        !FT->getReturnType()->isIntegerTy())
      return 0;

    if (Value *V = optimizeFixedFormatString(Callee, CI, B)) {
      return V;
    }

    // fprintf(stream, format, ...) -> fiprintf(stream, format, ...) if no
    // floating point arguments.
    if (TLI->has(LibFunc::fiprintf) && !callHasFloatingPointArgument(CI)) {
      Module *M = B.GetInsertBlock()->getParent()->getParent();
      Constant *FIPrintFFn =
        M->getOrInsertFunction("fiprintf", FT, Callee->getAttributes());
      CallInst *New = cast<CallInst>(CI->clone());
      New->setCalledFunction(FIPrintFFn);
      B.Insert(New);
      return New;
    }
    return 0;
  }
};

struct FWriteOpt : public LibCallOptimization {
  virtual Value *callOptimizer(Function *Callee, CallInst *CI, IRBuilder<> &B) {
    // Require a pointer, an integer, an integer, a pointer, returning integer.
    FunctionType *FT = Callee->getFunctionType();
    if (FT->getNumParams() != 4 || !FT->getParamType(0)->isPointerTy() ||
        !FT->getParamType(1)->isIntegerTy() ||
        !FT->getParamType(2)->isIntegerTy() ||
        !FT->getParamType(3)->isPointerTy() ||
        !FT->getReturnType()->isIntegerTy())
      return 0;

    // Get the element size and count.
    ConstantInt *SizeC = dyn_cast<ConstantInt>(CI->getArgOperand(1));
    ConstantInt *CountC = dyn_cast<ConstantInt>(CI->getArgOperand(2));
    if (!SizeC || !CountC) return 0;
    uint64_t Bytes = SizeC->getZExtValue()*CountC->getZExtValue();

    // If this is writing zero records, remove the call (it's a noop).
    if (Bytes == 0)
      return ConstantInt::get(CI->getType(), 0);

    // If this is writing one byte, turn it into fputc.
    // This optimisation is only valid, if the return value is unused.
    if (Bytes == 1 && CI->use_empty()) {  // fwrite(S,1,1,F) -> fputc(S[0],F)
      Value *Char = B.CreateLoad(CastToCStr(CI->getArgOperand(0), B), "char");
      Value *NewCI = EmitFPutC(Char, CI->getArgOperand(3), B, TD, TLI);
      return NewCI ? ConstantInt::get(CI->getType(), 1) : 0;
    }

    return 0;
  }
};

struct FPutsOpt : public LibCallOptimization {
  virtual Value *callOptimizer(Function *Callee, CallInst *CI, IRBuilder<> &B) {
    // These optimizations require DataLayout.
    if (!TD) return 0;

    // Require two pointers.  Also, we can't optimize if return value is used.
    FunctionType *FT = Callee->getFunctionType();
    if (FT->getNumParams() != 2 || !FT->getParamType(0)->isPointerTy() ||
        !FT->getParamType(1)->isPointerTy() ||
        !CI->use_empty())
      return 0;

    // fputs(s,F) --> fwrite(s,1,strlen(s),F)
    uint64_t Len = GetStringLength(CI->getArgOperand(0));
    if (!Len) return 0;
    // Known to have no uses (see above).
    return EmitFWrite(CI->getArgOperand(0),
                      ConstantInt::get(TD->getIntPtrType(*Context), Len-1),
                      CI->getArgOperand(1), B, TD, TLI);
  }
};

struct PutsOpt : public LibCallOptimization {
  virtual Value *callOptimizer(Function *Callee, CallInst *CI, IRBuilder<> &B) {
    // Require one fixed pointer argument and an integer/void result.
    FunctionType *FT = Callee->getFunctionType();
    if (FT->getNumParams() < 1 || !FT->getParamType(0)->isPointerTy() ||
        !(FT->getReturnType()->isIntegerTy() ||
          FT->getReturnType()->isVoidTy()))
      return 0;

    // Check for a constant string.
    StringRef Str;
    if (!getConstantStringInfo(CI->getArgOperand(0), Str))
      return 0;

    if (Str.empty() && CI->use_empty()) {
      // puts("") -> putchar('\n')
      Value *Res = EmitPutChar(B.getInt32('\n'), B, TD, TLI);
      if (CI->use_empty() || !Res) return Res;
      return B.CreateIntCast(Res, CI->getType(), true);
    }

    return 0;
  }
};

} // End anonymous namespace.

namespace llvm {

class LibCallSimplifierImpl {
  const DataLayout *TD;
  const TargetLibraryInfo *TLI;
  const LibCallSimplifier *LCS;
  bool UnsafeFPShrink;

  // Math library call optimizations.
  CosOpt Cos;
  PowOpt Pow;
  Exp2Opt Exp2;
public:
  LibCallSimplifierImpl(const DataLayout *TD, const TargetLibraryInfo *TLI,
                        const LibCallSimplifier *LCS,
                        bool UnsafeFPShrink = false)
    : Cos(UnsafeFPShrink), Pow(UnsafeFPShrink), Exp2(UnsafeFPShrink) {
    this->TD = TD;
    this->TLI = TLI;
    this->LCS = LCS;
    this->UnsafeFPShrink = UnsafeFPShrink;
  }

  Value *optimizeCall(CallInst *CI);
  LibCallOptimization *lookupOptimization(CallInst *CI);
  bool hasFloatVersion(StringRef FuncName);
};

bool LibCallSimplifierImpl::hasFloatVersion(StringRef FuncName) {
  LibFunc::Func Func;
  SmallString<20> FloatFuncName = FuncName;
  FloatFuncName += 'f';
  if (TLI->getLibFunc(FloatFuncName, Func))
    return TLI->has(Func);
  return false;
}

// Fortified library call optimizations.
static MemCpyChkOpt MemCpyChk;
static MemMoveChkOpt MemMoveChk;
static MemSetChkOpt MemSetChk;
static StrCpyChkOpt StrCpyChk;
static StpCpyChkOpt StpCpyChk;
static StrNCpyChkOpt StrNCpyChk;

// String library call optimizations.
static StrCatOpt StrCat;
static StrNCatOpt StrNCat;
static StrChrOpt StrChr;
static StrRChrOpt StrRChr;
static StrCmpOpt StrCmp;
static StrNCmpOpt StrNCmp;
static StrCpyOpt StrCpy;
static StpCpyOpt StpCpy;
static StrNCpyOpt StrNCpy;
static StrLenOpt StrLen;
static StrPBrkOpt StrPBrk;
static StrToOpt StrTo;
static StrSpnOpt StrSpn;
static StrCSpnOpt StrCSpn;
static StrStrOpt StrStr;

// Memory library call optimizations.
static MemCmpOpt MemCmp;
static MemCpyOpt MemCpy;
static MemMoveOpt MemMove;
static MemSetOpt MemSet;

// Math library call optimizations.
static UnaryDoubleFPOpt UnaryDoubleFP(false);
static UnaryDoubleFPOpt UnsafeUnaryDoubleFP(true);

  // Integer library call optimizations.
static FFSOpt FFS;
static AbsOpt Abs;
static IsDigitOpt IsDigit;
static IsAsciiOpt IsAscii;
static ToAsciiOpt ToAscii;

// Formatting and IO library call optimizations.
static PrintFOpt PrintF;
static SPrintFOpt SPrintF;
static FPrintFOpt FPrintF;
static FWriteOpt FWrite;
static FPutsOpt FPuts;
static PutsOpt Puts;

LibCallOptimization *LibCallSimplifierImpl::lookupOptimization(CallInst *CI) {
  LibFunc::Func Func;
  Function *Callee = CI->getCalledFunction();
  StringRef FuncName = Callee->getName();

  // Next check for intrinsics.
  if (IntrinsicInst *II = dyn_cast<IntrinsicInst>(CI)) {
    switch (II->getIntrinsicID()) {
    case Intrinsic::pow:
       return &Pow;
    case Intrinsic::exp2:
       return &Exp2;
    default:
       return 0;
    }
  }

  // Then check for known library functions.
  if (TLI->getLibFunc(FuncName, Func) && TLI->has(Func)) {
    switch (Func) {
      case LibFunc::strcat:
        return &StrCat;
      case LibFunc::strncat:
        return &StrNCat;
      case LibFunc::strchr:
        return &StrChr;
      case LibFunc::strrchr:
        return &StrRChr;
      case LibFunc::strcmp:
        return &StrCmp;
      case LibFunc::strncmp:
        return &StrNCmp;
      case LibFunc::strcpy:
        return &StrCpy;
      case LibFunc::stpcpy:
        return &StpCpy;
      case LibFunc::strncpy:
        return &StrNCpy;
      case LibFunc::strlen:
        return &StrLen;
      case LibFunc::strpbrk:
        return &StrPBrk;
      case LibFunc::strtol:
      case LibFunc::strtod:
      case LibFunc::strtof:
      case LibFunc::strtoul:
      case LibFunc::strtoll:
      case LibFunc::strtold:
      case LibFunc::strtoull:
        return &StrTo;
      case LibFunc::strspn:
        return &StrSpn;
      case LibFunc::strcspn:
        return &StrCSpn;
      case LibFunc::strstr:
        return &StrStr;
      case LibFunc::memcmp:
        return &MemCmp;
      case LibFunc::memcpy:
        return &MemCpy;
      case LibFunc::memmove:
        return &MemMove;
      case LibFunc::memset:
        return &MemSet;
      case LibFunc::cosf:
      case LibFunc::cos:
      case LibFunc::cosl:
        return &Cos;
      case LibFunc::powf:
      case LibFunc::pow:
      case LibFunc::powl:
        return &Pow;
      case LibFunc::exp2l:
      case LibFunc::exp2:
      case LibFunc::exp2f:
        return &Exp2;
      case LibFunc::ffs:
      case LibFunc::ffsl:
      case LibFunc::ffsll:
        return &FFS;
      case LibFunc::abs:
      case LibFunc::labs:
      case LibFunc::llabs:
        return &Abs;
      case LibFunc::isdigit:
        return &IsDigit;
      case LibFunc::isascii:
        return &IsAscii;
      case LibFunc::toascii:
        return &ToAscii;
      case LibFunc::printf:
        return &PrintF;
      case LibFunc::sprintf:
        return &SPrintF;
      case LibFunc::fprintf:
        return &FPrintF;
      case LibFunc::fwrite:
        return &FWrite;
      case LibFunc::fputs:
        return &FPuts;
      case LibFunc::puts:
        return &Puts;
      case LibFunc::ceil:
      case LibFunc::fabs:
      case LibFunc::floor:
      case LibFunc::rint:
      case LibFunc::round:
      case LibFunc::nearbyint:
      case LibFunc::trunc:
        if (hasFloatVersion(FuncName))
          return &UnaryDoubleFP;
        return 0;
      case LibFunc::acos:
      case LibFunc::acosh:
      case LibFunc::asin:
      case LibFunc::asinh:
      case LibFunc::atan:
      case LibFunc::atanh:
      case LibFunc::cbrt:
      case LibFunc::cosh:
      case LibFunc::exp:
      case LibFunc::exp10:
      case LibFunc::expm1:
      case LibFunc::log:
      case LibFunc::log10:
      case LibFunc::log1p:
      case LibFunc::log2:
      case LibFunc::logb:
      case LibFunc::sin:
      case LibFunc::sinh:
      case LibFunc::sqrt:
      case LibFunc::tan:
      case LibFunc::tanh:
        if (UnsafeFPShrink && hasFloatVersion(FuncName))
         return &UnsafeUnaryDoubleFP;
        return 0;
      case LibFunc::memcpy_chk:
        return &MemCpyChk;
      default:
        return 0;
      }
  }

  // Finally check for fortified library calls.
  if (FuncName.endswith("_chk")) {
    if (FuncName == "__memmove_chk")
      return &MemMoveChk;
    else if (FuncName == "__memset_chk")
      return &MemSetChk;
    else if (FuncName == "__strcpy_chk")
      return &StrCpyChk;
    else if (FuncName == "__stpcpy_chk")
      return &StpCpyChk;
    else if (FuncName == "__strncpy_chk")
      return &StrNCpyChk;
    else if (FuncName == "__stpncpy_chk")
      return &StrNCpyChk;
  }

  return 0;

}

Value *LibCallSimplifierImpl::optimizeCall(CallInst *CI) {
<<<<<<< HEAD
  if (Optimizations.empty())
    initOptimizations();

  // @LOCALMOD-BEGIN
  Function *Caller = CI->getParent()->getParent();
  LibFunc::Func F = LibFunc::NumLibFuncs;
  // Don't modify the implementation of known library functions
  if (TLI->getLibFunc(Caller->getName(), F))
    return 0;
  // @LOCALMOD-END
  Function *Callee = CI->getCalledFunction();
  LibCallOptimization *LCO = Optimizations.lookup(Callee->getName());
=======
  LibCallOptimization *LCO = lookupOptimization(CI);
>>>>>>> 7dfcb84f
  if (LCO) {
    IRBuilder<> Builder(CI);
    return LCO->optimizeCall(CI, TD, TLI, LCS, Builder);
  }
  return 0;
}

LibCallSimplifier::LibCallSimplifier(const DataLayout *TD,
                                     const TargetLibraryInfo *TLI,
                                     bool UnsafeFPShrink) {
  Impl = new LibCallSimplifierImpl(TD, TLI, this, UnsafeFPShrink);
}

LibCallSimplifier::~LibCallSimplifier() {
  delete Impl;
}

Value *LibCallSimplifier::optimizeCall(CallInst *CI) {
  if (CI->hasFnAttr(Attribute::NoBuiltin)) return 0;
  return Impl->optimizeCall(CI);
}

void LibCallSimplifier::replaceAllUsesWith(Instruction *I, Value *With) const {
  I->replaceAllUsesWith(With);
  I->eraseFromParent();
}

}<|MERGE_RESOLUTION|>--- conflicted
+++ resolved
@@ -1677,6 +1677,7 @@
   const TargetLibraryInfo *TLI;
   const LibCallSimplifier *LCS;
   bool UnsafeFPShrink;
+
 
   // Math library call optimizations.
   CosOpt Cos;
@@ -1921,9 +1922,7 @@
 }
 
 Value *LibCallSimplifierImpl::optimizeCall(CallInst *CI) {
-<<<<<<< HEAD
-  if (Optimizations.empty())
-    initOptimizations();
+  LibCallOptimization *LCO = lookupOptimization(CI);
 
   // @LOCALMOD-BEGIN
   Function *Caller = CI->getParent()->getParent();
@@ -1932,17 +1931,13 @@
   if (TLI->getLibFunc(Caller->getName(), F))
     return 0;
   // @LOCALMOD-END
-  Function *Callee = CI->getCalledFunction();
-  LibCallOptimization *LCO = Optimizations.lookup(Callee->getName());
-=======
-  LibCallOptimization *LCO = lookupOptimization(CI);
->>>>>>> 7dfcb84f
   if (LCO) {
     IRBuilder<> Builder(CI);
     return LCO->optimizeCall(CI, TD, TLI, LCS, Builder);
   }
   return 0;
 }
+
 
 LibCallSimplifier::LibCallSimplifier(const DataLayout *TD,
                                      const TargetLibraryInfo *TLI,
