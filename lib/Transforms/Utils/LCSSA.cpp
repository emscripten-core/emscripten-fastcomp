//===-- LCSSA.cpp - Convert loops into loop-closed SSA form ---------------===//
//
//                     The LLVM Compiler Infrastructure
//
// This file is distributed under the University of Illinois Open Source
// License. See LICENSE.TXT for details.
//
//===----------------------------------------------------------------------===//
//
// This pass transforms loops by placing phi nodes at the end of the loops for
// all values that are live across the loop boundary.  For example, it turns
// the left into the right code:
// 
// for (...)                for (...)
//   if (c)                   if (c)
//     X1 = ...                 X1 = ...
//   else                     else
//     X2 = ...                 X2 = ...
//   X3 = phi(X1, X2)         X3 = phi(X1, X2)
// ... = X3 + 4             X4 = phi(X3)
//                          ... = X4 + 4
//
// This is still valid LLVM; the extra phi nodes are purely redundant, and will
// be trivially eliminated by InstCombine.  The major benefit of this 
// transformation is that it makes many other loop optimizations, such as 
// LoopUnswitching, simpler.
//
//===----------------------------------------------------------------------===//

#include "llvm/Transforms/Utils/LCSSA.h"
#include "llvm/ADT/STLExtras.h"
#include "llvm/ADT/Statistic.h"
#include "llvm/Analysis/AliasAnalysis.h"
#include "llvm/Analysis/BasicAliasAnalysis.h"
#include "llvm/Analysis/GlobalsModRef.h"
#include "llvm/Analysis/LoopPass.h"
#include "llvm/Analysis/ScalarEvolution.h"
#include "llvm/Analysis/ScalarEvolutionAliasAnalysis.h"
#include "llvm/IR/Constants.h"
#include "llvm/IR/Dominators.h"
#include "llvm/IR/Function.h"
#include "llvm/IR/Instructions.h"
#include "llvm/IR/PredIteratorCache.h"
#include "llvm/Pass.h"
#include "llvm/Transforms/Scalar.h"
#include "llvm/Transforms/Utils/LoopUtils.h"
#include "llvm/Transforms/Utils/SSAUpdater.h"
using namespace llvm;

#define DEBUG_TYPE "lcssa"

STATISTIC(NumLCSSA, "Number of live out of a loop variables");

#ifdef EXPENSIVE_CHECKS
static bool VerifyLoopLCSSA = true;
#else
static bool VerifyLoopLCSSA = false;
#endif
static cl::opt<bool,true>
VerifyLoopLCSSAFlag("verify-loop-lcssa", cl::location(VerifyLoopLCSSA),
                    cl::desc("Verify loop lcssa form (time consuming)"));

/// Return true if the specified block is in the list.
static bool isExitBlock(BasicBlock *BB,
                        const SmallVectorImpl<BasicBlock *> &ExitBlocks) {
  return is_contained(ExitBlocks, BB);
}

/// For every instruction from the worklist, check to see if it has any uses
/// that are outside the current loop.  If so, insert LCSSA PHI nodes and
/// rewrite the uses.
bool llvm::formLCSSAForInstructions(SmallVectorImpl<Instruction *> &Worklist,
                                    DominatorTree &DT, LoopInfo &LI) {
  SmallVector<Use *, 16> UsesToRewrite;
<<<<<<< HEAD
  SmallVector<BasicBlock *, 8> ExitBlocks;
=======
>>>>>>> c329efbc
  SmallSetVector<PHINode *, 16> PHIsToRemove;
  PredIteratorCache PredCache;
  bool Changed = false;

  // Cache the Loop ExitBlocks across this loop.  We expect to get a lot of
  // instructions within the same loops, computing the exit blocks is
  // expensive, and we're not mutating the loop structure.
  SmallDenseMap<Loop*, SmallVector<BasicBlock *,1>> LoopExitBlocks;

  while (!Worklist.empty()) {
    UsesToRewrite.clear();

    Instruction *I = Worklist.pop_back_val();
    BasicBlock *InstBB = I->getParent();
    Loop *L = LI.getLoopFor(InstBB);
    if (!LoopExitBlocks.count(L))   
      L->getExitBlocks(LoopExitBlocks[L]);
    assert(LoopExitBlocks.count(L));
    const SmallVectorImpl<BasicBlock *> &ExitBlocks = LoopExitBlocks[L];

    if (ExitBlocks.empty())
      continue;

    // Tokens cannot be used in PHI nodes, so we skip over them.
    // We can run into tokens which are live out of a loop with catchswitch
    // instructions in Windows EH if the catchswitch has one catchpad which
    // is inside the loop and another which is not.
    if (I->getType()->isTokenTy())
      continue;

    for (Use &U : I->uses()) {
      Instruction *User = cast<Instruction>(U.getUser());
      BasicBlock *UserBB = User->getParent();
      if (PHINode *PN = dyn_cast<PHINode>(User))
        UserBB = PN->getIncomingBlock(U);

      if (InstBB != UserBB && !L->contains(UserBB))
        UsesToRewrite.push_back(&U);
    }

    // If there are no uses outside the loop, exit with no change.
    if (UsesToRewrite.empty())
      continue;

    ++NumLCSSA; // We are applying the transformation

    // Invoke instructions are special in that their result value is not
    // available along their unwind edge. The code below tests to see whether
    // DomBB dominates the value, so adjust DomBB to the normal destination
    // block, which is effectively where the value is first usable.
    BasicBlock *DomBB = InstBB;
    if (InvokeInst *Inv = dyn_cast<InvokeInst>(I))
      DomBB = Inv->getNormalDest();

    DomTreeNode *DomNode = DT.getNode(DomBB);

    SmallVector<PHINode *, 16> AddedPHIs;
    SmallVector<PHINode *, 8> PostProcessPHIs;

    SmallVector<PHINode *, 4> InsertedPHIs;
    SSAUpdater SSAUpdate(&InsertedPHIs);
    SSAUpdate.Initialize(I->getType(), I->getName());

    // Insert the LCSSA phi's into all of the exit blocks dominated by the
    // value, and add them to the Phi's map.
    for (BasicBlock *ExitBB : ExitBlocks) {
      if (!DT.dominates(DomNode, DT.getNode(ExitBB)))
        continue;

      // If we already inserted something for this BB, don't reprocess it.
      if (SSAUpdate.HasValueForBlock(ExitBB))
        continue;

      PHINode *PN = PHINode::Create(I->getType(), PredCache.size(ExitBB),
                                    I->getName() + ".lcssa", &ExitBB->front());

      // Add inputs from inside the loop for this PHI.
      for (BasicBlock *Pred : PredCache.get(ExitBB)) {
        PN->addIncoming(I, Pred);

        // If the exit block has a predecessor not within the loop, arrange for
        // the incoming value use corresponding to that predecessor to be
        // rewritten in terms of a different LCSSA PHI.
        if (!L->contains(Pred))
          UsesToRewrite.push_back(
              &PN->getOperandUse(PN->getOperandNumForIncomingValue(
                  PN->getNumIncomingValues() - 1)));
      }

      AddedPHIs.push_back(PN);

      // Remember that this phi makes the value alive in this block.
      SSAUpdate.AddAvailableValue(ExitBB, PN);

      // LoopSimplify might fail to simplify some loops (e.g. when indirect
      // branches are involved). In such situations, it might happen that an
      // exit for Loop L1 is the header of a disjoint Loop L2. Thus, when we
      // create PHIs in such an exit block, we are also inserting PHIs into L2's
      // header. This could break LCSSA form for L2 because these inserted PHIs
      // can also have uses outside of L2. Remember all PHIs in such situation
      // as to revisit than later on. FIXME: Remove this if indirectbr support
      // into LoopSimplify gets improved.
      if (auto *OtherLoop = LI.getLoopFor(ExitBB))
        if (!L->contains(OtherLoop))
          PostProcessPHIs.push_back(PN);
    }

    // Rewrite all uses outside the loop in terms of the new PHIs we just
    // inserted.
    for (Use *UseToRewrite : UsesToRewrite) {
      // If this use is in an exit block, rewrite to use the newly inserted PHI.
      // This is required for correctness because SSAUpdate doesn't handle uses
      // in the same block.  It assumes the PHI we inserted is at the end of the
      // block.
      Instruction *User = cast<Instruction>(UseToRewrite->getUser());
      BasicBlock *UserBB = User->getParent();
      if (PHINode *PN = dyn_cast<PHINode>(User))
        UserBB = PN->getIncomingBlock(*UseToRewrite);

      if (isa<PHINode>(UserBB->begin()) && isExitBlock(UserBB, ExitBlocks)) {
        // Tell the VHs that the uses changed. This updates SCEV's caches.
        if (UseToRewrite->get()->hasValueHandle())
          ValueHandleBase::ValueIsRAUWd(*UseToRewrite, &UserBB->front());
        UseToRewrite->set(&UserBB->front());
        continue;
      }

      // Otherwise, do full PHI insertion.
      SSAUpdate.RewriteUse(*UseToRewrite);

      // SSAUpdater might have inserted phi-nodes inside other loops. We'll need
      // to post-process them to keep LCSSA form.
      for (PHINode *InsertedPN : InsertedPHIs) {
        if (auto *OtherLoop = LI.getLoopFor(InsertedPN->getParent()))
          if (!L->contains(OtherLoop))
            PostProcessPHIs.push_back(InsertedPN);
      }
    }

    // SSAUpdater might have inserted phi-nodes inside other loops. We'll need
    // to post-process them to keep LCSSA form.
    for (PHINode *InsertedPN : InsertedPHIs) {
      if (auto *OtherLoop = LI.getLoopFor(InsertedPN->getParent()))
        if (!L->contains(OtherLoop))
          PostProcessPHIs.push_back(InsertedPN);
    }

    // Post process PHI instructions that were inserted into another disjoint
    // loop and update their exits properly.
    for (auto *PostProcessPN : PostProcessPHIs) {
      if (PostProcessPN->use_empty())
        continue;

      // Reprocess each PHI instruction.
      Worklist.push_back(PostProcessPN);
    }

    // Keep track of PHI nodes that we want to remove because they did not have
    // any uses rewritten.
    for (PHINode *PN : AddedPHIs)
      if (PN->use_empty())
        PHIsToRemove.insert(PN);

    Changed = true;
  }
  // Remove PHI nodes that did not have any uses rewritten.
  for (PHINode *PN : PHIsToRemove) {
    assert (PN->use_empty() && "Trying to remove a phi with uses.");
    PN->eraseFromParent();
  }
  return Changed;
}

/// Return true if the specified block dominates at least
/// one of the blocks in the specified list.
static bool
blockDominatesAnExit(BasicBlock *BB,
                     DominatorTree &DT,
                     const SmallVectorImpl<BasicBlock *> &ExitBlocks) {
  DomTreeNode *DomNode = DT.getNode(BB);
  return any_of(ExitBlocks, [&](BasicBlock *EB) {
    return DT.dominates(DomNode, DT.getNode(EB));
  });
}

bool llvm::formLCSSA(Loop &L, DominatorTree &DT, LoopInfo *LI,
                     ScalarEvolution *SE) {
  bool Changed = false;

  // Get the set of exiting blocks.
  SmallVector<BasicBlock *, 8> ExitBlocks;
  L.getExitBlocks(ExitBlocks);

  if (ExitBlocks.empty())
    return false;

  SmallVector<Instruction *, 8> Worklist;

  // Look at all the instructions in the loop, checking to see if they have uses
  // outside the loop.  If so, put them into the worklist to rewrite those uses.
  for (BasicBlock *BB : L.blocks()) {
    // For large loops, avoid use-scanning by using dominance information:  In
    // particular, if a block does not dominate any of the loop exits, then none
    // of the values defined in the block could be used outside the loop.
    if (!blockDominatesAnExit(BB, DT, ExitBlocks))
      continue;

    for (Instruction &I : *BB) {
      // Reject two common cases fast: instructions with no uses (like stores)
      // and instructions with one use that is in the same block as this.
      if (I.use_empty() ||
          (I.hasOneUse() && I.user_back()->getParent() == BB &&
           !isa<PHINode>(I.user_back())))
        continue;

      Worklist.push_back(&I);
    }
  }
  Changed = formLCSSAForInstructions(Worklist, DT, *LI);

  // If we modified the code, remove any caches about the loop from SCEV to
  // avoid dangling entries.
  // FIXME: This is a big hammer, can we clear the cache more selectively?
  if (SE && Changed)
    SE->forgetLoop(&L);

  assert(L.isLCSSAForm(DT));

  return Changed;
}

/// Process a loop nest depth first.
bool llvm::formLCSSARecursively(Loop &L, DominatorTree &DT, LoopInfo *LI,
                                ScalarEvolution *SE) {
  bool Changed = false;

  // Recurse depth-first through inner loops.
  for (Loop *SubLoop : L.getSubLoops())
    Changed |= formLCSSARecursively(*SubLoop, DT, LI, SE);

  Changed |= formLCSSA(L, DT, LI, SE);
  return Changed;
}

/// Process all loops in the function, inner-most out.
static bool formLCSSAOnAllLoops(LoopInfo *LI, DominatorTree &DT,
                                ScalarEvolution *SE) {
  bool Changed = false;
  for (auto &L : *LI)
    Changed |= formLCSSARecursively(*L, DT, LI, SE);
  return Changed;
}

namespace {
struct LCSSAWrapperPass : public FunctionPass {
  static char ID; // Pass identification, replacement for typeid
  LCSSAWrapperPass() : FunctionPass(ID) {
    initializeLCSSAWrapperPassPass(*PassRegistry::getPassRegistry());
  }

  // Cached analysis information for the current function.
  DominatorTree *DT;
  LoopInfo *LI;
  ScalarEvolution *SE;

  bool runOnFunction(Function &F) override;
  void verifyAnalysis() const override {
    // This check is very expensive. On the loop intensive compiles it may cause
    // up to 10x slowdown. Currently it's disabled by default. LPPassManager
    // always does limited form of the LCSSA verification. Similar reasoning
    // was used for the LoopInfo verifier.
    if (VerifyLoopLCSSA) {
      assert(all_of(*LI,
                    [&](Loop *L) {
                      return L->isRecursivelyLCSSAForm(*DT, *LI);
                    }) &&
             "LCSSA form is broken!");
    }
  };

  /// This transformation requires natural loop information & requires that
  /// loop preheaders be inserted into the CFG.  It maintains both of these,
  /// as well as the CFG.  It also requires dominator information.
  void getAnalysisUsage(AnalysisUsage &AU) const override {
    AU.setPreservesCFG();

    AU.addRequired<DominatorTreeWrapperPass>();
    AU.addRequired<LoopInfoWrapperPass>();
    AU.addPreservedID(LoopSimplifyID);
    AU.addPreserved<AAResultsWrapperPass>();
    AU.addPreserved<BasicAAWrapperPass>();
    AU.addPreserved<GlobalsAAWrapperPass>();
    AU.addPreserved<ScalarEvolutionWrapperPass>();
    AU.addPreserved<SCEVAAWrapperPass>();

    // This is needed to perform LCSSA verification inside LPPassManager
    AU.addRequired<LCSSAVerificationPass>();
    AU.addPreserved<LCSSAVerificationPass>();
  }
};
}

char LCSSAWrapperPass::ID = 0;
INITIALIZE_PASS_BEGIN(LCSSAWrapperPass, "lcssa", "Loop-Closed SSA Form Pass",
                      false, false)
INITIALIZE_PASS_DEPENDENCY(DominatorTreeWrapperPass)
INITIALIZE_PASS_DEPENDENCY(LoopInfoWrapperPass)
INITIALIZE_PASS_DEPENDENCY(LCSSAVerificationPass)
INITIALIZE_PASS_END(LCSSAWrapperPass, "lcssa", "Loop-Closed SSA Form Pass",
                    false, false)

Pass *llvm::createLCSSAPass() { return new LCSSAWrapperPass(); }
char &llvm::LCSSAID = LCSSAWrapperPass::ID;

/// Transform \p F into loop-closed SSA form.
bool LCSSAWrapperPass::runOnFunction(Function &F) {
  LI = &getAnalysis<LoopInfoWrapperPass>().getLoopInfo();
  DT = &getAnalysis<DominatorTreeWrapperPass>().getDomTree();
  auto *SEWP = getAnalysisIfAvailable<ScalarEvolutionWrapperPass>();
  SE = SEWP ? &SEWP->getSE() : nullptr;

  return formLCSSAOnAllLoops(LI, *DT, SE);
}

PreservedAnalyses LCSSAPass::run(Function &F, FunctionAnalysisManager &AM) {
  auto &LI = AM.getResult<LoopAnalysis>(F);
  auto &DT = AM.getResult<DominatorTreeAnalysis>(F);
  auto *SE = AM.getCachedResult<ScalarEvolutionAnalysis>(F);
  if (!formLCSSAOnAllLoops(&LI, DT, SE))
    return PreservedAnalyses::all();

  // FIXME: This should also 'preserve the CFG'.
  PreservedAnalyses PA;
  PA.preserve<BasicAA>();
  PA.preserve<GlobalsAA>();
  PA.preserve<SCEVAA>();
  PA.preserve<ScalarEvolutionAnalysis>();
  return PA;
}<|MERGE_RESOLUTION|>--- conflicted
+++ resolved
@@ -72,10 +72,6 @@
 bool llvm::formLCSSAForInstructions(SmallVectorImpl<Instruction *> &Worklist,
                                     DominatorTree &DT, LoopInfo &LI) {
   SmallVector<Use *, 16> UsesToRewrite;
-<<<<<<< HEAD
-  SmallVector<BasicBlock *, 8> ExitBlocks;
-=======
->>>>>>> c329efbc
   SmallSetVector<PHINode *, 16> PHIsToRemove;
   PredIteratorCache PredCache;
   bool Changed = false;
@@ -205,14 +201,6 @@
 
       // Otherwise, do full PHI insertion.
       SSAUpdate.RewriteUse(*UseToRewrite);
-
-      // SSAUpdater might have inserted phi-nodes inside other loops. We'll need
-      // to post-process them to keep LCSSA form.
-      for (PHINode *InsertedPN : InsertedPHIs) {
-        if (auto *OtherLoop = LI.getLoopFor(InsertedPN->getParent()))
-          if (!L->contains(OtherLoop))
-            PostProcessPHIs.push_back(InsertedPN);
-      }
     }
 
     // SSAUpdater might have inserted phi-nodes inside other loops. We'll need
