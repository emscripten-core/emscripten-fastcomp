--- conflicted
+++ resolved
@@ -141,10 +141,6 @@
              "(default = 75)"));
 
 static cl::opt<bool> EnableGVNHoist(
-<<<<<<< HEAD
-    "enable-gvn-hoist", cl::init(false), cl::Hidden,
-    cl::desc("Enable the experimental GVN Hoisting pass"));
-=======
     "enable-gvn-hoist", cl::init(true), cl::Hidden,
     cl::desc("Enable the GVN hoisting pass (default = on)"));
 
@@ -152,7 +148,6 @@
     DisableLibCallsShrinkWrap("disable-libcalls-shrinkwrap", cl::init(false),
                               cl::Hidden,
                               cl::desc("Disable shrink-wrap library calls"));
->>>>>>> c329efbc
 
 PassManagerBuilder::PassManagerBuilder() {
     OptLevel = 2;
