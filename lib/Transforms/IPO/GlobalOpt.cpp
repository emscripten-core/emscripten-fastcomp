--- conflicted
+++ resolved
@@ -1589,7 +1589,6 @@
   return false;
 }
 
-<<<<<<< HEAD
 /// TryToAddRangeMetadata - At this point, we have learned that the only
 /// two values ever stored into GV are its initializer and OtherVal.  See if we
 /// can annotate loads from it with range metadata describing this.
@@ -1645,16 +1644,10 @@
   return true;
 }
 
-/// TryToShrinkGlobalToBoolean - At this point, we have learned that the only
-/// two values ever stored into GV are its initializer and OtherVal.  See if we
-/// can shrink the global into a boolean and select between the two values
-/// whenever it is used.  This exposes the values to other scalar optimizations.
-=======
 /// At this point, we have learned that the only two values ever stored into GV
 /// are its initializer and OtherVal.  See if we can shrink the global into a
 /// boolean and select between the two values whenever it is used.  This exposes
 /// the values to other scalar optimizations.
->>>>>>> 66f5f81e
 static bool TryToShrinkGlobalToBoolean(GlobalVariable *GV, Constant *OtherVal) {
   Type *GVElType = GV->getType()->getElementType();
 
