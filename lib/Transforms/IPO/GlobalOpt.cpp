//===- GlobalOpt.cpp - Optimize Global Variables --------------------------===//
//
//                     The LLVM Compiler Infrastructure
//
// This file is distributed under the University of Illinois Open Source
// License. See LICENSE.TXT for details.
//
//===----------------------------------------------------------------------===//
//
// This pass transforms simple global variables that never have their address
// taken.  If obviously true, it marks read/write globals as constant, deletes
// variables only stored to, etc.
//
//===----------------------------------------------------------------------===//

#include "llvm/Transforms/IPO/GlobalOpt.h"
#include "llvm/ADT/DenseMap.h"
#include "llvm/ADT/STLExtras.h"
#include "llvm/ADT/SmallPtrSet.h"
#include "llvm/ADT/SmallSet.h"
#include "llvm/ADT/SmallVector.h"
#include "llvm/ADT/Statistic.h"
#include "llvm/Analysis/ConstantFolding.h"
#include "llvm/Analysis/MemoryBuiltins.h"
#include "llvm/Analysis/TargetLibraryInfo.h"
#include "llvm/IR/CallSite.h"
#include "llvm/IR/CallingConv.h"
#include "llvm/IR/Constants.h"
#include "llvm/IR/DataLayout.h"
#include "llvm/IR/DerivedTypes.h"
#include "llvm/IR/Dominators.h"
#include "llvm/IR/GetElementPtrTypeIterator.h"
#include "llvm/IR/Instructions.h"
#include "llvm/IR/IntrinsicInst.h"
#include "llvm/IR/Module.h"
#include "llvm/IR/Operator.h"
#include "llvm/IR/ValueHandle.h"
#include "llvm/Pass.h"
#include "llvm/Support/Debug.h"
#include "llvm/Support/ErrorHandling.h"
#include "llvm/Support/MathExtras.h"
#include "llvm/Support/raw_ostream.h"
#include "llvm/Transforms/IPO.h"
#include "llvm/Transforms/Utils/CtorUtils.h"
#include "llvm/Transforms/Utils/Evaluator.h"
#include "llvm/Transforms/Utils/GlobalStatus.h"
#include <algorithm>
using namespace llvm;

#define DEBUG_TYPE "globalopt"

STATISTIC(NumMarked    , "Number of globals marked constant");
STATISTIC(NumUnnamed   , "Number of globals marked unnamed_addr");
STATISTIC(NumSRA       , "Number of aggregate globals broken into scalars");
STATISTIC(NumHeapSRA   , "Number of heap objects SRA'd");
STATISTIC(NumSubstitute,"Number of globals with initializers stored into them");
STATISTIC(NumDeleted   , "Number of globals deleted");
STATISTIC(NumGlobUses  , "Number of global uses devirtualized");
STATISTIC(NumLocalized , "Number of globals localized");
STATISTIC(NumShrunkToBool  , "Number of global vars shrunk to booleans");
STATISTIC(NumFastCallFns   , "Number of functions converted to fastcc");
STATISTIC(NumCtorsEvaluated, "Number of static ctors evaluated");
STATISTIC(NumNestRemoved   , "Number of nest attributes removed");
STATISTIC(NumAliasesResolved, "Number of global aliases resolved");
STATISTIC(NumAliasesRemoved, "Number of global aliases eliminated");
STATISTIC(NumCXXDtorsRemoved, "Number of global C++ destructors removed");

/// Is this global variable possibly used by a leak checker as a root?  If so,
/// we might not really want to eliminate the stores to it.
static bool isLeakCheckerRoot(GlobalVariable *GV) {
  // A global variable is a root if it is a pointer, or could plausibly contain
  // a pointer.  There are two challenges; one is that we could have a struct
  // the has an inner member which is a pointer.  We recurse through the type to
  // detect these (up to a point).  The other is that we may actually be a union
  // of a pointer and another type, and so our LLVM type is an integer which
  // gets converted into a pointer, or our type is an [i8 x #] with a pointer
  // potentially contained here.

  if (GV->hasPrivateLinkage())
    return false;

  SmallVector<Type *, 4> Types;
  Types.push_back(GV->getValueType());

  unsigned Limit = 20;
  do {
    Type *Ty = Types.pop_back_val();
    switch (Ty->getTypeID()) {
      default: break;
      case Type::PointerTyID: return true;
      case Type::ArrayTyID:
      case Type::VectorTyID: {
        SequentialType *STy = cast<SequentialType>(Ty);
        Types.push_back(STy->getElementType());
        break;
      }
      case Type::StructTyID: {
        StructType *STy = cast<StructType>(Ty);
        if (STy->isOpaque()) return true;
        for (StructType::element_iterator I = STy->element_begin(),
                 E = STy->element_end(); I != E; ++I) {
          Type *InnerTy = *I;
          if (isa<PointerType>(InnerTy)) return true;
          if (isa<CompositeType>(InnerTy))
            Types.push_back(InnerTy);
        }
        break;
      }
    }
    if (--Limit == 0) return true;
  } while (!Types.empty());
  return false;
}

/// Given a value that is stored to a global but never read, determine whether
/// it's safe to remove the store and the chain of computation that feeds the
/// store.
static bool IsSafeComputationToRemove(Value *V, const TargetLibraryInfo *TLI) {
  do {
    if (isa<Constant>(V))
      return true;
    if (!V->hasOneUse())
      return false;
    if (isa<LoadInst>(V) || isa<InvokeInst>(V) || isa<Argument>(V) ||
        isa<GlobalValue>(V))
      return false;
    if (isAllocationFn(V, TLI))
      return true;

    Instruction *I = cast<Instruction>(V);
    if (I->mayHaveSideEffects())
      return false;
    if (GetElementPtrInst *GEP = dyn_cast<GetElementPtrInst>(I)) {
      if (!GEP->hasAllConstantIndices())
        return false;
    } else if (I->getNumOperands() != 1) {
      return false;
    }

    V = I->getOperand(0);
  } while (1);
}

/// This GV is a pointer root.  Loop over all users of the global and clean up
/// any that obviously don't assign the global a value that isn't dynamically
/// allocated.
static bool CleanupPointerRootUsers(GlobalVariable *GV,
                                    const TargetLibraryInfo *TLI) {
  // A brief explanation of leak checkers.  The goal is to find bugs where
  // pointers are forgotten, causing an accumulating growth in memory
  // usage over time.  The common strategy for leak checkers is to whitelist the
  // memory pointed to by globals at exit.  This is popular because it also
  // solves another problem where the main thread of a C++ program may shut down
  // before other threads that are still expecting to use those globals.  To
  // handle that case, we expect the program may create a singleton and never
  // destroy it.

  bool Changed = false;

  // If Dead[n].first is the only use of a malloc result, we can delete its
  // chain of computation and the store to the global in Dead[n].second.
  SmallVector<std::pair<Instruction *, Instruction *>, 32> Dead;

  // Constants can't be pointers to dynamically allocated memory.
  for (Value::user_iterator UI = GV->user_begin(), E = GV->user_end();
       UI != E;) {
    User *U = *UI++;
    if (StoreInst *SI = dyn_cast<StoreInst>(U)) {
      Value *V = SI->getValueOperand();
      if (isa<Constant>(V)) {
        Changed = true;
        SI->eraseFromParent();
      } else if (Instruction *I = dyn_cast<Instruction>(V)) {
        if (I->hasOneUse())
          Dead.push_back(std::make_pair(I, SI));
      }
    } else if (MemSetInst *MSI = dyn_cast<MemSetInst>(U)) {
      if (isa<Constant>(MSI->getValue())) {
        Changed = true;
        MSI->eraseFromParent();
      } else if (Instruction *I = dyn_cast<Instruction>(MSI->getValue())) {
        if (I->hasOneUse())
          Dead.push_back(std::make_pair(I, MSI));
      }
    } else if (MemTransferInst *MTI = dyn_cast<MemTransferInst>(U)) {
      GlobalVariable *MemSrc = dyn_cast<GlobalVariable>(MTI->getSource());
      if (MemSrc && MemSrc->isConstant()) {
        Changed = true;
        MTI->eraseFromParent();
      } else if (Instruction *I = dyn_cast<Instruction>(MemSrc)) {
        if (I->hasOneUse())
          Dead.push_back(std::make_pair(I, MTI));
      }
    } else if (ConstantExpr *CE = dyn_cast<ConstantExpr>(U)) {
      if (CE->use_empty()) {
        CE->destroyConstant();
        Changed = true;
      }
    } else if (Constant *C = dyn_cast<Constant>(U)) {
      if (isSafeToDestroyConstant(C)) {
        C->destroyConstant();
        // This could have invalidated UI, start over from scratch.
        Dead.clear();
        CleanupPointerRootUsers(GV, TLI);
        return true;
      }
    }
  }

  for (int i = 0, e = Dead.size(); i != e; ++i) {
    if (IsSafeComputationToRemove(Dead[i].first, TLI)) {
      Dead[i].second->eraseFromParent();
      Instruction *I = Dead[i].first;
      do {
        if (isAllocationFn(I, TLI))
          break;
        Instruction *J = dyn_cast<Instruction>(I->getOperand(0));
        if (!J)
          break;
        I->eraseFromParent();
        I = J;
      } while (1);
      I->eraseFromParent();
    }
  }

  return Changed;
}

/// We just marked GV constant.  Loop over all users of the global, cleaning up
/// the obvious ones.  This is largely just a quick scan over the use list to
/// clean up the easy and obvious cruft.  This returns true if it made a change.
static bool CleanupConstantGlobalUsers(Value *V, Constant *Init,
                                       const DataLayout &DL,
                                       TargetLibraryInfo *TLI) {
  bool Changed = false;
  // Note that we need to use a weak value handle for the worklist items. When
  // we delete a constant array, we may also be holding pointer to one of its
  // elements (or an element of one of its elements if we're dealing with an
  // array of arrays) in the worklist.
  SmallVector<WeakVH, 8> WorkList(V->user_begin(), V->user_end());
  while (!WorkList.empty()) {
    Value *UV = WorkList.pop_back_val();
    if (!UV)
      continue;

    User *U = cast<User>(UV);

    if (LoadInst *LI = dyn_cast<LoadInst>(U)) {
      if (Init) {
        // Replace the load with the initializer.
        LI->replaceAllUsesWith(Init);
        LI->eraseFromParent();
        Changed = true;
      }
    } else if (StoreInst *SI = dyn_cast<StoreInst>(U)) {
      // Store must be unreachable or storing Init into the global.
      SI->eraseFromParent();
      Changed = true;
    } else if (ConstantExpr *CE = dyn_cast<ConstantExpr>(U)) {
      if (CE->getOpcode() == Instruction::GetElementPtr) {
        Constant *SubInit = nullptr;
        if (Init)
          SubInit = ConstantFoldLoadThroughGEPConstantExpr(Init, CE);
        Changed |= CleanupConstantGlobalUsers(CE, SubInit, DL, TLI);
      } else if ((CE->getOpcode() == Instruction::BitCast &&
                  CE->getType()->isPointerTy()) ||
                 CE->getOpcode() == Instruction::AddrSpaceCast) {
        // Pointer cast, delete any stores and memsets to the global.
        Changed |= CleanupConstantGlobalUsers(CE, nullptr, DL, TLI);
      }

      if (CE->use_empty()) {
        CE->destroyConstant();
        Changed = true;
      }
    } else if (GetElementPtrInst *GEP = dyn_cast<GetElementPtrInst>(U)) {
      // Do not transform "gepinst (gep constexpr (GV))" here, because forming
      // "gepconstexpr (gep constexpr (GV))" will cause the two gep's to fold
      // and will invalidate our notion of what Init is.
      Constant *SubInit = nullptr;
      if (!isa<ConstantExpr>(GEP->getOperand(0))) {
        ConstantExpr *CE = dyn_cast_or_null<ConstantExpr>(
            ConstantFoldInstruction(GEP, DL, TLI));
        if (Init && CE && CE->getOpcode() == Instruction::GetElementPtr)
          SubInit = ConstantFoldLoadThroughGEPConstantExpr(Init, CE);

        // If the initializer is an all-null value and we have an inbounds GEP,
        // we already know what the result of any load from that GEP is.
        // TODO: Handle splats.
        if (Init && isa<ConstantAggregateZero>(Init) && GEP->isInBounds())
          SubInit = Constant::getNullValue(GEP->getResultElementType());
      }
      Changed |= CleanupConstantGlobalUsers(GEP, SubInit, DL, TLI);

      if (GEP->use_empty()) {
        GEP->eraseFromParent();
        Changed = true;
      }
    } else if (MemIntrinsic *MI = dyn_cast<MemIntrinsic>(U)) { // memset/cpy/mv
      if (MI->getRawDest() == V) {
        MI->eraseFromParent();
        Changed = true;
      }

    } else if (Constant *C = dyn_cast<Constant>(U)) {
      // If we have a chain of dead constantexprs or other things dangling from
      // us, and if they are all dead, nuke them without remorse.
      if (isSafeToDestroyConstant(C)) {
        C->destroyConstant();
        CleanupConstantGlobalUsers(V, Init, DL, TLI);
        return true;
      }
    }
  }
  return Changed;
}

/// Return true if the specified instruction is a safe user of a derived
/// expression from a global that we want to SROA.
static bool isSafeSROAElementUse(Value *V) {
  // We might have a dead and dangling constant hanging off of here.
  if (Constant *C = dyn_cast<Constant>(V))
    return isSafeToDestroyConstant(C);

  Instruction *I = dyn_cast<Instruction>(V);
  if (!I) return false;

  // Loads are ok.
  if (isa<LoadInst>(I)) return true;

  // Stores *to* the pointer are ok.
  if (StoreInst *SI = dyn_cast<StoreInst>(I))
    return SI->getOperand(0) != V;

  // Otherwise, it must be a GEP.
  GetElementPtrInst *GEPI = dyn_cast<GetElementPtrInst>(I);
  if (!GEPI) return false;

  if (GEPI->getNumOperands() < 3 || !isa<Constant>(GEPI->getOperand(1)) ||
      !cast<Constant>(GEPI->getOperand(1))->isNullValue())
    return false;

  for (User *U : GEPI->users())
    if (!isSafeSROAElementUse(U))
      return false;
  return true;
}


/// U is a direct user of the specified global value.  Look at it and its uses
/// and decide whether it is safe to SROA this global.
static bool IsUserOfGlobalSafeForSRA(User *U, GlobalValue *GV) {
  // The user of the global must be a GEP Inst or a ConstantExpr GEP.
  if (!isa<GetElementPtrInst>(U) &&
      (!isa<ConstantExpr>(U) ||
       cast<ConstantExpr>(U)->getOpcode() != Instruction::GetElementPtr))
    return false;

  // Check to see if this ConstantExpr GEP is SRA'able.  In particular, we
  // don't like < 3 operand CE's, and we don't like non-constant integer
  // indices.  This enforces that all uses are 'gep GV, 0, C, ...' for some
  // value of C.
  if (U->getNumOperands() < 3 || !isa<Constant>(U->getOperand(1)) ||
      !cast<Constant>(U->getOperand(1))->isNullValue() ||
      !isa<ConstantInt>(U->getOperand(2)))
    return false;

  gep_type_iterator GEPI = gep_type_begin(U), E = gep_type_end(U);
  ++GEPI;  // Skip over the pointer index.

  // If this is a use of an array allocation, do a bit more checking for sanity.
  if (ArrayType *AT = dyn_cast<ArrayType>(*GEPI)) {
    uint64_t NumElements = AT->getNumElements();
    ConstantInt *Idx = cast<ConstantInt>(U->getOperand(2));

    // Check to make sure that index falls within the array.  If not,
    // something funny is going on, so we won't do the optimization.
    //
    if (Idx->getZExtValue() >= NumElements)
      return false;

    // We cannot scalar repl this level of the array unless any array
    // sub-indices are in-range constants.  In particular, consider:
    // A[0][i].  We cannot know that the user isn't doing invalid things like
    // allowing i to index an out-of-range subscript that accesses A[1].
    //
    // Scalar replacing *just* the outer index of the array is probably not
    // going to be a win anyway, so just give up.
    for (++GEPI; // Skip array index.
         GEPI != E;
         ++GEPI) {
      uint64_t NumElements;
      if (ArrayType *SubArrayTy = dyn_cast<ArrayType>(*GEPI))
        NumElements = SubArrayTy->getNumElements();
      else if (VectorType *SubVectorTy = dyn_cast<VectorType>(*GEPI))
        NumElements = SubVectorTy->getNumElements();
      else {
        assert((*GEPI)->isStructTy() &&
               "Indexed GEP type is not array, vector, or struct!");
        continue;
      }

      ConstantInt *IdxVal = dyn_cast<ConstantInt>(GEPI.getOperand());
      if (!IdxVal || IdxVal->getZExtValue() >= NumElements)
        return false;
    }
  }

  for (User *UU : U->users())
    if (!isSafeSROAElementUse(UU))
      return false;

  return true;
}

/// Look at all uses of the global and decide whether it is safe for us to
/// perform this transformation.
static bool GlobalUsersSafeToSRA(GlobalValue *GV) {
  for (User *U : GV->users())
    if (!IsUserOfGlobalSafeForSRA(U, GV))
      return false;

  return true;
}


/// Perform scalar replacement of aggregates on the specified global variable.
/// This opens the door for other optimizations by exposing the behavior of the
/// program in a more fine-grained way.  We have determined that this
/// transformation is safe already.  We return the first global variable we
/// insert so that the caller can reprocess it.
static GlobalVariable *SRAGlobal(GlobalVariable *GV, const DataLayout &DL) {
  // Make sure this global only has simple uses that we can SRA.
  if (!GlobalUsersSafeToSRA(GV))
    return nullptr;

  assert(GV->hasLocalLinkage());
  Constant *Init = GV->getInitializer();
  Type *Ty = Init->getType();

  std::vector<GlobalVariable*> NewGlobals;
  Module::GlobalListType &Globals = GV->getParent()->getGlobalList();

  // Get the alignment of the global, either explicit or target-specific.
  unsigned StartAlignment = GV->getAlignment();
  if (StartAlignment == 0)
    StartAlignment = DL.getABITypeAlignment(GV->getType());

  if (StructType *STy = dyn_cast<StructType>(Ty)) {
    NewGlobals.reserve(STy->getNumElements());
    const StructLayout &Layout = *DL.getStructLayout(STy);
    for (unsigned i = 0, e = STy->getNumElements(); i != e; ++i) {
      Constant *In = Init->getAggregateElement(i);
      assert(In && "Couldn't get element of initializer?");
      GlobalVariable *NGV = new GlobalVariable(STy->getElementType(i), false,
                                               GlobalVariable::InternalLinkage,
                                               In, GV->getName()+"."+Twine(i),
                                               GV->getThreadLocalMode(),
                                              GV->getType()->getAddressSpace());
      NGV->setExternallyInitialized(GV->isExternallyInitialized());
      NGV->copyAttributesFrom(GV);
      Globals.push_back(NGV);
      NewGlobals.push_back(NGV);

      // Calculate the known alignment of the field.  If the original aggregate
      // had 256 byte alignment for example, something might depend on that:
      // propagate info to each field.
      uint64_t FieldOffset = Layout.getElementOffset(i);
      unsigned NewAlign = (unsigned)MinAlign(StartAlignment, FieldOffset);
      if (NewAlign > DL.getABITypeAlignment(STy->getElementType(i)))
        NGV->setAlignment(NewAlign);
    }
  } else if (SequentialType *STy = dyn_cast<SequentialType>(Ty)) {
    unsigned NumElements = 0;
    if (ArrayType *ATy = dyn_cast<ArrayType>(STy))
      NumElements = ATy->getNumElements();
    else
      NumElements = cast<VectorType>(STy)->getNumElements();

    if (NumElements > 16 && GV->hasNUsesOrMore(16))
      return nullptr; // It's not worth it.
    NewGlobals.reserve(NumElements);

    uint64_t EltSize = DL.getTypeAllocSize(STy->getElementType());
    unsigned EltAlign = DL.getABITypeAlignment(STy->getElementType());
    for (unsigned i = 0, e = NumElements; i != e; ++i) {
      Constant *In = Init->getAggregateElement(i);
      assert(In && "Couldn't get element of initializer?");

      GlobalVariable *NGV = new GlobalVariable(STy->getElementType(), false,
                                               GlobalVariable::InternalLinkage,
                                               In, GV->getName()+"."+Twine(i),
                                               GV->getThreadLocalMode(),
                                              GV->getType()->getAddressSpace());
      NGV->setExternallyInitialized(GV->isExternallyInitialized());
      NGV->copyAttributesFrom(GV);
      Globals.push_back(NGV);
      NewGlobals.push_back(NGV);

      // Calculate the known alignment of the field.  If the original aggregate
      // had 256 byte alignment for example, something might depend on that:
      // propagate info to each field.
      unsigned NewAlign = (unsigned)MinAlign(StartAlignment, EltSize*i);
      if (NewAlign > EltAlign)
        NGV->setAlignment(NewAlign);
    }
  }

  if (NewGlobals.empty())
    return nullptr;

  DEBUG(dbgs() << "PERFORMING GLOBAL SRA ON: " << *GV << "\n");

  Constant *NullInt =Constant::getNullValue(Type::getInt32Ty(GV->getContext()));

  // Loop over all of the uses of the global, replacing the constantexpr geps,
  // with smaller constantexpr geps or direct references.
  while (!GV->use_empty()) {
    User *GEP = GV->user_back();
    assert(((isa<ConstantExpr>(GEP) &&
             cast<ConstantExpr>(GEP)->getOpcode()==Instruction::GetElementPtr)||
            isa<GetElementPtrInst>(GEP)) && "NonGEP CE's are not SRAable!");

    // Ignore the 1th operand, which has to be zero or else the program is quite
    // broken (undefined).  Get the 2nd operand, which is the structure or array
    // index.
    unsigned Val = cast<ConstantInt>(GEP->getOperand(2))->getZExtValue();
    if (Val >= NewGlobals.size()) Val = 0; // Out of bound array access.

    Value *NewPtr = NewGlobals[Val];
    Type *NewTy = NewGlobals[Val]->getValueType();

    // Form a shorter GEP if needed.
    if (GEP->getNumOperands() > 3) {
      if (ConstantExpr *CE = dyn_cast<ConstantExpr>(GEP)) {
        SmallVector<Constant*, 8> Idxs;
        Idxs.push_back(NullInt);
        for (unsigned i = 3, e = CE->getNumOperands(); i != e; ++i)
          Idxs.push_back(CE->getOperand(i));
        NewPtr =
            ConstantExpr::getGetElementPtr(NewTy, cast<Constant>(NewPtr), Idxs);
      } else {
        GetElementPtrInst *GEPI = cast<GetElementPtrInst>(GEP);
        SmallVector<Value*, 8> Idxs;
        Idxs.push_back(NullInt);
        for (unsigned i = 3, e = GEPI->getNumOperands(); i != e; ++i)
          Idxs.push_back(GEPI->getOperand(i));
        NewPtr = GetElementPtrInst::Create(
            NewTy, NewPtr, Idxs, GEPI->getName() + "." + Twine(Val), GEPI);
      }
    }
    GEP->replaceAllUsesWith(NewPtr);

    if (GetElementPtrInst *GEPI = dyn_cast<GetElementPtrInst>(GEP))
      GEPI->eraseFromParent();
    else
      cast<ConstantExpr>(GEP)->destroyConstant();
  }

  // Delete the old global, now that it is dead.
  Globals.erase(GV);
  ++NumSRA;

  // Loop over the new globals array deleting any globals that are obviously
  // dead.  This can arise due to scalarization of a structure or an array that
  // has elements that are dead.
  unsigned FirstGlobal = 0;
  for (unsigned i = 0, e = NewGlobals.size(); i != e; ++i)
    if (NewGlobals[i]->use_empty()) {
      Globals.erase(NewGlobals[i]);
      if (FirstGlobal == i) ++FirstGlobal;
    }

  return FirstGlobal != NewGlobals.size() ? NewGlobals[FirstGlobal] : nullptr;
}

/// Return true if all users of the specified value will trap if the value is
/// dynamically null.  PHIs keeps track of any phi nodes we've seen to avoid
/// reprocessing them.
static bool AllUsesOfValueWillTrapIfNull(const Value *V,
                                        SmallPtrSetImpl<const PHINode*> &PHIs) {
  for (const User *U : V->users())
    if (isa<LoadInst>(U)) {
      // Will trap.
    } else if (const StoreInst *SI = dyn_cast<StoreInst>(U)) {
      if (SI->getOperand(0) == V) {
        //cerr << "NONTRAPPING USE: " << *U;
        return false;  // Storing the value.
      }
    } else if (const CallInst *CI = dyn_cast<CallInst>(U)) {
      if (CI->getCalledValue() != V) {
        //cerr << "NONTRAPPING USE: " << *U;
        return false;  // Not calling the ptr
      }
    } else if (const InvokeInst *II = dyn_cast<InvokeInst>(U)) {
      if (II->getCalledValue() != V) {
        //cerr << "NONTRAPPING USE: " << *U;
        return false;  // Not calling the ptr
      }
    } else if (const BitCastInst *CI = dyn_cast<BitCastInst>(U)) {
      if (!AllUsesOfValueWillTrapIfNull(CI, PHIs)) return false;
    } else if (const GetElementPtrInst *GEPI = dyn_cast<GetElementPtrInst>(U)) {
      if (!AllUsesOfValueWillTrapIfNull(GEPI, PHIs)) return false;
    } else if (const PHINode *PN = dyn_cast<PHINode>(U)) {
      // If we've already seen this phi node, ignore it, it has already been
      // checked.
      if (PHIs.insert(PN).second && !AllUsesOfValueWillTrapIfNull(PN, PHIs))
        return false;
    } else if (isa<ICmpInst>(U) &&
               isa<ConstantPointerNull>(U->getOperand(1))) {
      // Ignore icmp X, null
    } else {
      //cerr << "NONTRAPPING USE: " << *U;
      return false;
    }

  return true;
}

/// Return true if all uses of any loads from GV will trap if the loaded value
/// is null.  Note that this also permits comparisons of the loaded value
/// against null, as a special case.
static bool AllUsesOfLoadedValueWillTrapIfNull(const GlobalVariable *GV) {
  for (const User *U : GV->users())
    if (const LoadInst *LI = dyn_cast<LoadInst>(U)) {
      SmallPtrSet<const PHINode*, 8> PHIs;
      if (!AllUsesOfValueWillTrapIfNull(LI, PHIs))
        return false;
    } else if (isa<StoreInst>(U)) {
      // Ignore stores to the global.
    } else {
      // We don't know or understand this user, bail out.
      //cerr << "UNKNOWN USER OF GLOBAL!: " << *U;
      return false;
    }
  return true;
}

static bool OptimizeAwayTrappingUsesOfValue(Value *V, Constant *NewV) {
  bool Changed = false;
  for (auto UI = V->user_begin(), E = V->user_end(); UI != E; ) {
    Instruction *I = cast<Instruction>(*UI++);
    if (LoadInst *LI = dyn_cast<LoadInst>(I)) {
      LI->setOperand(0, NewV);
      Changed = true;
    } else if (StoreInst *SI = dyn_cast<StoreInst>(I)) {
      if (SI->getOperand(1) == V) {
        SI->setOperand(1, NewV);
        Changed = true;
      }
    } else if (isa<CallInst>(I) || isa<InvokeInst>(I)) {
      CallSite CS(I);
      if (CS.getCalledValue() == V) {
        // Calling through the pointer!  Turn into a direct call, but be careful
        // that the pointer is not also being passed as an argument.
        CS.setCalledFunction(NewV);
        Changed = true;
        bool PassedAsArg = false;
        for (unsigned i = 0, e = CS.arg_size(); i != e; ++i)
          if (CS.getArgument(i) == V) {
            PassedAsArg = true;
            CS.setArgument(i, NewV);
          }

        if (PassedAsArg) {
          // Being passed as an argument also.  Be careful to not invalidate UI!
          UI = V->user_begin();
        }
      }
    } else if (CastInst *CI = dyn_cast<CastInst>(I)) {
      Changed |= OptimizeAwayTrappingUsesOfValue(CI,
                                ConstantExpr::getCast(CI->getOpcode(),
                                                      NewV, CI->getType()));
      if (CI->use_empty()) {
        Changed = true;
        CI->eraseFromParent();
      }
    } else if (GetElementPtrInst *GEPI = dyn_cast<GetElementPtrInst>(I)) {
      // Should handle GEP here.
      SmallVector<Constant*, 8> Idxs;
      Idxs.reserve(GEPI->getNumOperands()-1);
      for (User::op_iterator i = GEPI->op_begin() + 1, e = GEPI->op_end();
           i != e; ++i)
        if (Constant *C = dyn_cast<Constant>(*i))
          Idxs.push_back(C);
        else
          break;
      if (Idxs.size() == GEPI->getNumOperands()-1)
        Changed |= OptimizeAwayTrappingUsesOfValue(
            GEPI, ConstantExpr::getGetElementPtr(nullptr, NewV, Idxs));
      if (GEPI->use_empty()) {
        Changed = true;
        GEPI->eraseFromParent();
      }
    }
  }

  return Changed;
}


/// The specified global has only one non-null value stored into it.  If there
/// are uses of the loaded value that would trap if the loaded value is
/// dynamically null, then we know that they cannot be reachable with a null
/// optimize away the load.
static bool OptimizeAwayTrappingUsesOfLoads(GlobalVariable *GV, Constant *LV,
                                            const DataLayout &DL,
                                            TargetLibraryInfo *TLI) {
  bool Changed = false;

  // Keep track of whether we are able to remove all the uses of the global
  // other than the store that defines it.
  bool AllNonStoreUsesGone = true;

  // Replace all uses of loads with uses of uses of the stored value.
  for (Value::user_iterator GUI = GV->user_begin(), E = GV->user_end(); GUI != E;){
    User *GlobalUser = *GUI++;
    if (LoadInst *LI = dyn_cast<LoadInst>(GlobalUser)) {
      Changed |= OptimizeAwayTrappingUsesOfValue(LI, LV);
      // If we were able to delete all uses of the loads
      if (LI->use_empty()) {
        LI->eraseFromParent();
        Changed = true;
      } else {
        AllNonStoreUsesGone = false;
      }
    } else if (isa<StoreInst>(GlobalUser)) {
      // Ignore the store that stores "LV" to the global.
      assert(GlobalUser->getOperand(1) == GV &&
             "Must be storing *to* the global");
    } else {
      AllNonStoreUsesGone = false;

      // If we get here we could have other crazy uses that are transitively
      // loaded.
      assert((isa<PHINode>(GlobalUser) || isa<SelectInst>(GlobalUser) ||
              isa<ConstantExpr>(GlobalUser) || isa<CmpInst>(GlobalUser) ||
              isa<BitCastInst>(GlobalUser) ||
              isa<GetElementPtrInst>(GlobalUser)) &&
             "Only expect load and stores!");
    }
  }

  if (Changed) {
    DEBUG(dbgs() << "OPTIMIZED LOADS FROM STORED ONCE POINTER: " << *GV << "\n");
    ++NumGlobUses;
  }

  // If we nuked all of the loads, then none of the stores are needed either,
  // nor is the global.
  if (AllNonStoreUsesGone) {
    if (isLeakCheckerRoot(GV)) {
      Changed |= CleanupPointerRootUsers(GV, TLI);
    } else {
      Changed = true;
      CleanupConstantGlobalUsers(GV, nullptr, DL, TLI);
    }
    if (GV->use_empty()) {
      DEBUG(dbgs() << "  *** GLOBAL NOW DEAD!\n");
      Changed = true;
      GV->eraseFromParent();
      ++NumDeleted;
    }
  }
  return Changed;
}

/// Walk the use list of V, constant folding all of the instructions that are
/// foldable.
static void ConstantPropUsersOf(Value *V, const DataLayout &DL,
                                TargetLibraryInfo *TLI) {
  for (Value::user_iterator UI = V->user_begin(), E = V->user_end(); UI != E; )
    if (Instruction *I = dyn_cast<Instruction>(*UI++))
      if (Constant *NewC = ConstantFoldInstruction(I, DL, TLI)) {
        I->replaceAllUsesWith(NewC);

        // Advance UI to the next non-I use to avoid invalidating it!
        // Instructions could multiply use V.
        while (UI != E && *UI == I)
          ++UI;
        I->eraseFromParent();
      }
}

/// This function takes the specified global variable, and transforms the
/// program as if it always contained the result of the specified malloc.
/// Because it is always the result of the specified malloc, there is no reason
/// to actually DO the malloc.  Instead, turn the malloc into a global, and any
/// loads of GV as uses of the new global.
static GlobalVariable *
OptimizeGlobalAddressOfMalloc(GlobalVariable *GV, CallInst *CI, Type *AllocTy,
                              ConstantInt *NElements, const DataLayout &DL,
                              TargetLibraryInfo *TLI) {
  DEBUG(errs() << "PROMOTING GLOBAL: " << *GV << "  CALL = " << *CI << '\n');

  Type *GlobalType;
  if (NElements->getZExtValue() == 1)
    GlobalType = AllocTy;
  else
    // If we have an array allocation, the global variable is of an array.
    GlobalType = ArrayType::get(AllocTy, NElements->getZExtValue());

  // Create the new global variable.  The contents of the malloc'd memory is
  // undefined, so initialize with an undef value.
  GlobalVariable *NewGV = new GlobalVariable(
      *GV->getParent(), GlobalType, false, GlobalValue::InternalLinkage,
      UndefValue::get(GlobalType), GV->getName() + ".body", nullptr,
      GV->getThreadLocalMode());

  // If there are bitcast users of the malloc (which is typical, usually we have
  // a malloc + bitcast) then replace them with uses of the new global.  Update
  // other users to use the global as well.
  BitCastInst *TheBC = nullptr;
  while (!CI->use_empty()) {
    Instruction *User = cast<Instruction>(CI->user_back());
    if (BitCastInst *BCI = dyn_cast<BitCastInst>(User)) {
      if (BCI->getType() == NewGV->getType()) {
        BCI->replaceAllUsesWith(NewGV);
        BCI->eraseFromParent();
      } else {
        BCI->setOperand(0, NewGV);
      }
    } else {
      if (!TheBC)
        TheBC = new BitCastInst(NewGV, CI->getType(), "newgv", CI);
      User->replaceUsesOfWith(CI, TheBC);
    }
  }

  Constant *RepValue = NewGV;
  if (NewGV->getType() != GV->getValueType())
    RepValue = ConstantExpr::getBitCast(RepValue, GV->getValueType());

  // If there is a comparison against null, we will insert a global bool to
  // keep track of whether the global was initialized yet or not.
  GlobalVariable *InitBool =
    new GlobalVariable(Type::getInt1Ty(GV->getContext()), false,
                       GlobalValue::InternalLinkage,
                       ConstantInt::getFalse(GV->getContext()),
                       GV->getName()+".init", GV->getThreadLocalMode());
  bool InitBoolUsed = false;

  // Loop over all uses of GV, processing them in turn.
  while (!GV->use_empty()) {
    if (StoreInst *SI = dyn_cast<StoreInst>(GV->user_back())) {
      // The global is initialized when the store to it occurs.
      new StoreInst(ConstantInt::getTrue(GV->getContext()), InitBool, false, 0,
                    SI->getOrdering(), SI->getSynchScope(), SI);
      SI->eraseFromParent();
      continue;
    }

    LoadInst *LI = cast<LoadInst>(GV->user_back());
    while (!LI->use_empty()) {
      Use &LoadUse = *LI->use_begin();
      ICmpInst *ICI = dyn_cast<ICmpInst>(LoadUse.getUser());
      if (!ICI) {
        LoadUse = RepValue;
        continue;
      }

      // Replace the cmp X, 0 with a use of the bool value.
      // Sink the load to where the compare was, if atomic rules allow us to.
      Value *LV = new LoadInst(InitBool, InitBool->getName()+".val", false, 0,
                               LI->getOrdering(), LI->getSynchScope(),
                               LI->isUnordered() ? (Instruction*)ICI : LI);
      InitBoolUsed = true;
      switch (ICI->getPredicate()) {
      default: llvm_unreachable("Unknown ICmp Predicate!");
      case ICmpInst::ICMP_ULT:
      case ICmpInst::ICMP_SLT:   // X < null -> always false
        LV = ConstantInt::getFalse(GV->getContext());
        break;
      case ICmpInst::ICMP_ULE:
      case ICmpInst::ICMP_SLE:
      case ICmpInst::ICMP_EQ:
        LV = BinaryOperator::CreateNot(LV, "notinit", ICI);
        break;
      case ICmpInst::ICMP_NE:
      case ICmpInst::ICMP_UGE:
      case ICmpInst::ICMP_SGE:
      case ICmpInst::ICMP_UGT:
      case ICmpInst::ICMP_SGT:
        break;  // no change.
      }
      ICI->replaceAllUsesWith(LV);
      ICI->eraseFromParent();
    }
    LI->eraseFromParent();
  }

  // If the initialization boolean was used, insert it, otherwise delete it.
  if (!InitBoolUsed) {
    while (!InitBool->use_empty())  // Delete initializations
      cast<StoreInst>(InitBool->user_back())->eraseFromParent();
    delete InitBool;
  } else
    GV->getParent()->getGlobalList().insert(GV->getIterator(), InitBool);

  // Now the GV is dead, nuke it and the malloc..
  GV->eraseFromParent();
  CI->eraseFromParent();

  // To further other optimizations, loop over all users of NewGV and try to
  // constant prop them.  This will promote GEP instructions with constant
  // indices into GEP constant-exprs, which will allow global-opt to hack on it.
  ConstantPropUsersOf(NewGV, DL, TLI);
  if (RepValue != NewGV)
    ConstantPropUsersOf(RepValue, DL, TLI);

  return NewGV;
}

/// Scan the use-list of V checking to make sure that there are no complex uses
/// of V.  We permit simple things like dereferencing the pointer, but not
/// storing through the address, unless it is to the specified global.
static bool ValueIsOnlyUsedLocallyOrStoredToOneGlobal(const Instruction *V,
                                                      const GlobalVariable *GV,
                                        SmallPtrSetImpl<const PHINode*> &PHIs) {
  for (const User *U : V->users()) {
    const Instruction *Inst = cast<Instruction>(U);

    if (isa<LoadInst>(Inst) || isa<CmpInst>(Inst)) {
      continue; // Fine, ignore.
    }

    if (const StoreInst *SI = dyn_cast<StoreInst>(Inst)) {
      if (SI->getOperand(0) == V && SI->getOperand(1) != GV)
        return false;  // Storing the pointer itself... bad.
      continue; // Otherwise, storing through it, or storing into GV... fine.
    }

    // Must index into the array and into the struct.
    if (isa<GetElementPtrInst>(Inst) && Inst->getNumOperands() >= 3) {
      if (!ValueIsOnlyUsedLocallyOrStoredToOneGlobal(Inst, GV, PHIs))
        return false;
      continue;
    }

    if (const PHINode *PN = dyn_cast<PHINode>(Inst)) {
      // PHIs are ok if all uses are ok.  Don't infinitely recurse through PHI
      // cycles.
      if (PHIs.insert(PN).second)
        if (!ValueIsOnlyUsedLocallyOrStoredToOneGlobal(PN, GV, PHIs))
          return false;
      continue;
    }

    if (const BitCastInst *BCI = dyn_cast<BitCastInst>(Inst)) {
      if (!ValueIsOnlyUsedLocallyOrStoredToOneGlobal(BCI, GV, PHIs))
        return false;
      continue;
    }

    return false;
  }
  return true;
}

/// The Alloc pointer is stored into GV somewhere.  Transform all uses of the
/// allocation into loads from the global and uses of the resultant pointer.
/// Further, delete the store into GV.  This assumes that these value pass the
/// 'ValueIsOnlyUsedLocallyOrStoredToOneGlobal' predicate.
static void ReplaceUsesOfMallocWithGlobal(Instruction *Alloc,
                                          GlobalVariable *GV) {
  while (!Alloc->use_empty()) {
    Instruction *U = cast<Instruction>(*Alloc->user_begin());
    Instruction *InsertPt = U;
    if (StoreInst *SI = dyn_cast<StoreInst>(U)) {
      // If this is the store of the allocation into the global, remove it.
      if (SI->getOperand(1) == GV) {
        SI->eraseFromParent();
        continue;
      }
    } else if (PHINode *PN = dyn_cast<PHINode>(U)) {
      // Insert the load in the corresponding predecessor, not right before the
      // PHI.
      InsertPt = PN->getIncomingBlock(*Alloc->use_begin())->getTerminator();
    } else if (isa<BitCastInst>(U)) {
      // Must be bitcast between the malloc and store to initialize the global.
      ReplaceUsesOfMallocWithGlobal(U, GV);
      U->eraseFromParent();
      continue;
    } else if (GetElementPtrInst *GEPI = dyn_cast<GetElementPtrInst>(U)) {
      // If this is a "GEP bitcast" and the user is a store to the global, then
      // just process it as a bitcast.
      if (GEPI->hasAllZeroIndices() && GEPI->hasOneUse())
        if (StoreInst *SI = dyn_cast<StoreInst>(GEPI->user_back()))
          if (SI->getOperand(1) == GV) {
            // Must be bitcast GEP between the malloc and store to initialize
            // the global.
            ReplaceUsesOfMallocWithGlobal(GEPI, GV);
            GEPI->eraseFromParent();
            continue;
          }
    }

    // Insert a load from the global, and use it instead of the malloc.
    Value *NL = new LoadInst(GV, GV->getName()+".val", InsertPt);
    U->replaceUsesOfWith(Alloc, NL);
  }
}

/// Verify that all uses of V (a load, or a phi of a load) are simple enough to
/// perform heap SRA on.  This permits GEP's that index through the array and
/// struct field, icmps of null, and PHIs.
static bool LoadUsesSimpleEnoughForHeapSRA(const Value *V,
                        SmallPtrSetImpl<const PHINode*> &LoadUsingPHIs,
                        SmallPtrSetImpl<const PHINode*> &LoadUsingPHIsPerLoad) {
  // We permit two users of the load: setcc comparing against the null
  // pointer, and a getelementptr of a specific form.
  for (const User *U : V->users()) {
    const Instruction *UI = cast<Instruction>(U);

    // Comparison against null is ok.
    if (const ICmpInst *ICI = dyn_cast<ICmpInst>(UI)) {
      if (!isa<ConstantPointerNull>(ICI->getOperand(1)))
        return false;
      continue;
    }

    // getelementptr is also ok, but only a simple form.
    if (const GetElementPtrInst *GEPI = dyn_cast<GetElementPtrInst>(UI)) {
      // Must index into the array and into the struct.
      if (GEPI->getNumOperands() < 3)
        return false;

      // Otherwise the GEP is ok.
      continue;
    }

    if (const PHINode *PN = dyn_cast<PHINode>(UI)) {
      if (!LoadUsingPHIsPerLoad.insert(PN).second)
        // This means some phi nodes are dependent on each other.
        // Avoid infinite looping!
        return false;
      if (!LoadUsingPHIs.insert(PN).second)
        // If we have already analyzed this PHI, then it is safe.
        continue;

      // Make sure all uses of the PHI are simple enough to transform.
      if (!LoadUsesSimpleEnoughForHeapSRA(PN,
                                          LoadUsingPHIs, LoadUsingPHIsPerLoad))
        return false;

      continue;
    }

    // Otherwise we don't know what this is, not ok.
    return false;
  }

  return true;
}


/// If all users of values loaded from GV are simple enough to perform HeapSRA,
/// return true.
static bool AllGlobalLoadUsesSimpleEnoughForHeapSRA(const GlobalVariable *GV,
                                                    Instruction *StoredVal) {
  SmallPtrSet<const PHINode*, 32> LoadUsingPHIs;
  SmallPtrSet<const PHINode*, 32> LoadUsingPHIsPerLoad;
  for (const User *U : GV->users())
    if (const LoadInst *LI = dyn_cast<LoadInst>(U)) {
      if (!LoadUsesSimpleEnoughForHeapSRA(LI, LoadUsingPHIs,
                                          LoadUsingPHIsPerLoad))
        return false;
      LoadUsingPHIsPerLoad.clear();
    }

  // If we reach here, we know that all uses of the loads and transitive uses
  // (through PHI nodes) are simple enough to transform.  However, we don't know
  // that all inputs the to the PHI nodes are in the same equivalence sets.
  // Check to verify that all operands of the PHIs are either PHIS that can be
  // transformed, loads from GV, or MI itself.
  for (const PHINode *PN : LoadUsingPHIs) {
    for (unsigned op = 0, e = PN->getNumIncomingValues(); op != e; ++op) {
      Value *InVal = PN->getIncomingValue(op);

      // PHI of the stored value itself is ok.
      if (InVal == StoredVal) continue;

      if (const PHINode *InPN = dyn_cast<PHINode>(InVal)) {
        // One of the PHIs in our set is (optimistically) ok.
        if (LoadUsingPHIs.count(InPN))
          continue;
        return false;
      }

      // Load from GV is ok.
      if (const LoadInst *LI = dyn_cast<LoadInst>(InVal))
        if (LI->getOperand(0) == GV)
          continue;

      // UNDEF? NULL?

      // Anything else is rejected.
      return false;
    }
  }

  return true;
}

static Value *GetHeapSROAValue(Value *V, unsigned FieldNo,
               DenseMap<Value*, std::vector<Value*> > &InsertedScalarizedValues,
                   std::vector<std::pair<PHINode*, unsigned> > &PHIsToRewrite) {
  std::vector<Value*> &FieldVals = InsertedScalarizedValues[V];

  if (FieldNo >= FieldVals.size())
    FieldVals.resize(FieldNo+1);

  // If we already have this value, just reuse the previously scalarized
  // version.
  if (Value *FieldVal = FieldVals[FieldNo])
    return FieldVal;

  // Depending on what instruction this is, we have several cases.
  Value *Result;
  if (LoadInst *LI = dyn_cast<LoadInst>(V)) {
    // This is a scalarized version of the load from the global.  Just create
    // a new Load of the scalarized global.
    Result = new LoadInst(GetHeapSROAValue(LI->getOperand(0), FieldNo,
                                           InsertedScalarizedValues,
                                           PHIsToRewrite),
                          LI->getName()+".f"+Twine(FieldNo), LI);
  } else {
    PHINode *PN = cast<PHINode>(V);
    // PN's type is pointer to struct.  Make a new PHI of pointer to struct
    // field.

    PointerType *PTy = cast<PointerType>(PN->getType());
    StructType *ST = cast<StructType>(PTy->getElementType());

    unsigned AS = PTy->getAddressSpace();
    PHINode *NewPN =
      PHINode::Create(PointerType::get(ST->getElementType(FieldNo), AS),
                     PN->getNumIncomingValues(),
                     PN->getName()+".f"+Twine(FieldNo), PN);
    Result = NewPN;
    PHIsToRewrite.push_back(std::make_pair(PN, FieldNo));
  }

  return FieldVals[FieldNo] = Result;
}

/// Given a load instruction and a value derived from the load, rewrite the
/// derived value to use the HeapSRoA'd load.
static void RewriteHeapSROALoadUser(Instruction *LoadUser,
             DenseMap<Value*, std::vector<Value*> > &InsertedScalarizedValues,
                   std::vector<std::pair<PHINode*, unsigned> > &PHIsToRewrite) {
  // If this is a comparison against null, handle it.
  if (ICmpInst *SCI = dyn_cast<ICmpInst>(LoadUser)) {
    assert(isa<ConstantPointerNull>(SCI->getOperand(1)));
    // If we have a setcc of the loaded pointer, we can use a setcc of any
    // field.
    Value *NPtr = GetHeapSROAValue(SCI->getOperand(0), 0,
                                   InsertedScalarizedValues, PHIsToRewrite);

    Value *New = new ICmpInst(SCI, SCI->getPredicate(), NPtr,
                              Constant::getNullValue(NPtr->getType()),
                              SCI->getName());
    SCI->replaceAllUsesWith(New);
    SCI->eraseFromParent();
    return;
  }

  // Handle 'getelementptr Ptr, Idx, i32 FieldNo ...'
  if (GetElementPtrInst *GEPI = dyn_cast<GetElementPtrInst>(LoadUser)) {
    assert(GEPI->getNumOperands() >= 3 && isa<ConstantInt>(GEPI->getOperand(2))
           && "Unexpected GEPI!");

    // Load the pointer for this field.
    unsigned FieldNo = cast<ConstantInt>(GEPI->getOperand(2))->getZExtValue();
    Value *NewPtr = GetHeapSROAValue(GEPI->getOperand(0), FieldNo,
                                     InsertedScalarizedValues, PHIsToRewrite);

    // Create the new GEP idx vector.
    SmallVector<Value*, 8> GEPIdx;
    GEPIdx.push_back(GEPI->getOperand(1));
    GEPIdx.append(GEPI->op_begin()+3, GEPI->op_end());

    Value *NGEPI = GetElementPtrInst::Create(GEPI->getResultElementType(), NewPtr, GEPIdx,
                                             GEPI->getName(), GEPI);
    GEPI->replaceAllUsesWith(NGEPI);
    GEPI->eraseFromParent();
    return;
  }

  // Recursively transform the users of PHI nodes.  This will lazily create the
  // PHIs that are needed for individual elements.  Keep track of what PHIs we
  // see in InsertedScalarizedValues so that we don't get infinite loops (very
  // antisocial).  If the PHI is already in InsertedScalarizedValues, it has
  // already been seen first by another load, so its uses have already been
  // processed.
  PHINode *PN = cast<PHINode>(LoadUser);
  if (!InsertedScalarizedValues.insert(std::make_pair(PN,
                                              std::vector<Value*>())).second)
    return;

  // If this is the first time we've seen this PHI, recursively process all
  // users.
  for (auto UI = PN->user_begin(), E = PN->user_end(); UI != E;) {
    Instruction *User = cast<Instruction>(*UI++);
    RewriteHeapSROALoadUser(User, InsertedScalarizedValues, PHIsToRewrite);
  }
}

/// We are performing Heap SRoA on a global.  Ptr is a value loaded from the
/// global.  Eliminate all uses of Ptr, making them use FieldGlobals instead.
/// All uses of loaded values satisfy AllGlobalLoadUsesSimpleEnoughForHeapSRA.
static void RewriteUsesOfLoadForHeapSRoA(LoadInst *Load,
               DenseMap<Value*, std::vector<Value*> > &InsertedScalarizedValues,
                   std::vector<std::pair<PHINode*, unsigned> > &PHIsToRewrite) {
  for (auto UI = Load->user_begin(), E = Load->user_end(); UI != E;) {
    Instruction *User = cast<Instruction>(*UI++);
    RewriteHeapSROALoadUser(User, InsertedScalarizedValues, PHIsToRewrite);
  }

  if (Load->use_empty()) {
    Load->eraseFromParent();
    InsertedScalarizedValues.erase(Load);
  }
}

/// CI is an allocation of an array of structures.  Break it up into multiple
/// allocations of arrays of the fields.
static GlobalVariable *PerformHeapAllocSRoA(GlobalVariable *GV, CallInst *CI,
                                            Value *NElems, const DataLayout &DL,
                                            const TargetLibraryInfo *TLI) {
  DEBUG(dbgs() << "SROA HEAP ALLOC: " << *GV << "  MALLOC = " << *CI << '\n');
  Type *MAT = getMallocAllocatedType(CI, TLI);
  StructType *STy = cast<StructType>(MAT);

  // There is guaranteed to be at least one use of the malloc (storing
  // it into GV).  If there are other uses, change them to be uses of
  // the global to simplify later code.  This also deletes the store
  // into GV.
  ReplaceUsesOfMallocWithGlobal(CI, GV);

  // Okay, at this point, there are no users of the malloc.  Insert N
  // new mallocs at the same place as CI, and N globals.
  std::vector<Value*> FieldGlobals;
  std::vector<Value*> FieldMallocs;

  SmallVector<OperandBundleDef, 1> OpBundles;
  CI->getOperandBundlesAsDefs(OpBundles);

  unsigned AS = GV->getType()->getPointerAddressSpace();
  for (unsigned FieldNo = 0, e = STy->getNumElements(); FieldNo != e;++FieldNo){
    Type *FieldTy = STy->getElementType(FieldNo);
    PointerType *PFieldTy = PointerType::get(FieldTy, AS);

    GlobalVariable *NGV = new GlobalVariable(
        *GV->getParent(), PFieldTy, false, GlobalValue::InternalLinkage,
        Constant::getNullValue(PFieldTy), GV->getName() + ".f" + Twine(FieldNo),
        nullptr, GV->getThreadLocalMode());
    NGV->copyAttributesFrom(GV);
    FieldGlobals.push_back(NGV);

    unsigned TypeSize = DL.getTypeAllocSize(FieldTy);
    if (StructType *ST = dyn_cast<StructType>(FieldTy))
      TypeSize = DL.getStructLayout(ST)->getSizeInBytes();
    Type *IntPtrTy = DL.getIntPtrType(CI->getType());
    Value *NMI = CallInst::CreateMalloc(CI, IntPtrTy, FieldTy,
                                        ConstantInt::get(IntPtrTy, TypeSize),
                                        NElems, OpBundles, nullptr,
                                        CI->getName() + ".f" + Twine(FieldNo));
    FieldMallocs.push_back(NMI);
    new StoreInst(NMI, NGV, CI);
  }

  // The tricky aspect of this transformation is handling the case when malloc
  // fails.  In the original code, malloc failing would set the result pointer
  // of malloc to null.  In this case, some mallocs could succeed and others
  // could fail.  As such, we emit code that looks like this:
  //    F0 = malloc(field0)
  //    F1 = malloc(field1)
  //    F2 = malloc(field2)
  //    if (F0 == 0 || F1 == 0 || F2 == 0) {
  //      if (F0) { free(F0); F0 = 0; }
  //      if (F1) { free(F1); F1 = 0; }
  //      if (F2) { free(F2); F2 = 0; }
  //    }
  // The malloc can also fail if its argument is too large.
  Constant *ConstantZero = ConstantInt::get(CI->getArgOperand(0)->getType(), 0);
  Value *RunningOr = new ICmpInst(CI, ICmpInst::ICMP_SLT, CI->getArgOperand(0),
                                  ConstantZero, "isneg");
  for (unsigned i = 0, e = FieldMallocs.size(); i != e; ++i) {
    Value *Cond = new ICmpInst(CI, ICmpInst::ICMP_EQ, FieldMallocs[i],
                             Constant::getNullValue(FieldMallocs[i]->getType()),
                               "isnull");
    RunningOr = BinaryOperator::CreateOr(RunningOr, Cond, "tmp", CI);
  }

  // Split the basic block at the old malloc.
  BasicBlock *OrigBB = CI->getParent();
  BasicBlock *ContBB =
      OrigBB->splitBasicBlock(CI->getIterator(), "malloc_cont");

  // Create the block to check the first condition.  Put all these blocks at the
  // end of the function as they are unlikely to be executed.
  BasicBlock *NullPtrBlock = BasicBlock::Create(OrigBB->getContext(),
                                                "malloc_ret_null",
                                                OrigBB->getParent());

  // Remove the uncond branch from OrigBB to ContBB, turning it into a cond
  // branch on RunningOr.
  OrigBB->getTerminator()->eraseFromParent();
  BranchInst::Create(NullPtrBlock, ContBB, RunningOr, OrigBB);

  // Within the NullPtrBlock, we need to emit a comparison and branch for each
  // pointer, because some may be null while others are not.
  for (unsigned i = 0, e = FieldGlobals.size(); i != e; ++i) {
    Value *GVVal = new LoadInst(FieldGlobals[i], "tmp", NullPtrBlock);
    Value *Cmp = new ICmpInst(*NullPtrBlock, ICmpInst::ICMP_NE, GVVal,
                              Constant::getNullValue(GVVal->getType()));
    BasicBlock *FreeBlock = BasicBlock::Create(Cmp->getContext(), "free_it",
                                               OrigBB->getParent());
    BasicBlock *NextBlock = BasicBlock::Create(Cmp->getContext(), "next",
                                               OrigBB->getParent());
    Instruction *BI = BranchInst::Create(FreeBlock, NextBlock,
                                         Cmp, NullPtrBlock);

    // Fill in FreeBlock.
    CallInst::CreateFree(GVVal, OpBundles, BI);
    new StoreInst(Constant::getNullValue(GVVal->getType()), FieldGlobals[i],
                  FreeBlock);
    BranchInst::Create(NextBlock, FreeBlock);

    NullPtrBlock = NextBlock;
  }

  BranchInst::Create(ContBB, NullPtrBlock);

  // CI is no longer needed, remove it.
  CI->eraseFromParent();

  /// As we process loads, if we can't immediately update all uses of the load,
  /// keep track of what scalarized loads are inserted for a given load.
  DenseMap<Value*, std::vector<Value*> > InsertedScalarizedValues;
  InsertedScalarizedValues[GV] = FieldGlobals;

  std::vector<std::pair<PHINode*, unsigned> > PHIsToRewrite;

  // Okay, the malloc site is completely handled.  All of the uses of GV are now
  // loads, and all uses of those loads are simple.  Rewrite them to use loads
  // of the per-field globals instead.
  for (auto UI = GV->user_begin(), E = GV->user_end(); UI != E;) {
    Instruction *User = cast<Instruction>(*UI++);

    if (LoadInst *LI = dyn_cast<LoadInst>(User)) {
      RewriteUsesOfLoadForHeapSRoA(LI, InsertedScalarizedValues, PHIsToRewrite);
      continue;
    }

    // Must be a store of null.
    StoreInst *SI = cast<StoreInst>(User);
    assert(isa<ConstantPointerNull>(SI->getOperand(0)) &&
           "Unexpected heap-sra user!");

    // Insert a store of null into each global.
    for (unsigned i = 0, e = FieldGlobals.size(); i != e; ++i) {
      Type *ValTy = cast<GlobalValue>(FieldGlobals[i])->getValueType();
      Constant *Null = Constant::getNullValue(ValTy);
      new StoreInst(Null, FieldGlobals[i], SI);
    }
    // Erase the original store.
    SI->eraseFromParent();
  }

  // While we have PHIs that are interesting to rewrite, do it.
  while (!PHIsToRewrite.empty()) {
    PHINode *PN = PHIsToRewrite.back().first;
    unsigned FieldNo = PHIsToRewrite.back().second;
    PHIsToRewrite.pop_back();
    PHINode *FieldPN = cast<PHINode>(InsertedScalarizedValues[PN][FieldNo]);
    assert(FieldPN->getNumIncomingValues() == 0 &&"Already processed this phi");

    // Add all the incoming values.  This can materialize more phis.
    for (unsigned i = 0, e = PN->getNumIncomingValues(); i != e; ++i) {
      Value *InVal = PN->getIncomingValue(i);
      InVal = GetHeapSROAValue(InVal, FieldNo, InsertedScalarizedValues,
                               PHIsToRewrite);
      FieldPN->addIncoming(InVal, PN->getIncomingBlock(i));
    }
  }

  // Drop all inter-phi links and any loads that made it this far.
  for (DenseMap<Value*, std::vector<Value*> >::iterator
       I = InsertedScalarizedValues.begin(), E = InsertedScalarizedValues.end();
       I != E; ++I) {
    if (PHINode *PN = dyn_cast<PHINode>(I->first))
      PN->dropAllReferences();
    else if (LoadInst *LI = dyn_cast<LoadInst>(I->first))
      LI->dropAllReferences();
  }

  // Delete all the phis and loads now that inter-references are dead.
  for (DenseMap<Value*, std::vector<Value*> >::iterator
       I = InsertedScalarizedValues.begin(), E = InsertedScalarizedValues.end();
       I != E; ++I) {
    if (PHINode *PN = dyn_cast<PHINode>(I->first))
      PN->eraseFromParent();
    else if (LoadInst *LI = dyn_cast<LoadInst>(I->first))
      LI->eraseFromParent();
  }

  // The old global is now dead, remove it.
  GV->eraseFromParent();

  ++NumHeapSRA;
  return cast<GlobalVariable>(FieldGlobals[0]);
}

/// This function is called when we see a pointer global variable with a single
/// value stored it that is a malloc or cast of malloc.
static bool tryToOptimizeStoreOfMallocToGlobal(GlobalVariable *GV, CallInst *CI,
                                               Type *AllocTy,
                                               AtomicOrdering Ordering,
                                               const DataLayout &DL,
                                               TargetLibraryInfo *TLI) {
  // If this is a malloc of an abstract type, don't touch it.
  if (!AllocTy->isSized())
    return false;

  // We can't optimize this global unless all uses of it are *known* to be
  // of the malloc value, not of the null initializer value (consider a use
  // that compares the global's value against zero to see if the malloc has
  // been reached).  To do this, we check to see if all uses of the global
  // would trap if the global were null: this proves that they must all
  // happen after the malloc.
  if (!AllUsesOfLoadedValueWillTrapIfNull(GV))
    return false;

  // We can't optimize this if the malloc itself is used in a complex way,
  // for example, being stored into multiple globals.  This allows the
  // malloc to be stored into the specified global, loaded icmp'd, and
  // GEP'd.  These are all things we could transform to using the global
  // for.
  SmallPtrSet<const PHINode*, 8> PHIs;
  if (!ValueIsOnlyUsedLocallyOrStoredToOneGlobal(CI, GV, PHIs))
    return false;

  // If we have a global that is only initialized with a fixed size malloc,
  // transform the program to use global memory instead of malloc'd memory.
  // This eliminates dynamic allocation, avoids an indirection accessing the
  // data, and exposes the resultant global to further GlobalOpt.
  // We cannot optimize the malloc if we cannot determine malloc array size.
  Value *NElems = getMallocArraySize(CI, DL, TLI, true);
  if (!NElems)
    return false;

  if (ConstantInt *NElements = dyn_cast<ConstantInt>(NElems))
    // Restrict this transformation to only working on small allocations
    // (2048 bytes currently), as we don't want to introduce a 16M global or
    // something.
    if (NElements->getZExtValue() * DL.getTypeAllocSize(AllocTy) < 2048) {
      OptimizeGlobalAddressOfMalloc(GV, CI, AllocTy, NElements, DL, TLI);
      return true;
    }

  // If the allocation is an array of structures, consider transforming this
  // into multiple malloc'd arrays, one for each field.  This is basically
  // SRoA for malloc'd memory.

  if (Ordering != AtomicOrdering::NotAtomic)
    return false;

  // If this is an allocation of a fixed size array of structs, analyze as a
  // variable size array.  malloc [100 x struct],1 -> malloc struct, 100
  if (NElems == ConstantInt::get(CI->getArgOperand(0)->getType(), 1))
    if (ArrayType *AT = dyn_cast<ArrayType>(AllocTy))
      AllocTy = AT->getElementType();

  StructType *AllocSTy = dyn_cast<StructType>(AllocTy);
  if (!AllocSTy)
    return false;

  // This the structure has an unreasonable number of fields, leave it
  // alone.
  if (AllocSTy->getNumElements() <= 16 && AllocSTy->getNumElements() != 0 &&
      AllGlobalLoadUsesSimpleEnoughForHeapSRA(GV, CI)) {

    // If this is a fixed size array, transform the Malloc to be an alloc of
    // structs.  malloc [100 x struct],1 -> malloc struct, 100
    if (ArrayType *AT = dyn_cast<ArrayType>(getMallocAllocatedType(CI, TLI))) {
      Type *IntPtrTy = DL.getIntPtrType(CI->getType());
      unsigned TypeSize = DL.getStructLayout(AllocSTy)->getSizeInBytes();
      Value *AllocSize = ConstantInt::get(IntPtrTy, TypeSize);
      Value *NumElements = ConstantInt::get(IntPtrTy, AT->getNumElements());
      SmallVector<OperandBundleDef, 1> OpBundles;
      CI->getOperandBundlesAsDefs(OpBundles);
      Instruction *Malloc =
          CallInst::CreateMalloc(CI, IntPtrTy, AllocSTy, AllocSize, NumElements,
                                 OpBundles, nullptr, CI->getName());
      Instruction *Cast = new BitCastInst(Malloc, CI->getType(), "tmp", CI);
      CI->replaceAllUsesWith(Cast);
      CI->eraseFromParent();
      if (BitCastInst *BCI = dyn_cast<BitCastInst>(Malloc))
        CI = cast<CallInst>(BCI->getOperand(0));
      else
        CI = cast<CallInst>(Malloc);
    }

    PerformHeapAllocSRoA(GV, CI, getMallocArraySize(CI, DL, TLI, true), DL,
                         TLI);
    return true;
  }

  return false;
}

// Try to optimize globals based on the knowledge that only one value (besides
// its initializer) is ever stored to the global.
static bool optimizeOnceStoredGlobal(GlobalVariable *GV, Value *StoredOnceVal,
                                     AtomicOrdering Ordering,
                                     const DataLayout &DL,
                                     TargetLibraryInfo *TLI) {
  // Ignore no-op GEPs and bitcasts.
  StoredOnceVal = StoredOnceVal->stripPointerCasts();

  // If we are dealing with a pointer global that is initialized to null and
  // only has one (non-null) value stored into it, then we can optimize any
  // users of the loaded value (often calls and loads) that would trap if the
  // value was null.
  if (GV->getInitializer()->getType()->isPointerTy() &&
      GV->getInitializer()->isNullValue()) {
    if (Constant *SOVC = dyn_cast<Constant>(StoredOnceVal)) {
      if (GV->getInitializer()->getType() != SOVC->getType())
        SOVC = ConstantExpr::getBitCast(SOVC, GV->getInitializer()->getType());

      // Optimize away any trapping uses of the loaded value.
      if (OptimizeAwayTrappingUsesOfLoads(GV, SOVC, DL, TLI))
        return true;
    } else if (CallInst *CI = extractMallocCall(StoredOnceVal, TLI)) {
      Type *MallocType = getMallocAllocatedType(CI, TLI);
      if (MallocType && tryToOptimizeStoreOfMallocToGlobal(GV, CI, MallocType,
                                                           Ordering, DL, TLI))
        return true;
    }
  }

  return false;
}

/// TryToAddRangeMetadata - At this point, we have learned that the only
/// two values ever stored into GV are its initializer and OtherVal.  See if we
/// can annotate loads from it with range metadata describing this.
/// This exposes the values to other scalar optimizations.
static bool TryToAddRangeMetadata(GlobalVariable *GV, Constant *OtherVal) {
  Type *GVElType = GV->getType()->getElementType();

  // If GVElType is already i1, it already has a minimal range. If the type of
  // the GV is an FP value, pointer or vector, don't do this optimization
  // because range metadata is currently only supported on scalar integers.
  if (GVElType == Type::getInt1Ty(GV->getContext()) ||
      GVElType->isFloatingPointTy() ||
      GVElType->isPointerTy() || GVElType->isVectorTy())
    return false;

  // Walk the use list of the global seeing if all the uses are load or store.
  // If there is anything else, bail out.
  for (User *U : GV->users())
    if (!isa<LoadInst>(U) && !isa<StoreInst>(U))
      return false;

  Constant *InitVal = GV->getInitializer();
  assert(InitVal->getType() != Type::getInt1Ty(GV->getContext()) &&
         "No reason to add range metadata!");

  // The MD_range metadata only supports absolute integer constants.
  if (!isa<ConstantInt>(InitVal) || !isa<ConstantInt>(OtherVal))
    return false;

  DEBUG(dbgs() << "   *** ADDING RANGE METADATA: " << *GV);

  for (Value::user_iterator I = GV->user_begin(), E = GV->user_end(); I != E; ++I){
    Instruction *UI = cast<Instruction>(*I);
    if (LoadInst *LI = dyn_cast<LoadInst>(UI)) {
      // If we already have a range, don't add a new one, so that GlobalOpt
      // terminates. In theory, we could merge the two ranges.
      if (LI->getMetadata(LLVMContext::MD_range))
        return false;
      // Add range metadata to the load. We have two possible values, and we
      // need to create a half-open range. The range can wrap, so we can use
      // either signed or unsigned; we pick signed because it might be prettier
      // in common cases.
      Constant *Cmp = ConstantExpr::getICmp(ICmpInst::ICMP_SLT, InitVal, OtherVal);
      Constant *One = ConstantInt::get(LI->getType(), 1);
      SmallVector<Metadata *, 2> NewOps;
      NewOps.push_back(ConstantAsMetadata::get(ConstantExpr::getSelect(Cmp, InitVal, OtherVal)));
      NewOps.push_back(ConstantAsMetadata::get(ConstantExpr::getAdd(ConstantExpr::getSelect(Cmp, OtherVal, InitVal), One)));
      MDNode *MD = MDNode::get(LI->getContext(), NewOps);
      LI->setMetadata(LLVMContext::MD_range, MD);
    }
  }

  return true;
}

/// At this point, we have learned that the only two values ever stored into GV
/// are its initializer and OtherVal.  See if we can shrink the global into a
/// boolean and select between the two values whenever it is used.  This exposes
/// the values to other scalar optimizations.
static bool TryToShrinkGlobalToBoolean(GlobalVariable *GV, Constant *OtherVal) {
  Type *GVElType = GV->getValueType();

  // If GVElType is already i1, it is already shrunk.  If the type of the GV is
  // an FP value, pointer or vector, don't do this optimization because a select
  // between them is very expensive and unlikely to lead to later
  // simplification.  In these cases, we typically end up with "cond ? v1 : v2"
  // where v1 and v2 both require constant pool loads, a big loss.
  if (GVElType == Type::getInt1Ty(GV->getContext()) ||
      GVElType->isFloatingPointTy() ||
      GVElType->isPointerTy() || GVElType->isVectorTy())
    return false;

  // Walk the use list of the global seeing if all the uses are load or store.
  // If there is anything else, bail out.
  for (User *U : GV->users())
    if (!isa<LoadInst>(U) && !isa<StoreInst>(U))
      return false;

  DEBUG(dbgs() << "   *** SHRINKING TO BOOL: " << *GV << "\n");

  // Create the new global, initializing it to false.
  GlobalVariable *NewGV = new GlobalVariable(Type::getInt1Ty(GV->getContext()),
                                             false,
                                             GlobalValue::InternalLinkage,
                                        ConstantInt::getFalse(GV->getContext()),
                                             GV->getName()+".b",
                                             GV->getThreadLocalMode(),
                                             GV->getType()->getAddressSpace());
  NewGV->copyAttributesFrom(GV);
  GV->getParent()->getGlobalList().insert(GV->getIterator(), NewGV);

  Constant *InitVal = GV->getInitializer();
  assert(InitVal->getType() != Type::getInt1Ty(GV->getContext()) &&
         "No reason to shrink to bool!");

  // If initialized to zero and storing one into the global, we can use a cast
  // instead of a select to synthesize the desired value.
  bool IsOneZero = false;
  if (ConstantInt *CI = dyn_cast<ConstantInt>(OtherVal))
    IsOneZero = InitVal->isNullValue() && CI->isOne();

  while (!GV->use_empty()) {
    Instruction *UI = cast<Instruction>(GV->user_back());
    if (StoreInst *SI = dyn_cast<StoreInst>(UI)) {
      // Change the store into a boolean store.
      bool StoringOther = SI->getOperand(0) == OtherVal;
      // Only do this if we weren't storing a loaded value.
      Value *StoreVal;
      if (StoringOther || SI->getOperand(0) == InitVal) {
        StoreVal = ConstantInt::get(Type::getInt1Ty(GV->getContext()),
                                    StoringOther);
      } else {
        // Otherwise, we are storing a previously loaded copy.  To do this,
        // change the copy from copying the original value to just copying the
        // bool.
        Instruction *StoredVal = cast<Instruction>(SI->getOperand(0));

        // If we've already replaced the input, StoredVal will be a cast or
        // select instruction.  If not, it will be a load of the original
        // global.
        if (LoadInst *LI = dyn_cast<LoadInst>(StoredVal)) {
          assert(LI->getOperand(0) == GV && "Not a copy!");
          // Insert a new load, to preserve the saved value.
          StoreVal = new LoadInst(NewGV, LI->getName()+".b", false, 0,
                                  LI->getOrdering(), LI->getSynchScope(), LI);
        } else {
          assert((isa<CastInst>(StoredVal) || isa<SelectInst>(StoredVal)) &&
                 "This is not a form that we understand!");
          StoreVal = StoredVal->getOperand(0);
          assert(isa<LoadInst>(StoreVal) && "Not a load of NewGV!");
        }
      }
      new StoreInst(StoreVal, NewGV, false, 0,
                    SI->getOrdering(), SI->getSynchScope(), SI);
    } else {
      // Change the load into a load of bool then a select.
      LoadInst *LI = cast<LoadInst>(UI);
      LoadInst *NLI = new LoadInst(NewGV, LI->getName()+".b", false, 0,
                                   LI->getOrdering(), LI->getSynchScope(), LI);
      Value *NSI;
      if (IsOneZero)
        NSI = new ZExtInst(NLI, LI->getType(), "", LI);
      else
        NSI = SelectInst::Create(NLI, OtherVal, InitVal, "", LI);
      NSI->takeName(LI);
      LI->replaceAllUsesWith(NSI);
    }
    UI->eraseFromParent();
  }

  // Retain the name of the old global variable. People who are debugging their
  // programs may expect these variables to be named the same.
  NewGV->takeName(GV);
  GV->eraseFromParent();
  return true;
}

static bool deleteIfDead(GlobalValue &GV,
                         SmallSet<const Comdat *, 8> &NotDiscardableComdats) {
  GV.removeDeadConstantUsers();

  if (!GV.isDiscardableIfUnused())
    return false;

  if (const Comdat *C = GV.getComdat())
    if (!GV.hasLocalLinkage() && NotDiscardableComdats.count(C))
      return false;

  bool Dead;
  if (auto *F = dyn_cast<Function>(&GV))
    Dead = F->isDefTriviallyDead();
  else
    Dead = GV.use_empty();
  if (!Dead)
    return false;

  DEBUG(dbgs() << "GLOBAL DEAD: " << GV << "\n");
  GV.eraseFromParent();
  ++NumDeleted;
  return true;
}

static bool isPointerValueDeadOnEntryToFunction(
    const Function *F, GlobalValue *GV,
    function_ref<DominatorTree &(Function &)> LookupDomTree) {
  // Find all uses of GV. We expect them all to be in F, and if we can't
  // identify any of the uses we bail out.
  //
  // On each of these uses, identify if the memory that GV points to is
  // used/required/live at the start of the function. If it is not, for example
  // if the first thing the function does is store to the GV, the GV can
  // possibly be demoted.
  //
  // We don't do an exhaustive search for memory operations - simply look
  // through bitcasts as they're quite common and benign.
  const DataLayout &DL = GV->getParent()->getDataLayout();
  SmallVector<LoadInst *, 4> Loads;
  SmallVector<StoreInst *, 4> Stores;
  for (auto *U : GV->users()) {
    if (Operator::getOpcode(U) == Instruction::BitCast) {
      for (auto *UU : U->users()) {
        if (auto *LI = dyn_cast<LoadInst>(UU))
          Loads.push_back(LI);
        else if (auto *SI = dyn_cast<StoreInst>(UU))
          Stores.push_back(SI);
        else
          return false;
      }
      continue;
    }

    Instruction *I = dyn_cast<Instruction>(U);
    if (!I)
      return false;
    assert(I->getParent()->getParent() == F);

    if (auto *LI = dyn_cast<LoadInst>(I))
      Loads.push_back(LI);
    else if (auto *SI = dyn_cast<StoreInst>(I))
      Stores.push_back(SI);
    else
      return false;
  }

  // We have identified all uses of GV into loads and stores. Now check if all
  // of them are known not to depend on the value of the global at the function
  // entry point. We do this by ensuring that every load is dominated by at
  // least one store.
  auto &DT = LookupDomTree(*const_cast<Function *>(F));

  // The below check is quadratic. Check we're not going to do too many tests.
  // FIXME: Even though this will always have worst-case quadratic time, we
  // could put effort into minimizing the average time by putting stores that
  // have been shown to dominate at least one load at the beginning of the
  // Stores array, making subsequent dominance checks more likely to succeed
  // early.
  //
  // The threshold here is fairly large because global->local demotion is a
  // very powerful optimization should it fire.
  const unsigned Threshold = 100;
  if (Loads.size() * Stores.size() > Threshold)
    return false;

  for (auto *L : Loads) {
    auto *LTy = L->getType();
    if (!std::any_of(Stores.begin(), Stores.end(), [&](StoreInst *S) {
          auto *STy = S->getValueOperand()->getType();
          // The load is only dominated by the store if DomTree says so
          // and the number of bits loaded in L is less than or equal to
          // the number of bits stored in S.
          return DT.dominates(S, L) &&
                 DL.getTypeStoreSize(LTy) <= DL.getTypeStoreSize(STy);
        }))
      return false;
  }
  // All loads have known dependences inside F, so the global can be localized.
  return true;
}

/// C may have non-instruction users. Can all of those users be turned into
/// instructions?
static bool allNonInstructionUsersCanBeMadeInstructions(Constant *C) {
  // We don't do this exhaustively. The most common pattern that we really need
  // to care about is a constant GEP or constant bitcast - so just looking
  // through one single ConstantExpr.
  //
  // The set of constants that this function returns true for must be able to be
  // handled by makeAllConstantUsesInstructions.
  for (auto *U : C->users()) {
    if (isa<Instruction>(U))
      continue;
    if (!isa<ConstantExpr>(U))
      // Non instruction, non-constantexpr user; cannot convert this.
      return false;
    for (auto *UU : U->users())
      if (!isa<Instruction>(UU))
        // A constantexpr used by another constant. We don't try and recurse any
        // further but just bail out at this point.
        return false;
  }

  return true;
}

/// C may have non-instruction users, and
/// allNonInstructionUsersCanBeMadeInstructions has returned true. Convert the
/// non-instruction users to instructions.
static void makeAllConstantUsesInstructions(Constant *C) {
  SmallVector<ConstantExpr*,4> Users;
  for (auto *U : C->users()) {
    if (isa<ConstantExpr>(U))
      Users.push_back(cast<ConstantExpr>(U));
    else
      // We should never get here; allNonInstructionUsersCanBeMadeInstructions
      // should not have returned true for C.
      assert(
          isa<Instruction>(U) &&
          "Can't transform non-constantexpr non-instruction to instruction!");
  }

  SmallVector<Value*,4> UUsers;
  for (auto *U : Users) {
    UUsers.clear();
    for (auto *UU : U->users())
      UUsers.push_back(UU);
    for (auto *UU : UUsers) {
      Instruction *UI = cast<Instruction>(UU);
      Instruction *NewU = U->getAsInstruction();
      NewU->insertBefore(UI);
      UI->replaceUsesOfWith(U, NewU);
    }
    U->dropAllReferences();
  }
}

/// Analyze the specified global variable and optimize
/// it if possible.  If we make a change, return true.
static bool processInternalGlobal(
    GlobalVariable *GV, const GlobalStatus &GS, TargetLibraryInfo *TLI,
    function_ref<DominatorTree &(Function &)> LookupDomTree) {
  auto &DL = GV->getParent()->getDataLayout();
  // If this is a first class global and has only one accessing function and
  // this function is non-recursive, we replace the global with a local alloca
  // in this function.
  //
  // NOTE: It doesn't make sense to promote non-single-value types since we
  // are just replacing static memory to stack memory.
  //
  // If the global is in different address space, don't bring it to stack.
  if (!GS.HasMultipleAccessingFunctions &&
      GS.AccessingFunction &&
      GV->getValueType()->isSingleValueType() &&
      GV->getType()->getAddressSpace() == 0 &&
      !GV->isExternallyInitialized() &&
      allNonInstructionUsersCanBeMadeInstructions(GV) &&
      GS.AccessingFunction->doesNotRecurse() &&
      isPointerValueDeadOnEntryToFunction(GS.AccessingFunction, GV,
                                          LookupDomTree)) {
    DEBUG(dbgs() << "LOCALIZING GLOBAL: " << *GV << "\n");
    Instruction &FirstI = const_cast<Instruction&>(*GS.AccessingFunction
                                                   ->getEntryBlock().begin());
    Type *ElemTy = GV->getValueType();
    // FIXME: Pass Global's alignment when globals have alignment
    AllocaInst *Alloca = new AllocaInst(ElemTy, nullptr,
                                        GV->getName(), &FirstI);
    if (!isa<UndefValue>(GV->getInitializer()))
      new StoreInst(GV->getInitializer(), Alloca, &FirstI);

    makeAllConstantUsesInstructions(GV);

    GV->replaceAllUsesWith(Alloca);
    GV->eraseFromParent();
    ++NumLocalized;
    return true;
  }

  // If the global is never loaded (but may be stored to), it is dead.
  // Delete it now.
  if (!GS.IsLoaded) {
    DEBUG(dbgs() << "GLOBAL NEVER LOADED: " << *GV << "\n");

    bool Changed;
    if (isLeakCheckerRoot(GV)) {
      // Delete any constant stores to the global.
      Changed = CleanupPointerRootUsers(GV, TLI);
    } else {
      // Delete any stores we can find to the global.  We may not be able to
      // make it completely dead though.
      Changed = CleanupConstantGlobalUsers(GV, GV->getInitializer(), DL, TLI);
    }

    // If the global is dead now, delete it.
    if (GV->use_empty()) {
      GV->eraseFromParent();
      ++NumDeleted;
      Changed = true;
    }
    return Changed;

  }
  if (GS.StoredType <= GlobalStatus::InitializerStored) {
    DEBUG(dbgs() << "MARKING CONSTANT: " << *GV << "\n");
    GV->setConstant(true);

    // Clean up any obviously simplifiable users now.
    CleanupConstantGlobalUsers(GV, GV->getInitializer(), DL, TLI);

    // If the global is dead now, just nuke it.
    if (GV->use_empty()) {
      DEBUG(dbgs() << "   *** Marking constant allowed us to simplify "
            << "all users and delete global!\n");
      GV->eraseFromParent();
      ++NumDeleted;
      return true;
    }

    // Fall through to the next check; see if we can optimize further.
    ++NumMarked;
  }
  if (!GV->getInitializer()->getType()->isSingleValueType()) {
    const DataLayout &DL = GV->getParent()->getDataLayout();
    if (SRAGlobal(GV, DL))
      return true;
  }
  if (GS.StoredType == GlobalStatus::StoredOnce && GS.StoredOnceValue) {
    // If the initial value for the global was an undef value, and if only
    // one other value was stored into it, we can just change the
    // initializer to be the stored value, then delete all stores to the
    // global.  This allows us to mark it constant.
    if (Constant *SOVConstant = dyn_cast<Constant>(GS.StoredOnceValue))
      if (isa<UndefValue>(GV->getInitializer())) {
        // Change the initial value here.
        GV->setInitializer(SOVConstant);

        // Clean up any obviously simplifiable users now.
        CleanupConstantGlobalUsers(GV, GV->getInitializer(), DL, TLI);

        if (GV->use_empty()) {
          DEBUG(dbgs() << "   *** Substituting initializer allowed us to "
                       << "simplify all users and delete global!\n");
          GV->eraseFromParent();
          ++NumDeleted;
        }
        ++NumSubstitute;
        return true;
      }

    // Try to optimize globals based on the knowledge that only one value
    // (besides its initializer) is ever stored to the global.
    if (optimizeOnceStoredGlobal(GV, GS.StoredOnceValue, GS.Ordering, DL, TLI))
      return true;

    // Otherwise, if the global was not a boolean, we can shrink it to be a
    // boolean.
    // XXX EMSCRIPTEN - add range metadata instead
    if (Constant *SOVConstant = dyn_cast<Constant>(GS.StoredOnceValue)) {
<<<<<<< HEAD
      if (GS.Ordering == NotAtomic) {
        if (TryToAddRangeMetadata(GV, SOVConstant)) { // XXX EMSCRIPTEN
=======
      if (GS.Ordering == AtomicOrdering::NotAtomic) {
        if (TryToShrinkGlobalToBoolean(GV, SOVConstant)) {
>>>>>>> c90294dc
          ++NumShrunkToBool;
          return true;
        }
      }
    }
  }

  return false;
}

/// Analyze the specified global variable and optimize it if possible.  If we
/// make a change, return true.
static bool
processGlobal(GlobalValue &GV, TargetLibraryInfo *TLI,
              function_ref<DominatorTree &(Function &)> LookupDomTree) {
  if (GV.getName().startswith("llvm."))
    return false;

  GlobalStatus GS;

  if (GlobalStatus::analyzeGlobal(&GV, GS))
    return false;

  bool Changed = false;
  if (!GS.IsCompared && !GV.hasGlobalUnnamedAddr()) {
    auto NewUnnamedAddr = GV.hasLocalLinkage() ? GlobalValue::UnnamedAddr::Global
                                               : GlobalValue::UnnamedAddr::Local;
    if (NewUnnamedAddr != GV.getUnnamedAddr()) {
      GV.setUnnamedAddr(NewUnnamedAddr);
      NumUnnamed++;
      Changed = true;
    }
  }

  // Do more involved optimizations if the global is internal.
  if (!GV.hasLocalLinkage())
    return Changed;

  auto *GVar = dyn_cast<GlobalVariable>(&GV);
  if (!GVar)
    return Changed;

  if (GVar->isConstant() || !GVar->hasInitializer())
    return Changed;

  return processInternalGlobal(GVar, GS, TLI, LookupDomTree) || Changed;
}

/// Walk all of the direct calls of the specified function, changing them to
/// FastCC.
static void ChangeCalleesToFastCall(Function *F) {
  for (User *U : F->users()) {
    if (isa<BlockAddress>(U))
      continue;
    CallSite CS(cast<Instruction>(U));
    CS.setCallingConv(CallingConv::Fast);
  }
}

static AttributeSet StripNest(LLVMContext &C, const AttributeSet &Attrs) {
  for (unsigned i = 0, e = Attrs.getNumSlots(); i != e; ++i) {
    unsigned Index = Attrs.getSlotIndex(i);
    if (!Attrs.getSlotAttributes(i).hasAttribute(Index, Attribute::Nest))
      continue;

    // There can be only one.
    return Attrs.removeAttribute(C, Index, Attribute::Nest);
  }

  return Attrs;
}

static void RemoveNestAttribute(Function *F) {
  F->setAttributes(StripNest(F->getContext(), F->getAttributes()));
  for (User *U : F->users()) {
    if (isa<BlockAddress>(U))
      continue;
    CallSite CS(cast<Instruction>(U));
    CS.setAttributes(StripNest(F->getContext(), CS.getAttributes()));
  }
}

/// Return true if this is a calling convention that we'd like to change.  The
/// idea here is that we don't want to mess with the convention if the user
/// explicitly requested something with performance implications like coldcc,
/// GHC, or anyregcc.
static bool isProfitableToMakeFastCC(Function *F) {
  CallingConv::ID CC = F->getCallingConv();
  // FIXME: Is it worth transforming x86_stdcallcc and x86_fastcallcc?
  return CC == CallingConv::C || CC == CallingConv::X86_ThisCall;
}

static bool
OptimizeFunctions(Module &M, TargetLibraryInfo *TLI,
                  function_ref<DominatorTree &(Function &)> LookupDomTree,
                  SmallSet<const Comdat *, 8> &NotDiscardableComdats) {
  bool Changed = false;
  // Optimize functions.
  for (Module::iterator FI = M.begin(), E = M.end(); FI != E; ) {
    Function *F = &*FI++;
    // Functions without names cannot be referenced outside this module.
    if (!F->hasName() && !F->isDeclaration() && !F->hasLocalLinkage())
      F->setLinkage(GlobalValue::InternalLinkage);

    if (deleteIfDead(*F, NotDiscardableComdats)) {
      Changed = true;
      continue;
    }

    Changed |= processGlobal(*F, TLI, LookupDomTree);

    if (!F->hasLocalLinkage())
      continue;
    if (isProfitableToMakeFastCC(F) && !F->isVarArg() &&
        !F->hasAddressTaken()) {
      // If this function has a calling convention worth changing, is not a
      // varargs function, and is only called directly, promote it to use the
      // Fast calling convention.
      F->setCallingConv(CallingConv::Fast);
      ChangeCalleesToFastCall(F);
      ++NumFastCallFns;
      Changed = true;
    }

    if (F->getAttributes().hasAttrSomewhere(Attribute::Nest) &&
        !F->hasAddressTaken()) {
      // The function is not used by a trampoline intrinsic, so it is safe
      // to remove the 'nest' attribute.
      RemoveNestAttribute(F);
      ++NumNestRemoved;
      Changed = true;
    }
  }
  return Changed;
}

static bool
OptimizeGlobalVars(Module &M, TargetLibraryInfo *TLI,
                   function_ref<DominatorTree &(Function &)> LookupDomTree,
                   SmallSet<const Comdat *, 8> &NotDiscardableComdats) {
  bool Changed = false;

  for (Module::global_iterator GVI = M.global_begin(), E = M.global_end();
       GVI != E; ) {
    GlobalVariable *GV = &*GVI++;
    // Global variables without names cannot be referenced outside this module.
    if (!GV->hasName() && !GV->isDeclaration() && !GV->hasLocalLinkage())
      GV->setLinkage(GlobalValue::InternalLinkage);
    // Simplify the initializer.
    if (GV->hasInitializer())
      if (ConstantExpr *CE = dyn_cast<ConstantExpr>(GV->getInitializer())) {
        auto &DL = M.getDataLayout();
        Constant *New = ConstantFoldConstantExpression(CE, DL, TLI);
        if (New && New != CE)
          GV->setInitializer(New);
      }

    if (deleteIfDead(*GV, NotDiscardableComdats)) {
      Changed = true;
      continue;
    }

    Changed |= processGlobal(*GV, TLI, LookupDomTree);
  }
  return Changed;
}

/// Evaluate a piece of a constantexpr store into a global initializer.  This
/// returns 'Init' modified to reflect 'Val' stored into it.  At this point, the
/// GEP operands of Addr [0, OpNo) have been stepped into.
static Constant *EvaluateStoreInto(Constant *Init, Constant *Val,
                                   ConstantExpr *Addr, unsigned OpNo) {
  // Base case of the recursion.
  if (OpNo == Addr->getNumOperands()) {
    assert(Val->getType() == Init->getType() && "Type mismatch!");
    return Val;
  }

  SmallVector<Constant*, 32> Elts;
  if (StructType *STy = dyn_cast<StructType>(Init->getType())) {
    // Break up the constant into its elements.
    for (unsigned i = 0, e = STy->getNumElements(); i != e; ++i)
      Elts.push_back(Init->getAggregateElement(i));

    // Replace the element that we are supposed to.
    ConstantInt *CU = cast<ConstantInt>(Addr->getOperand(OpNo));
    unsigned Idx = CU->getZExtValue();
    assert(Idx < STy->getNumElements() && "Struct index out of range!");
    Elts[Idx] = EvaluateStoreInto(Elts[Idx], Val, Addr, OpNo+1);

    // Return the modified struct.
    return ConstantStruct::get(STy, Elts);
  }

  ConstantInt *CI = cast<ConstantInt>(Addr->getOperand(OpNo));
  SequentialType *InitTy = cast<SequentialType>(Init->getType());

  uint64_t NumElts;
  if (ArrayType *ATy = dyn_cast<ArrayType>(InitTy))
    NumElts = ATy->getNumElements();
  else
    NumElts = InitTy->getVectorNumElements();

  // Break up the array into elements.
  for (uint64_t i = 0, e = NumElts; i != e; ++i)
    Elts.push_back(Init->getAggregateElement(i));

  assert(CI->getZExtValue() < NumElts);
  Elts[CI->getZExtValue()] =
    EvaluateStoreInto(Elts[CI->getZExtValue()], Val, Addr, OpNo+1);

  if (Init->getType()->isArrayTy())
    return ConstantArray::get(cast<ArrayType>(InitTy), Elts);
  return ConstantVector::get(Elts);
}

/// We have decided that Addr (which satisfies the predicate
/// isSimpleEnoughPointerToCommit) should get Val as its value.  Make it happen.
static void CommitValueTo(Constant *Val, Constant *Addr) {
  if (GlobalVariable *GV = dyn_cast<GlobalVariable>(Addr)) {
    assert(GV->hasInitializer());
    GV->setInitializer(Val);
    return;
  }

  ConstantExpr *CE = cast<ConstantExpr>(Addr);
  GlobalVariable *GV = cast<GlobalVariable>(CE->getOperand(0));
  GV->setInitializer(EvaluateStoreInto(GV->getInitializer(), Val, CE, 2));
}

/// Evaluate static constructors in the function, if we can.  Return true if we
/// can, false otherwise.
static bool EvaluateStaticConstructor(Function *F, const DataLayout &DL,
                                      TargetLibraryInfo *TLI) {
  // Call the function.
  Evaluator Eval(DL, TLI);
  Constant *RetValDummy;
  bool EvalSuccess = Eval.EvaluateFunction(F, RetValDummy,
                                           SmallVector<Constant*, 0>());

  if (EvalSuccess) {
    ++NumCtorsEvaluated;

    // We succeeded at evaluation: commit the result.
    DEBUG(dbgs() << "FULLY EVALUATED GLOBAL CTOR FUNCTION '"
          << F->getName() << "' to " << Eval.getMutatedMemory().size()
          << " stores.\n");
    for (const auto &I : Eval.getMutatedMemory())
      CommitValueTo(I.second, I.first);
    for (GlobalVariable *GV : Eval.getInvariants())
      GV->setConstant(true);
  }

  return EvalSuccess;
}

static int compareNames(Constant *const *A, Constant *const *B) {
  Value *AStripped = (*A)->stripPointerCastsNoFollowAliases();
  Value *BStripped = (*B)->stripPointerCastsNoFollowAliases();
  return AStripped->getName().compare(BStripped->getName());
}

static void setUsedInitializer(GlobalVariable &V,
                               const SmallPtrSet<GlobalValue *, 8> &Init) {
  if (Init.empty()) {
    V.eraseFromParent();
    return;
  }

  // Type of pointer to the array of pointers.
  PointerType *Int8PtrTy = Type::getInt8PtrTy(V.getContext(), 0);

  SmallVector<llvm::Constant *, 8> UsedArray;
  for (GlobalValue *GV : Init) {
    Constant *Cast
      = ConstantExpr::getPointerBitCastOrAddrSpaceCast(GV, Int8PtrTy);
    UsedArray.push_back(Cast);
  }
  // Sort to get deterministic order.
  array_pod_sort(UsedArray.begin(), UsedArray.end(), compareNames);
  ArrayType *ATy = ArrayType::get(Int8PtrTy, UsedArray.size());

  Module *M = V.getParent();
  V.removeFromParent();
  GlobalVariable *NV =
      new GlobalVariable(*M, ATy, false, llvm::GlobalValue::AppendingLinkage,
                         llvm::ConstantArray::get(ATy, UsedArray), "");
  NV->takeName(&V);
  NV->setSection("llvm.metadata");
  delete &V;
}

namespace {
/// An easy to access representation of llvm.used and llvm.compiler.used.
class LLVMUsed {
  SmallPtrSet<GlobalValue *, 8> Used;
  SmallPtrSet<GlobalValue *, 8> CompilerUsed;
  GlobalVariable *UsedV;
  GlobalVariable *CompilerUsedV;

public:
  LLVMUsed(Module &M) {
    UsedV = collectUsedGlobalVariables(M, Used, false);
    CompilerUsedV = collectUsedGlobalVariables(M, CompilerUsed, true);
  }
  typedef SmallPtrSet<GlobalValue *, 8>::iterator iterator;
  typedef iterator_range<iterator> used_iterator_range;
  iterator usedBegin() { return Used.begin(); }
  iterator usedEnd() { return Used.end(); }
  used_iterator_range used() {
    return used_iterator_range(usedBegin(), usedEnd());
  }
  iterator compilerUsedBegin() { return CompilerUsed.begin(); }
  iterator compilerUsedEnd() { return CompilerUsed.end(); }
  used_iterator_range compilerUsed() {
    return used_iterator_range(compilerUsedBegin(), compilerUsedEnd());
  }
  bool usedCount(GlobalValue *GV) const { return Used.count(GV); }
  bool compilerUsedCount(GlobalValue *GV) const {
    return CompilerUsed.count(GV);
  }
  bool usedErase(GlobalValue *GV) { return Used.erase(GV); }
  bool compilerUsedErase(GlobalValue *GV) { return CompilerUsed.erase(GV); }
  bool usedInsert(GlobalValue *GV) { return Used.insert(GV).second; }
  bool compilerUsedInsert(GlobalValue *GV) {
    return CompilerUsed.insert(GV).second;
  }

  void syncVariablesAndSets() {
    if (UsedV)
      setUsedInitializer(*UsedV, Used);
    if (CompilerUsedV)
      setUsedInitializer(*CompilerUsedV, CompilerUsed);
  }
};
}

static bool hasUseOtherThanLLVMUsed(GlobalAlias &GA, const LLVMUsed &U) {
  if (GA.use_empty()) // No use at all.
    return false;

  assert((!U.usedCount(&GA) || !U.compilerUsedCount(&GA)) &&
         "We should have removed the duplicated "
         "element from llvm.compiler.used");
  if (!GA.hasOneUse())
    // Strictly more than one use. So at least one is not in llvm.used and
    // llvm.compiler.used.
    return true;

  // Exactly one use. Check if it is in llvm.used or llvm.compiler.used.
  return !U.usedCount(&GA) && !U.compilerUsedCount(&GA);
}

static bool hasMoreThanOneUseOtherThanLLVMUsed(GlobalValue &V,
                                               const LLVMUsed &U) {
  unsigned N = 2;
  assert((!U.usedCount(&V) || !U.compilerUsedCount(&V)) &&
         "We should have removed the duplicated "
         "element from llvm.compiler.used");
  if (U.usedCount(&V) || U.compilerUsedCount(&V))
    ++N;
  return V.hasNUsesOrMore(N);
}

static bool mayHaveOtherReferences(GlobalAlias &GA, const LLVMUsed &U) {
  if (!GA.hasLocalLinkage())
    return true;

  return U.usedCount(&GA) || U.compilerUsedCount(&GA);
}

static bool hasUsesToReplace(GlobalAlias &GA, const LLVMUsed &U,
                             bool &RenameTarget) {
  RenameTarget = false;
  bool Ret = false;
  if (hasUseOtherThanLLVMUsed(GA, U))
    Ret = true;

  // If the alias is externally visible, we may still be able to simplify it.
  if (!mayHaveOtherReferences(GA, U))
    return Ret;

  // If the aliasee has internal linkage, give it the name and linkage
  // of the alias, and delete the alias.  This turns:
  //   define internal ... @f(...)
  //   @a = alias ... @f
  // into:
  //   define ... @a(...)
  Constant *Aliasee = GA.getAliasee();
  GlobalValue *Target = cast<GlobalValue>(Aliasee->stripPointerCasts());
  if (!Target->hasLocalLinkage())
    return Ret;

  // Do not perform the transform if multiple aliases potentially target the
  // aliasee. This check also ensures that it is safe to replace the section
  // and other attributes of the aliasee with those of the alias.
  if (hasMoreThanOneUseOtherThanLLVMUsed(*Target, U))
    return Ret;

  RenameTarget = true;
  return true;
}

static bool
OptimizeGlobalAliases(Module &M,
                      SmallSet<const Comdat *, 8> &NotDiscardableComdats) {
  bool Changed = false;
  LLVMUsed Used(M);

  for (GlobalValue *GV : Used.used())
    Used.compilerUsedErase(GV);

  for (Module::alias_iterator I = M.alias_begin(), E = M.alias_end();
       I != E;) {
    GlobalAlias *J = &*I++;

    // Aliases without names cannot be referenced outside this module.
    if (!J->hasName() && !J->isDeclaration() && !J->hasLocalLinkage())
      J->setLinkage(GlobalValue::InternalLinkage);

    if (deleteIfDead(*J, NotDiscardableComdats)) {
      Changed = true;
      continue;
    }

    // If the aliasee may change at link time, nothing can be done - bail out.
    if (J->isInterposable())
      continue;

    Constant *Aliasee = J->getAliasee();
    GlobalValue *Target = dyn_cast<GlobalValue>(Aliasee->stripPointerCasts());
    // We can't trivially replace the alias with the aliasee if the aliasee is
    // non-trivial in some way.
    // TODO: Try to handle non-zero GEPs of local aliasees.
    if (!Target)
      continue;
    Target->removeDeadConstantUsers();

    // Make all users of the alias use the aliasee instead.
    bool RenameTarget;
    if (!hasUsesToReplace(*J, Used, RenameTarget))
      continue;

    J->replaceAllUsesWith(ConstantExpr::getBitCast(Aliasee, J->getType()));
    ++NumAliasesResolved;
    Changed = true;

    if (RenameTarget) {
      // Give the aliasee the name, linkage and other attributes of the alias.
      Target->takeName(&*J);
      Target->setLinkage(J->getLinkage());
      Target->setVisibility(J->getVisibility());
      Target->setDLLStorageClass(J->getDLLStorageClass());

      if (Used.usedErase(&*J))
        Used.usedInsert(Target);

      if (Used.compilerUsedErase(&*J))
        Used.compilerUsedInsert(Target);
    } else if (mayHaveOtherReferences(*J, Used))
      continue;

    // Delete the alias.
    M.getAliasList().erase(J);
    ++NumAliasesRemoved;
    Changed = true;
  }

  Used.syncVariablesAndSets();

  return Changed;
}

static Function *FindCXAAtExit(Module &M, TargetLibraryInfo *TLI) {
  LibFunc::Func F = LibFunc::cxa_atexit;
  if (!TLI->has(F))
    return nullptr;

  Function *Fn = M.getFunction(TLI->getName(F));
  if (!Fn)
    return nullptr;

  // Make sure that the function has the correct prototype.
  if (!TLI->getLibFunc(*Fn, F) || F != LibFunc::cxa_atexit)
    return nullptr;

  return Fn;
}

/// Returns whether the given function is an empty C++ destructor and can
/// therefore be eliminated.
/// Note that we assume that other optimization passes have already simplified
/// the code so we only look for a function with a single basic block, where
/// the only allowed instructions are 'ret', 'call' to an empty C++ dtor and
/// other side-effect free instructions.
static bool cxxDtorIsEmpty(const Function &Fn,
                           SmallPtrSet<const Function *, 8> &CalledFunctions) {
  // FIXME: We could eliminate C++ destructors if they're readonly/readnone and
  // nounwind, but that doesn't seem worth doing.
  if (Fn.isDeclaration())
    return false;

  if (++Fn.begin() != Fn.end())
    return false;

  const BasicBlock &EntryBlock = Fn.getEntryBlock();
  for (BasicBlock::const_iterator I = EntryBlock.begin(), E = EntryBlock.end();
       I != E; ++I) {
    if (const CallInst *CI = dyn_cast<CallInst>(I)) {
      // Ignore debug intrinsics.
      if (isa<DbgInfoIntrinsic>(CI))
        continue;

      const Function *CalledFn = CI->getCalledFunction();

      if (!CalledFn)
        return false;

      SmallPtrSet<const Function *, 8> NewCalledFunctions(CalledFunctions);

      // Don't treat recursive functions as empty.
      if (!NewCalledFunctions.insert(CalledFn).second)
        return false;

      if (!cxxDtorIsEmpty(*CalledFn, NewCalledFunctions))
        return false;
    } else if (isa<ReturnInst>(*I))
      return true; // We're done.
    else if (I->mayHaveSideEffects())
      return false; // Destructor with side effects, bail.
  }

  return false;
}

static bool OptimizeEmptyGlobalCXXDtors(Function *CXAAtExitFn) {
  /// Itanium C++ ABI p3.3.5:
  ///
  ///   After constructing a global (or local static) object, that will require
  ///   destruction on exit, a termination function is registered as follows:
  ///
  ///   extern "C" int __cxa_atexit ( void (*f)(void *), void *p, void *d );
  ///
  ///   This registration, e.g. __cxa_atexit(f,p,d), is intended to cause the
  ///   call f(p) when DSO d is unloaded, before all such termination calls
  ///   registered before this one. It returns zero if registration is
  ///   successful, nonzero on failure.

  // This pass will look for calls to __cxa_atexit where the function is trivial
  // and remove them.
  bool Changed = false;

  for (auto I = CXAAtExitFn->user_begin(), E = CXAAtExitFn->user_end();
       I != E;) {
    // We're only interested in calls. Theoretically, we could handle invoke
    // instructions as well, but neither llvm-gcc nor clang generate invokes
    // to __cxa_atexit.
    CallInst *CI = dyn_cast<CallInst>(*I++);
    if (!CI)
      continue;

    Function *DtorFn =
      dyn_cast<Function>(CI->getArgOperand(0)->stripPointerCasts());
    if (!DtorFn)
      continue;

    SmallPtrSet<const Function *, 8> CalledFunctions;
    if (!cxxDtorIsEmpty(*DtorFn, CalledFunctions))
      continue;

    // Just remove the call.
    CI->replaceAllUsesWith(Constant::getNullValue(CI->getType()));
    CI->eraseFromParent();

    ++NumCXXDtorsRemoved;

    Changed |= true;
  }

  return Changed;
}

static bool optimizeGlobalsInModule(
    Module &M, const DataLayout &DL, TargetLibraryInfo *TLI,
    function_ref<DominatorTree &(Function &)> LookupDomTree) {
  SmallSet<const Comdat *, 8> NotDiscardableComdats;
  bool Changed = false;
  bool LocalChange = true;
  while (LocalChange) {
    LocalChange = false;

    NotDiscardableComdats.clear();
    for (const GlobalVariable &GV : M.globals())
      if (const Comdat *C = GV.getComdat())
        if (!GV.isDiscardableIfUnused() || !GV.use_empty())
          NotDiscardableComdats.insert(C);
    for (Function &F : M)
      if (const Comdat *C = F.getComdat())
        if (!F.isDefTriviallyDead())
          NotDiscardableComdats.insert(C);
    for (GlobalAlias &GA : M.aliases())
      if (const Comdat *C = GA.getComdat())
        if (!GA.isDiscardableIfUnused() || !GA.use_empty())
          NotDiscardableComdats.insert(C);

    // Delete functions that are trivially dead, ccc -> fastcc
    LocalChange |=
        OptimizeFunctions(M, TLI, LookupDomTree, NotDiscardableComdats);

    // Optimize global_ctors list.
    LocalChange |= optimizeGlobalCtorsList(M, [&](Function *F) {
      return EvaluateStaticConstructor(F, DL, TLI);
    });

    // Optimize non-address-taken globals.
    LocalChange |= OptimizeGlobalVars(M, TLI, LookupDomTree,
                                      NotDiscardableComdats);

    // Resolve aliases, when possible.
    LocalChange |= OptimizeGlobalAliases(M, NotDiscardableComdats);

    // Try to remove trivial global destructors if they are not removed
    // already.
    Function *CXAAtExitFn = FindCXAAtExit(M, TLI);
    if (CXAAtExitFn)
      LocalChange |= OptimizeEmptyGlobalCXXDtors(CXAAtExitFn);

    Changed |= LocalChange;
  }

  // TODO: Move all global ctors functions to the end of the module for code
  // layout.

  return Changed;
}

PreservedAnalyses GlobalOptPass::run(Module &M, AnalysisManager<Module> &AM) {
    auto &DL = M.getDataLayout();
    auto &TLI = AM.getResult<TargetLibraryAnalysis>(M);
    auto &FAM =
        AM.getResult<FunctionAnalysisManagerModuleProxy>(M).getManager();
    auto LookupDomTree = [&FAM](Function &F) -> DominatorTree &{
      return FAM.getResult<DominatorTreeAnalysis>(F);
    };
    if (!optimizeGlobalsInModule(M, DL, &TLI, LookupDomTree))
      return PreservedAnalyses::all();
    return PreservedAnalyses::none();
}

namespace {
struct GlobalOptLegacyPass : public ModulePass {
  static char ID; // Pass identification, replacement for typeid
  GlobalOptLegacyPass() : ModulePass(ID) {
    initializeGlobalOptLegacyPassPass(*PassRegistry::getPassRegistry());
  }

  bool runOnModule(Module &M) override {
    if (skipModule(M))
      return false;

    auto &DL = M.getDataLayout();
    auto *TLI = &getAnalysis<TargetLibraryInfoWrapperPass>().getTLI();
    auto LookupDomTree = [this](Function &F) -> DominatorTree & {
      return this->getAnalysis<DominatorTreeWrapperPass>(F).getDomTree();
    };
    return optimizeGlobalsInModule(M, DL, TLI, LookupDomTree);
  }

  void getAnalysisUsage(AnalysisUsage &AU) const override {
    AU.addRequired<TargetLibraryInfoWrapperPass>();
    AU.addRequired<DominatorTreeWrapperPass>();
  }
};
}

char GlobalOptLegacyPass::ID = 0;
INITIALIZE_PASS_BEGIN(GlobalOptLegacyPass, "globalopt",
                      "Global Variable Optimizer", false, false)
INITIALIZE_PASS_DEPENDENCY(TargetLibraryInfoWrapperPass)
INITIALIZE_PASS_DEPENDENCY(DominatorTreeWrapperPass)
INITIALIZE_PASS_END(GlobalOptLegacyPass, "globalopt",
                    "Global Variable Optimizer", false, false)

ModulePass *llvm::createGlobalOptimizerPass() {
  return new GlobalOptLegacyPass();
}<|MERGE_RESOLUTION|>--- conflicted
+++ resolved
@@ -1981,13 +1981,8 @@
     // boolean.
     // XXX EMSCRIPTEN - add range metadata instead
     if (Constant *SOVConstant = dyn_cast<Constant>(GS.StoredOnceValue)) {
-<<<<<<< HEAD
-      if (GS.Ordering == NotAtomic) {
+      if (GS.Ordering == AtomicOrdering::NotAtomic) {
         if (TryToAddRangeMetadata(GV, SOVConstant)) { // XXX EMSCRIPTEN
-=======
-      if (GS.Ordering == AtomicOrdering::NotAtomic) {
-        if (TryToShrinkGlobalToBoolean(GV, SOVConstant)) {
->>>>>>> c90294dc
           ++NumShrunkToBool;
           return true;
         }
