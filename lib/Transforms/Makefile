##===- lib/Transforms/Makefile -----------------------------*- Makefile -*-===##
#
#                     The LLVM Compiler Infrastructure
#
# This file is distributed under the University of Illinois Open Source
# License. See LICENSE.TXT for details.
#
##===----------------------------------------------------------------------===##

LEVEL = ../..
<<<<<<< HEAD
PARALLEL_DIRS = Utils Instrumentation Scalar InstCombine IPO Vectorize Hello NaCl

ifeq ($(NACL_SANDBOX),1)
  PARALLEL_DIRS := $(filter-out Hello, $(PARALLEL_DIRS))
endif
=======
PARALLEL_DIRS = Utils Instrumentation Scalar InstCombine IPO Vectorize Hello ObjCARC
>>>>>>> 279b9184

include $(LEVEL)/Makefile.config

# No support for plugins on windows targets
ifeq ($(HOST_OS), $(filter $(HOST_OS), Cygwin MingW Minix))
  PARALLEL_DIRS := $(filter-out Hello, $(PARALLEL_DIRS))
endif

include $(LEVEL)/Makefile.common<|MERGE_RESOLUTION|>--- conflicted
+++ resolved
@@ -8,15 +8,12 @@
 ##===----------------------------------------------------------------------===##
 
 LEVEL = ../..
-<<<<<<< HEAD
-PARALLEL_DIRS = Utils Instrumentation Scalar InstCombine IPO Vectorize Hello NaCl
+PARALLEL_DIRS = Utils Instrumentation Scalar InstCombine IPO Vectorize Hello ObjCARC NaCl
+
 
 ifeq ($(NACL_SANDBOX),1)
   PARALLEL_DIRS := $(filter-out Hello, $(PARALLEL_DIRS))
 endif
-=======
-PARALLEL_DIRS = Utils Instrumentation Scalar InstCombine IPO Vectorize Hello ObjCARC
->>>>>>> 279b9184
 
 include $(LEVEL)/Makefile.config
 
