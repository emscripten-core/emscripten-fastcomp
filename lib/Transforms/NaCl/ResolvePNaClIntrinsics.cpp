//===- ResolvePNaClIntrinsics.cpp - Resolve calls to PNaCl intrinsics ----====//
//
//                     The LLVM Compiler Infrastructure
//
// This file is distributed under the University of Illinois Open Source
// License. See LICENSE.TXT for details.
//
//===----------------------------------------------------------------------===//
//
// This pass resolves calls to PNaCl stable bitcode intrinsics. It is
// normally run in the PNaCl translator.
//
// Running AddPNaClExternalDeclsPass is a precondition for running this
// pass. They are separate because one is a ModulePass and the other is
// a FunctionPass.
//
//===----------------------------------------------------------------------===//

#include "llvm/ADT/SmallVector.h"
#include "llvm/ADT/Triple.h"
#include "llvm/IR/Constant.h"
#include "llvm/IR/DerivedTypes.h"
#include "llvm/IR/IRBuilder.h"
#include "llvm/IR/InlineAsm.h"
#include "llvm/IR/Instructions.h"
#include "llvm/IR/IntrinsicInst.h"
#include "llvm/IR/Intrinsics.h"
#include "llvm/IR/Module.h"
#include "llvm/IR/NaClAtomicIntrinsics.h"
#include "llvm/IR/Value.h"
#include "llvm/Pass.h"
#include "llvm/Support/Compiler.h"
#include "llvm/Support/Debug.h"
#include "llvm/Transforms/NaCl.h"
#include "llvm/Transforms/Utils/Local.h"
#if defined(PNACL_BROWSER_TRANSLATOR)
#include "native_client/src/untrusted/nacl/pnacl.h"
#endif

using namespace llvm;

namespace {
class ResolvePNaClIntrinsics : public FunctionPass {
public:
  ResolvePNaClIntrinsics() : FunctionPass(ID) {
    initializeResolvePNaClIntrinsicsPass(*PassRegistry::getPassRegistry());
  }

  static char ID;
  bool runOnFunction(Function &F) override;

  /// Interface specifying how intrinsic calls should be resolved. Each
  /// intrinsic call handled by the implementor will be visited by the
  /// doResolve method.
  class CallResolver {
  public:
    /// Called once per \p Call to the intrinsic in the module.
    /// Returns true if the Function was changed.
    bool resolve(IntrinsicInst *Call) {
      // To be a well-behaving FunctionPass, don't touch uses in other
      // functions. These will be handled when the pass manager gets to
      // those functions.
      if (Call->getParent()->getParent() == &F)
        return doResolve(Call);
      return false;
    }
    Function *getDeclaration() const { return doGetDeclaration(); }
    std::string getName() { return Intrinsic::getName(IntrinsicID); }

  protected:
    Function &F;
    Module *M;
    Intrinsic::ID IntrinsicID;

    CallResolver(Function &F, Intrinsic::ID IntrinsicID)
        : F(F), M(F.getParent()), IntrinsicID(IntrinsicID) {}
    virtual ~CallResolver() {}

    /// The following pure virtual methods must be defined by
    /// implementors, and will be called once per intrinsic call.
    /// NOTE: doGetDeclaration() should only "get" the intrinsic declaration
    /// and not *add* decls to the module. Declarations should be added
    /// up front by the AddPNaClExternalDecls module pass.
    virtual Function *doGetDeclaration() const = 0;
    /// Returns true if the Function was changed.
    virtual bool doResolve(IntrinsicInst *Call) = 0;

  private:
    CallResolver(const CallResolver &) = delete;
    CallResolver &operator=(const CallResolver &) = delete;
  };

private:
  /// Visit all calls matching the \p Resolver's declaration, and invoke
  /// the CallResolver methods on each of them.
  bool visitCalls(CallResolver &Resolver);
};

/// Rewrite intrinsic calls to another function.
class IntrinsicCallToFunctionCall :
    public ResolvePNaClIntrinsics::CallResolver {
public:
  IntrinsicCallToFunctionCall(Function &F, Intrinsic::ID IntrinsicID,
                              const char *TargetFunctionName)
      : CallResolver(F, IntrinsicID),
        TargetFunction(M->getFunction(TargetFunctionName)) {
    // Expect to find the target function for this intrinsic already
    // declared, even if it is never used.
    if (!TargetFunction)
      report_fatal_error(std::string(
          "Expected to find external declaration of ") + TargetFunctionName);
  }
  ~IntrinsicCallToFunctionCall() override {}

private:
  Function *TargetFunction;

  Function *doGetDeclaration() const override {
    return Intrinsic::getDeclaration(M, IntrinsicID);
  }

  bool doResolve(IntrinsicInst *Call) override {
    Call->setCalledFunction(TargetFunction);
    if (IntrinsicID == Intrinsic::nacl_setjmp) {
      // The "returns_twice" attribute is required for correctness,
      // otherwise the backend will reuse stack slots in a way that is
      // incorrect for setjmp().  See:
      // https://code.google.com/p/nativeclient/issues/detail?id=3733
      Call->setCanReturnTwice();
    }
    return true;
  }

  IntrinsicCallToFunctionCall(const IntrinsicCallToFunctionCall &) = delete;
  IntrinsicCallToFunctionCall &
  operator=(const IntrinsicCallToFunctionCall &) = delete;
};

/// Rewrite intrinsic calls to a constant whose value is determined by a
/// functor. This functor is called once per Call, and returns a
/// Constant that should replace the Call.
template <class Callable>
class ConstantCallResolver : public ResolvePNaClIntrinsics::CallResolver {
public:
  ConstantCallResolver(Function &F, Intrinsic::ID IntrinsicID,
                       Callable Functor)
      : CallResolver(F, IntrinsicID), Functor(Functor) {}
  ~ConstantCallResolver() override {}

private:
  Callable Functor;

  Function *doGetDeclaration() const override {
    return Intrinsic::getDeclaration(M, IntrinsicID);
  }

  bool doResolve(IntrinsicInst *Call) override {
    Constant *C = Functor(Call);
    Call->replaceAllUsesWith(C);
    Call->eraseFromParent();
    return true;
  }

  ConstantCallResolver(const ConstantCallResolver &) = delete;
  ConstantCallResolver &operator=(const ConstantCallResolver &) = delete;
};

/// Resolve __nacl_atomic_is_lock_free to true/false at translation
/// time. PNaCl's currently supported platforms all support lock-free atomics at
/// byte sizes {1,2,4,8} except for MIPS and asmjs architectures that supports
/// lock-free atomics at byte sizes {1,2,4}, and the alignment of the pointer is
/// always expected to be natural (as guaranteed by C11 and C++11). PNaCl's
/// Module-level ABI verification checks that the byte size is constant and in
/// {1,2,4,8}.
struct IsLockFreeToConstant {
  Constant *operator()(CallInst *Call) {
    uint64_t MaxLockFreeByteSize = 8;
    const APInt &ByteSize =
        cast<Constant>(Call->getOperand(0))->getUniqueInteger();

#   if defined(PNACL_BROWSER_TRANSLATOR)
    switch (__builtin_nacl_target_arch()) {
    case PnaclTargetArchitectureX86_32:
    case PnaclTargetArchitectureX86_64:
    case PnaclTargetArchitectureARM_32:
      break;
    case PnaclTargetArchitectureMips_32:
      MaxLockFreeByteSize = 4;
      break;
    default:
      errs() << "Architecture: " << Triple::getArchTypeName(Arch) << "\n";
      report_fatal_error("is_lock_free: unhandled architecture");
    }
<<<<<<< HEAD
#   elif defined(__i386__) || defined(__x86_64__) || defined(__arm__) || \
         defined(__pnacl__) || defined(_M_X64) // XXX Emscripten TODO: Move this fix to PNaCl upstream.
    // TODO(jfb): MaxLockFreeByteSize should actually be selected at runtime.
    // Continue.
#   elif defined(__mips__) || defined(_M_IX86) // XXX Emscripten TODO: Move this fix to PNaCl upstream.
    MaxLockFreeByteSize = 4;
=======
>>>>>>> d2afe2fa
#   else
    switch (Arch) {
    case Triple::x86:
    case Triple::x86_64:
    case Triple::arm:
      break;
    case Triple::mipsel:
    case Triple::asmjs:
      MaxLockFreeByteSize = 4;
      break;
    default:
      errs() << "Architecture: " << Triple::getArchTypeName(Arch) << "\n";
      report_fatal_error("is_lock_free: unhandled architecture");
    }
#   endif

    bool IsLockFree = ByteSize.ule(MaxLockFreeByteSize);
    auto *C = ConstantInt::get(Call->getType(), IsLockFree);
    return C;
  }

  Triple::ArchType Arch;
  IsLockFreeToConstant(Module *M)
      : Arch(Triple(M->getTargetTriple()).getArch()) {}
  IsLockFreeToConstant() = delete;
};

/// Rewrite atomic intrinsics to LLVM IR instructions.
class AtomicCallResolver : public ResolvePNaClIntrinsics::CallResolver {
public:
  AtomicCallResolver(Function &F,
                     const NaCl::AtomicIntrinsics::AtomicIntrinsic *I)
      : CallResolver(F, I->ID), I(I) {}
  ~AtomicCallResolver() override {}

private:
  const NaCl::AtomicIntrinsics::AtomicIntrinsic *I;

  Function *doGetDeclaration() const override { return I->getDeclaration(M); }

  bool doResolve(IntrinsicInst *Call) override {
    // Assume the @llvm.nacl.atomic.* intrinsics follow the PNaCl ABI:
    // this should have been checked by the verifier.
    bool isVolatile = false;
    SynchronizationScope SS = CrossThread;
    Instruction *I;
    SmallVector<Instruction *, 16> MaybeDead;

    switch (Call->getIntrinsicID()) {
    default:
      llvm_unreachable("unknown atomic intrinsic");
    case Intrinsic::nacl_atomic_load:
      I = new LoadInst(Call->getArgOperand(0), "", isVolatile,
                       alignmentFromPointer(Call->getArgOperand(0)),
                       thawMemoryOrder(Call->getArgOperand(1)), SS, Call);
      break;
    case Intrinsic::nacl_atomic_store:
      I = new StoreInst(Call->getArgOperand(0), Call->getArgOperand(1),
                        isVolatile,
                        alignmentFromPointer(Call->getArgOperand(1)),
                        thawMemoryOrder(Call->getArgOperand(2)), SS, Call);
      break;
    case Intrinsic::nacl_atomic_rmw:
      I = new AtomicRMWInst(thawRMWOperation(Call->getArgOperand(0)),
                            Call->getArgOperand(1), Call->getArgOperand(2),
                            thawMemoryOrder(Call->getArgOperand(3)), SS, Call);
      break;
    case Intrinsic::nacl_atomic_cmpxchg:
      I = new AtomicCmpXchgInst(
          Call->getArgOperand(0), Call->getArgOperand(1),
          Call->getArgOperand(2), thawMemoryOrder(Call->getArgOperand(3)),
          thawMemoryOrder(Call->getArgOperand(4)), SS, Call);

      // cmpxchg returns struct { T loaded, i1 success } whereas the PNaCl
      // intrinsic only returns the loaded value. The Call can't simply be
      // replaced. Identify loaded+success structs that can be replaced by the
      // cmxpchg's returned struct.
      {
        Instruction *Loaded = nullptr;
        Instruction *Success = nullptr;
        for (User *CallUser : Call->users()) {
          if (auto ICmp = dyn_cast<ICmpInst>(CallUser)) {
            // Identify comparisons for cmpxchg's success.
            if (ICmp->getPredicate() != CmpInst::ICMP_EQ)
              continue;
            Value *LHS = ICmp->getOperand(0);
            Value *RHS = ICmp->getOperand(1);
            Value *Old = I->getOperand(1);
            if (RHS != Old && LHS != Old) // Call is either RHS or LHS.
              continue; // The comparison isn't checking for cmpxchg's success.

            // Recognize the pattern creating struct { T loaded, i1 success }:
            // it can be replaced by cmpxchg's result.
            for (User *InsUser : ICmp->users()) {
              if (!isa<Instruction>(InsUser) ||
                  cast<Instruction>(InsUser)->getParent() != Call->getParent())
                continue; // Different basic blocks, don't be clever.
              auto Ins = dyn_cast<InsertValueInst>(InsUser);
              if (!Ins)
                continue;
              auto InsTy = dyn_cast<StructType>(Ins->getType());
              if (!InsTy)
                continue;
              if (!InsTy->isLayoutIdentical(cast<StructType>(I->getType())))
                continue; // Not a struct { T loaded, i1 success }.
              if (Ins->getNumIndices() != 1 || Ins->getIndices()[0] != 1)
                continue; // Not an insert { T, i1 } %something, %success, 1.
              auto TIns = dyn_cast<InsertValueInst>(Ins->getAggregateOperand());
              if (!TIns)
                continue; // T wasn't inserted into the struct, don't be clever.
              if (!isa<UndefValue>(TIns->getAggregateOperand()))
                continue; // Not an insert into an undef value, don't be clever.
              if (TIns->getInsertedValueOperand() != Call)
                continue; // Not inserting the loaded value.
              if (TIns->getNumIndices() != 1 || TIns->getIndices()[0] != 0)
                continue; // Not an insert { T, i1 } undef, %loaded, 0.
              // Hooray! This is the struct you're looking for.

              // Keep track of values extracted from the struct, instead of
              // recreating them.
              for (User *StructUser : Ins->users()) {
                if (auto Extract = dyn_cast<ExtractValueInst>(StructUser)) {
                  MaybeDead.push_back(Extract);
                  if (!Loaded && Extract->getIndices()[0] == 0) {
                    Loaded = cast<Instruction>(StructUser);
                    Loaded->moveBefore(Call);
                  } else if (!Success && Extract->getIndices()[0] == 1) {
                    Success = cast<Instruction>(StructUser);
                    Success->moveBefore(Call);
                  }
                }
              }

              MaybeDead.push_back(Ins);
              MaybeDead.push_back(TIns);
              Ins->replaceAllUsesWith(I);
            }

            MaybeDead.push_back(ICmp);
            if (!Success)
              Success = ExtractValueInst::Create(I, 1, "success", Call);
            ICmp->replaceAllUsesWith(Success);
          }
        }

        // Clean up remaining uses of the loaded value, if any. Later code will
        // try to replace Call with I, make sure the types match.
        if (Call->hasNUsesOrMore(1)) {
          if (!Loaded)
            Loaded = ExtractValueInst::Create(I, 0, "loaded", Call);
          I = Loaded;
        } else {
          I = nullptr;
        }

        if (Loaded)
          MaybeDead.push_back(Loaded);
        if (Success)
          MaybeDead.push_back(Success);
      }
      break;
    case Intrinsic::nacl_atomic_fence:
      I = new FenceInst(M->getContext(),
                        thawMemoryOrder(Call->getArgOperand(0)), SS, Call);
      break;
    case Intrinsic::nacl_atomic_fence_all: {
      FunctionType *FTy =
          FunctionType::get(Type::getVoidTy(M->getContext()), false);
      std::string AsmString; // Empty.
      std::string Constraints("~{memory}");
      bool HasSideEffect = true;
      CallInst *Asm = CallInst::Create(
          InlineAsm::get(FTy, AsmString, Constraints, HasSideEffect), "", Call);
      Asm->setDebugLoc(Call->getDebugLoc());
      I = new FenceInst(M->getContext(), SequentiallyConsistent, SS, Asm);
      Asm = CallInst::Create(
          InlineAsm::get(FTy, AsmString, Constraints, HasSideEffect), "", I);
      Asm->setDebugLoc(Call->getDebugLoc());
    } break;
    }

    if (I) {
      I->setName(Call->getName());
      I->setDebugLoc(Call->getDebugLoc());
      Call->replaceAllUsesWith(I);
    }
    Call->eraseFromParent();

    // Remove dead code.
    for (Instruction *Kill : MaybeDead)
      if (isInstructionTriviallyDead(Kill))
        Kill->eraseFromParent();

    return true;
  }

  unsigned alignmentFromPointer(const Value *Ptr) const {
    auto *PtrType = cast<PointerType>(Ptr->getType());
    unsigned BitWidth = PtrType->getElementType()->getIntegerBitWidth();
    return BitWidth / 8;
  }

  AtomicOrdering thawMemoryOrder(const Value *MemoryOrder) const {
    auto MO = static_cast<NaCl::MemoryOrder>(
        cast<Constant>(MemoryOrder)->getUniqueInteger().getLimitedValue());
    switch (MO) {
    // Only valid values should pass validation.
    default: llvm_unreachable("unknown memory order");
    case NaCl::MemoryOrderRelaxed: return Monotonic;
    // TODO Consume is unspecified by LLVM's internal IR.
    case NaCl::MemoryOrderConsume: return SequentiallyConsistent;
    case NaCl::MemoryOrderAcquire: return Acquire;
    case NaCl::MemoryOrderRelease: return Release;
    case NaCl::MemoryOrderAcquireRelease: return AcquireRelease;
    case NaCl::MemoryOrderSequentiallyConsistent: return SequentiallyConsistent;
    }
  }

  AtomicRMWInst::BinOp thawRMWOperation(const Value *Operation) const {
    auto Op = static_cast<NaCl::AtomicRMWOperation>(
        cast<Constant>(Operation)->getUniqueInteger().getLimitedValue());
    switch (Op) {
    // Only valid values should pass validation.
    default: llvm_unreachable("unknown atomic RMW operation");
    case NaCl::AtomicAdd: return AtomicRMWInst::Add;
    case NaCl::AtomicSub: return AtomicRMWInst::Sub;
    case NaCl::AtomicOr:  return AtomicRMWInst::Or;
    case NaCl::AtomicAnd: return AtomicRMWInst::And;
    case NaCl::AtomicXor: return AtomicRMWInst::Xor;
    case NaCl::AtomicExchange: return AtomicRMWInst::Xchg;
    }
  }

  AtomicCallResolver(const AtomicCallResolver &);
  AtomicCallResolver &operator=(const AtomicCallResolver &);
};
}

bool ResolvePNaClIntrinsics::visitCalls(
    ResolvePNaClIntrinsics::CallResolver &Resolver) {
  bool Changed = false;
  Function *IntrinsicFunction = Resolver.getDeclaration();
  if (!IntrinsicFunction)
    return false;

  SmallVector<IntrinsicInst *, 64> Calls;
  for (User *U : IntrinsicFunction->users()) {
    // At this point, the only uses of the intrinsic can be calls, since we
    // assume this pass runs on bitcode that passed ABI verification.
    auto *Call = dyn_cast<IntrinsicInst>(U);
    if (!Call)
      report_fatal_error("Expected use of intrinsic to be a call: " +
                         Resolver.getName());
    Calls.push_back(Call);
  }

  for (IntrinsicInst *Call : Calls)
    Changed |= Resolver.resolve(Call);

  return Changed;
}

bool ResolvePNaClIntrinsics::runOnFunction(Function &F) {
  Module *M = F.getParent();
  LLVMContext &C = M->getContext();
  bool Changed = false;

  IntrinsicCallToFunctionCall SetJmpResolver(F, Intrinsic::nacl_setjmp,
                                             "setjmp");
  IntrinsicCallToFunctionCall LongJmpResolver(F, Intrinsic::nacl_longjmp,
                                              "longjmp");
  Changed |= visitCalls(SetJmpResolver);
  Changed |= visitCalls(LongJmpResolver);

  NaCl::AtomicIntrinsics AI(C);
  NaCl::AtomicIntrinsics::View V = AI.allIntrinsicsAndOverloads();
  for (auto I = V.begin(), E = V.end(); I != E; ++I) {
    AtomicCallResolver AtomicResolver(F, I);
    Changed |= visitCalls(AtomicResolver);
  }

  ConstantCallResolver<IsLockFreeToConstant> IsLockFreeResolver(
      F, Intrinsic::nacl_atomic_is_lock_free, IsLockFreeToConstant(M));
  Changed |= visitCalls(IsLockFreeResolver);

  return Changed;
}

char ResolvePNaClIntrinsics::ID = 0;
INITIALIZE_PASS(ResolvePNaClIntrinsics, "resolve-pnacl-intrinsics",
                "Resolve PNaCl intrinsic calls", false, false)

FunctionPass *llvm::createResolvePNaClIntrinsicsPass() {
  return new ResolvePNaClIntrinsics();
}<|MERGE_RESOLUTION|>--- conflicted
+++ resolved
@@ -191,15 +191,6 @@
       errs() << "Architecture: " << Triple::getArchTypeName(Arch) << "\n";
       report_fatal_error("is_lock_free: unhandled architecture");
     }
-<<<<<<< HEAD
-#   elif defined(__i386__) || defined(__x86_64__) || defined(__arm__) || \
-         defined(__pnacl__) || defined(_M_X64) // XXX Emscripten TODO: Move this fix to PNaCl upstream.
-    // TODO(jfb): MaxLockFreeByteSize should actually be selected at runtime.
-    // Continue.
-#   elif defined(__mips__) || defined(_M_IX86) // XXX Emscripten TODO: Move this fix to PNaCl upstream.
-    MaxLockFreeByteSize = 4;
-=======
->>>>>>> d2afe2fa
 #   else
     switch (Arch) {
     case Triple::x86:
