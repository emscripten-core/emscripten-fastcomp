//===-- PNaClABISimplify.cpp - Lists PNaCl ABI simplification passes ------===//
//
//                     The LLVM Compiler Infrastructure
//
// This file is distributed under the University of Illinois Open Source
// License. See LICENSE.TXT for details.
//
//===----------------------------------------------------------------------===//
//
// This file implements the meta-passes "-pnacl-abi-simplify-preopt"
// and "-pnacl-abi-simplify-postopt".  It lists their constituent
// passes.
//
//===----------------------------------------------------------------------===//

#include "llvm/Analysis/NaCl.h"
#include "llvm/PassManager.h"
#include "llvm/Transforms/IPO.h"
#include "llvm/Transforms/NaCl.h"
#include "llvm/Transforms/Scalar.h"

using namespace llvm;

static cl::opt<bool>
EnableSjLjEH("enable-pnacl-sjlj-eh",
             cl::desc("Enable use of SJLJ-based C++ exception handling "
                      "as part of the pnacl-abi-simplify passes"),
             cl::init(false));

static cl::opt<bool> // XXX EMSCRIPTEN
EnableEmCxxExceptions("enable-emscripten-cxx-exceptions",
                      cl::desc("Enables C++ exceptions in emscripten"),
                      cl::init(false));

static cl::opt<bool> // XXX EMSCRIPTEN
EnableEmAsyncify("emscripten-asyncify",
                cl::desc("Enable asyncify transformation (see emscripten ASYNCIFY option)"),
                cl::init(false));


void llvm::PNaClABISimplifyAddPreOptPasses(PassManagerBase &PM) {
  if (EnableSjLjEH) {
    // This comes before ExpandTls because it introduces references to
    // a TLS variable, __pnacl_eh_stack.  This comes before
    // InternalizePass because it assumes various variables (including
    // __pnacl_eh_stack) have not been internalized yet.
    PM.add(createPNaClSjLjEHPass());
  } else if (EnableEmCxxExceptions) { // XXX EMSCRIPTEN
    PM.add(createLowerEmExceptionsPass());
  } else {
    // LowerInvoke prevents use of C++ exception handling by removing
    // references to BasicBlocks which handle exceptions.
    PM.add(createLowerInvokePass());
    // Remove landingpad blocks made unreachable by LowerInvoke.
    PM.add(createCFGSimplificationPass());
  }

  PM.add(createLowerEmSetjmpPass()); // XXX EMSCRIPTEN

#if 0 // EMSCRIPTEN: we allow arbitrary symbols to be preserved
  // Internalize all symbols in the module except the entry point.  A PNaCl
  // pexe is only allowed to export "_start", whereas a PNaCl PSO is only
  // allowed to export "__pnacl_pso_root".
  const char *SymbolsToPreserve[] = { "_start", "__pnacl_pso_root" };
  PM.add(createInternalizePass(SymbolsToPreserve));
#endif

  // Expand out computed gotos (indirectbr and blockaddresses) into switches.
  PM.add(createExpandIndirectBrPass());

  // LowerExpect converts Intrinsic::expect into branch weights,
  // which can then be removed after BlockPlacement.
#if 0 // XXX EMSCRIPTEN: We support the expect intrinsic.
  PM.add(createLowerExpectIntrinsicPass());
#endif
  // Rewrite unsupported intrinsics to simpler and portable constructs.
#if 0 // XXX EMSCRIPTEN: We don't need this.
  PM.add(createRewriteLLVMIntrinsicsPass());
#endif

  // ExpandStructRegs must be run after ExpandVarArgs so that struct-typed
  // "va_arg" instructions have been removed.
  PM.add(createExpandVarArgsPass());

  // TODO(mtrofin) Remove the following and only run it as a post-opt pass once
  //               the following bug is fixed.
  // https://code.google.com/p/nativeclient/issues/detail?id=3857
  PM.add(createExpandStructRegsPass());

  PM.add(createExpandCtorsPass());
#if 0 // XXX EMSCRIPTEN: We handle aliases.
  PM.add(createResolveAliasesPass());
#endif
#if 0 // EMSCRIPTEN: no need for tls
  PM.add(createExpandTlsPass());
#endif
  // GlobalCleanup needs to run after ExpandTls because
  // __tls_template_start etc. are extern_weak before expansion
#if 0 // XXX EMSCRIPTEN: We don't currently have tls, and we don't have the same complications with extern_weak
  PM.add(createGlobalCleanupPass());
#endif

  if (EnableEmAsyncify) { // XXX EMSCRIPTEN
    PM.add(createLowerEmAsyncifyPass());
  }
}

void llvm::PNaClABISimplifyAddPostOptPasses(PassManagerBase &PM) {
#if 0 // XXX EMSCRIPTEN: No need for this.
  PM.add(createRewritePNaClLibraryCallsPass());
#endif

  // ExpandStructRegs must be run after ExpandArithWithOverflow to expand out
  // the insertvalue instructions that ExpandArithWithOverflow introduces.
  PM.add(createExpandArithWithOverflowPass());

  // We place ExpandByVal after optimization passes because some byval
  // arguments can be expanded away by the ArgPromotion pass.  Leaving
  // in "byval" during optimization also allows some dead stores to be
  // eliminated, because "byval" is a stronger constraint than what
  // ExpandByVal expands it to.
  PM.add(createExpandByValPass());

  // We place ExpandSmallArguments after optimization passes because
  // some optimizations undo its changes.  Note that
  // ExpandSmallArguments requires that ExpandVarArgs has already been
  // run.
#if 0 // EMSCRIPTEN: we don't need to worry about the issue this works around
  PM.add(createExpandSmallArgumentsPass());
#endif
  PM.add(createPromoteI1OpsPass());

  // Vector simplifications.
  //
#if 0 // EMSCRIPTEN: We can handle vector shuffles.
  // The following pass relies on ConstantInsertExtractElementIndex running
  // after it, and it must run before GlobalizeConstantVectors because the mask
  // argument of shufflevector must be a constant (the pass would otherwise
  // violate this requirement).
  PM.add(createExpandShuffleVectorPass());
#endif
  // We should not place arbitrary passes after ExpandConstantExpr
  // because they might reintroduce ConstantExprs.
  PM.add(createExpandConstantExprPass());
#if 0 // EMSCRIPTEN: We can handle constant vectors.
  // GlobalizeConstantVectors does not handle nested ConstantExprs, so we
  // run ExpandConstantExpr first.
  PM.add(createGlobalizeConstantVectorsPass());
#endif
  // The following pass inserts GEPs, it must precede ExpandGetElementPtr. It
  // also creates vector loads and stores, the subsequent pass cleans them up to
  // fix their alignment.
  PM.add(createConstantInsertExtractElementIndexPass());
#if 0 // EMSCRIPTEN: We can handle unaligned vector loads and stores.
  PM.add(createFixVectorLoadStoreAlignmentPass());
#endif

  // Optimization passes and ExpandByVal introduce
  // memset/memcpy/memmove intrinsics with a 64-bit size argument.
  // This pass converts those arguments to 32-bit.
  PM.add(createCanonicalizeMemIntrinsicsPass());

#if 0 // XXX EMSCRIPTEN: PNaCl strips metadata to avoid making it ABI-exposed; emscripten doesn't need this.
  // We place StripMetadata after optimization passes because
  // optimizations depend on the metadata.
  PM.add(createStripMetadataPass());
#endif

  // ConstantMerge cleans up after passes such as GlobalizeConstantVectors. It
  // must run before the FlattenGlobals pass because FlattenGlobals loses
  // information that otherwise helps ConstantMerge do a good job.
  PM.add(createConstantMergePass());
  // FlattenGlobals introduces ConstantExpr bitcasts of globals which
  // are expanded out later. ReplacePtrsWithInts also creates some
  // ConstantExprs, and it locally creates an ExpandConstantExprPass
  // to clean both of these up.
  PM.add(createFlattenGlobalsPass());

  // The type legalization passes (ExpandLargeIntegers and PromoteIntegers) do
  // not handle constexprs and create GEPs, so they go between those passes.
  PM.add(createExpandLargeIntegersPass());
  PM.add(createPromoteIntegersPass());
#if 0 // XXX EMSCRIPTEN: We can handle GEPs in our backend.
  // ExpandGetElementPtr must follow ExpandConstantExpr to expand the
  // getelementptr instructions it creates.
  PM.add(createExpandGetElementPtrPass());
#endif
  // Rewrite atomic and volatile instructions with intrinsic calls.
  PM.add(createRewriteAtomicsPass());
  // Remove ``asm("":::"memory")``. This must occur after rewriting
  // atomics: a ``fence seq_cst`` surrounded by ``asm("":::"memory")``
  // has special meaning and is translated differently.
#if 0 // XXX EMSCRIPTEN: asm("":::"memory") does't have special semantics.
  PM.add(createRemoveAsmMemoryPass());
<<<<<<< HEAD
#endif
#if 0 // XXX EMSCRIPTEN: PNaCl replaces pointers with ints to simplify their ABI; empscripten doesn't need this.
=======

  PM.add(createSimplifyAllocasPass());

>>>>>>> c5f8056e
  // ReplacePtrsWithInts assumes that getelementptr instructions and
  // ConstantExprs have already been expanded out.
  PM.add(createReplacePtrsWithIntsPass());
#endif

  // The atomic cmpxchg instruction returns a struct, and is rewritten to an
  // intrinsic as a post-opt pass, we therefore need to expand struct regs.
  PM.add(createExpandStructRegsPass());

  // We place StripAttributes after optimization passes because many
  // analyses add attributes to reflect their results.
  // StripAttributes must come after ExpandByVal and
  // ExpandSmallArguments.
#if 0 // EMSCRIPTEN: we don't need to worry about the issue this works around
  PM.add(createStripAttributesPass());
#endif

  // Strip dead prototytes to appease the intrinsic ABI checks.
  // ExpandVarArgs leaves around vararg intrinsics, and
  // ReplacePtrsWithInts leaves the lifetime.start/end intrinsics.
#if 0 // XXX EMSCRIPTEN: We just ignore dead prototypes.
  PM.add(createStripDeadPrototypesPass());
#endif

  // Eliminate simple dead code that the post-opt passes could have
  // created.
#if 0 // EMSCRIPTEN: There's no point in running this since we're running DeadCodeElimination right after.
  PM.add(createDeadInstEliminationPass());
#endif
  PM.add(createDeadCodeEliminationPass());
}<|MERGE_RESOLUTION|>--- conflicted
+++ resolved
@@ -192,14 +192,11 @@
   // has special meaning and is translated differently.
 #if 0 // XXX EMSCRIPTEN: asm("":::"memory") does't have special semantics.
   PM.add(createRemoveAsmMemoryPass());
-<<<<<<< HEAD
-#endif
+#endif
+
+  PM.add(createSimplifyAllocasPass());
+
 #if 0 // XXX EMSCRIPTEN: PNaCl replaces pointers with ints to simplify their ABI; empscripten doesn't need this.
-=======
-
-  PM.add(createSimplifyAllocasPass());
-
->>>>>>> c5f8056e
   // ReplacePtrsWithInts assumes that getelementptr instructions and
   // ConstantExprs have already been expanded out.
   PM.add(createReplacePtrsWithIntsPass());
