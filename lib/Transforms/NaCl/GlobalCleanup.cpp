--- conflicted
+++ resolved
@@ -81,21 +81,13 @@
     GV->eraseFromParent();
     Modified = true;
   }
-<<<<<<< HEAD
-#if 0 // XXX EMSCRIPTEN: we need dis
-  if (GlobalVariable *GV = M.getNamedGlobal("llvm.used")) {
-    GV->eraseFromParent();
-    Modified = true;
-=======
 
   if (!keepLLVMUsed) {
     if (auto *GV = M.getNamedGlobal("llvm.used")) {
       GV->eraseFromParent();
       Modified = true;
     }
->>>>>>> 7afd1896
   }
-#endif
 
   for (auto I = M.global_begin(), E = M.global_end(); I != E;) {
     GlobalVariable *GV = I++;
