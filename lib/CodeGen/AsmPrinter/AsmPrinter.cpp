--- conflicted
+++ resolved
@@ -1251,7 +1251,6 @@
   // Pick the directive to use to print the jump table entries, and switch to
   // the appropriate section.
   const Function *F = MF->getFunction();
-<<<<<<< HEAD
   const TargetLoweringObjectFile &TLOF = getObjFileLowering();
   bool JTInDiffSection = !TLOF.shouldPutJumpTableInFunctionSection(
       MJTI->getEntryKind() == MachineJumpTableInfo::EK_LabelDifference32,
@@ -1260,40 +1259,6 @@
     // Drop it in the readonly section.
     const MCSection *ReadOnlySection =
         TLOF.getSectionForJumpTable(*F, *Mang, TM);
-=======
-  bool JTInDiffSection = false;
-  if (// In PIC mode, we need to emit the jump table to the same section as the
-      // function body itself, otherwise the label differences won't make sense.
-      // FIXME: Need a better predicate for this: what about custom entries?
-      (MJTI->getEntryKind() == MachineJumpTableInfo::EK_LabelDifference32 ||
-      // We should also do if the section name is NULL or function is declared
-      // in discardable section
-      // FIXME: this isn't the right predicate, should be based on the MCSection
-      // for the function.
-      // @LOCALMOD-START
-      // the original code is a hack
-      // jumptables usually end up in .rodata
-      // but for functions with weak linkage there is a chance that the are
-      // not needed. So in order to be discard the function AND the jumptable
-      // they keep them both in .text. This fix only works if we never discard
-      // weak functions. This is guaranteed because the bitcode linker already
-      // throws out unused ones.
-      // TODO: Investigate the other case of concern -- PIC code.
-      // Concern is about jumptables being in a different section: can the
-      // rodata and text be too far apart for a RIP-relative offset?
-       F->isWeakForLinker())
-      && !UseReadOnlyJumpTables()) {
-    OutStreamer.SwitchSection(
-        getObjFileLowering().SectionForGlobal(F, *Mang, TM));
-  } else {
-    // Otherwise, drop it in the readonly section.
-    // (localmod: pick a readonly section based on the properties of F, which
-    // means a unique readonly section if F gets a unique text section)
-    const MCSection *ReadOnlySection =
-        getObjFileLowering().SectionForGlobal(
-            F, SectionKind::getReadOnly(), *Mang, TM);
-    // @LOCALMOD-END
->>>>>>> b82e6c61
     OutStreamer.SwitchSection(ReadOnlySection);
   }
 
