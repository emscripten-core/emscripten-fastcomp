--- conflicted
+++ resolved
@@ -143,15 +143,8 @@
 
 bool LLVMTargetMachine::addPassesToEmitFile(
     PassManagerBase &PM, raw_pwrite_stream &Out, CodeGenFileType FileType,
-<<<<<<< HEAD
-    bool DisableVerify, AnalysisID StartAfter, AnalysisID StopAfter) {
-  // @LOCALMOD: When there is no ModulePassManager in the PMStack, the
-  // JumpInstrTablesPass will silently be dropped and not added to the pass
-  // manager, because it is a module pass.
-=======
     bool DisableVerify, AnalysisID StartBefore, AnalysisID StartAfter,
     AnalysisID StopAfter, MachineFunctionInitializer *MFInitializer) {
->>>>>>> 99e9f85e
   // Add common CodeGen passes.
   MCContext *Context =
       addPassesToGenerateCode(this, PM, DisableVerify, StartBefore, StartAfter,
