//===-- PrologEpilogInserter.cpp - Insert Prolog/Epilog code in function --===//
//
//                     The LLVM Compiler Infrastructure
//
// This file is distributed under the University of Illinois Open Source
// License. See LICENSE.TXT for details.
//
//===----------------------------------------------------------------------===//
//
// This pass is responsible for finalizing the functions frame layout, saving
// callee saved registers, and for emitting prolog & epilog code for the
// function.
//
// This pass must be run after register allocation.  After this pass is
// executed, it is illegal to construct MO_FrameIndex operands.
//
//===----------------------------------------------------------------------===//

#define DEBUG_TYPE "pei"
#include "PrologEpilogInserter.h"
#include "llvm/ADT/IndexedMap.h"
#include "llvm/ADT/STLExtras.h"
#include "llvm/ADT/SmallSet.h"
#include "llvm/ADT/Statistic.h"
#include "llvm/CodeGen/MachineDominators.h"
#include "llvm/CodeGen/MachineFrameInfo.h"
#include "llvm/CodeGen/MachineInstr.h"
#include "llvm/CodeGen/MachineLoopInfo.h"
<<<<<<< HEAD
#include "llvm/CodeGen/MachineModuleInfo.h" // @LOCALMOD (upstreamable)
=======
#include "llvm/CodeGen/MachineModuleInfo.h"
>>>>>>> 5b8f1242
#include "llvm/CodeGen/MachineRegisterInfo.h"
#include "llvm/CodeGen/RegisterScavenging.h"
#include "llvm/IR/InlineAsm.h"
#include "llvm/Support/CommandLine.h"
#include "llvm/Support/Compiler.h"
#include "llvm/Support/Debug.h"
#include "llvm/Support/raw_ostream.h"
#include "llvm/Target/TargetFrameLowering.h"
#include "llvm/Target/TargetInstrInfo.h"
#include "llvm/Target/TargetMachine.h"
#include "llvm/Target/TargetRegisterInfo.h"
#include <climits>

using namespace llvm;

char PEI::ID = 0;
char &llvm::PrologEpilogCodeInserterID = PEI::ID;

static cl::opt<unsigned>
WarnStackSize("warn-stack-size", cl::Hidden, cl::init((unsigned)-1),
              cl::desc("Warn for stack size bigger than the given"
                       " number"));

INITIALIZE_PASS_BEGIN(PEI, "prologepilog",
                "Prologue/Epilogue Insertion", false, false)
INITIALIZE_PASS_DEPENDENCY(MachineLoopInfo)
INITIALIZE_PASS_DEPENDENCY(MachineDominatorTree)
INITIALIZE_PASS_DEPENDENCY(TargetPassConfig)
INITIALIZE_PASS_END(PEI, "prologepilog",
                    "Prologue/Epilogue Insertion & Frame Finalization",
                    false, false)

STATISTIC(NumScavengedRegs, "Number of frame index regs scavenged");
STATISTIC(NumBytesStackSpace,
          "Number of bytes used for stack in all functions");

void PEI::getAnalysisUsage(AnalysisUsage &AU) const {
  AU.setPreservesCFG();
  AU.addPreserved<MachineLoopInfo>();
  AU.addPreserved<MachineDominatorTree>();
  AU.addRequired<TargetPassConfig>();
  MachineFunctionPass::getAnalysisUsage(AU);
}

bool PEI::isReturnBlock(MachineBasicBlock* MBB) {
  return (MBB && !MBB->empty() && MBB->back().isReturn());
}

/// Compute the set of return blocks
void PEI::calculateSets(MachineFunction &Fn) {
  // Sets used to compute spill, restore placement sets.
  const std::vector<CalleeSavedInfo> &CSI =
    Fn.getFrameInfo()->getCalleeSavedInfo();

  // If no CSRs used, we are done.
  if (CSI.empty())
    return;

  // Save refs to entry and return blocks.
  EntryBlock = Fn.begin();
  for (MachineFunction::iterator MBB = Fn.begin(), E = Fn.end();
       MBB != E; ++MBB)
    if (isReturnBlock(MBB))
      ReturnBlocks.push_back(MBB);

  return;
}

/// runOnMachineFunction - Insert prolog/epilog code and replace abstract
/// frame indexes with appropriate references.
///
bool PEI::runOnMachineFunction(MachineFunction &Fn) {
  const Function* F = Fn.getFunction();
  const TargetRegisterInfo *TRI = Fn.getTarget().getRegisterInfo();
  const TargetFrameLowering *TFI = Fn.getTarget().getFrameLowering();

  assert(!Fn.getRegInfo().getNumVirtRegs() && "Regalloc must assign all vregs");

  RS = TRI->requiresRegisterScavenging(Fn) ? new RegScavenger() : NULL;
  FrameIndexVirtualScavenging = TRI->requiresFrameIndexScavenging(Fn);

  // Calculate the MaxCallFrameSize and AdjustsStack variables for the
  // function's frame information. Also eliminates call frame pseudo
  // instructions.
  calculateCallsInformation(Fn);

  // Allow the target machine to make some adjustments to the function
  // e.g. UsedPhysRegs before calculateCalleeSavedRegisters.
  TFI->processFunctionBeforeCalleeSavedScan(Fn, RS);

  // Scan the function for modified callee saved registers and insert spill code
  // for any callee saved registers that are modified.
  calculateCalleeSavedRegisters(Fn);

  // Determine placement of CSR spill/restore code:
  // place all spills in the entry block, all restores in return blocks.
  calculateSets(Fn);

  // Add the code to save and restore the callee saved registers
  if (!F->hasFnAttribute(Attribute::Naked))
    insertCSRSpillsAndRestores(Fn);

  // Allow the target machine to make final modifications to the function
  // before the frame layout is finalized.
  TFI->processFunctionBeforeFrameFinalized(Fn, RS);

  // Calculate actual frame offsets for all abstract stack objects...
  calculateFrameObjectOffsets(Fn);

  // Add prolog and epilog code to the function.  This function is required
  // to align the stack frame as necessary for any stack variables or
  // called functions.  Because of this, calculateCalleeSavedRegisters()
  // must be called before this function in order to set the AdjustsStack
  // and MaxCallFrameSize variables.
  if (!F->hasFnAttribute(Attribute::Naked))
    insertPrologEpilogCode(Fn);

  // Replace all MO_FrameIndex operands with physical register references
  // and actual offsets.
  //
  replaceFrameIndices(Fn);

  // If register scavenging is needed, as we've enabled doing it as a
  // post-pass, scavenge the virtual registers that frame index elimiation
  // inserted.
  if (TRI->requiresRegisterScavenging(Fn) && FrameIndexVirtualScavenging)
    scavengeFrameVirtualRegs(Fn);

  // Clear any vregs created by virtual scavenging.
  Fn.getRegInfo().clearVirtRegs();

  // Warn on stack size when we exceeds the given limit.
  MachineFrameInfo *MFI = Fn.getFrameInfo();
  if (WarnStackSize.getNumOccurrences() > 0 &&
      WarnStackSize < MFI->getStackSize())
    errs() << "warning: Stack size limit exceeded (" << MFI->getStackSize()
           << ") in " << Fn.getName()  << ".\n";

  delete RS;
  ReturnBlocks.clear();
  return true;
}

/// calculateCallsInformation - Calculate the MaxCallFrameSize and AdjustsStack
/// variables for the function's frame information and eliminate call frame
/// pseudo instructions.
void PEI::calculateCallsInformation(MachineFunction &Fn) {
  const TargetInstrInfo &TII = *Fn.getTarget().getInstrInfo();
  const TargetFrameLowering *TFI = Fn.getTarget().getFrameLowering();
  MachineFrameInfo *MFI = Fn.getFrameInfo();

  unsigned MaxCallFrameSize = 0;
  bool AdjustsStack = MFI->adjustsStack();

  // Get the function call frame set-up and tear-down instruction opcode
  int FrameSetupOpcode   = TII.getCallFrameSetupOpcode();
  int FrameDestroyOpcode = TII.getCallFrameDestroyOpcode();

  // Early exit for targets which have no call frame setup/destroy pseudo
  // instructions.
  if (FrameSetupOpcode == -1 && FrameDestroyOpcode == -1)
    return;

  std::vector<MachineBasicBlock::iterator> FrameSDOps;
  for (MachineFunction::iterator BB = Fn.begin(), E = Fn.end(); BB != E; ++BB)
    for (MachineBasicBlock::iterator I = BB->begin(); I != BB->end(); ++I)
      if (I->getOpcode() == FrameSetupOpcode ||
          I->getOpcode() == FrameDestroyOpcode) {
        assert(I->getNumOperands() >= 1 && "Call Frame Setup/Destroy Pseudo"
               " instructions should have a single immediate argument!");
        unsigned Size = I->getOperand(0).getImm();
        if (Size > MaxCallFrameSize) MaxCallFrameSize = Size;
        AdjustsStack = true;
        FrameSDOps.push_back(I);
      } else if (I->isInlineAsm()) {
        // Some inline asm's need a stack frame, as indicated by operand 1.
        unsigned ExtraInfo = I->getOperand(InlineAsm::MIOp_ExtraInfo).getImm();
        if (ExtraInfo & InlineAsm::Extra_IsAlignStack)
          AdjustsStack = true;
      }

  MFI->setAdjustsStack(AdjustsStack);
  MFI->setMaxCallFrameSize(MaxCallFrameSize);

  for (std::vector<MachineBasicBlock::iterator>::iterator
         i = FrameSDOps.begin(), e = FrameSDOps.end(); i != e; ++i) {
    MachineBasicBlock::iterator I = *i;

    // If call frames are not being included as part of the stack frame, and
    // the target doesn't indicate otherwise, remove the call frame pseudos
    // here. The sub/add sp instruction pairs are still inserted, but we don't
    // need to track the SP adjustment for frame index elimination.
    if (TFI->canSimplifyCallFramePseudos(Fn))
      TFI->eliminateCallFramePseudoInstr(Fn, *I->getParent(), I);
  }
}


/// calculateCalleeSavedRegisters - Scan the function for modified callee saved
/// registers.
void PEI::calculateCalleeSavedRegisters(MachineFunction &F) {
  const TargetRegisterInfo *RegInfo = F.getTarget().getRegisterInfo();
  const TargetFrameLowering *TFI = F.getTarget().getFrameLowering();
  MachineFrameInfo *MFI = F.getFrameInfo();

  // Get the callee saved register list...
  const uint16_t *CSRegs = RegInfo->getCalleeSavedRegs(&F);

  // These are used to keep track the callee-save area. Initialize them.
  MinCSFrameIndex = INT_MAX;
  MaxCSFrameIndex = 0;

  // Early exit for targets which have no callee saved registers.
  if (CSRegs == 0 || CSRegs[0] == 0)
    return;

  // In Naked functions we aren't going to save any registers.
  if (F.getFunction()->hasFnAttribute(Attribute::Naked))
    return;

  std::vector<CalleeSavedInfo> CSI;
  for (unsigned i = 0; CSRegs[i]; ++i) {
    unsigned Reg = CSRegs[i];
<<<<<<< HEAD
    // @LOCALMOD (but upstreamable)
=======
>>>>>>> 5b8f1242
    // Functions which call __builtin_unwind_init get all their registers saved.
    if (F.getRegInfo().isPhysRegUsed(Reg) || F.getMMI().callsUnwindInit()) {
      // If the reg is modified, save it!
      CSI.push_back(CalleeSavedInfo(Reg));
    }
  }

  if (CSI.empty())
    return;   // Early exit if no callee saved registers are modified!

  unsigned NumFixedSpillSlots;
  const TargetFrameLowering::SpillSlot *FixedSpillSlots =
    TFI->getCalleeSavedSpillSlots(NumFixedSpillSlots);

  // Now that we know which registers need to be saved and restored, allocate
  // stack slots for them.
  for (std::vector<CalleeSavedInfo>::iterator
         I = CSI.begin(), E = CSI.end(); I != E; ++I) {
    unsigned Reg = I->getReg();
    const TargetRegisterClass *RC = RegInfo->getMinimalPhysRegClass(Reg);

    int FrameIdx;
    if (RegInfo->hasReservedSpillSlot(F, Reg, FrameIdx)) {
      I->setFrameIdx(FrameIdx);
      continue;
    }

    // Check to see if this physreg must be spilled to a particular stack slot
    // on this target.
    const TargetFrameLowering::SpillSlot *FixedSlot = FixedSpillSlots;
    while (FixedSlot != FixedSpillSlots+NumFixedSpillSlots &&
           FixedSlot->Reg != Reg)
      ++FixedSlot;

    if (FixedSlot == FixedSpillSlots + NumFixedSpillSlots) {
      // Nope, just spill it anywhere convenient.
      unsigned Align = RC->getAlignment();
      unsigned StackAlign = TFI->getStackAlignment();

      // We may not be able to satisfy the desired alignment specification of
      // the TargetRegisterClass if the stack alignment is smaller. Use the
      // min.
      Align = std::min(Align, StackAlign);
      FrameIdx = MFI->CreateStackObject(RC->getSize(), Align, true);
      if ((unsigned)FrameIdx < MinCSFrameIndex) MinCSFrameIndex = FrameIdx;
      if ((unsigned)FrameIdx > MaxCSFrameIndex) MaxCSFrameIndex = FrameIdx;
    } else {
      // Spill it to the stack where we must.
      FrameIdx = MFI->CreateFixedObject(RC->getSize(), FixedSlot->Offset, true);
    }

    I->setFrameIdx(FrameIdx);
  }

  MFI->setCalleeSavedInfo(CSI);
}

/// insertCSRSpillsAndRestores - Insert spill and restore code for
/// callee saved registers used in the function.
///
void PEI::insertCSRSpillsAndRestores(MachineFunction &Fn) {
  // Get callee saved register information.
  MachineFrameInfo *MFI = Fn.getFrameInfo();
  const std::vector<CalleeSavedInfo> &CSI = MFI->getCalleeSavedInfo();

  MFI->setCalleeSavedInfoValid(true);

  // Early exit if no callee saved registers are modified!
  if (CSI.empty())
    return;

  const TargetInstrInfo &TII = *Fn.getTarget().getInstrInfo();
  const TargetFrameLowering *TFI = Fn.getTarget().getFrameLowering();
  const TargetRegisterInfo *TRI = Fn.getTarget().getRegisterInfo();
  MachineBasicBlock::iterator I;

  // Spill using target interface.
  I = EntryBlock->begin();
  if (!TFI->spillCalleeSavedRegisters(*EntryBlock, I, CSI, TRI)) {
    for (unsigned i = 0, e = CSI.size(); i != e; ++i) {
      // Add the callee-saved register as live-in.
      // It's killed at the spill.
      EntryBlock->addLiveIn(CSI[i].getReg());

      // Insert the spill to the stack frame.
      unsigned Reg = CSI[i].getReg();
      const TargetRegisterClass *RC = TRI->getMinimalPhysRegClass(Reg);
      TII.storeRegToStackSlot(*EntryBlock, I, Reg, true, CSI[i].getFrameIdx(),
                              RC, TRI);
    }
  }

  // Restore using target interface.
  for (unsigned ri = 0, re = ReturnBlocks.size(); ri != re; ++ri) {
    MachineBasicBlock *MBB = ReturnBlocks[ri];
    I = MBB->end();
    --I;

    // Skip over all terminator instructions, which are part of the return
    // sequence.
    MachineBasicBlock::iterator I2 = I;
    while (I2 != MBB->begin() && (--I2)->isTerminator())
      I = I2;

    bool AtStart = I == MBB->begin();
    MachineBasicBlock::iterator BeforeI = I;
    if (!AtStart)
      --BeforeI;

    // Restore all registers immediately before the return and any
    // terminators that precede it.
    if (!TFI->restoreCalleeSavedRegisters(*MBB, I, CSI, TRI)) {
      for (unsigned i = 0, e = CSI.size(); i != e; ++i) {
        unsigned Reg = CSI[i].getReg();
        const TargetRegisterClass *RC = TRI->getMinimalPhysRegClass(Reg);
        TII.loadRegFromStackSlot(*MBB, I, Reg, CSI[i].getFrameIdx(), RC, TRI);
        assert(I != MBB->begin() &&
               "loadRegFromStackSlot didn't insert any code!");
        // Insert in reverse order.  loadRegFromStackSlot can insert
        // multiple instructions.
        if (AtStart)
          I = MBB->begin();
        else {
          I = BeforeI;
          ++I;
        }
      }
    }
  }
}

/// AdjustStackOffset - Helper function used to adjust the stack frame offset.
static inline void
AdjustStackOffset(MachineFrameInfo *MFI, int FrameIdx,
                  bool StackGrowsDown, int64_t &Offset,
                  unsigned &MaxAlign) {
  // If the stack grows down, add the object size to find the lowest address.
  if (StackGrowsDown)
    Offset += MFI->getObjectSize(FrameIdx);

  unsigned Align = MFI->getObjectAlignment(FrameIdx);

  // If the alignment of this object is greater than that of the stack, then
  // increase the stack alignment to match.
  MaxAlign = std::max(MaxAlign, Align);

  // Adjust to alignment boundary.
  Offset = (Offset + Align - 1) / Align * Align;

  if (StackGrowsDown) {
    DEBUG(dbgs() << "alloc FI(" << FrameIdx << ") at SP[" << -Offset << "]\n");
    MFI->setObjectOffset(FrameIdx, -Offset); // Set the computed offset
  } else {
    DEBUG(dbgs() << "alloc FI(" << FrameIdx << ") at SP[" << Offset << "]\n");
    MFI->setObjectOffset(FrameIdx, Offset);
    Offset += MFI->getObjectSize(FrameIdx);
  }
}

/// calculateFrameObjectOffsets - Calculate actual frame offsets for all of the
/// abstract stack objects.
///
void PEI::calculateFrameObjectOffsets(MachineFunction &Fn) {
  const TargetFrameLowering &TFI = *Fn.getTarget().getFrameLowering();

  bool StackGrowsDown =
    TFI.getStackGrowthDirection() == TargetFrameLowering::StackGrowsDown;

  // Loop over all of the stack objects, assigning sequential addresses...
  MachineFrameInfo *MFI = Fn.getFrameInfo();

  // Start at the beginning of the local area.
  // The Offset is the distance from the stack top in the direction
  // of stack growth -- so it's always nonnegative.
  int LocalAreaOffset = TFI.getOffsetOfLocalArea();
  if (StackGrowsDown)
    LocalAreaOffset = -LocalAreaOffset;
  assert(LocalAreaOffset >= 0
         && "Local area offset should be in direction of stack growth");
  int64_t Offset = LocalAreaOffset;

  // If there are fixed sized objects that are preallocated in the local area,
  // non-fixed objects can't be allocated right at the start of local area.
  // We currently don't support filling in holes in between fixed sized
  // objects, so we adjust 'Offset' to point to the end of last fixed sized
  // preallocated object.
  for (int i = MFI->getObjectIndexBegin(); i != 0; ++i) {
    int64_t FixedOff;
    if (StackGrowsDown) {
      // The maximum distance from the stack pointer is at lower address of
      // the object -- which is given by offset. For down growing stack
      // the offset is negative, so we negate the offset to get the distance.
      FixedOff = -MFI->getObjectOffset(i);
    } else {
      // The maximum distance from the start pointer is at the upper
      // address of the object.
      FixedOff = MFI->getObjectOffset(i) + MFI->getObjectSize(i);
    }
    if (FixedOff > Offset) Offset = FixedOff;
  }

  // First assign frame offsets to stack objects that are used to spill
  // callee saved registers.
  if (StackGrowsDown) {
    for (unsigned i = MinCSFrameIndex; i <= MaxCSFrameIndex; ++i) {
      // If the stack grows down, we need to add the size to find the lowest
      // address of the object.
      Offset += MFI->getObjectSize(i);

      unsigned Align = MFI->getObjectAlignment(i);
      // Adjust to alignment boundary
      Offset = (Offset+Align-1)/Align*Align;

      MFI->setObjectOffset(i, -Offset);        // Set the computed offset
    }
  } else {
    int MaxCSFI = MaxCSFrameIndex, MinCSFI = MinCSFrameIndex;
    for (int i = MaxCSFI; i >= MinCSFI ; --i) {
      unsigned Align = MFI->getObjectAlignment(i);
      // Adjust to alignment boundary
      Offset = (Offset+Align-1)/Align*Align;

      MFI->setObjectOffset(i, Offset);
      Offset += MFI->getObjectSize(i);
    }
  }

  unsigned MaxAlign = MFI->getMaxAlignment();

  // Make sure the special register scavenging spill slot is closest to the
  // incoming stack pointer if a frame pointer is required and is closer
  // to the incoming rather than the final stack pointer.
  const TargetRegisterInfo *RegInfo = Fn.getTarget().getRegisterInfo();
  bool EarlyScavengingSlots = (TFI.hasFP(Fn) &&
                               TFI.isFPCloseToIncomingSP() &&
                               RegInfo->useFPForScavengingIndex(Fn) &&
                               !RegInfo->needsStackRealignment(Fn));
  if (RS && EarlyScavengingSlots) {
    SmallVector<int, 2> SFIs;
    RS->getScavengingFrameIndices(SFIs);
    for (SmallVectorImpl<int>::iterator I = SFIs.begin(),
           IE = SFIs.end(); I != IE; ++I)
      AdjustStackOffset(MFI, *I, StackGrowsDown, Offset, MaxAlign);
  }

  // FIXME: Once this is working, then enable flag will change to a target
  // check for whether the frame is large enough to want to use virtual
  // frame index registers. Functions which don't want/need this optimization
  // will continue to use the existing code path.
  if (MFI->getUseLocalStackAllocationBlock()) {
    unsigned Align = MFI->getLocalFrameMaxAlign();

    // Adjust to alignment boundary.
    Offset = (Offset + Align - 1) / Align * Align;

    DEBUG(dbgs() << "Local frame base offset: " << Offset << "\n");

    // Resolve offsets for objects in the local block.
    for (unsigned i = 0, e = MFI->getLocalFrameObjectCount(); i != e; ++i) {
      std::pair<int, int64_t> Entry = MFI->getLocalFrameObjectMap(i);
      int64_t FIOffset = (StackGrowsDown ? -Offset : Offset) + Entry.second;
      DEBUG(dbgs() << "alloc FI(" << Entry.first << ") at SP[" <<
            FIOffset << "]\n");
      MFI->setObjectOffset(Entry.first, FIOffset);
    }
    // Allocate the local block
    Offset += MFI->getLocalFrameSize();

    MaxAlign = std::max(Align, MaxAlign);
  }

  // Make sure that the stack protector comes before the local variables on the
  // stack.
  SmallSet<int, 16> LargeStackObjs;
  if (MFI->getStackProtectorIndex() >= 0) {
    AdjustStackOffset(MFI, MFI->getStackProtectorIndex(), StackGrowsDown,
                      Offset, MaxAlign);

    // Assign large stack objects first.
    for (unsigned i = 0, e = MFI->getObjectIndexEnd(); i != e; ++i) {
      if (MFI->isObjectPreAllocated(i) &&
          MFI->getUseLocalStackAllocationBlock())
        continue;
      if (i >= MinCSFrameIndex && i <= MaxCSFrameIndex)
        continue;
      if (RS && RS->isScavengingFrameIndex((int)i))
        continue;
      if (MFI->isDeadObjectIndex(i))
        continue;
      if (MFI->getStackProtectorIndex() == (int)i)
        continue;
      if (!MFI->MayNeedStackProtector(i))
        continue;

      AdjustStackOffset(MFI, i, StackGrowsDown, Offset, MaxAlign);
      LargeStackObjs.insert(i);
    }
  }

  // Then assign frame offsets to stack objects that are not used to spill
  // callee saved registers.
  for (unsigned i = 0, e = MFI->getObjectIndexEnd(); i != e; ++i) {
    if (MFI->isObjectPreAllocated(i) &&
        MFI->getUseLocalStackAllocationBlock())
      continue;
    if (i >= MinCSFrameIndex && i <= MaxCSFrameIndex)
      continue;
    if (RS && RS->isScavengingFrameIndex((int)i))
      continue;
    if (MFI->isDeadObjectIndex(i))
      continue;
    if (MFI->getStackProtectorIndex() == (int)i)
      continue;
    if (LargeStackObjs.count(i))
      continue;

    AdjustStackOffset(MFI, i, StackGrowsDown, Offset, MaxAlign);
  }

  // Make sure the special register scavenging spill slot is closest to the
  // stack pointer.
  if (RS && !EarlyScavengingSlots) {
    SmallVector<int, 2> SFIs;
    RS->getScavengingFrameIndices(SFIs);
    for (SmallVectorImpl<int>::iterator I = SFIs.begin(),
           IE = SFIs.end(); I != IE; ++I)
      AdjustStackOffset(MFI, *I, StackGrowsDown, Offset, MaxAlign);
  }

  if (!TFI.targetHandlesStackFrameRounding()) {
    // If we have reserved argument space for call sites in the function
    // immediately on entry to the current function, count it as part of the
    // overall stack size.
    if (MFI->adjustsStack() && TFI.hasReservedCallFrame(Fn))
      Offset += MFI->getMaxCallFrameSize();

    // Round up the size to a multiple of the alignment.  If the function has
    // any calls or alloca's, align to the target's StackAlignment value to
    // ensure that the callee's frame or the alloca data is suitably aligned;
    // otherwise, for leaf functions, align to the TransientStackAlignment
    // value.
    unsigned StackAlign;
    if (MFI->adjustsStack() || MFI->hasVarSizedObjects() ||
        (RegInfo->needsStackRealignment(Fn) && MFI->getObjectIndexEnd() != 0))
      StackAlign = TFI.getStackAlignment();
    else
      StackAlign = TFI.getTransientStackAlignment();

    // If the frame pointer is eliminated, all frame offsets will be relative to
    // SP not FP. Align to MaxAlign so this works.
    StackAlign = std::max(StackAlign, MaxAlign);
    unsigned AlignMask = StackAlign - 1;
    Offset = (Offset + AlignMask) & ~uint64_t(AlignMask);
  }

  // Update frame info to pretend that this is part of the stack...
  int64_t StackSize = Offset - LocalAreaOffset;
  MFI->setStackSize(StackSize);
  NumBytesStackSpace += StackSize;
}

/// insertPrologEpilogCode - Scan the function for modified callee saved
/// registers, insert spill code for these callee saved registers, then add
/// prolog and epilog code to the function.
///
void PEI::insertPrologEpilogCode(MachineFunction &Fn) {
  const TargetFrameLowering &TFI = *Fn.getTarget().getFrameLowering();

  // Add prologue to the function...
  TFI.emitPrologue(Fn);

  // Add epilogue to restore the callee-save registers in each exiting block
  for (MachineFunction::iterator I = Fn.begin(), E = Fn.end(); I != E; ++I) {
    // If last instruction is a return instruction, add an epilogue
    if (!I->empty() && I->back().isReturn())
      TFI.emitEpilogue(Fn, *I);
  }

  // Emit additional code that is required to support segmented stacks, if
  // we've been asked for it.  This, when linked with a runtime with support
  // for segmented stacks (libgcc is one), will result in allocating stack
  // space in small chunks instead of one large contiguous block.
  if (Fn.getTarget().Options.EnableSegmentedStacks)
    TFI.adjustForSegmentedStacks(Fn);

  // Emit additional code that is required to explicitly handle the stack in
  // HiPE native code (if needed) when loaded in the Erlang/OTP runtime. The
  // approach is rather similar to that of Segmented Stacks, but it uses a
  // different conditional check and another BIF for allocating more stack
  // space.
  if (Fn.getFunction()->getCallingConv() == CallingConv::HiPE)
    TFI.adjustForHiPEPrologue(Fn);
}

/// replaceFrameIndices - Replace all MO_FrameIndex operands with physical
/// register references and actual offsets.
///
void PEI::replaceFrameIndices(MachineFunction &Fn) {
  if (!Fn.getFrameInfo()->hasStackObjects()) return; // Nothing to do?

  // Store SPAdj at exit of a basic block.
  SmallVector<int, 8> SPState;
  SPState.resize(Fn.getNumBlockIDs());
  SmallPtrSet<MachineBasicBlock*, 8> Reachable;

  // Iterate over the reachable blocks in DFS order.
  for (df_ext_iterator<MachineFunction*, SmallPtrSet<MachineBasicBlock*, 8> >
       DFI = df_ext_begin(&Fn, Reachable), DFE = df_ext_end(&Fn, Reachable);
       DFI != DFE; ++DFI) {
    int SPAdj = 0;
    // Check the exit state of the DFS stack predecessor.
    if (DFI.getPathLength() >= 2) {
      MachineBasicBlock *StackPred = DFI.getPath(DFI.getPathLength() - 2);
      assert(Reachable.count(StackPred) &&
             "DFS stack predecessor is already visited.\n");
      SPAdj = SPState[StackPred->getNumber()];
    }
    MachineBasicBlock *BB = *DFI;
    replaceFrameIndices(BB, Fn, SPAdj);
    SPState[BB->getNumber()] = SPAdj;
  }

  // Handle the unreachable blocks.
  for (MachineFunction::iterator BB = Fn.begin(), E = Fn.end(); BB != E; ++BB) {
    if (Reachable.count(BB))
      // Already handled in DFS traversal.
      continue;
    int SPAdj = 0;
    replaceFrameIndices(BB, Fn, SPAdj);
  }
}

void PEI::replaceFrameIndices(MachineBasicBlock *BB, MachineFunction &Fn,
                              int &SPAdj) {
  const TargetMachine &TM = Fn.getTarget();
  assert(TM.getRegisterInfo() && "TM::getRegisterInfo() must be implemented!");
  const TargetInstrInfo &TII = *Fn.getTarget().getInstrInfo();
  const TargetRegisterInfo &TRI = *TM.getRegisterInfo();
  const TargetFrameLowering *TFI = TM.getFrameLowering();
  bool StackGrowsDown =
    TFI->getStackGrowthDirection() == TargetFrameLowering::StackGrowsDown;
  int FrameSetupOpcode   = TII.getCallFrameSetupOpcode();
  int FrameDestroyOpcode = TII.getCallFrameDestroyOpcode();

  if (RS && !FrameIndexVirtualScavenging) RS->enterBasicBlock(BB);

  for (MachineBasicBlock::iterator I = BB->begin(); I != BB->end(); ) {

    if (I->getOpcode() == FrameSetupOpcode ||
        I->getOpcode() == FrameDestroyOpcode) {
      // Remember how much SP has been adjusted to create the call
      // frame.
      int Size = I->getOperand(0).getImm();

      if ((!StackGrowsDown && I->getOpcode() == FrameSetupOpcode) ||
          (StackGrowsDown && I->getOpcode() == FrameDestroyOpcode))
        Size = -Size;

      SPAdj += Size;

      MachineBasicBlock::iterator PrevI = BB->end();
      if (I != BB->begin()) PrevI = prior(I);
      TFI->eliminateCallFramePseudoInstr(Fn, *BB, I);

      // Visit the instructions created by eliminateCallFramePseudoInstr().
      if (PrevI == BB->end())
        I = BB->begin();     // The replaced instr was the first in the block.
      else
        I = llvm::next(PrevI);
      continue;
    }

    MachineInstr *MI = I;
    bool DoIncr = true;
    for (unsigned i = 0, e = MI->getNumOperands(); i != e; ++i) {
      if (!MI->getOperand(i).isFI())
        continue;

      // Frame indicies in debug values are encoded in a target independent
      // way with simply the frame index and offset rather than any
      // target-specific addressing mode.
      if (MI->isDebugValue()) {
        assert(i == 0 && "Frame indicies can only appear as the first "
                         "operand of a DBG_VALUE machine instruction");
        unsigned Reg;
        MachineOperand &Offset = MI->getOperand(1);
        Offset.setImm(Offset.getImm() +
                      TFI->getFrameIndexReference(
                          Fn, MI->getOperand(0).getIndex(), Reg));
        MI->getOperand(0).ChangeToRegister(Reg, false /*isDef*/);
        continue;
      }

      // Some instructions (e.g. inline asm instructions) can have
      // multiple frame indices and/or cause eliminateFrameIndex
      // to insert more than one instruction. We need the register
      // scavenger to go through all of these instructions so that
      // it can update its register information. We keep the
      // iterator at the point before insertion so that we can
      // revisit them in full.
      bool AtBeginning = (I == BB->begin());
      if (!AtBeginning) --I;

      // If this instruction has a FrameIndex operand, we need to
      // use that target machine register info object to eliminate
      // it.
      TRI.eliminateFrameIndex(MI, SPAdj, i,
                              FrameIndexVirtualScavenging ?  NULL : RS);

      // Reset the iterator if we were at the beginning of the BB.
      if (AtBeginning) {
        I = BB->begin();
        DoIncr = false;
      }

      MI = 0;
      break;
    }

    if (DoIncr && I != BB->end()) ++I;

    // Update register states.
    if (RS && !FrameIndexVirtualScavenging && MI) RS->forward(MI);
  }
}

/// scavengeFrameVirtualRegs - Replace all frame index virtual registers
/// with physical registers. Use the register scavenger to find an
/// appropriate register to use.
///
/// FIXME: Iterating over the instruction stream is unnecessary. We can simply
/// iterate over the vreg use list, which at this point only contains machine
/// operands for which eliminateFrameIndex need a new scratch reg.
void PEI::scavengeFrameVirtualRegs(MachineFunction &Fn) {
  // Run through the instructions and find any virtual registers.
  for (MachineFunction::iterator BB = Fn.begin(),
       E = Fn.end(); BB != E; ++BB) {
    RS->enterBasicBlock(BB);

    int SPAdj = 0;

    // The instruction stream may change in the loop, so check BB->end()
    // directly.
    for (MachineBasicBlock::iterator I = BB->begin(); I != BB->end(); ) {
      // We might end up here again with a NULL iterator if we scavenged a
      // register for which we inserted spill code for definition by what was
      // originally the first instruction in BB.
      if (I == MachineBasicBlock::iterator(NULL))
        I = BB->begin();

      MachineInstr *MI = I;
      MachineBasicBlock::iterator J = llvm::next(I);
      MachineBasicBlock::iterator P = I == BB->begin() ?
        MachineBasicBlock::iterator(NULL) : llvm::prior(I);

      // RS should process this instruction before we might scavenge at this
      // location. This is because we might be replacing a virtual register
      // defined by this instruction, and if so, registers killed by this
      // instruction are available, and defined registers are not.
      RS->forward(I);

      for (unsigned i = 0, e = MI->getNumOperands(); i != e; ++i) {
        if (MI->getOperand(i).isReg()) {
          MachineOperand &MO = MI->getOperand(i);
          unsigned Reg = MO.getReg();
          if (Reg == 0)
            continue;
          if (!TargetRegisterInfo::isVirtualRegister(Reg))
            continue;

          // When we first encounter a new virtual register, it
          // must be a definition.
          assert(MI->getOperand(i).isDef() &&
                 "frame index virtual missing def!");
          // Scavenge a new scratch register
          const TargetRegisterClass *RC = Fn.getRegInfo().getRegClass(Reg);
          unsigned ScratchReg = RS->scavengeRegister(RC, J, SPAdj);

          ++NumScavengedRegs;

          // Replace this reference to the virtual register with the
          // scratch register.
          assert (ScratchReg && "Missing scratch register!");
          Fn.getRegInfo().replaceRegWith(Reg, ScratchReg);

          // Because this instruction was processed by the RS before this
          // register was allocated, make sure that the RS now records the
          // register as being used.
          RS->setUsed(ScratchReg);
        }
      }

      // If the scavenger needed to use one of its spill slots, the
      // spill code will have been inserted in between I and J. This is a
      // problem because we need the spill code before I: Move I to just
      // prior to J.
      if (I != llvm::prior(J)) {
        BB->splice(J, BB, I);

        // Before we move I, we need to prepare the RS to visit I again.
        // Specifically, RS will assert if it sees uses of registers that
        // it believes are undefined. Because we have already processed
        // register kills in I, when it visits I again, it will believe that
        // those registers are undefined. To avoid this situation, unprocess
        // the instruction I.
        assert(RS->getCurrentPosition() == I &&
          "The register scavenger has an unexpected position");
        I = P;
        RS->unprocess(P);
      } else
        ++I;
    }
  }
}<|MERGE_RESOLUTION|>--- conflicted
+++ resolved
@@ -26,11 +26,7 @@
 #include "llvm/CodeGen/MachineFrameInfo.h"
 #include "llvm/CodeGen/MachineInstr.h"
 #include "llvm/CodeGen/MachineLoopInfo.h"
-<<<<<<< HEAD
-#include "llvm/CodeGen/MachineModuleInfo.h" // @LOCALMOD (upstreamable)
-=======
 #include "llvm/CodeGen/MachineModuleInfo.h"
->>>>>>> 5b8f1242
 #include "llvm/CodeGen/MachineRegisterInfo.h"
 #include "llvm/CodeGen/RegisterScavenging.h"
 #include "llvm/IR/InlineAsm.h"
@@ -254,10 +250,6 @@
   std::vector<CalleeSavedInfo> CSI;
   for (unsigned i = 0; CSRegs[i]; ++i) {
     unsigned Reg = CSRegs[i];
-<<<<<<< HEAD
-    // @LOCALMOD (but upstreamable)
-=======
->>>>>>> 5b8f1242
     // Functions which call __builtin_unwind_init get all their registers saved.
     if (F.getRegInfo().isPhysRegUsed(Reg) || F.getMMI().callsUnwindInit()) {
       // If the reg is modified, save it!
