//===-- BranchFolding.cpp - Fold machine code branch instructions ---------===//
//
//                     The LLVM Compiler Infrastructure
//
// This file is distributed under the University of Illinois Open Source
// License. See LICENSE.TXT for details.
//
//===----------------------------------------------------------------------===//
//
// This pass forwards branches to unconditional branches to make them branch
// directly to the target block.  This pass often results in dead MBB's, which
// it then removes.
//
// Note that this pass must be run after register allocation, it cannot handle
// SSA form.
//
//===----------------------------------------------------------------------===//

#include "BranchFolding.h"
#include "llvm/ADT/STLExtras.h"
#include "llvm/ADT/SmallSet.h"
#include "llvm/ADT/Statistic.h"
<<<<<<< HEAD
#include "llvm/CodeGen/MachineConstantPool.h" //  @LOCALMOD
=======
#include "llvm/CodeGen/MachineBlockFrequencyInfo.h"
#include "llvm/CodeGen/MachineBranchProbabilityInfo.h"
>>>>>>> 7ffc5bb5
#include "llvm/CodeGen/MachineFunctionPass.h"
#include "llvm/CodeGen/MachineJumpTableInfo.h"
#include "llvm/CodeGen/MachineModuleInfo.h"
#include "llvm/CodeGen/MachineRegisterInfo.h"
#include "llvm/CodeGen/Passes.h"
#include "llvm/CodeGen/RegisterScavenging.h"
#include "llvm/IR/Function.h"
#include "llvm/Support/CommandLine.h"
#include "llvm/Support/Debug.h"
#include "llvm/Support/ErrorHandling.h"
#include "llvm/Support/raw_ostream.h"
#include "llvm/Target/TargetInstrInfo.h"
#include "llvm/Target/TargetRegisterInfo.h"
#include "llvm/Target/TargetSubtargetInfo.h"
#include <algorithm>
using namespace llvm;

#define DEBUG_TYPE "branchfolding"

STATISTIC(NumDeadBlocks, "Number of dead blocks removed");
STATISTIC(NumBranchOpts, "Number of branches optimized");
STATISTIC(NumTailMerge , "Number of block tails merged");
STATISTIC(NumHoist     , "Number of times common instructions are hoisted");

static cl::opt<cl::boolOrDefault> FlagEnableTailMerge("enable-tail-merge",
                              cl::init(cl::BOU_UNSET), cl::Hidden);

// Throttle for huge numbers of predecessors (compile speed problems)
static cl::opt<unsigned>
TailMergeThreshold("tail-merge-threshold",
          cl::desc("Max number of predecessors to consider tail merging"),
          cl::init(150), cl::Hidden);

// Heuristic for tail merging (and, inversely, tail duplication).
// TODO: This should be replaced with a target query.
static cl::opt<unsigned>
TailMergeSize("tail-merge-size",
          cl::desc("Min number of instructions to consider tail merging"),
                              cl::init(3), cl::Hidden);

namespace {
  /// BranchFolderPass - Wrap branch folder in a machine function pass.
  class BranchFolderPass : public MachineFunctionPass {
  public:
    static char ID;
    explicit BranchFolderPass(): MachineFunctionPass(ID) {}

    bool runOnMachineFunction(MachineFunction &MF) override;

    void getAnalysisUsage(AnalysisUsage &AU) const override {
      AU.addRequired<MachineBlockFrequencyInfo>();
      AU.addRequired<MachineBranchProbabilityInfo>();
      AU.addRequired<TargetPassConfig>();
      MachineFunctionPass::getAnalysisUsage(AU);
    }
  };
}

char BranchFolderPass::ID = 0;
char &llvm::BranchFolderPassID = BranchFolderPass::ID;

INITIALIZE_PASS(BranchFolderPass, "branch-folder",
                "Control Flow Optimizer", false, false)

bool BranchFolderPass::runOnMachineFunction(MachineFunction &MF) {
  if (skipOptnoneFunction(*MF.getFunction()))
    return false;

  TargetPassConfig *PassConfig = &getAnalysis<TargetPassConfig>();
  // TailMerge can create jump into if branches that make CFG irreducible for
  // HW that requires structurized CFG.
  bool EnableTailMerge = !MF.getTarget().requiresStructuredCFG() &&
      PassConfig->getEnableTailMerge();
  BranchFolder Folder(EnableTailMerge, /*CommonHoist=*/true,
                      getAnalysis<MachineBlockFrequencyInfo>(),
                      getAnalysis<MachineBranchProbabilityInfo>());
  return Folder.OptimizeFunction(MF, MF.getSubtarget().getInstrInfo(),
                                 MF.getSubtarget().getRegisterInfo(),
                                 getAnalysisIfAvailable<MachineModuleInfo>());
}

BranchFolder::BranchFolder(bool defaultEnableTailMerge, bool CommonHoist,
                           const MachineBlockFrequencyInfo &FreqInfo,
                           const MachineBranchProbabilityInfo &ProbInfo)
    : EnableHoistCommonCode(CommonHoist), MBBFreqInfo(FreqInfo),
      MBPI(ProbInfo) {
  switch (FlagEnableTailMerge) {
  case cl::BOU_UNSET: EnableTailMerge = defaultEnableTailMerge; break;
  case cl::BOU_TRUE: EnableTailMerge = true; break;
  case cl::BOU_FALSE: EnableTailMerge = false; break;
  }
}

/// RemoveDeadBlock - Remove the specified dead machine basic block from the
/// function, updating the CFG.
void BranchFolder::RemoveDeadBlock(MachineBasicBlock *MBB) {
  assert(MBB->pred_empty() && "MBB must be dead!");
  DEBUG(dbgs() << "\nRemoving MBB: " << *MBB);

  MachineFunction *MF = MBB->getParent();
  // drop all successors.
  while (!MBB->succ_empty())
    MBB->removeSuccessor(MBB->succ_end()-1);

  // Avoid matching if this pointer gets reused.
  TriedMerging.erase(MBB);

  // Remove the block.
  MF->erase(MBB);
}

/// OptimizeImpDefsBlock - If a basic block is just a bunch of implicit_def
/// followed by terminators, and if the implicitly defined registers are not
/// used by the terminators, remove those implicit_def's. e.g.
/// BB1:
///   r0 = implicit_def
///   r1 = implicit_def
///   br
/// This block can be optimized away later if the implicit instructions are
/// removed.
bool BranchFolder::OptimizeImpDefsBlock(MachineBasicBlock *MBB) {
  SmallSet<unsigned, 4> ImpDefRegs;
  MachineBasicBlock::iterator I = MBB->begin();
  while (I != MBB->end()) {
    if (!I->isImplicitDef())
      break;
    unsigned Reg = I->getOperand(0).getReg();
    for (MCSubRegIterator SubRegs(Reg, TRI, /*IncludeSelf=*/true);
         SubRegs.isValid(); ++SubRegs)
      ImpDefRegs.insert(*SubRegs);
    ++I;
  }
  if (ImpDefRegs.empty())
    return false;

  MachineBasicBlock::iterator FirstTerm = I;
  while (I != MBB->end()) {
    if (!TII->isUnpredicatedTerminator(I))
      return false;
    // See if it uses any of the implicitly defined registers.
    for (unsigned i = 0, e = I->getNumOperands(); i != e; ++i) {
      MachineOperand &MO = I->getOperand(i);
      if (!MO.isReg() || !MO.isUse())
        continue;
      unsigned Reg = MO.getReg();
      if (ImpDefRegs.count(Reg))
        return false;
    }
    ++I;
  }

  I = MBB->begin();
  while (I != FirstTerm) {
    MachineInstr *ImpDefMI = &*I;
    ++I;
    MBB->erase(ImpDefMI);
  }

  return true;
}

/// OptimizeFunction - Perhaps branch folding, tail merging and other
/// CFG optimizations on the given function.
bool BranchFolder::OptimizeFunction(MachineFunction &MF,
                                    const TargetInstrInfo *tii,
                                    const TargetRegisterInfo *tri,
                                    MachineModuleInfo *mmi) {
  if (!tii) return false;

  TriedMerging.clear();

  TII = tii;
  TRI = tri;
  MMI = mmi;
  RS = nullptr;

  // Use a RegScavenger to help update liveness when required.
  MachineRegisterInfo &MRI = MF.getRegInfo();
  if (MRI.tracksLiveness() && TRI->trackLivenessAfterRegAlloc(MF))
    RS = new RegScavenger();
  else
    MRI.invalidateLiveness();

  // Fix CFG.  The later algorithms expect it to be right.
  bool MadeChange = false;
  for (MachineFunction::iterator I = MF.begin(), E = MF.end(); I != E; I++) {
    MachineBasicBlock *MBB = I, *TBB = nullptr, *FBB = nullptr;
    SmallVector<MachineOperand, 4> Cond;
    if (!TII->AnalyzeBranch(*MBB, TBB, FBB, Cond, true))
      MadeChange |= MBB->CorrectExtraCFGEdges(TBB, FBB, !Cond.empty());
    MadeChange |= OptimizeImpDefsBlock(MBB);
  }

  bool MadeChangeThisIteration = true;
  while (MadeChangeThisIteration) {
    MadeChangeThisIteration    = TailMergeBlocks(MF);
    MadeChangeThisIteration   |= OptimizeBranches(MF);
    if (EnableHoistCommonCode)
      MadeChangeThisIteration |= HoistCommonCode(MF);
    MadeChange |= MadeChangeThisIteration;
  }

  // See if any jump tables have become dead as the code generator
  // did its thing.
  MachineJumpTableInfo *JTI = MF.getJumpTableInfo();
  if (!JTI) {
    delete RS;
    return MadeChange;
  }

  // Walk the function to find jump tables that are live.
  BitVector JTIsLive(JTI->getJumpTables().size());
  for (MachineFunction::iterator BB = MF.begin(), E = MF.end();
       BB != E; ++BB) {
    for (MachineBasicBlock::iterator I = BB->begin(), E = BB->end();
         I != E; ++I)
      for (unsigned op = 0, e = I->getNumOperands(); op != e; ++op) {
        MachineOperand &Op = I->getOperand(op);
        if (!Op.isJTI()) continue;

        // Remember that this JT is live.
        JTIsLive.set(Op.getIndex());
      }
  }

    // @LOCALMOD-START
    // This currently only used on ARM targets where the ConstantPool
    // subclass is overloading getJumpTableIndex()
    const std::vector<MachineConstantPoolEntry>& CPs =
      MF.getConstantPool()->getConstants();
    for (unsigned i = 0, e = CPs.size(); i != e; ++i) {
      if (!CPs[i].isMachineConstantPoolEntry()) continue;
      unsigned *JTIndex = CPs[i].Val.MachineCPVal->getJumpTableIndex();
      if (!JTIndex) continue;
      // Remember that this JT is live.
      JTIsLive.set(*JTIndex);
    }
    // @LOCALMOD-END


  // Finally, remove dead jump tables.  This happens when the
  // indirect jump was unreachable (and thus deleted).
  for (unsigned i = 0, e = JTIsLive.size(); i != e; ++i)
    if (!JTIsLive.test(i)) {
      JTI->RemoveJumpTable(i);
      MadeChange = true;
    }

  delete RS;
  return MadeChange;
}

//===----------------------------------------------------------------------===//
//  Tail Merging of Blocks
//===----------------------------------------------------------------------===//

/// HashMachineInstr - Compute a hash value for MI and its operands.
static unsigned HashMachineInstr(const MachineInstr *MI) {
  unsigned Hash = MI->getOpcode();
  for (unsigned i = 0, e = MI->getNumOperands(); i != e; ++i) {
    const MachineOperand &Op = MI->getOperand(i);

    // Merge in bits from the operand if easy.
    unsigned OperandHash = 0;
    switch (Op.getType()) {
    case MachineOperand::MO_Register:          OperandHash = Op.getReg(); break;
    case MachineOperand::MO_Immediate:         OperandHash = Op.getImm(); break;
    case MachineOperand::MO_MachineBasicBlock:
      OperandHash = Op.getMBB()->getNumber();
      break;
    case MachineOperand::MO_FrameIndex:
    case MachineOperand::MO_ConstantPoolIndex:
    case MachineOperand::MO_JumpTableIndex:
      OperandHash = Op.getIndex();
      break;
    case MachineOperand::MO_GlobalAddress:
    case MachineOperand::MO_ExternalSymbol:
      // Global address / external symbol are too hard, don't bother, but do
      // pull in the offset.
      OperandHash = Op.getOffset();
      break;
    default: break;
    }

    Hash += ((OperandHash << 3) | Op.getType()) << (i&31);
  }
  return Hash;
}

/// HashEndOfMBB - Hash the last instruction in the MBB.
static unsigned HashEndOfMBB(const MachineBasicBlock *MBB) {
  MachineBasicBlock::const_iterator I = MBB->end();
  if (I == MBB->begin())
    return 0;   // Empty MBB.

  --I;
  // Skip debug info so it will not affect codegen.
  while (I->isDebugValue()) {
    if (I==MBB->begin())
      return 0;      // MBB empty except for debug info.
    --I;
  }

  return HashMachineInstr(I);
}

/// ComputeCommonTailLength - Given two machine basic blocks, compute the number
/// of instructions they actually have in common together at their end.  Return
/// iterators for the first shared instruction in each block.
static unsigned ComputeCommonTailLength(MachineBasicBlock *MBB1,
                                        MachineBasicBlock *MBB2,
                                        MachineBasicBlock::iterator &I1,
                                        MachineBasicBlock::iterator &I2) {
  I1 = MBB1->end();
  I2 = MBB2->end();

  unsigned TailLen = 0;
  while (I1 != MBB1->begin() && I2 != MBB2->begin()) {
    --I1; --I2;
    // Skip debugging pseudos; necessary to avoid changing the code.
    while (I1->isDebugValue()) {
      if (I1==MBB1->begin()) {
        while (I2->isDebugValue()) {
          if (I2==MBB2->begin())
            // I1==DBG at begin; I2==DBG at begin
            return TailLen;
          --I2;
        }
        ++I2;
        // I1==DBG at begin; I2==non-DBG, or first of DBGs not at begin
        return TailLen;
      }
      --I1;
    }
    // I1==first (untested) non-DBG preceding known match
    while (I2->isDebugValue()) {
      if (I2==MBB2->begin()) {
        ++I1;
        // I1==non-DBG, or first of DBGs not at begin; I2==DBG at begin
        return TailLen;
      }
      --I2;
    }
    // I1, I2==first (untested) non-DBGs preceding known match
    if (!I1->isIdenticalTo(I2) ||
        // FIXME: This check is dubious. It's used to get around a problem where
        // people incorrectly expect inline asm directives to remain in the same
        // relative order. This is untenable because normal compiler
        // optimizations (like this one) may reorder and/or merge these
        // directives.
        I1->isInlineAsm()) {
      ++I1; ++I2;
      break;
    }
    ++TailLen;
  }
  // Back past possible debugging pseudos at beginning of block.  This matters
  // when one block differs from the other only by whether debugging pseudos
  // are present at the beginning.  (This way, the various checks later for
  // I1==MBB1->begin() work as expected.)
  if (I1 == MBB1->begin() && I2 != MBB2->begin()) {
    --I2;
    while (I2->isDebugValue()) {
      if (I2 == MBB2->begin())
        return TailLen;
      --I2;
    }
    ++I2;
  }
  if (I2 == MBB2->begin() && I1 != MBB1->begin()) {
    --I1;
    while (I1->isDebugValue()) {
      if (I1 == MBB1->begin())
        return TailLen;
      --I1;
    }
    ++I1;
  }
  return TailLen;
}

void BranchFolder::MaintainLiveIns(MachineBasicBlock *CurMBB,
                                   MachineBasicBlock *NewMBB) {
  if (RS) {
    RS->enterBasicBlock(CurMBB);
    if (!CurMBB->empty())
      RS->forward(std::prev(CurMBB->end()));
    for (unsigned int i = 1, e = TRI->getNumRegs(); i != e; i++)
      if (RS->isRegUsed(i, false))
        NewMBB->addLiveIn(i);
  }
}

/// ReplaceTailWithBranchTo - Delete the instruction OldInst and everything
/// after it, replacing it with an unconditional branch to NewDest.
void BranchFolder::ReplaceTailWithBranchTo(MachineBasicBlock::iterator OldInst,
                                           MachineBasicBlock *NewDest) {
  MachineBasicBlock *CurMBB = OldInst->getParent();

  TII->ReplaceTailWithBranchTo(OldInst, NewDest);

  // For targets that use the register scavenger, we must maintain LiveIns.
  MaintainLiveIns(CurMBB, NewDest);

  ++NumTailMerge;
}

/// SplitMBBAt - Given a machine basic block and an iterator into it, split the
/// MBB so that the part before the iterator falls into the part starting at the
/// iterator.  This returns the new MBB.
MachineBasicBlock *BranchFolder::SplitMBBAt(MachineBasicBlock &CurMBB,
                                            MachineBasicBlock::iterator BBI1,
                                            const BasicBlock *BB) {
  if (!TII->isLegalToSplitMBBAt(CurMBB, BBI1))
    return nullptr;

  MachineFunction &MF = *CurMBB.getParent();

  // Create the fall-through block.
  MachineFunction::iterator MBBI = &CurMBB;
  MachineBasicBlock *NewMBB =MF.CreateMachineBasicBlock(BB);
  CurMBB.getParent()->insert(++MBBI, NewMBB);

  // Move all the successors of this block to the specified block.
  NewMBB->transferSuccessors(&CurMBB);

  // Add an edge from CurMBB to NewMBB for the fall-through.
  CurMBB.addSuccessor(NewMBB);

  // Splice the code over.
  NewMBB->splice(NewMBB->end(), &CurMBB, BBI1, CurMBB.end());

  // NewMBB inherits CurMBB's block frequency.
  MBBFreqInfo.setBlockFreq(NewMBB, MBBFreqInfo.getBlockFreq(&CurMBB));

  // For targets that use the register scavenger, we must maintain LiveIns.
  MaintainLiveIns(&CurMBB, NewMBB);

  return NewMBB;
}

/// EstimateRuntime - Make a rough estimate for how long it will take to run
/// the specified code.
static unsigned EstimateRuntime(MachineBasicBlock::iterator I,
                                MachineBasicBlock::iterator E) {
  unsigned Time = 0;
  for (; I != E; ++I) {
    if (I->isDebugValue())
      continue;
    if (I->isCall())
      Time += 10;
    else if (I->mayLoad() || I->mayStore())
      Time += 2;
    else
      ++Time;
  }
  return Time;
}

// CurMBB needs to add an unconditional branch to SuccMBB (we removed these
// branches temporarily for tail merging).  In the case where CurMBB ends
// with a conditional branch to the next block, optimize by reversing the
// test and conditionally branching to SuccMBB instead.
static void FixTail(MachineBasicBlock *CurMBB, MachineBasicBlock *SuccBB,
                    const TargetInstrInfo *TII) {
  MachineFunction *MF = CurMBB->getParent();
  MachineFunction::iterator I = std::next(MachineFunction::iterator(CurMBB));
  MachineBasicBlock *TBB = nullptr, *FBB = nullptr;
  SmallVector<MachineOperand, 4> Cond;
  DebugLoc dl;  // FIXME: this is nowhere
  if (I != MF->end() &&
      !TII->AnalyzeBranch(*CurMBB, TBB, FBB, Cond, true)) {
    MachineBasicBlock *NextBB = I;
    if (TBB == NextBB && !Cond.empty() && !FBB) {
      if (!TII->ReverseBranchCondition(Cond)) {
        TII->RemoveBranch(*CurMBB);
        TII->InsertBranch(*CurMBB, SuccBB, nullptr, Cond, dl);
        return;
      }
    }
  }
  TII->InsertBranch(*CurMBB, SuccBB, nullptr,
                    SmallVector<MachineOperand, 0>(), dl);
}

bool
BranchFolder::MergePotentialsElt::operator<(const MergePotentialsElt &o) const {
  if (getHash() < o.getHash())
    return true;
  if (getHash() > o.getHash())
    return false;
  if (getBlock()->getNumber() < o.getBlock()->getNumber())
    return true;
  if (getBlock()->getNumber() > o.getBlock()->getNumber())
    return false;
  // _GLIBCXX_DEBUG checks strict weak ordering, which involves comparing
  // an object with itself.
#ifndef _GLIBCXX_DEBUG
  llvm_unreachable("Predecessor appears twice");
#else
  return false;
#endif
}

BlockFrequency
BranchFolder::MBFIWrapper::getBlockFreq(const MachineBasicBlock *MBB) const {
  auto I = MergedBBFreq.find(MBB);

  if (I != MergedBBFreq.end())
    return I->second;

  return MBFI.getBlockFreq(MBB);
}

void BranchFolder::MBFIWrapper::setBlockFreq(const MachineBasicBlock *MBB,
                                             BlockFrequency F) {
  MergedBBFreq[MBB] = F;
}

/// CountTerminators - Count the number of terminators in the given
/// block and set I to the position of the first non-terminator, if there
/// is one, or MBB->end() otherwise.
static unsigned CountTerminators(MachineBasicBlock *MBB,
                                 MachineBasicBlock::iterator &I) {
  I = MBB->end();
  unsigned NumTerms = 0;
  for (;;) {
    if (I == MBB->begin()) {
      I = MBB->end();
      break;
    }
    --I;
    if (!I->isTerminator()) break;
    ++NumTerms;
  }
  return NumTerms;
}

/// ProfitableToMerge - Check if two machine basic blocks have a common tail
/// and decide if it would be profitable to merge those tails.  Return the
/// length of the common tail and iterators to the first common instruction
/// in each block.
static bool ProfitableToMerge(MachineBasicBlock *MBB1,
                              MachineBasicBlock *MBB2,
                              unsigned minCommonTailLength,
                              unsigned &CommonTailLen,
                              MachineBasicBlock::iterator &I1,
                              MachineBasicBlock::iterator &I2,
                              MachineBasicBlock *SuccBB,
                              MachineBasicBlock *PredBB) {
  CommonTailLen = ComputeCommonTailLength(MBB1, MBB2, I1, I2);
  if (CommonTailLen == 0)
    return false;
  DEBUG(dbgs() << "Common tail length of BB#" << MBB1->getNumber()
               << " and BB#" << MBB2->getNumber() << " is " << CommonTailLen
               << '\n');

  // It's almost always profitable to merge any number of non-terminator
  // instructions with the block that falls through into the common successor.
  if (MBB1 == PredBB || MBB2 == PredBB) {
    MachineBasicBlock::iterator I;
    unsigned NumTerms = CountTerminators(MBB1 == PredBB ? MBB2 : MBB1, I);
    if (CommonTailLen > NumTerms)
      return true;
  }

  // If one of the blocks can be completely merged and happens to be in
  // a position where the other could fall through into it, merge any number
  // of instructions, because it can be done without a branch.
  // TODO: If the blocks are not adjacent, move one of them so that they are?
  if (MBB1->isLayoutSuccessor(MBB2) && I2 == MBB2->begin())
    return true;
  if (MBB2->isLayoutSuccessor(MBB1) && I1 == MBB1->begin())
    return true;

  // If both blocks have an unconditional branch temporarily stripped out,
  // count that as an additional common instruction for the following
  // heuristics.
  unsigned EffectiveTailLen = CommonTailLen;
  if (SuccBB && MBB1 != PredBB && MBB2 != PredBB &&
      !MBB1->back().isBarrier() &&
      !MBB2->back().isBarrier())
    ++EffectiveTailLen;

  // Check if the common tail is long enough to be worthwhile.
  if (EffectiveTailLen >= minCommonTailLength)
    return true;

  // If we are optimizing for code size, 2 instructions in common is enough if
  // we don't have to split a block.  At worst we will be introducing 1 new
  // branch instruction, which is likely to be smaller than the 2
  // instructions that would be deleted in the merge.
  MachineFunction *MF = MBB1->getParent();
  if (EffectiveTailLen >= 2 &&
      MF->getFunction()->getAttributes().
        hasAttribute(AttributeSet::FunctionIndex, Attribute::OptimizeForSize) &&
      (I1 == MBB1->begin() || I2 == MBB2->begin()))
    return true;

  return false;
}

/// ComputeSameTails - Look through all the blocks in MergePotentials that have
/// hash CurHash (guaranteed to match the last element).  Build the vector
/// SameTails of all those that have the (same) largest number of instructions
/// in common of any pair of these blocks.  SameTails entries contain an
/// iterator into MergePotentials (from which the MachineBasicBlock can be
/// found) and a MachineBasicBlock::iterator into that MBB indicating the
/// instruction where the matching code sequence begins.
/// Order of elements in SameTails is the reverse of the order in which
/// those blocks appear in MergePotentials (where they are not necessarily
/// consecutive).
unsigned BranchFolder::ComputeSameTails(unsigned CurHash,
                                        unsigned minCommonTailLength,
                                        MachineBasicBlock *SuccBB,
                                        MachineBasicBlock *PredBB) {
  unsigned maxCommonTailLength = 0U;
  SameTails.clear();
  MachineBasicBlock::iterator TrialBBI1, TrialBBI2;
  MPIterator HighestMPIter = std::prev(MergePotentials.end());
  for (MPIterator CurMPIter = std::prev(MergePotentials.end()),
                  B = MergePotentials.begin();
       CurMPIter != B && CurMPIter->getHash() == CurHash; --CurMPIter) {
    for (MPIterator I = std::prev(CurMPIter); I->getHash() == CurHash; --I) {
      unsigned CommonTailLen;
      if (ProfitableToMerge(CurMPIter->getBlock(), I->getBlock(),
                            minCommonTailLength,
                            CommonTailLen, TrialBBI1, TrialBBI2,
                            SuccBB, PredBB)) {
        if (CommonTailLen > maxCommonTailLength) {
          SameTails.clear();
          maxCommonTailLength = CommonTailLen;
          HighestMPIter = CurMPIter;
          SameTails.push_back(SameTailElt(CurMPIter, TrialBBI1));
        }
        if (HighestMPIter == CurMPIter &&
            CommonTailLen == maxCommonTailLength)
          SameTails.push_back(SameTailElt(I, TrialBBI2));
      }
      if (I == B)
        break;
    }
  }
  return maxCommonTailLength;
}

/// RemoveBlocksWithHash - Remove all blocks with hash CurHash from
/// MergePotentials, restoring branches at ends of blocks as appropriate.
void BranchFolder::RemoveBlocksWithHash(unsigned CurHash,
                                        MachineBasicBlock *SuccBB,
                                        MachineBasicBlock *PredBB) {
  MPIterator CurMPIter, B;
  for (CurMPIter = std::prev(MergePotentials.end()),
      B = MergePotentials.begin();
       CurMPIter->getHash() == CurHash; --CurMPIter) {
    // Put the unconditional branch back, if we need one.
    MachineBasicBlock *CurMBB = CurMPIter->getBlock();
    if (SuccBB && CurMBB != PredBB)
      FixTail(CurMBB, SuccBB, TII);
    if (CurMPIter == B)
      break;
  }
  if (CurMPIter->getHash() != CurHash)
    CurMPIter++;
  MergePotentials.erase(CurMPIter, MergePotentials.end());
}

/// CreateCommonTailOnlyBlock - None of the blocks to be tail-merged consist
/// only of the common tail.  Create a block that does by splitting one.
bool BranchFolder::CreateCommonTailOnlyBlock(MachineBasicBlock *&PredBB,
                                             MachineBasicBlock *SuccBB,
                                             unsigned maxCommonTailLength,
                                             unsigned &commonTailIndex) {
  commonTailIndex = 0;
  unsigned TimeEstimate = ~0U;
  for (unsigned i = 0, e = SameTails.size(); i != e; ++i) {
    // Use PredBB if possible; that doesn't require a new branch.
    if (SameTails[i].getBlock() == PredBB) {
      commonTailIndex = i;
      break;
    }
    // Otherwise, make a (fairly bogus) choice based on estimate of
    // how long it will take the various blocks to execute.
    unsigned t = EstimateRuntime(SameTails[i].getBlock()->begin(),
                                 SameTails[i].getTailStartPos());
    if (t <= TimeEstimate) {
      TimeEstimate = t;
      commonTailIndex = i;
    }
  }

  MachineBasicBlock::iterator BBI =
    SameTails[commonTailIndex].getTailStartPos();
  MachineBasicBlock *MBB = SameTails[commonTailIndex].getBlock();

  // If the common tail includes any debug info we will take it pretty
  // randomly from one of the inputs.  Might be better to remove it?
  DEBUG(dbgs() << "\nSplitting BB#" << MBB->getNumber() << ", size "
               << maxCommonTailLength);

  // If the split block unconditionally falls-thru to SuccBB, it will be
  // merged. In control flow terms it should then take SuccBB's name. e.g. If
  // SuccBB is an inner loop, the common tail is still part of the inner loop.
  const BasicBlock *BB = (SuccBB && MBB->succ_size() == 1) ?
    SuccBB->getBasicBlock() : MBB->getBasicBlock();
  MachineBasicBlock *newMBB = SplitMBBAt(*MBB, BBI, BB);
  if (!newMBB) {
    DEBUG(dbgs() << "... failed!");
    return false;
  }

  SameTails[commonTailIndex].setBlock(newMBB);
  SameTails[commonTailIndex].setTailStartPos(newMBB->begin());

  // If we split PredBB, newMBB is the new predecessor.
  if (PredBB == MBB)
    PredBB = newMBB;

  return true;
}

// See if any of the blocks in MergePotentials (which all have a common single
// successor, or all have no successor) can be tail-merged.  If there is a
// successor, any blocks in MergePotentials that are not tail-merged and
// are not immediately before Succ must have an unconditional branch to
// Succ added (but the predecessor/successor lists need no adjustment).
// The lone predecessor of Succ that falls through into Succ,
// if any, is given in PredBB.

bool BranchFolder::TryTailMergeBlocks(MachineBasicBlock *SuccBB,
                                      MachineBasicBlock *PredBB) {
  bool MadeChange = false;

  // Except for the special cases below, tail-merge if there are at least
  // this many instructions in common.
  unsigned minCommonTailLength = TailMergeSize;

  DEBUG(dbgs() << "\nTryTailMergeBlocks: ";
        for (unsigned i = 0, e = MergePotentials.size(); i != e; ++i)
          dbgs() << "BB#" << MergePotentials[i].getBlock()->getNumber()
                 << (i == e-1 ? "" : ", ");
        dbgs() << "\n";
        if (SuccBB) {
          dbgs() << "  with successor BB#" << SuccBB->getNumber() << '\n';
          if (PredBB)
            dbgs() << "  which has fall-through from BB#"
                   << PredBB->getNumber() << "\n";
        }
        dbgs() << "Looking for common tails of at least "
               << minCommonTailLength << " instruction"
               << (minCommonTailLength == 1 ? "" : "s") << '\n';
       );

  // Sort by hash value so that blocks with identical end sequences sort
  // together.
  std::stable_sort(MergePotentials.begin(), MergePotentials.end());

  // Walk through equivalence sets looking for actual exact matches.
  while (MergePotentials.size() > 1) {
    unsigned CurHash = MergePotentials.back().getHash();

    // Build SameTails, identifying the set of blocks with this hash code
    // and with the maximum number of instructions in common.
    unsigned maxCommonTailLength = ComputeSameTails(CurHash,
                                                    minCommonTailLength,
                                                    SuccBB, PredBB);

    // If we didn't find any pair that has at least minCommonTailLength
    // instructions in common, remove all blocks with this hash code and retry.
    if (SameTails.empty()) {
      RemoveBlocksWithHash(CurHash, SuccBB, PredBB);
      continue;
    }

    // If one of the blocks is the entire common tail (and not the entry
    // block, which we can't jump to), we can treat all blocks with this same
    // tail at once.  Use PredBB if that is one of the possibilities, as that
    // will not introduce any extra branches.
    MachineBasicBlock *EntryBB = MergePotentials.begin()->getBlock()->
                                 getParent()->begin();
    unsigned commonTailIndex = SameTails.size();
    // If there are two blocks, check to see if one can be made to fall through
    // into the other.
    if (SameTails.size() == 2 &&
        SameTails[0].getBlock()->isLayoutSuccessor(SameTails[1].getBlock()) &&
        SameTails[1].tailIsWholeBlock())
      commonTailIndex = 1;
    else if (SameTails.size() == 2 &&
             SameTails[1].getBlock()->isLayoutSuccessor(
                                                     SameTails[0].getBlock()) &&
             SameTails[0].tailIsWholeBlock())
      commonTailIndex = 0;
    else {
      // Otherwise just pick one, favoring the fall-through predecessor if
      // there is one.
      for (unsigned i = 0, e = SameTails.size(); i != e; ++i) {
        MachineBasicBlock *MBB = SameTails[i].getBlock();
        if (MBB == EntryBB && SameTails[i].tailIsWholeBlock())
          continue;
        if (MBB == PredBB) {
          commonTailIndex = i;
          break;
        }
        if (SameTails[i].tailIsWholeBlock())
          commonTailIndex = i;
      }
    }

    if (commonTailIndex == SameTails.size() ||
        (SameTails[commonTailIndex].getBlock() == PredBB &&
         !SameTails[commonTailIndex].tailIsWholeBlock())) {
      // None of the blocks consist entirely of the common tail.
      // Split a block so that one does.
      if (!CreateCommonTailOnlyBlock(PredBB, SuccBB,
                                     maxCommonTailLength, commonTailIndex)) {
        RemoveBlocksWithHash(CurHash, SuccBB, PredBB);
        continue;
      }
    }

    MachineBasicBlock *MBB = SameTails[commonTailIndex].getBlock();

    // Recompute commont tail MBB's edge weights and block frequency.
    setCommonTailEdgeWeights(*MBB);

    // MBB is common tail.  Adjust all other BB's to jump to this one.
    // Traversal must be forwards so erases work.
    DEBUG(dbgs() << "\nUsing common tail in BB#" << MBB->getNumber()
                 << " for ");
    for (unsigned int i=0, e = SameTails.size(); i != e; ++i) {
      if (commonTailIndex == i)
        continue;
      DEBUG(dbgs() << "BB#" << SameTails[i].getBlock()->getNumber()
                   << (i == e-1 ? "" : ", "));
      // Hack the end off BB i, making it jump to BB commonTailIndex instead.
      ReplaceTailWithBranchTo(SameTails[i].getTailStartPos(), MBB);
      // BB i is no longer a predecessor of SuccBB; remove it from the worklist.
      MergePotentials.erase(SameTails[i].getMPIter());
    }
    DEBUG(dbgs() << "\n");
    // We leave commonTailIndex in the worklist in case there are other blocks
    // that match it with a smaller number of instructions.
    MadeChange = true;
  }
  return MadeChange;
}

bool BranchFolder::TailMergeBlocks(MachineFunction &MF) {
  bool MadeChange = false;
  if (!EnableTailMerge) return MadeChange;

  // First find blocks with no successors.
  MergePotentials.clear();
  for (MachineFunction::iterator I = MF.begin(), E = MF.end();
       I != E && MergePotentials.size() < TailMergeThreshold; ++I) {
    if (TriedMerging.count(I))
      continue;
    if (I->succ_empty())
      MergePotentials.push_back(MergePotentialsElt(HashEndOfMBB(I), I));
  }

  // If this is a large problem, avoid visiting the same basic blocks
  // multiple times.
  if (MergePotentials.size() == TailMergeThreshold)
    for (unsigned i = 0, e = MergePotentials.size(); i != e; ++i)
      TriedMerging.insert(MergePotentials[i].getBlock());

  // See if we can do any tail merging on those.
  if (MergePotentials.size() >= 2)
    MadeChange |= TryTailMergeBlocks(nullptr, nullptr);

  // Look at blocks (IBB) with multiple predecessors (PBB).
  // We change each predecessor to a canonical form, by
  // (1) temporarily removing any unconditional branch from the predecessor
  // to IBB, and
  // (2) alter conditional branches so they branch to the other block
  // not IBB; this may require adding back an unconditional branch to IBB
  // later, where there wasn't one coming in.  E.g.
  //   Bcc IBB
  //   fallthrough to QBB
  // here becomes
  //   Bncc QBB
  // with a conceptual B to IBB after that, which never actually exists.
  // With those changes, we see whether the predecessors' tails match,
  // and merge them if so.  We change things out of canonical form and
  // back to the way they were later in the process.  (OptimizeBranches
  // would undo some of this, but we can't use it, because we'd get into
  // a compile-time infinite loop repeatedly doing and undoing the same
  // transformations.)

  for (MachineFunction::iterator I = std::next(MF.begin()), E = MF.end();
       I != E; ++I) {
    if (I->pred_size() < 2) continue;
    SmallPtrSet<MachineBasicBlock *, 8> UniquePreds;
    MachineBasicBlock *IBB = I;
    MachineBasicBlock *PredBB = std::prev(I);
    MergePotentials.clear();
    for (MachineBasicBlock::pred_iterator P = I->pred_begin(),
           E2 = I->pred_end();
         P != E2 && MergePotentials.size() < TailMergeThreshold; ++P) {
      MachineBasicBlock *PBB = *P;
      if (TriedMerging.count(PBB))
        continue;

      // Skip blocks that loop to themselves, can't tail merge these.
      if (PBB == IBB)
        continue;

      // Visit each predecessor only once.
      if (!UniquePreds.insert(PBB))
        continue;

      // Skip blocks which may jump to a landing pad. Can't tail merge these.
      if (PBB->getLandingPadSuccessor())
        continue;

      MachineBasicBlock *TBB = nullptr, *FBB = nullptr;
      SmallVector<MachineOperand, 4> Cond;
      if (!TII->AnalyzeBranch(*PBB, TBB, FBB, Cond, true)) {
        // Failing case: IBB is the target of a cbr, and we cannot reverse the
        // branch.
        SmallVector<MachineOperand, 4> NewCond(Cond);
        if (!Cond.empty() && TBB == IBB) {
          if (TII->ReverseBranchCondition(NewCond))
            continue;
          // This is the QBB case described above
          if (!FBB)
            FBB = std::next(MachineFunction::iterator(PBB));
        }

        // Failing case: the only way IBB can be reached from PBB is via
        // exception handling.  Happens for landing pads.  Would be nice to have
        // a bit in the edge so we didn't have to do all this.
        if (IBB->isLandingPad()) {
          MachineFunction::iterator IP = PBB;  IP++;
          MachineBasicBlock *PredNextBB = nullptr;
          if (IP != MF.end())
            PredNextBB = IP;
          if (!TBB) {
            if (IBB != PredNextBB)      // fallthrough
              continue;
          } else if (FBB) {
            if (TBB != IBB && FBB != IBB)   // cbr then ubr
              continue;
          } else if (Cond.empty()) {
            if (TBB != IBB)               // ubr
              continue;
          } else {
            if (TBB != IBB && IBB != PredNextBB)  // cbr
              continue;
          }
        }

        // Remove the unconditional branch at the end, if any.
        if (TBB && (Cond.empty() || FBB)) {
          DebugLoc dl;  // FIXME: this is nowhere
          TII->RemoveBranch(*PBB);
          if (!Cond.empty())
            // reinsert conditional branch only, for now
            TII->InsertBranch(*PBB, (TBB == IBB) ? FBB : TBB, nullptr,
                              NewCond, dl);
        }

        MergePotentials.push_back(MergePotentialsElt(HashEndOfMBB(PBB), *P));
      }
    }

    // If this is a large problem, avoid visiting the same basic blocks multiple
    // times.
    if (MergePotentials.size() == TailMergeThreshold)
      for (unsigned i = 0, e = MergePotentials.size(); i != e; ++i)
        TriedMerging.insert(MergePotentials[i].getBlock());

    if (MergePotentials.size() >= 2)
      MadeChange |= TryTailMergeBlocks(IBB, PredBB);

    // Reinsert an unconditional branch if needed. The 1 below can occur as a
    // result of removing blocks in TryTailMergeBlocks.
    PredBB = std::prev(I);     // this may have been changed in TryTailMergeBlocks
    if (MergePotentials.size() == 1 &&
        MergePotentials.begin()->getBlock() != PredBB)
      FixTail(MergePotentials.begin()->getBlock(), IBB, TII);
  }

  return MadeChange;
}

void BranchFolder::setCommonTailEdgeWeights(MachineBasicBlock &TailMBB) {
  SmallVector<BlockFrequency, 2> EdgeFreqLs(TailMBB.succ_size());
  BlockFrequency AccumulatedMBBFreq;

  // Aggregate edge frequency of successor edge j:
  //  edgeFreq(j) = sum (freq(bb) * edgeProb(bb, j)),
  //  where bb is a basic block that is in SameTails.
  for (const auto &Src : SameTails) {
    const MachineBasicBlock *SrcMBB = Src.getBlock();
    BlockFrequency BlockFreq = MBBFreqInfo.getBlockFreq(SrcMBB);
    AccumulatedMBBFreq += BlockFreq;

    // It is not necessary to recompute edge weights if TailBB has less than two
    // successors.
    if (TailMBB.succ_size() <= 1)
      continue;

    auto EdgeFreq = EdgeFreqLs.begin();

    for (auto SuccI = TailMBB.succ_begin(), SuccE = TailMBB.succ_end();
         SuccI != SuccE; ++SuccI, ++EdgeFreq)
      *EdgeFreq += BlockFreq * MBPI.getEdgeProbability(SrcMBB, *SuccI);
  }

  MBBFreqInfo.setBlockFreq(&TailMBB, AccumulatedMBBFreq);

  if (TailMBB.succ_size() <= 1)
    return;

  auto MaxEdgeFreq = *std::max_element(EdgeFreqLs.begin(), EdgeFreqLs.end());
  uint64_t Scale = MaxEdgeFreq.getFrequency() / UINT32_MAX + 1;
  auto EdgeFreq = EdgeFreqLs.begin();

  for (auto SuccI = TailMBB.succ_begin(), SuccE = TailMBB.succ_end();
       SuccI != SuccE; ++SuccI, ++EdgeFreq)
    TailMBB.setSuccWeight(SuccI, EdgeFreq->getFrequency() / Scale);
}

//===----------------------------------------------------------------------===//
//  Branch Optimization
//===----------------------------------------------------------------------===//

bool BranchFolder::OptimizeBranches(MachineFunction &MF) {
  bool MadeChange = false;

  // Make sure blocks are numbered in order
  MF.RenumberBlocks();

  for (MachineFunction::iterator I = std::next(MF.begin()), E = MF.end();
       I != E; ) {
    MachineBasicBlock *MBB = I++;
    MadeChange |= OptimizeBlock(MBB);

    // If it is dead, remove it.
    if (MBB->pred_empty()) {
      RemoveDeadBlock(MBB);
      MadeChange = true;
      ++NumDeadBlocks;
    }
  }
  return MadeChange;
}

// Blocks should be considered empty if they contain only debug info;
// else the debug info would affect codegen.
static bool IsEmptyBlock(MachineBasicBlock *MBB) {
  if (MBB->empty())
    return true;
  for (MachineBasicBlock::iterator MBBI = MBB->begin(), MBBE = MBB->end();
       MBBI!=MBBE; ++MBBI) {
    if (!MBBI->isDebugValue())
      return false;
  }
  return true;
}

// Blocks with only debug info and branches should be considered the same
// as blocks with only branches.
static bool IsBranchOnlyBlock(MachineBasicBlock *MBB) {
  MachineBasicBlock::iterator MBBI, MBBE;
  for (MBBI = MBB->begin(), MBBE = MBB->end(); MBBI!=MBBE; ++MBBI) {
    if (!MBBI->isDebugValue())
      break;
  }
  return (MBBI->isBranch());
}

/// IsBetterFallthrough - Return true if it would be clearly better to
/// fall-through to MBB1 than to fall through into MBB2.  This has to return
/// a strict ordering, returning true for both (MBB1,MBB2) and (MBB2,MBB1) will
/// result in infinite loops.
static bool IsBetterFallthrough(MachineBasicBlock *MBB1,
                                MachineBasicBlock *MBB2) {
  // Right now, we use a simple heuristic.  If MBB2 ends with a call, and
  // MBB1 doesn't, we prefer to fall through into MBB1.  This allows us to
  // optimize branches that branch to either a return block or an assert block
  // into a fallthrough to the return.
  if (IsEmptyBlock(MBB1) || IsEmptyBlock(MBB2)) return false;

  // If there is a clear successor ordering we make sure that one block
  // will fall through to the next
  if (MBB1->isSuccessor(MBB2)) return true;
  if (MBB2->isSuccessor(MBB1)) return false;

  // Neither block consists entirely of debug info (per IsEmptyBlock check),
  // so we needn't test for falling off the beginning here.
  MachineBasicBlock::iterator MBB1I = --MBB1->end();
  while (MBB1I->isDebugValue())
    --MBB1I;
  MachineBasicBlock::iterator MBB2I = --MBB2->end();
  while (MBB2I->isDebugValue())
    --MBB2I;
  return MBB2I->isCall() && !MBB1I->isCall();
}

/// getBranchDebugLoc - Find and return, if any, the DebugLoc of the branch
/// instructions on the block. Always use the DebugLoc of the first
/// branching instruction found unless its absent, in which case use the
/// DebugLoc of the second if present.
static DebugLoc getBranchDebugLoc(MachineBasicBlock &MBB) {
  MachineBasicBlock::iterator I = MBB.end();
  if (I == MBB.begin())
    return DebugLoc();
  --I;
  while (I->isDebugValue() && I != MBB.begin())
    --I;
  if (I->isBranch())
    return I->getDebugLoc();
  return DebugLoc();
}

/// OptimizeBlock - Analyze and optimize control flow related to the specified
/// block.  This is never called on the entry block.
bool BranchFolder::OptimizeBlock(MachineBasicBlock *MBB) {
  bool MadeChange = false;
  MachineFunction &MF = *MBB->getParent();
ReoptimizeBlock:

  MachineFunction::iterator FallThrough = MBB;
  ++FallThrough;

  // If this block is empty, make everyone use its fall-through, not the block
  // explicitly.  Landing pads should not do this since the landing-pad table
  // points to this block.  Blocks with their addresses taken shouldn't be
  // optimized away.
  if (IsEmptyBlock(MBB) && !MBB->isLandingPad() && !MBB->hasAddressTaken()) {
    // Dead block?  Leave for cleanup later.
    if (MBB->pred_empty()) return MadeChange;

    if (FallThrough == MF.end()) {
      // TODO: Simplify preds to not branch here if possible!
    } else {
      // Rewrite all predecessors of the old block to go to the fallthrough
      // instead.
      while (!MBB->pred_empty()) {
        MachineBasicBlock *Pred = *(MBB->pred_end()-1);
        Pred->ReplaceUsesOfBlockWith(MBB, FallThrough);
      }
      // If MBB was the target of a jump table, update jump tables to go to the
      // fallthrough instead.
      if (MachineJumpTableInfo *MJTI = MF.getJumpTableInfo())
        MJTI->ReplaceMBBInJumpTables(MBB, FallThrough);
      MadeChange = true;
    }
    return MadeChange;
  }

  // Check to see if we can simplify the terminator of the block before this
  // one.
  MachineBasicBlock &PrevBB = *std::prev(MachineFunction::iterator(MBB));

  MachineBasicBlock *PriorTBB = nullptr, *PriorFBB = nullptr;
  SmallVector<MachineOperand, 4> PriorCond;
  bool PriorUnAnalyzable =
    TII->AnalyzeBranch(PrevBB, PriorTBB, PriorFBB, PriorCond, true);
  if (!PriorUnAnalyzable) {
    // If the CFG for the prior block has extra edges, remove them.
    MadeChange |= PrevBB.CorrectExtraCFGEdges(PriorTBB, PriorFBB,
                                              !PriorCond.empty());

    // If the previous branch is conditional and both conditions go to the same
    // destination, remove the branch, replacing it with an unconditional one or
    // a fall-through.
    if (PriorTBB && PriorTBB == PriorFBB) {
      DebugLoc dl = getBranchDebugLoc(PrevBB);
      TII->RemoveBranch(PrevBB);
      PriorCond.clear();
      if (PriorTBB != MBB)
        TII->InsertBranch(PrevBB, PriorTBB, nullptr, PriorCond, dl);
      MadeChange = true;
      ++NumBranchOpts;
      goto ReoptimizeBlock;
    }

    // If the previous block unconditionally falls through to this block and
    // this block has no other predecessors, move the contents of this block
    // into the prior block. This doesn't usually happen when SimplifyCFG
    // has been used, but it can happen if tail merging splits a fall-through
    // predecessor of a block.
    // This has to check PrevBB->succ_size() because EH edges are ignored by
    // AnalyzeBranch.
    if (PriorCond.empty() && !PriorTBB && MBB->pred_size() == 1 &&
        PrevBB.succ_size() == 1 &&
        !MBB->hasAddressTaken() && !MBB->isLandingPad()) {
      DEBUG(dbgs() << "\nMerging into block: " << PrevBB
                   << "From MBB: " << *MBB);
      // Remove redundant DBG_VALUEs first.
      if (PrevBB.begin() != PrevBB.end()) {
        MachineBasicBlock::iterator PrevBBIter = PrevBB.end();
        --PrevBBIter;
        MachineBasicBlock::iterator MBBIter = MBB->begin();
        // Check if DBG_VALUE at the end of PrevBB is identical to the
        // DBG_VALUE at the beginning of MBB.
        while (PrevBBIter != PrevBB.begin() && MBBIter != MBB->end()
               && PrevBBIter->isDebugValue() && MBBIter->isDebugValue()) {
          if (!MBBIter->isIdenticalTo(PrevBBIter))
            break;
          MachineInstr *DuplicateDbg = MBBIter;
          ++MBBIter; -- PrevBBIter;
          DuplicateDbg->eraseFromParent();
        }
      }
      PrevBB.splice(PrevBB.end(), MBB, MBB->begin(), MBB->end());
      PrevBB.removeSuccessor(PrevBB.succ_begin());
      assert(PrevBB.succ_empty());
      PrevBB.transferSuccessors(MBB);
      MadeChange = true;
      return MadeChange;
    }

    // If the previous branch *only* branches to *this* block (conditional or
    // not) remove the branch.
    if (PriorTBB == MBB && !PriorFBB) {
      TII->RemoveBranch(PrevBB);
      MadeChange = true;
      ++NumBranchOpts;
      goto ReoptimizeBlock;
    }

    // If the prior block branches somewhere else on the condition and here if
    // the condition is false, remove the uncond second branch.
    if (PriorFBB == MBB) {
      DebugLoc dl = getBranchDebugLoc(PrevBB);
      TII->RemoveBranch(PrevBB);
      TII->InsertBranch(PrevBB, PriorTBB, nullptr, PriorCond, dl);
      MadeChange = true;
      ++NumBranchOpts;
      goto ReoptimizeBlock;
    }

    // If the prior block branches here on true and somewhere else on false, and
    // if the branch condition is reversible, reverse the branch to create a
    // fall-through.
    if (PriorTBB == MBB) {
      SmallVector<MachineOperand, 4> NewPriorCond(PriorCond);
      if (!TII->ReverseBranchCondition(NewPriorCond)) {
        DebugLoc dl = getBranchDebugLoc(PrevBB);
        TII->RemoveBranch(PrevBB);
        TII->InsertBranch(PrevBB, PriorFBB, nullptr, NewPriorCond, dl);
        MadeChange = true;
        ++NumBranchOpts;
        goto ReoptimizeBlock;
      }
    }

    // If this block has no successors (e.g. it is a return block or ends with
    // a call to a no-return function like abort or __cxa_throw) and if the pred
    // falls through into this block, and if it would otherwise fall through
    // into the block after this, move this block to the end of the function.
    //
    // We consider it more likely that execution will stay in the function (e.g.
    // due to loops) than it is to exit it.  This asserts in loops etc, moving
    // the assert condition out of the loop body.
    if (MBB->succ_empty() && !PriorCond.empty() && !PriorFBB &&
        MachineFunction::iterator(PriorTBB) == FallThrough &&
        !MBB->canFallThrough()) {
      bool DoTransform = true;

      // We have to be careful that the succs of PredBB aren't both no-successor
      // blocks.  If neither have successors and if PredBB is the second from
      // last block in the function, we'd just keep swapping the two blocks for
      // last.  Only do the swap if one is clearly better to fall through than
      // the other.
      if (FallThrough == --MF.end() &&
          !IsBetterFallthrough(PriorTBB, MBB))
        DoTransform = false;

      if (DoTransform) {
        // Reverse the branch so we will fall through on the previous true cond.
        SmallVector<MachineOperand, 4> NewPriorCond(PriorCond);
        if (!TII->ReverseBranchCondition(NewPriorCond)) {
          DEBUG(dbgs() << "\nMoving MBB: " << *MBB
                       << "To make fallthrough to: " << *PriorTBB << "\n");

          DebugLoc dl = getBranchDebugLoc(PrevBB);
          TII->RemoveBranch(PrevBB);
          TII->InsertBranch(PrevBB, MBB, nullptr, NewPriorCond, dl);

          // Move this block to the end of the function.
          MBB->moveAfter(--MF.end());
          MadeChange = true;
          ++NumBranchOpts;
          return MadeChange;
        }
      }
    }
  }

  // Analyze the branch in the current block.
  MachineBasicBlock *CurTBB = nullptr, *CurFBB = nullptr;
  SmallVector<MachineOperand, 4> CurCond;
  bool CurUnAnalyzable= TII->AnalyzeBranch(*MBB, CurTBB, CurFBB, CurCond, true);
  if (!CurUnAnalyzable) {
    // If the CFG for the prior block has extra edges, remove them.
    MadeChange |= MBB->CorrectExtraCFGEdges(CurTBB, CurFBB, !CurCond.empty());

    // If this is a two-way branch, and the FBB branches to this block, reverse
    // the condition so the single-basic-block loop is faster.  Instead of:
    //    Loop: xxx; jcc Out; jmp Loop
    // we want:
    //    Loop: xxx; jncc Loop; jmp Out
    if (CurTBB && CurFBB && CurFBB == MBB && CurTBB != MBB) {
      SmallVector<MachineOperand, 4> NewCond(CurCond);
      if (!TII->ReverseBranchCondition(NewCond)) {
        DebugLoc dl = getBranchDebugLoc(*MBB);
        TII->RemoveBranch(*MBB);
        TII->InsertBranch(*MBB, CurFBB, CurTBB, NewCond, dl);
        MadeChange = true;
        ++NumBranchOpts;
        goto ReoptimizeBlock;
      }
    }

    // If this branch is the only thing in its block, see if we can forward
    // other blocks across it.
    if (CurTBB && CurCond.empty() && !CurFBB &&
        IsBranchOnlyBlock(MBB) && CurTBB != MBB &&
        !MBB->hasAddressTaken()) {
      DebugLoc dl = getBranchDebugLoc(*MBB);
      // This block may contain just an unconditional branch.  Because there can
      // be 'non-branch terminators' in the block, try removing the branch and
      // then seeing if the block is empty.
      TII->RemoveBranch(*MBB);
      // If the only things remaining in the block are debug info, remove these
      // as well, so this will behave the same as an empty block in non-debug
      // mode.
      if (!MBB->empty()) {
        bool NonDebugInfoFound = false;
        for (MachineBasicBlock::iterator I = MBB->begin(), E = MBB->end();
             I != E; ++I) {
          if (!I->isDebugValue()) {
            NonDebugInfoFound = true;
            break;
          }
        }
        if (!NonDebugInfoFound)
          // Make the block empty, losing the debug info (we could probably
          // improve this in some cases.)
          MBB->erase(MBB->begin(), MBB->end());
      }
      // If this block is just an unconditional branch to CurTBB, we can
      // usually completely eliminate the block.  The only case we cannot
      // completely eliminate the block is when the block before this one
      // falls through into MBB and we can't understand the prior block's branch
      // condition.
      if (MBB->empty()) {
        bool PredHasNoFallThrough = !PrevBB.canFallThrough();
        if (PredHasNoFallThrough || !PriorUnAnalyzable ||
            !PrevBB.isSuccessor(MBB)) {
          // If the prior block falls through into us, turn it into an
          // explicit branch to us to make updates simpler.
          if (!PredHasNoFallThrough && PrevBB.isSuccessor(MBB) &&
              PriorTBB != MBB && PriorFBB != MBB) {
            if (!PriorTBB) {
              assert(PriorCond.empty() && !PriorFBB &&
                     "Bad branch analysis");
              PriorTBB = MBB;
            } else {
              assert(!PriorFBB && "Machine CFG out of date!");
              PriorFBB = MBB;
            }
            DebugLoc pdl = getBranchDebugLoc(PrevBB);
            TII->RemoveBranch(PrevBB);
            TII->InsertBranch(PrevBB, PriorTBB, PriorFBB, PriorCond, pdl);
          }

          // Iterate through all the predecessors, revectoring each in-turn.
          size_t PI = 0;
          bool DidChange = false;
          bool HasBranchToSelf = false;
          while(PI != MBB->pred_size()) {
            MachineBasicBlock *PMBB = *(MBB->pred_begin() + PI);
            if (PMBB == MBB) {
              // If this block has an uncond branch to itself, leave it.
              ++PI;
              HasBranchToSelf = true;
            } else {
              DidChange = true;
              PMBB->ReplaceUsesOfBlockWith(MBB, CurTBB);
              // If this change resulted in PMBB ending in a conditional
              // branch where both conditions go to the same destination,
              // change this to an unconditional branch (and fix the CFG).
              MachineBasicBlock *NewCurTBB = nullptr, *NewCurFBB = nullptr;
              SmallVector<MachineOperand, 4> NewCurCond;
              bool NewCurUnAnalyzable = TII->AnalyzeBranch(*PMBB, NewCurTBB,
                      NewCurFBB, NewCurCond, true);
              if (!NewCurUnAnalyzable && NewCurTBB && NewCurTBB == NewCurFBB) {
                DebugLoc pdl = getBranchDebugLoc(*PMBB);
                TII->RemoveBranch(*PMBB);
                NewCurCond.clear();
                TII->InsertBranch(*PMBB, NewCurTBB, nullptr, NewCurCond, pdl);
                MadeChange = true;
                ++NumBranchOpts;
                PMBB->CorrectExtraCFGEdges(NewCurTBB, nullptr, false);
              }
            }
          }

          // Change any jumptables to go to the new MBB.
          if (MachineJumpTableInfo *MJTI = MF.getJumpTableInfo())
            MJTI->ReplaceMBBInJumpTables(MBB, CurTBB);
          if (DidChange) {
            ++NumBranchOpts;
            MadeChange = true;
            if (!HasBranchToSelf) return MadeChange;
          }
        }
      }

      // Add the branch back if the block is more than just an uncond branch.
      TII->InsertBranch(*MBB, CurTBB, nullptr, CurCond, dl);
    }
  }

  // If the prior block doesn't fall through into this block, and if this
  // block doesn't fall through into some other block, see if we can find a
  // place to move this block where a fall-through will happen.
  if (!PrevBB.canFallThrough()) {

    // Now we know that there was no fall-through into this block, check to
    // see if it has a fall-through into its successor.
    bool CurFallsThru = MBB->canFallThrough();

    if (!MBB->isLandingPad()) {
      // Check all the predecessors of this block.  If one of them has no fall
      // throughs, move this block right after it.
      for (MachineBasicBlock::pred_iterator PI = MBB->pred_begin(),
           E = MBB->pred_end(); PI != E; ++PI) {
        // Analyze the branch at the end of the pred.
        MachineBasicBlock *PredBB = *PI;
        MachineFunction::iterator PredFallthrough = PredBB; ++PredFallthrough;
        MachineBasicBlock *PredTBB = nullptr, *PredFBB = nullptr;
        SmallVector<MachineOperand, 4> PredCond;
        if (PredBB != MBB && !PredBB->canFallThrough() &&
            !TII->AnalyzeBranch(*PredBB, PredTBB, PredFBB, PredCond, true)
            && (!CurFallsThru || !CurTBB || !CurFBB)
            && (!CurFallsThru || MBB->getNumber() >= PredBB->getNumber())) {
          // If the current block doesn't fall through, just move it.
          // If the current block can fall through and does not end with a
          // conditional branch, we need to append an unconditional jump to
          // the (current) next block.  To avoid a possible compile-time
          // infinite loop, move blocks only backward in this case.
          // Also, if there are already 2 branches here, we cannot add a third;
          // this means we have the case
          // Bcc next
          // B elsewhere
          // next:
          if (CurFallsThru) {
            MachineBasicBlock *NextBB =
                std::next(MachineFunction::iterator(MBB));
            CurCond.clear();
            TII->InsertBranch(*MBB, NextBB, nullptr, CurCond, DebugLoc());
          }
          MBB->moveAfter(PredBB);
          MadeChange = true;
          goto ReoptimizeBlock;
        }
      }
    }

    if (!CurFallsThru) {
      // Check all successors to see if we can move this block before it.
      for (MachineBasicBlock::succ_iterator SI = MBB->succ_begin(),
           E = MBB->succ_end(); SI != E; ++SI) {
        // Analyze the branch at the end of the block before the succ.
        MachineBasicBlock *SuccBB = *SI;
        MachineFunction::iterator SuccPrev = SuccBB; --SuccPrev;

        // If this block doesn't already fall-through to that successor, and if
        // the succ doesn't already have a block that can fall through into it,
        // and if the successor isn't an EH destination, we can arrange for the
        // fallthrough to happen.
        if (SuccBB != MBB && &*SuccPrev != MBB &&
            !SuccPrev->canFallThrough() && !CurUnAnalyzable &&
            !SuccBB->isLandingPad()) {
          MBB->moveBefore(SuccBB);
          MadeChange = true;
          goto ReoptimizeBlock;
        }
      }

      // Okay, there is no really great place to put this block.  If, however,
      // the block before this one would be a fall-through if this block were
      // removed, move this block to the end of the function.
      MachineBasicBlock *PrevTBB = nullptr, *PrevFBB = nullptr;
      SmallVector<MachineOperand, 4> PrevCond;
      if (FallThrough != MF.end() &&
          !TII->AnalyzeBranch(PrevBB, PrevTBB, PrevFBB, PrevCond, true) &&
          PrevBB.isSuccessor(FallThrough)) {
        MBB->moveAfter(--MF.end());
        MadeChange = true;
        return MadeChange;
      }
    }
  }

  return MadeChange;
}

//===----------------------------------------------------------------------===//
//  Hoist Common Code
//===----------------------------------------------------------------------===//

/// HoistCommonCode - Hoist common instruction sequences at the start of basic
/// blocks to their common predecessor.
bool BranchFolder::HoistCommonCode(MachineFunction &MF) {
  bool MadeChange = false;
  for (MachineFunction::iterator I = MF.begin(), E = MF.end(); I != E; ) {
    MachineBasicBlock *MBB = I++;
    MadeChange |= HoistCommonCodeInSuccs(MBB);
  }

  return MadeChange;
}

/// findFalseBlock - BB has a fallthrough. Find its 'false' successor given
/// its 'true' successor.
static MachineBasicBlock *findFalseBlock(MachineBasicBlock *BB,
                                         MachineBasicBlock *TrueBB) {
  for (MachineBasicBlock::succ_iterator SI = BB->succ_begin(),
         E = BB->succ_end(); SI != E; ++SI) {
    MachineBasicBlock *SuccBB = *SI;
    if (SuccBB != TrueBB)
      return SuccBB;
  }
  return nullptr;
}

/// findHoistingInsertPosAndDeps - Find the location to move common instructions
/// in successors to. The location is usually just before the terminator,
/// however if the terminator is a conditional branch and its previous
/// instruction is the flag setting instruction, the previous instruction is
/// the preferred location. This function also gathers uses and defs of the
/// instructions from the insertion point to the end of the block. The data is
/// used by HoistCommonCodeInSuccs to ensure safety.
static
MachineBasicBlock::iterator findHoistingInsertPosAndDeps(MachineBasicBlock *MBB,
                                                  const TargetInstrInfo *TII,
                                                  const TargetRegisterInfo *TRI,
                                                  SmallSet<unsigned,4> &Uses,
                                                  SmallSet<unsigned,4> &Defs) {
  MachineBasicBlock::iterator Loc = MBB->getFirstTerminator();
  if (!TII->isUnpredicatedTerminator(Loc))
    return MBB->end();

  for (unsigned i = 0, e = Loc->getNumOperands(); i != e; ++i) {
    const MachineOperand &MO = Loc->getOperand(i);
    if (!MO.isReg())
      continue;
    unsigned Reg = MO.getReg();
    if (!Reg)
      continue;
    if (MO.isUse()) {
      for (MCRegAliasIterator AI(Reg, TRI, true); AI.isValid(); ++AI)
        Uses.insert(*AI);
    } else {
      if (!MO.isDead())
        // Don't try to hoist code in the rare case the terminator defines a
        // register that is later used.
        return MBB->end();

      // If the terminator defines a register, make sure we don't hoist
      // the instruction whose def might be clobbered by the terminator.
      for (MCRegAliasIterator AI(Reg, TRI, true); AI.isValid(); ++AI)
        Defs.insert(*AI);
    }
  }

  if (Uses.empty())
    return Loc;
  if (Loc == MBB->begin())
    return MBB->end();

  // The terminator is probably a conditional branch, try not to separate the
  // branch from condition setting instruction.
  MachineBasicBlock::iterator PI = Loc;
  --PI;
  while (PI != MBB->begin() && PI->isDebugValue())
    --PI;

  bool IsDef = false;
  for (unsigned i = 0, e = PI->getNumOperands(); !IsDef && i != e; ++i) {
    const MachineOperand &MO = PI->getOperand(i);
    // If PI has a regmask operand, it is probably a call. Separate away.
    if (MO.isRegMask())
      return Loc;
    if (!MO.isReg() || MO.isUse())
      continue;
    unsigned Reg = MO.getReg();
    if (!Reg)
      continue;
    if (Uses.count(Reg))
      IsDef = true;
  }
  if (!IsDef)
    // The condition setting instruction is not just before the conditional
    // branch.
    return Loc;

  // Be conservative, don't insert instruction above something that may have
  // side-effects. And since it's potentially bad to separate flag setting
  // instruction from the conditional branch, just abort the optimization
  // completely.
  // Also avoid moving code above predicated instruction since it's hard to
  // reason about register liveness with predicated instruction.
  bool DontMoveAcrossStore = true;
  if (!PI->isSafeToMove(TII, nullptr, DontMoveAcrossStore) ||
      TII->isPredicated(PI))
    return MBB->end();


  // Find out what registers are live. Note this routine is ignoring other live
  // registers which are only used by instructions in successor blocks.
  for (unsigned i = 0, e = PI->getNumOperands(); i != e; ++i) {
    const MachineOperand &MO = PI->getOperand(i);
    if (!MO.isReg())
      continue;
    unsigned Reg = MO.getReg();
    if (!Reg)
      continue;
    if (MO.isUse()) {
      for (MCRegAliasIterator AI(Reg, TRI, true); AI.isValid(); ++AI)
        Uses.insert(*AI);
    } else {
      if (Uses.erase(Reg)) {
        for (MCSubRegIterator SubRegs(Reg, TRI); SubRegs.isValid(); ++SubRegs)
          Uses.erase(*SubRegs); // Use sub-registers to be conservative
      }
      for (MCRegAliasIterator AI(Reg, TRI, true); AI.isValid(); ++AI)
        Defs.insert(*AI);
    }
  }

  return PI;
}

/// HoistCommonCodeInSuccs - If the successors of MBB has common instruction
/// sequence at the start of the function, move the instructions before MBB
/// terminator if it's legal.
bool BranchFolder::HoistCommonCodeInSuccs(MachineBasicBlock *MBB) {
  MachineBasicBlock *TBB = nullptr, *FBB = nullptr;
  SmallVector<MachineOperand, 4> Cond;
  if (TII->AnalyzeBranch(*MBB, TBB, FBB, Cond, true) || !TBB || Cond.empty())
    return false;

  if (!FBB) FBB = findFalseBlock(MBB, TBB);
  if (!FBB)
    // Malformed bcc? True and false blocks are the same?
    return false;

  // Restrict the optimization to cases where MBB is the only predecessor,
  // it is an obvious win.
  if (TBB->pred_size() > 1 || FBB->pred_size() > 1)
    return false;

  // Find a suitable position to hoist the common instructions to. Also figure
  // out which registers are used or defined by instructions from the insertion
  // point to the end of the block.
  SmallSet<unsigned, 4> Uses, Defs;
  MachineBasicBlock::iterator Loc =
    findHoistingInsertPosAndDeps(MBB, TII, TRI, Uses, Defs);
  if (Loc == MBB->end())
    return false;

  bool HasDups = false;
  SmallVector<unsigned, 4> LocalDefs;
  SmallSet<unsigned, 4> LocalDefsSet;
  MachineBasicBlock::iterator TIB = TBB->begin();
  MachineBasicBlock::iterator FIB = FBB->begin();
  MachineBasicBlock::iterator TIE = TBB->end();
  MachineBasicBlock::iterator FIE = FBB->end();
  while (TIB != TIE && FIB != FIE) {
    // Skip dbg_value instructions. These do not count.
    if (TIB->isDebugValue()) {
      while (TIB != TIE && TIB->isDebugValue())
        ++TIB;
      if (TIB == TIE)
        break;
    }
    if (FIB->isDebugValue()) {
      while (FIB != FIE && FIB->isDebugValue())
        ++FIB;
      if (FIB == FIE)
        break;
    }
    if (!TIB->isIdenticalTo(FIB, MachineInstr::CheckKillDead))
      break;

    if (TII->isPredicated(TIB))
      // Hard to reason about register liveness with predicated instruction.
      break;

    bool IsSafe = true;
    for (unsigned i = 0, e = TIB->getNumOperands(); i != e; ++i) {
      MachineOperand &MO = TIB->getOperand(i);
      // Don't attempt to hoist instructions with register masks.
      if (MO.isRegMask()) {
        IsSafe = false;
        break;
      }
      if (!MO.isReg())
        continue;
      unsigned Reg = MO.getReg();
      if (!Reg)
        continue;
      if (MO.isDef()) {
        if (Uses.count(Reg)) {
          // Avoid clobbering a register that's used by the instruction at
          // the point of insertion.
          IsSafe = false;
          break;
        }

        if (Defs.count(Reg) && !MO.isDead()) {
          // Don't hoist the instruction if the def would be clobber by the
          // instruction at the point insertion. FIXME: This is overly
          // conservative. It should be possible to hoist the instructions
          // in BB2 in the following example:
          // BB1:
          // r1, eflag = op1 r2, r3
          // brcc eflag
          //
          // BB2:
          // r1 = op2, ...
          //    = op3, r1<kill>
          IsSafe = false;
          break;
        }
      } else if (!LocalDefsSet.count(Reg)) {
        if (Defs.count(Reg)) {
          // Use is defined by the instruction at the point of insertion.
          IsSafe = false;
          break;
        }

        if (MO.isKill() && Uses.count(Reg))
          // Kills a register that's read by the instruction at the point of
          // insertion. Remove the kill marker.
          MO.setIsKill(false);
      }
    }
    if (!IsSafe)
      break;

    bool DontMoveAcrossStore = true;
    if (!TIB->isSafeToMove(TII, nullptr, DontMoveAcrossStore))
      break;

    // Remove kills from LocalDefsSet, these registers had short live ranges.
    for (unsigned i = 0, e = TIB->getNumOperands(); i != e; ++i) {
      MachineOperand &MO = TIB->getOperand(i);
      if (!MO.isReg() || !MO.isUse() || !MO.isKill())
        continue;
      unsigned Reg = MO.getReg();
      if (!Reg || !LocalDefsSet.count(Reg))
        continue;
      for (MCRegAliasIterator AI(Reg, TRI, true); AI.isValid(); ++AI)
        LocalDefsSet.erase(*AI);
    }

    // Track local defs so we can update liveins.
    for (unsigned i = 0, e = TIB->getNumOperands(); i != e; ++i) {
      MachineOperand &MO = TIB->getOperand(i);
      if (!MO.isReg() || !MO.isDef() || MO.isDead())
        continue;
      unsigned Reg = MO.getReg();
      if (!Reg)
        continue;
      LocalDefs.push_back(Reg);
      for (MCRegAliasIterator AI(Reg, TRI, true); AI.isValid(); ++AI)
        LocalDefsSet.insert(*AI);
    }

    HasDups = true;
    ++TIB;
    ++FIB;
  }

  if (!HasDups)
    return false;

  MBB->splice(Loc, TBB, TBB->begin(), TIB);
  FBB->erase(FBB->begin(), FIB);

  // Update livein's.
  for (unsigned i = 0, e = LocalDefs.size(); i != e; ++i) {
    unsigned Def = LocalDefs[i];
    if (LocalDefsSet.count(Def)) {
      TBB->addLiveIn(Def);
      FBB->addLiveIn(Def);
    }
  }

  ++NumHoist;
  return true;
}<|MERGE_RESOLUTION|>--- conflicted
+++ resolved
@@ -20,12 +20,9 @@
 #include "llvm/ADT/STLExtras.h"
 #include "llvm/ADT/SmallSet.h"
 #include "llvm/ADT/Statistic.h"
-<<<<<<< HEAD
-#include "llvm/CodeGen/MachineConstantPool.h" //  @LOCALMOD
-=======
 #include "llvm/CodeGen/MachineBlockFrequencyInfo.h"
 #include "llvm/CodeGen/MachineBranchProbabilityInfo.h"
->>>>>>> 7ffc5bb5
+#include "llvm/CodeGen/MachineConstantPool.h" //  @LOCALMOD
 #include "llvm/CodeGen/MachineFunctionPass.h"
 #include "llvm/CodeGen/MachineJumpTableInfo.h"
 #include "llvm/CodeGen/MachineModuleInfo.h"
@@ -251,20 +248,19 @@
       }
   }
 
-    // @LOCALMOD-START
-    // This currently only used on ARM targets where the ConstantPool
-    // subclass is overloading getJumpTableIndex()
-    const std::vector<MachineConstantPoolEntry>& CPs =
-      MF.getConstantPool()->getConstants();
-    for (unsigned i = 0, e = CPs.size(); i != e; ++i) {
-      if (!CPs[i].isMachineConstantPoolEntry()) continue;
-      unsigned *JTIndex = CPs[i].Val.MachineCPVal->getJumpTableIndex();
-      if (!JTIndex) continue;
-      // Remember that this JT is live.
-      JTIsLive.set(*JTIndex);
-    }
-    // @LOCALMOD-END
-
+  // @LOCALMOD-START
+  // This currently only used on ARM targets where the ConstantPool
+  // subclass is overloading getJumpTableIndex()
+  const std::vector<MachineConstantPoolEntry>& CPs =
+    MF.getConstantPool()->getConstants();
+  for (unsigned i = 0, e = CPs.size(); i != e; ++i) {
+    if (!CPs[i].isMachineConstantPoolEntry()) continue;
+    unsigned *JTIndex = CPs[i].Val.MachineCPVal->getJumpTableIndex();
+    if (!JTIndex) continue;
+    // Remember that this JT is live.
+    JTIsLive.set(*JTIndex);
+  }
+  // @LOCALMOD-END
 
   // Finally, remove dead jump tables.  This happens when the
   // indirect jump was unreachable (and thus deleted).
