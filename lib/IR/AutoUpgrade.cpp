--- conflicted
+++ resolved
@@ -237,107 +237,6 @@
     // intrinsics. It is currently undecided how we will determine that future
     // point.
     if (IsX86 &&
-<<<<<<< HEAD
-        (Name.startswith("sse2.pcmpeq.") ||
-         Name.startswith("sse2.pcmpgt.") ||
-         Name.startswith("avx2.pcmpeq.") ||
-         Name.startswith("avx2.pcmpgt.") ||
-         Name.startswith("avx512.mask.pcmpeq.") ||
-         Name.startswith("avx512.mask.pcmpgt.") ||
-         Name == "sse41.pmaxsb" ||
-         Name == "sse2.pmaxs.w" ||
-         Name == "sse41.pmaxsd" ||
-         Name == "sse2.pmaxu.b" ||
-         Name == "sse41.pmaxuw" ||
-         Name == "sse41.pmaxud" ||
-         Name == "sse41.pminsb" ||
-         Name == "sse2.pmins.w" ||
-         Name == "sse41.pminsd" ||
-         Name == "sse2.pminu.b" ||
-         Name == "sse41.pminuw" ||
-         Name == "sse41.pminud" ||
-         Name.startswith("avx2.pmax") ||
-         Name.startswith("avx2.pmin") ||
-         Name.startswith("avx2.vbroadcast") ||
-         Name.startswith("avx2.pbroadcast") ||
-         Name.startswith("avx.vpermil.") ||
-         Name.startswith("sse2.pshuf") ||
-         Name.startswith("avx512.pbroadcast") ||
-         Name.startswith("avx512.mask.broadcast.s") ||
-         Name.startswith("avx512.mask.movddup") ||
-         Name.startswith("avx512.mask.movshdup") ||
-         Name.startswith("avx512.mask.movsldup") ||
-         Name.startswith("avx512.mask.pshuf.d.") ||
-         Name.startswith("avx512.mask.pshufl.w.") ||
-         Name.startswith("avx512.mask.pshufh.w.") ||
-         Name.startswith("avx512.mask.vpermil.p") ||
-         Name.startswith("avx512.mask.perm.df.") ||
-         Name.startswith("avx512.mask.perm.di.") ||
-         Name.startswith("avx512.mask.punpckl") ||
-         Name.startswith("avx512.mask.punpckh") ||
-         Name.startswith("avx512.mask.unpckl.") ||
-         Name.startswith("avx512.mask.unpckh.") ||
-         Name.startswith("avx512.mask.pand.") ||
-         Name.startswith("avx512.mask.pandn.") ||
-         Name.startswith("avx512.mask.por.") ||
-         Name.startswith("avx512.mask.pxor.") ||
-         Name.startswith("sse41.pmovsx") ||
-         Name.startswith("sse41.pmovzx") ||
-         Name.startswith("avx2.pmovsx") ||
-         Name.startswith("avx2.pmovzx") ||
-         Name == "sse2.cvtdq2pd" ||
-         Name == "sse2.cvtps2pd" ||
-         Name == "avx.cvtdq2.pd.256" ||
-         Name == "avx.cvt.ps2.pd.256" ||
-         Name.startswith("avx.vinsertf128.") ||
-         Name == "avx2.vinserti128" ||
-         Name.startswith("avx.vextractf128.") ||
-         Name == "avx2.vextracti128" ||
-         Name.startswith("sse4a.movnt.") ||
-         Name.startswith("avx.movnt.") ||
-         Name.startswith("avx512.storent.") ||
-         Name == "sse2.storel.dq" ||
-         Name.startswith("sse.storeu.") ||
-         Name.startswith("sse2.storeu.") ||
-         Name.startswith("avx.storeu.") ||
-         Name.startswith("avx512.mask.storeu.p") ||
-         Name.startswith("avx512.mask.storeu.b.") ||
-         Name.startswith("avx512.mask.storeu.w.") ||
-         Name.startswith("avx512.mask.storeu.d.") ||
-         Name.startswith("avx512.mask.storeu.q.") ||
-         Name.startswith("avx512.mask.store.p") ||
-         Name.startswith("avx512.mask.store.b.") ||
-         Name.startswith("avx512.mask.store.w.") ||
-         Name.startswith("avx512.mask.store.d.") ||
-         Name.startswith("avx512.mask.store.q.") ||
-         Name.startswith("avx512.mask.loadu.p") ||
-         Name.startswith("avx512.mask.loadu.b.") ||
-         Name.startswith("avx512.mask.loadu.w.") ||
-         Name.startswith("avx512.mask.loadu.d.") ||
-         Name.startswith("avx512.mask.loadu.q.") ||
-         Name.startswith("avx512.mask.load.p") ||
-         Name.startswith("avx512.mask.load.b.") ||
-         Name.startswith("avx512.mask.load.w.") ||
-         Name.startswith("avx512.mask.load.d.") ||
-         Name.startswith("avx512.mask.load.q.") ||
-         Name == "sse42.crc32.64.8" ||
-         Name.startswith("avx.vbroadcast.s") ||
-         Name.startswith("avx512.mask.palignr.") ||
-         Name.startswith("sse2.psll.dq") ||
-         Name.startswith("sse2.psrl.dq") ||
-         Name.startswith("avx2.psll.dq") ||
-         Name.startswith("avx2.psrl.dq") ||
-         Name.startswith("avx512.psll.dq") ||
-         Name.startswith("avx512.psrl.dq") ||
-         Name == "sse41.pblendw" ||
-         Name.startswith("sse41.blendp") ||
-         Name.startswith("avx.blend.p") ||
-         Name == "avx2.pblendw" ||
-         Name.startswith("avx2.pblendd.") ||
-         Name == "avx2.vbroadcasti128" ||
-         Name == "xop.vpcmov" ||
-         (Name.startswith("xop.vpcom") && F->arg_size() == 2))) {
-=======
         (Name.startswith("sse2.pcmpeq.") || // Added in 3.1
          Name.startswith("sse2.pcmpgt.") || // Added in 3.1
          Name.startswith("avx2.pcmpeq.") || // Added in 3.1
@@ -488,7 +387,6 @@
          Name.startswith("avx512.mask.move.s") || // Added in 4.0
          (Name.startswith("xop.vpcom") && // Added in 3.2
           F->arg_size() == 2))) {
->>>>>>> c329efbc
       NewFn = nullptr;
       return true;
     }
@@ -856,71 +754,7 @@
     if (IsX86)
       Name = Name.substr(4);
 
-<<<<<<< HEAD
-    Value *Rep;
-    // Upgrade packed integer vector compare intrinsics to compare instructions.
-    if (IsX86 && (Name.startswith("sse2.pcmpeq.") ||
-                  Name.startswith("avx2.pcmpeq."))) {
-      Rep = Builder.CreateICmpEQ(CI->getArgOperand(0), CI->getArgOperand(1),
-                                 "pcmpeq");
-      Rep = Builder.CreateSExt(Rep, CI->getType(), "");
-    } else if (IsX86 && (Name.startswith("sse2.pcmpgt.") ||
-                         Name.startswith("avx2.pcmpgt."))) {
-      Rep = Builder.CreateICmpSGT(CI->getArgOperand(0), CI->getArgOperand(1),
-                                  "pcmpgt");
-      Rep = Builder.CreateSExt(Rep, CI->getType(), "");
-    } else if (IsX86 && Name.startswith("avx512.mask.pcmpeq.")) {
-      Rep = upgradeMaskedCompare(Builder, *CI, ICmpInst::ICMP_EQ);
-    } else if (IsX86 && Name.startswith("avx512.mask.pcmpgt.")) {
-      Rep = upgradeMaskedCompare(Builder, *CI, ICmpInst::ICMP_SGT);
-    } else if (IsX86 && (Name == "sse41.pmaxsb" ||
-                         Name == "sse2.pmaxs.w" ||
-                         Name == "sse41.pmaxsd" ||
-                         Name.startswith("avx2.pmaxs"))) {
-      Rep = upgradeIntMinMax(Builder, *CI, ICmpInst::ICMP_SGT);
-    } else if (IsX86 && (Name == "sse2.pmaxu.b" ||
-                         Name == "sse41.pmaxuw" ||
-                         Name == "sse41.pmaxud" ||
-                         Name.startswith("avx2.pmaxu"))) {
-      Rep = upgradeIntMinMax(Builder, *CI, ICmpInst::ICMP_UGT);
-    } else if (IsX86 && (Name == "sse41.pminsb" ||
-                         Name == "sse2.pmins.w" ||
-                         Name == "sse41.pminsd" ||
-                         Name.startswith("avx2.pmins"))) {
-      Rep = upgradeIntMinMax(Builder, *CI, ICmpInst::ICMP_SLT);
-    } else if (IsX86 && (Name == "sse2.pminu.b" ||
-                         Name == "sse41.pminuw" ||
-                         Name == "sse41.pminud" ||
-                         Name.startswith("avx2.pminu"))) {
-      Rep = upgradeIntMinMax(Builder, *CI, ICmpInst::ICMP_ULT);
-    } else if (IsX86 && (Name == "sse2.cvtdq2pd" ||
-                         Name == "sse2.cvtps2pd" ||
-                         Name == "avx.cvtdq2.pd.256" ||
-                         Name == "avx.cvt.ps2.pd.256")) {
-      // Lossless i32/float to double conversion.
-      // Extract the bottom elements if necessary and convert to double vector.
-      Value *Src = CI->getArgOperand(0);
-      VectorType *SrcTy = cast<VectorType>(Src->getType());
-      VectorType *DstTy = cast<VectorType>(CI->getType());
-      Rep = CI->getArgOperand(0);
-
-      unsigned NumDstElts = DstTy->getNumElements();
-      if (NumDstElts < SrcTy->getNumElements()) {
-        assert(NumDstElts == 2 && "Unexpected vector size");
-        uint32_t ShuffleMask[2] = { 0, 1 };
-        Rep = Builder.CreateShuffleVector(Rep, UndefValue::get(SrcTy),
-                                          ShuffleMask);
-      }
-
-      bool Int2Double = (StringRef::npos != Name.find("cvtdq2"));
-      if (Int2Double)
-        Rep = Builder.CreateSIToFP(Rep, DstTy, "cvtdq2pd");
-      else
-        Rep = Builder.CreateFPExt(Rep, DstTy, "cvtps2pd");
-    } else if (IsX86 && Name.startswith("sse4a.movnt.")) {
-=======
     if (IsX86 && Name.startswith("sse4a.movnt.")) {
->>>>>>> c329efbc
       Module *M = F->getParent();
       SmallVector<Metadata *, 1> Elts;
       Elts.push_back(
