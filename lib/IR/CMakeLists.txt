set(LLVM_TARGET_DEFINITIONS AttributesCompatFunc.td)
tablegen(LLVM AttributesCompatFunc.inc -gen-attrs)
add_public_tablegen_target(AttributeCompatFuncTableGen)

add_llvm_library(LLVMCore
  AsmWriter.cpp
  Attributes.cpp
  AutoUpgrade.cpp
  BasicBlock.cpp
  Comdat.cpp
  ConstantFold.cpp
  ConstantRange.cpp
  Constants.cpp
  Core.cpp
  DIBuilder.cpp
  DataLayout.cpp
  DebugInfo.cpp
  DebugInfoMetadata.cpp
  DebugLoc.cpp
  DiagnosticInfo.cpp
  DiagnosticPrinter.cpp
  Dominators.cpp
  Function.cpp
  GCOV.cpp
  GVMaterializer.cpp
  Globals.cpp
  IRBuilder.cpp
  IRPrintingPasses.cpp
  InlineAsm.cpp
  Instruction.cpp
  Instructions.cpp
  IntrinsicInst.cpp
  LLVMContext.cpp
  LLVMContextImpl.cpp
  LegacyPassManager.cpp
  MDBuilder.cpp
  Mangler.cpp
  Metadata.cpp
  Module.cpp
<<<<<<< HEAD
  NaClAtomicIntrinsics.cpp
=======
  ModuleSummaryIndex.cpp
>>>>>>> c90294dc
  Operator.cpp
  OptBisect.cpp
  Pass.cpp
  PassManager.cpp
  PassRegistry.cpp
  ProfileSummary.cpp
  Statepoint.cpp
  Type.cpp
  TypeFinder.cpp
  Use.cpp
  User.cpp
  Value.cpp
  ValueSymbolTable.cpp
  ValueTypes.cpp
  Verifier.cpp

  ADDITIONAL_HEADER_DIRS
  ${LLVM_MAIN_INCLUDE_DIR}/llvm/IR
  )

add_dependencies(LLVMCore intrinsics_gen)<|MERGE_RESOLUTION|>--- conflicted
+++ resolved
@@ -37,11 +37,8 @@
   Mangler.cpp
   Metadata.cpp
   Module.cpp
-<<<<<<< HEAD
   NaClAtomicIntrinsics.cpp
-=======
   ModuleSummaryIndex.cpp
->>>>>>> c90294dc
   Operator.cpp
   OptBisect.cpp
   Pass.cpp
