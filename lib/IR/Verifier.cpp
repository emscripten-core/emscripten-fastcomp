--- conflicted
+++ resolved
@@ -645,9 +645,6 @@
              GV.hasAvailableExternallyLinkage(),
          "Global is marked as dllimport, but not external", &GV);
 
-<<<<<<< HEAD
-  //if (!GV.hasInitializer()) { // XXX EMSCRIPTEN - do not do extra verification below, 40x slower linking on some big projects
-=======
   // Visit any debug info attachments.
   SmallVector<MDNode *, 1> MDs;
   GV.getMetadata(LLVMContext::MD_dbg, MDs);
@@ -658,8 +655,7 @@
       AssertDI(false, "!dbg attachment of global variable must be a DIGlobalVariableExpression");
   }
 
-  if (!GV.hasInitializer()) {
->>>>>>> c329efbc
+  //if (!GV.hasInitializer()) { // XXX EMSCRIPTEN - do not do extra verification below, 40x slower linking on some big projects
     visitGlobalValue(GV);
     return;
   //}
