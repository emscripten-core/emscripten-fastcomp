//===- lib/MC/MCAssembler.cpp - Assembler Backend Implementation ----------===//
//
//                     The LLVM Compiler Infrastructure
//
// This file is distributed under the University of Illinois Open Source
// License. See LICENSE.TXT for details.
//
//===----------------------------------------------------------------------===//

#include "llvm/MC/MCAssembler.h"
#include "llvm/ADT/Statistic.h"
#include "llvm/ADT/StringExtras.h"
#include "llvm/ADT/Twine.h"
#include "llvm/MC/MCAsmBackend.h"
#include "llvm/MC/MCAsmInfo.h"
#include "llvm/MC/MCAsmLayout.h"
#include "llvm/MC/MCCodeEmitter.h"
#include "llvm/MC/MCContext.h"
#include "llvm/MC/MCDwarf.h"
#include "llvm/MC/MCExpr.h"
#include "llvm/MC/MCSectionELF.h"
#include "llvm/MC/MCFixupKindInfo.h"
#include "llvm/MC/MCObjectWriter.h"
#include "llvm/MC/MCSection.h"
#include "llvm/MC/MCSectionELF.h"
#include "llvm/MC/MCSymbol.h"
#include "llvm/MC/MCValue.h"
#include "llvm/Support/Debug.h"
#include "llvm/Support/ErrorHandling.h"
#include "llvm/Support/LEB128.h"
#include "llvm/Support/TargetRegistry.h"
#include "llvm/Support/raw_ostream.h"
#include <tuple>
using namespace llvm;

#define DEBUG_TYPE "assembler"

namespace {
namespace stats {
STATISTIC(EmittedFragments, "Number of emitted assembler fragments - total");
STATISTIC(EmittedRelaxableFragments,
          "Number of emitted assembler fragments - relaxable");
STATISTIC(EmittedDataFragments,
          "Number of emitted assembler fragments - data");
STATISTIC(EmittedCompactEncodedInstFragments,
          "Number of emitted assembler fragments - compact encoded inst");
STATISTIC(EmittedAlignFragments,
          "Number of emitted assembler fragments - align");
STATISTIC(EmittedFillFragments,
          "Number of emitted assembler fragments - fill");
STATISTIC(EmittedOrgFragments,
          "Number of emitted assembler fragments - org");
STATISTIC(evaluateFixup, "Number of evaluated fixups");
STATISTIC(FragmentLayouts, "Number of fragment layouts");
STATISTIC(ObjectBytes, "Number of emitted object file bytes");
STATISTIC(RelaxationSteps, "Number of assembler layout and relaxation steps");
STATISTIC(RelaxedInstructions, "Number of relaxed instructions");
}
}

// FIXME FIXME FIXME: There are number of places in this file where we convert
// what is a 64-bit assembler value used for computation into a value in the
// object file, which may truncate it. We should detect that truncation where
// invalid and report errors back.

/* *** */

MCAsmLayout::MCAsmLayout(MCAssembler &Asm)
  : Assembler(Asm), LastValidFragment()
 {
  // Compute the section layout order. Virtual sections must go last.
  for (MCAssembler::iterator it = Asm.begin(), ie = Asm.end(); it != ie; ++it)
    if (!it->isVirtualSection())
      SectionOrder.push_back(&*it);
  for (MCAssembler::iterator it = Asm.begin(), ie = Asm.end(); it != ie; ++it)
    if (it->isVirtualSection())
      SectionOrder.push_back(&*it);
}

bool MCAsmLayout::isFragmentValid(const MCFragment *F) const {
  const MCSection *Sec = F->getParent();
  const MCFragment *LastValid = LastValidFragment.lookup(Sec);
  if (!LastValid)
    return false;
  assert(LastValid->getParent() == Sec);
  return F->getLayoutOrder() <= LastValid->getLayoutOrder();
}

void MCAsmLayout::invalidateFragmentsFrom(MCFragment *F) {
  // If this fragment wasn't already valid, we don't need to do anything.
  if (!isFragmentValid(F))
    return;

  // Otherwise, reset the last valid fragment to the previous fragment
  // (if this is the first fragment, it will be NULL).
  LastValidFragment[F->getParent()] = F->getPrevNode();
}

void MCAsmLayout::ensureValid(const MCFragment *F) const {
  MCSection *Sec = F->getParent();
  MCFragment *Cur = LastValidFragment[Sec];
  if (!Cur)
    Cur = Sec->begin();
  else
    Cur = Cur->getNextNode();

  // Advance the layout position until the fragment is valid.
  while (!isFragmentValid(F)) {
    assert(Cur && "Layout bookkeeping error");
    const_cast<MCAsmLayout*>(this)->layoutFragment(Cur);
    Cur = Cur->getNextNode();
  }
}

uint64_t MCAsmLayout::getFragmentOffset(const MCFragment *F) const {
  ensureValid(F);
  assert(F->Offset != ~UINT64_C(0) && "Address not set!");
  return F->Offset;
}

// Simple getSymbolOffset helper for the non-varibale case.
static bool getLabelOffset(const MCAsmLayout &Layout, const MCSymbol &S,
                           bool ReportError, uint64_t &Val) {
  if (!S.getFragment()) {
    if (ReportError)
      report_fatal_error("unable to evaluate offset to undefined symbol '" +
                         S.getName() + "'");
    return false;
  }
  Val = Layout.getFragmentOffset(S.getFragment()) + S.getOffset();
  return true;
}

static bool getSymbolOffsetImpl(const MCAsmLayout &Layout, const MCSymbol &S,
                                bool ReportError, uint64_t &Val) {
  if (!S.isVariable())
    return getLabelOffset(Layout, S, ReportError, Val);

  // If SD is a variable, evaluate it.
  MCValue Target;
  if (!S.getVariableValue()->evaluateAsRelocatable(Target, &Layout, nullptr))
    report_fatal_error("unable to evaluate offset for variable '" +
                       S.getName() + "'");

  uint64_t Offset = Target.getConstant();

  const MCSymbolRefExpr *A = Target.getSymA();
  if (A) {
    uint64_t ValA;
    if (!getLabelOffset(Layout, A->getSymbol(), ReportError, ValA))
      return false;
    Offset += ValA;
  }

  const MCSymbolRefExpr *B = Target.getSymB();
  if (B) {
    uint64_t ValB;
    if (!getLabelOffset(Layout, B->getSymbol(), ReportError, ValB))
      return false;
    Offset -= ValB;
  }

  Val = Offset;
  return true;
}

bool MCAsmLayout::getSymbolOffset(const MCSymbol &S, uint64_t &Val) const {
  return getSymbolOffsetImpl(*this, S, false, Val);
}

uint64_t MCAsmLayout::getSymbolOffset(const MCSymbol &S) const {
  uint64_t Val;
  getSymbolOffsetImpl(*this, S, true, Val);
  return Val;
}

const MCSymbol *MCAsmLayout::getBaseSymbol(const MCSymbol &Symbol) const {
  if (!Symbol.isVariable())
    return &Symbol;

  const MCExpr *Expr = Symbol.getVariableValue();
  MCValue Value;
  if (!Expr->evaluateAsValue(Value, *this))
    llvm_unreachable("Invalid Expression");

  const MCSymbolRefExpr *RefB = Value.getSymB();
  if (RefB)
    Assembler.getContext().reportFatalError(
        SMLoc(), Twine("symbol '") + RefB->getSymbol().getName() +
                     "' could not be evaluated in a subtraction expression");

  const MCSymbolRefExpr *A = Value.getSymA();
  if (!A)
    return nullptr;

  const MCSymbol &ASym = A->getSymbol();
  const MCAssembler &Asm = getAssembler();
  if (ASym.isCommon()) {
    // FIXME: we should probably add a SMLoc to MCExpr.
    Asm.getContext().reportFatalError(SMLoc(),
                                "Common symbol " + ASym.getName() +
                                    " cannot be used in assignment expr");
  }

  return &ASym;
}

uint64_t MCAsmLayout::getSectionAddressSize(const MCSection *Sec) const {
  // The size is the last fragment's end offset.
  const MCFragment &F = Sec->getFragmentList().back();
  return getFragmentOffset(&F) + getAssembler().computeFragmentSize(*this, F);
}

uint64_t MCAsmLayout::getSectionFileSize(const MCSection *Sec) const {
  // Virtual sections have no file size.
  if (Sec->isVirtualSection())
    return 0;

  // Otherwise, the file size is the same as the address space size.
  return getSectionAddressSize(Sec);
}

uint64_t llvm::computeBundlePadding(const MCAssembler &Assembler,
                                    const MCFragment *F,
                                    uint64_t FOffset, uint64_t FSize) {
  uint64_t BundleSize = Assembler.getBundleAlignSize();
  assert(BundleSize > 0 &&
         "computeBundlePadding should only be called if bundling is enabled");
  uint64_t BundleMask = BundleSize - 1;
  uint64_t OffsetInBundle = FOffset & BundleMask;
  uint64_t EndOfFragment = OffsetInBundle + FSize;

  // There are two kinds of bundling restrictions:
  //
  // 1) For alignToBundleEnd(), add padding to ensure that the fragment will
  //    *end* on a bundle boundary.
  // 2) Otherwise, check if the fragment would cross a bundle boundary. If it
  //    would, add padding until the end of the bundle so that the fragment
  //    will start in a new one.
  if (F->alignToBundleEnd()) {
    // Three possibilities here:
    //
    // A) The fragment just happens to end at a bundle boundary, so we're good.
    // B) The fragment ends before the current bundle boundary: pad it just
    //    enough to reach the boundary.
    // C) The fragment ends after the current bundle boundary: pad it until it
    //    reaches the end of the next bundle boundary.
    //
    // Note: this code could be made shorter with some modulo trickery, but it's
    // intentionally kept in its more explicit form for simplicity.
    if (EndOfFragment == BundleSize)
      return 0;
    else if (EndOfFragment < BundleSize)
      return BundleSize - EndOfFragment;
    else { // EndOfFragment > BundleSize
      return 2 * BundleSize - EndOfFragment;
    }
  } else if (OffsetInBundle > 0 && EndOfFragment > BundleSize)
    return BundleSize - OffsetInBundle;
  else
    return 0;
}

/* *** */

void ilist_node_traits<MCFragment>::deleteNode(MCFragment *V) {
  V->destroy();
}

MCFragment::MCFragment() : Kind(FragmentType(~0)), HasInstructions(false),
                           AlignToBundleEnd(false), BundlePadding(0) {
}

MCFragment::~MCFragment() { }

MCFragment::MCFragment(FragmentType Kind, bool HasInstructions,
                       uint8_t BundlePadding, MCSection *Parent)
    : Kind(Kind), HasInstructions(HasInstructions), AlignToBundleEnd(false),
      BundlePadding(BundlePadding), Parent(Parent), Atom(nullptr),
      Offset(~UINT64_C(0)) {
  if (Parent)
    Parent->getFragmentList().push_back(this);
}

<<<<<<< HEAD
/* *** */

MCEncodedFragment::~MCEncodedFragment() {
}

/* *** */

MCEncodedFragmentWithFixups::~MCEncodedFragmentWithFixups() {
}

/* *** */

MCSectionData::MCSectionData() : Section(nullptr) {}

MCSectionData::MCSectionData(const MCSection &Section, MCAssembler *A)
    : Section(&Section), Ordinal(~UINT32_C(0)), Alignment(1),
      BundleLockState(NotBundleLocked), BundleLockNestingDepth(0),
      BundleGroupBeforeFirstInst(false), HasInstructions(false) {
  // @LOCALMOD-BEGIN
  if (A) {
    // Necessary for IRT building because the IRT loader expects the end of
    // the section to be bundle-aligned. Padding happens with 0's though,
    // so it's not really ideal. TODO(dschuff) figure out how to do it right.
    A->getSectionList().push_back(this);
    if (A->isBundlingEnabled() && Section.UseCodeAlign())
      setAlignment(A->getBundleAlignSize());
  }
  // @LOCALMOD-END
}

MCSectionData::iterator
MCSectionData::getSubsectionInsertionPoint(unsigned Subsection) {
  if (Subsection == 0 && SubsectionFragmentMap.empty())
    return end();

  SmallVectorImpl<std::pair<unsigned, MCFragment *> >::iterator MI =
    std::lower_bound(SubsectionFragmentMap.begin(), SubsectionFragmentMap.end(),
                     std::make_pair(Subsection, (MCFragment *)nullptr));
  bool ExactMatch = false;
  if (MI != SubsectionFragmentMap.end()) {
    ExactMatch = MI->first == Subsection;
    if (ExactMatch)
      ++MI;
  }
  iterator IP;
  if (MI == SubsectionFragmentMap.end())
    IP = end();
  else
    IP = MI->second;
  if (!ExactMatch && Subsection != 0) {
    // The GNU as documentation claims that subsections have an alignment of 4,
    // although this appears not to be the case.
    MCFragment *F = new MCDataFragment();
    SubsectionFragmentMap.insert(MI, std::make_pair(Subsection, F));
    getFragmentList().insert(IP, F);
    F->setParent(this);
  }

  return IP;
}

void MCSectionData::setBundleLockState(BundleLockStateType NewState) {
  if (NewState == NotBundleLocked) {
    if (BundleLockNestingDepth == 0) {
      report_fatal_error("Mismatched bundle_lock/unlock directives");
    }
    if (--BundleLockNestingDepth == 0) {
      BundleLockState = NotBundleLocked;
    }
=======
void MCFragment::destroy() {
  // First check if we are the sentinal.
  if (Kind == FragmentType(~0)) {
    delete this;
>>>>>>> 99e9f85e
    return;
  }

  switch (Kind) {
    case FT_Align:
      delete cast<MCAlignFragment>(this);
      return;
    case FT_Data:
      delete cast<MCDataFragment>(this);
      return;
    case FT_CompactEncodedInst:
      delete cast<MCCompactEncodedInstFragment>(this);
      return;
    case FT_Fill:
      delete cast<MCFillFragment>(this);
      return;
    case FT_Relaxable:
      delete cast<MCRelaxableFragment>(this);
      return;
    case FT_Org:
      delete cast<MCOrgFragment>(this);
      return;
    case FT_Dwarf:
      delete cast<MCDwarfLineAddrFragment>(this);
      return;
    case FT_DwarfFrame:
      delete cast<MCDwarfCallFrameFragment>(this);
      return;
    case FT_LEB:
      delete cast<MCLEBFragment>(this);
      return;
    case FT_SafeSEH:
      delete cast<MCSafeSEHFragment>(this);
      return;
  }
}

/* *** */

MCAssembler::MCAssembler(MCContext &Context_, MCAsmBackend &Backend_,
                         MCCodeEmitter &Emitter_, MCObjectWriter &Writer_,
                         raw_ostream &OS_)
    : Context(Context_), Backend(Backend_), Emitter(Emitter_), Writer(Writer_),
      OS(OS_), BundleAlignSize(0), RelaxAll(false),
      SubsectionsViaSymbols(false), ELFHeaderEFlags(0) {
  VersionMinInfo.Major = 0; // Major version == 0 for "none specified"
}

MCAssembler::~MCAssembler() {
}

void MCAssembler::reset() {
  Sections.clear();
  Symbols.clear();
  IndirectSymbols.clear();
  DataRegions.clear();
  LinkerOptions.clear();
  FileNames.clear();
  ThumbFuncs.clear();
  BundleAlignSize = 0;
  RelaxAll = false;
  SubsectionsViaSymbols = false;
  ELFHeaderEFlags = 0;
  LOHContainer.reset();
  VersionMinInfo.Major = 0;

  // reset objects owned by us
  getBackend().reset();
  getEmitter().reset();
  getWriter().reset();
  getLOHContainer().reset();
}

bool MCAssembler::isThumbFunc(const MCSymbol *Symbol) const {
  if (ThumbFuncs.count(Symbol))
    return true;

  if (!Symbol->isVariable())
    return false;

  // FIXME: It looks like gas supports some cases of the form "foo + 2". It
  // is not clear if that is a bug or a feature.
  const MCExpr *Expr = Symbol->getVariableValue();
  const MCSymbolRefExpr *Ref = dyn_cast<MCSymbolRefExpr>(Expr);
  if (!Ref)
    return false;

  if (Ref->getKind() != MCSymbolRefExpr::VK_None)
    return false;

  const MCSymbol &Sym = Ref->getSymbol();
  if (!isThumbFunc(&Sym))
    return false;

  ThumbFuncs.insert(Symbol); // Cache it.
  return true;
}

bool MCAssembler::isSymbolLinkerVisible(const MCSymbol &Symbol) const {
  // Non-temporary labels should always be visible to the linker.
  if (!Symbol.isTemporary())
    return true;

  // Absolute temporary labels are never visible.
  if (!Symbol.isInSection())
    return false;

  if (Symbol.isUsedInReloc())
    return true;

  return false;
}

const MCSymbol *MCAssembler::getAtom(const MCSymbol &S) const {
  // Linker visible symbols define atoms.
  if (isSymbolLinkerVisible(S))
    return &S;

  // Absolute and undefined symbols have no defining atom.
  if (!S.getFragment())
    return nullptr;

  // Non-linker visible symbols in sections which can't be atomized have no
  // defining atom.
  if (!getContext().getAsmInfo()->isSectionAtomizableBySymbols(
          *S.getFragment()->getParent()))
    return nullptr;

  // Otherwise, return the atom for the containing fragment.
  return S.getFragment()->getAtom();
}

bool MCAssembler::evaluateFixup(const MCAsmLayout &Layout,
                                const MCFixup &Fixup, const MCFragment *DF,
                                MCValue &Target, uint64_t &Value) const {
  ++stats::evaluateFixup;

  // FIXME: This code has some duplication with recordRelocation. We should
  // probably merge the two into a single callback that tries to evaluate a
  // fixup and records a relocation if one is needed.
  const MCExpr *Expr = Fixup.getValue();
  if (!Expr->evaluateAsRelocatable(Target, &Layout, &Fixup))
    getContext().reportFatalError(Fixup.getLoc(), "expected relocatable expression");

  bool IsPCRel = Backend.getFixupKindInfo(
    Fixup.getKind()).Flags & MCFixupKindInfo::FKF_IsPCRel;

  bool IsResolved;
  if (IsPCRel) {
    if (Target.getSymB()) {
      IsResolved = false;
    } else if (!Target.getSymA()) {
      IsResolved = false;
    } else {
      const MCSymbolRefExpr *A = Target.getSymA();
      const MCSymbol &SA = A->getSymbol();
      if (A->getKind() != MCSymbolRefExpr::VK_None || SA.isUndefined()) {
        IsResolved = false;
      } else {
        IsResolved = getWriter().isSymbolRefDifferenceFullyResolvedImpl(
            *this, SA, *DF, false, true);
      }
    }
  } else {
    IsResolved = Target.isAbsolute();
  }

  Value = Target.getConstant();

  if (const MCSymbolRefExpr *A = Target.getSymA()) {
    const MCSymbol &Sym = A->getSymbol();
    if (Sym.isDefined())
      Value += Layout.getSymbolOffset(Sym);
  }
  if (const MCSymbolRefExpr *B = Target.getSymB()) {
    const MCSymbol &Sym = B->getSymbol();
    if (Sym.isDefined())
      Value -= Layout.getSymbolOffset(Sym);
  }


  bool ShouldAlignPC = Backend.getFixupKindInfo(Fixup.getKind()).Flags &
                         MCFixupKindInfo::FKF_IsAlignedDownTo32Bits;
  assert((ShouldAlignPC ? IsPCRel : true) &&
    "FKF_IsAlignedDownTo32Bits is only allowed on PC-relative fixups!");

  if (IsPCRel) {
    uint32_t Offset = Layout.getFragmentOffset(DF) + Fixup.getOffset();

    // A number of ARM fixups in Thumb mode require that the effective PC
    // address be determined as the 32-bit aligned version of the actual offset.
    if (ShouldAlignPC) Offset &= ~0x3;
    Value -= Offset;
  }

  // Let the backend adjust the fixup value if necessary, including whether
  // we need a relocation.
  Backend.processFixupValue(*this, Layout, Fixup, DF, Target, Value,
                            IsResolved);

  return IsResolved;
}

uint64_t MCAssembler::computeFragmentSize(const MCAsmLayout &Layout,
                                          const MCFragment &F) const {
  switch (F.getKind()) {
  case MCFragment::FT_Data:
    return cast<MCDataFragment>(F).getContents().size();
  case MCFragment::FT_Relaxable:
    return cast<MCRelaxableFragment>(F).getContents().size();
  case MCFragment::FT_CompactEncodedInst:
    return cast<MCCompactEncodedInstFragment>(F).getContents().size();
  case MCFragment::FT_Fill:
    return cast<MCFillFragment>(F).getSize();

  case MCFragment::FT_LEB:
    return cast<MCLEBFragment>(F).getContents().size();

  case MCFragment::FT_SafeSEH:
    return 4;

  case MCFragment::FT_Align: {
    const MCAlignFragment &AF = cast<MCAlignFragment>(F);
    unsigned Offset = Layout.getFragmentOffset(&AF);
    unsigned Size = OffsetToAlignment(Offset, AF.getAlignment());
    // If we are padding with nops, force the padding to be larger than the
    // minimum nop size.
    if (Size > 0 && AF.hasEmitNops()) {
      while (Size % getBackend().getMinimumNopSize())
        Size += AF.getAlignment();
    }
    if (Size > AF.getMaxBytesToEmit())
      return 0;
    return Size;
  }

  case MCFragment::FT_Org: {
    const MCOrgFragment &OF = cast<MCOrgFragment>(F);
    int64_t TargetLocation;
    if (!OF.getOffset().evaluateAsAbsolute(TargetLocation, Layout))
      report_fatal_error("expected assembly-time absolute expression");

    // FIXME: We need a way to communicate this error.
    uint64_t FragmentOffset = Layout.getFragmentOffset(&OF);
    int64_t Size = TargetLocation - FragmentOffset;
    if (Size < 0 || Size >= 0x40000000)
      report_fatal_error("invalid .org offset '" + Twine(TargetLocation) +
                         "' (at offset '" + Twine(FragmentOffset) + "')");
    return Size;
  }

  case MCFragment::FT_Dwarf:
    return cast<MCDwarfLineAddrFragment>(F).getContents().size();
  case MCFragment::FT_DwarfFrame:
    return cast<MCDwarfCallFrameFragment>(F).getContents().size();
  }

  llvm_unreachable("invalid fragment kind");
}

void MCAsmLayout::layoutFragment(MCFragment *F) {
  MCFragment *Prev = F->getPrevNode();

  // We should never try to recompute something which is valid.
  assert(!isFragmentValid(F) && "Attempt to recompute a valid fragment!");
  // We should never try to compute the fragment layout if its predecessor
  // isn't valid.
  assert((!Prev || isFragmentValid(Prev)) &&
         "Attempt to compute fragment before its predecessor!");

  ++stats::FragmentLayouts;

  // Compute fragment offset and size.
  if (Prev)
    F->Offset = Prev->Offset + getAssembler().computeFragmentSize(*this, *Prev);
  else
    F->Offset = 0;
  LastValidFragment[F->getParent()] = F;

  // If bundling is enabled and this fragment has instructions in it, it has to
  // obey the bundling restrictions. With padding, we'll have:
  //
  //
  //        BundlePadding
  //             |||
  // -------------------------------------
  //   Prev  |##########|       F        |
  // -------------------------------------
  //                    ^
  //                    |
  //                    F->Offset
  //
  // The fragment's offset will point to after the padding, and its computed
  // size won't include the padding.
  //
  // When the -mc-relax-all flag is used, we optimize bundling by writting the
  // padding directly into fragments when the instructions are emitted inside
  // the streamer. When the fragment is larger than the bundle size, we need to
  // ensure that it's bundle aligned. This means that if we end up with
  // multiple fragments, we must emit bundle padding between fragments.
<<<<<<< HEAD
  //
  // ".align N" is an example of a directive that introduces multiple
  // fragments. We could add a special case to handle ".align N" by emitting
  // within-fragment padding (which would produce less padding when N is less
  // than the bundle size), but for now we don't.
  //
=======
  //
  // ".align N" is an example of a directive that introduces multiple
  // fragments. We could add a special case to handle ".align N" by emitting
  // within-fragment padding (which would produce less padding when N is less
  // than the bundle size), but for now we don't.
  //
>>>>>>> 99e9f85e
  if (Assembler.isBundlingEnabled() && F->hasInstructions()) {
    assert(isa<MCEncodedFragment>(F) &&
           "Only MCEncodedFragment implementations have instructions");
    uint64_t FSize = Assembler.computeFragmentSize(*this, *F);

    if (!Assembler.getRelaxAll() && FSize > Assembler.getBundleAlignSize())
      report_fatal_error("Fragment can't be larger than a bundle size");

    uint64_t RequiredBundlePadding = computeBundlePadding(Assembler, F,
                                                          F->Offset, FSize);
    if (RequiredBundlePadding > UINT8_MAX)
      report_fatal_error("Padding cannot exceed 255 bytes");
    F->setBundlePadding(static_cast<uint8_t>(RequiredBundlePadding));
    F->Offset += RequiredBundlePadding;
  }
}

void MCAssembler::registerSymbol(const MCSymbol &Symbol, bool *Created) {
  bool New = !Symbol.isRegistered();
  if (Created)
    *Created = New;
  if (New) {
    Symbol.setIsRegistered(true);
    Symbols.push_back(&Symbol);
  }
}

void MCAssembler::writeFragmentPadding(const MCFragment &F, uint64_t FSize,
                                       MCObjectWriter *OW) const {
  // Should NOP padding be written out before this fragment?
  unsigned BundlePadding = F.getBundlePadding();
  if (BundlePadding > 0) {
    assert(isBundlingEnabled() &&
           "Writing bundle padding with disabled bundling");
    assert(F.hasInstructions() &&
           "Writing bundle padding for a fragment without instructions");

    unsigned TotalLength = BundlePadding + static_cast<unsigned>(FSize);
    if (F.alignToBundleEnd() && TotalLength > getBundleAlignSize()) {
      // If the padding itself crosses a bundle boundary, it must be emitted
      // in 2 pieces, since even nop instructions must not cross boundaries.
      //             v--------------v   <- BundleAlignSize
      //        v---------v             <- BundlePadding
      // ----------------------------
      // | Prev |####|####|    F    |
      // ----------------------------
      //        ^-------------------^   <- TotalLength
      unsigned DistanceToBoundary = TotalLength - getBundleAlignSize();
      if (!getBackend().writeNopData(DistanceToBoundary, OW))
          report_fatal_error("unable to write NOP sequence of " +
                             Twine(DistanceToBoundary) + " bytes");
      BundlePadding -= DistanceToBoundary;
    }
    if (!getBackend().writeNopData(BundlePadding, OW))
      report_fatal_error("unable to write NOP sequence of " +
                         Twine(BundlePadding) + " bytes");
  }
}

/// \brief Write the fragment \p F to the output file.
static void writeFragment(const MCAssembler &Asm, const MCAsmLayout &Layout,
                          const MCFragment &F) {
  MCObjectWriter *OW = &Asm.getWriter();

  // FIXME: Embed in fragments instead?
  uint64_t FragmentSize = Asm.computeFragmentSize(Layout, F);

  Asm.writeFragmentPadding(F, FragmentSize, OW);

  // This variable (and its dummy usage) is to participate in the assert at
  // the end of the function.
  uint64_t Start = OW->getStream().tell();
  (void) Start;

  ++stats::EmittedFragments;

  switch (F.getKind()) {
  case MCFragment::FT_Align: {
    ++stats::EmittedAlignFragments;
    const MCAlignFragment &AF = cast<MCAlignFragment>(F);
    assert(AF.getValueSize() && "Invalid virtual align in concrete fragment!");

    uint64_t Count = FragmentSize / AF.getValueSize();

    // FIXME: This error shouldn't actually occur (the front end should emit
    // multiple .align directives to enforce the semantics it wants), but is
    // severe enough that we want to report it. How to handle this?
    if (Count * AF.getValueSize() != FragmentSize)
      report_fatal_error("undefined .align directive, value size '" +
                        Twine(AF.getValueSize()) +
                        "' is not a divisor of padding size '" +
                        Twine(FragmentSize) + "'");

    // See if we are aligning with nops, and if so do that first to try to fill
    // the Count bytes.  Then if that did not fill any bytes or there are any
    // bytes left to fill use the Value and ValueSize to fill the rest.
    // If we are aligning with nops, ask that target to emit the right data.
    if (AF.hasEmitNops()) {
      if (!Asm.getBackend().writeNopData(Count, OW))
        report_fatal_error("unable to write nop sequence of " +
                          Twine(Count) + " bytes");
      break;
    }

    // Otherwise, write out in multiples of the value size.
    for (uint64_t i = 0; i != Count; ++i) {
      switch (AF.getValueSize()) {
      default: llvm_unreachable("Invalid size!");
      case 1: OW->write8 (uint8_t (AF.getValue())); break;
      case 2: OW->write16(uint16_t(AF.getValue())); break;
      case 4: OW->write32(uint32_t(AF.getValue())); break;
      case 8: OW->write64(uint64_t(AF.getValue())); break;
      }
    }
    break;
  }

  case MCFragment::FT_Data: 
    ++stats::EmittedDataFragments;
    OW->writeBytes(cast<MCDataFragment>(F).getContents());
    break;

  case MCFragment::FT_Relaxable:
    ++stats::EmittedRelaxableFragments;
    OW->writeBytes(cast<MCRelaxableFragment>(F).getContents());
    break;

  case MCFragment::FT_CompactEncodedInst:
    ++stats::EmittedCompactEncodedInstFragments;
    OW->writeBytes(cast<MCCompactEncodedInstFragment>(F).getContents());
    break;

  case MCFragment::FT_Fill: {
    ++stats::EmittedFillFragments;
    const MCFillFragment &FF = cast<MCFillFragment>(F);

    assert(FF.getValueSize() && "Invalid virtual align in concrete fragment!");

    for (uint64_t i = 0, e = FF.getSize() / FF.getValueSize(); i != e; ++i) {
      switch (FF.getValueSize()) {
      default: llvm_unreachable("Invalid size!");
      case 1: OW->write8 (uint8_t (FF.getValue())); break;
      case 2: OW->write16(uint16_t(FF.getValue())); break;
      case 4: OW->write32(uint32_t(FF.getValue())); break;
      case 8: OW->write64(uint64_t(FF.getValue())); break;
      }
    }
    break;
  }

  case MCFragment::FT_LEB: {
    const MCLEBFragment &LF = cast<MCLEBFragment>(F);
    OW->writeBytes(LF.getContents());
    break;
  }

  case MCFragment::FT_SafeSEH: {
    const MCSafeSEHFragment &SF = cast<MCSafeSEHFragment>(F);
    OW->write32(SF.getSymbol()->getIndex());
    break;
  }

  case MCFragment::FT_Org: {
    ++stats::EmittedOrgFragments;
    const MCOrgFragment &OF = cast<MCOrgFragment>(F);

    for (uint64_t i = 0, e = FragmentSize; i != e; ++i)
      OW->write8(uint8_t(OF.getValue()));

    break;
  }

  case MCFragment::FT_Dwarf: {
    const MCDwarfLineAddrFragment &OF = cast<MCDwarfLineAddrFragment>(F);
    OW->writeBytes(OF.getContents());
    break;
  }
  case MCFragment::FT_DwarfFrame: {
    const MCDwarfCallFrameFragment &CF = cast<MCDwarfCallFrameFragment>(F);
    OW->writeBytes(CF.getContents());
    break;
  }
  }

  assert(OW->getStream().tell() - Start == FragmentSize &&
         "The stream should advance by fragment size");
}

void MCAssembler::writeSectionData(const MCSection *Sec,
                                   const MCAsmLayout &Layout) const {
  // Ignore virtual sections.
  if (Sec->isVirtualSection()) {
    assert(Layout.getSectionFileSize(Sec) == 0 && "Invalid size for section!");

    // Check that contents are only things legal inside a virtual section.
    for (MCSection::const_iterator it = Sec->begin(), ie = Sec->end(); it != ie;
         ++it) {
      switch (it->getKind()) {
      default: llvm_unreachable("Invalid fragment in virtual section!");
      case MCFragment::FT_Data: {
        // Check that we aren't trying to write a non-zero contents (or fixups)
        // into a virtual section. This is to support clients which use standard
        // directives to fill the contents of virtual sections.
        const MCDataFragment &DF = cast<MCDataFragment>(*it);
        assert(DF.fixup_begin() == DF.fixup_end() &&
               "Cannot have fixups in virtual section!");
        for (unsigned i = 0, e = DF.getContents().size(); i != e; ++i)
          if (DF.getContents()[i]) {
            if (auto *ELFSec = dyn_cast<const MCSectionELF>(Sec))
              report_fatal_error("non-zero initializer found in section '" +
                  ELFSec->getSectionName() + "'");
            else
              report_fatal_error("non-zero initializer found in virtual section");
          }
        break;
      }
      case MCFragment::FT_Align:
        // Check that we aren't trying to write a non-zero value into a virtual
        // section.
        assert((cast<MCAlignFragment>(it)->getValueSize() == 0 ||
                cast<MCAlignFragment>(it)->getValue() == 0) &&
               "Invalid align in virtual section!");
        break;
      case MCFragment::FT_Fill:
        assert((cast<MCFillFragment>(it)->getValueSize() == 0 ||
                cast<MCFillFragment>(it)->getValue() == 0) &&
               "Invalid fill in virtual section!");
        break;
      }
    }

    return;
  }

  uint64_t Start = getWriter().getStream().tell();
  (void)Start;

  for (MCSection::const_iterator it = Sec->begin(), ie = Sec->end(); it != ie;
       ++it)
    writeFragment(*this, Layout, *it);

  assert(getWriter().getStream().tell() - Start ==
         Layout.getSectionAddressSize(Sec));
}

std::pair<uint64_t, bool> MCAssembler::handleFixup(const MCAsmLayout &Layout,
                                                   MCFragment &F,
                                                   const MCFixup &Fixup) {
  // Evaluate the fixup.
  MCValue Target;
  uint64_t FixedValue;
  bool IsPCRel = Backend.getFixupKindInfo(Fixup.getKind()).Flags &
                 MCFixupKindInfo::FKF_IsPCRel;
  if (!evaluateFixup(Layout, Fixup, &F, Target, FixedValue)) {
    // The fixup was unresolved, we need a relocation. Inform the object
    // writer of the relocation, and give it an opportunity to adjust the
    // fixup value if need be.
    getWriter().recordRelocation(*this, Layout, &F, Fixup, Target, IsPCRel,
                                 FixedValue);
  }
  return std::make_pair(FixedValue, IsPCRel);
}

void MCAssembler::Finish() {
  DEBUG_WITH_TYPE("mc-dump", {
      llvm::errs() << "assembler backend - pre-layout\n--\n";
      dump(); });

  // Create the layout object.
  MCAsmLayout Layout(*this);

  // Create dummy fragments and assign section ordinals.
  unsigned SectionIndex = 0;
  for (MCAssembler::iterator it = begin(), ie = end(); it != ie; ++it) {
    // Create dummy fragments to eliminate any empty sections, this simplifies
    // layout.
    if (it->getFragmentList().empty())
      new MCDataFragment(&*it);

    it->setOrdinal(SectionIndex++);
  }

  // Assign layout order indices to sections and fragments.
  for (unsigned i = 0, e = Layout.getSectionOrder().size(); i != e; ++i) {
    MCSection *Sec = Layout.getSectionOrder()[i];
    Sec->setLayoutOrder(i);

    unsigned FragmentIndex = 0;
    for (MCSection::iterator iFrag = Sec->begin(), iFragEnd = Sec->end();
         iFrag != iFragEnd; ++iFrag)
      iFrag->setLayoutOrder(FragmentIndex++);
  }

  // Layout until everything fits.
  while (layoutOnce(Layout))
    continue;

  DEBUG_WITH_TYPE("mc-dump", {
      llvm::errs() << "assembler backend - post-relaxation\n--\n";
      dump(); });

  // Finalize the layout, including fragment lowering.
  finishLayout(Layout);

  DEBUG_WITH_TYPE("mc-dump", {
      llvm::errs() << "assembler backend - final-layout\n--\n";
      dump(); });

  uint64_t StartOffset = OS.tell();

  // Allow the object writer a chance to perform post-layout binding (for
  // example, to set the index fields in the symbol data).
  getWriter().executePostLayoutBinding(*this, Layout);

  // Evaluate and apply the fixups, generating relocation entries as necessary.
  for (MCAssembler::iterator it = begin(), ie = end(); it != ie; ++it) {
    for (MCSection::iterator it2 = it->begin(), ie2 = it->end(); it2 != ie2;
         ++it2) {
      MCEncodedFragment *F = dyn_cast<MCEncodedFragment>(it2);
      // Data and relaxable fragments both have fixups.  So only process
      // those here.
      // FIXME: Is there a better way to do this?  MCEncodedFragmentWithFixups
      // being templated makes this tricky.
      if (!F || isa<MCCompactEncodedInstFragment>(F))
        continue;
      ArrayRef<MCFixup> Fixups;
      MutableArrayRef<char> Contents;
      if (auto *FragWithFixups = dyn_cast<MCDataFragment>(F)) {
        Fixups = FragWithFixups->getFixups();
        Contents = FragWithFixups->getContents();
      } else if (auto *FragWithFixups = dyn_cast<MCRelaxableFragment>(F)) {
        Fixups = FragWithFixups->getFixups();
        Contents = FragWithFixups->getContents();
      } else
        llvm_unreachable("Unknown fragment with fixups!");
      for (const MCFixup &Fixup : Fixups) {
        uint64_t FixedValue;
        bool IsPCRel;
        std::tie(FixedValue, IsPCRel) = handleFixup(Layout, *F, Fixup);
        getBackend().applyFixup(Fixup, Contents.data(),
                                Contents.size(), FixedValue, IsPCRel);
      }
    }
  }

  // Write the object file.
  getWriter().writeObject(*this, Layout);

  stats::ObjectBytes += OS.tell() - StartOffset;
}

bool MCAssembler::fixupNeedsRelaxation(const MCFixup &Fixup,
                                       const MCRelaxableFragment *DF,
                                       const MCAsmLayout &Layout) const {
  MCValue Target;
  uint64_t Value;
  bool Resolved = evaluateFixup(Layout, Fixup, DF, Target, Value);
  return getBackend().fixupNeedsRelaxationAdvanced(Fixup, Resolved, Value, DF,
                                                   Layout);
}

bool MCAssembler::fragmentNeedsRelaxation(const MCRelaxableFragment *F,
                                          const MCAsmLayout &Layout) const {
  // If this inst doesn't ever need relaxation, ignore it. This occurs when we
  // are intentionally pushing out inst fragments, or because we relaxed a
  // previous instruction to one that doesn't need relaxation.
  if (!getBackend().mayNeedRelaxation(F->getInst()))
    return false;

  for (MCRelaxableFragment::const_fixup_iterator it = F->fixup_begin(),
       ie = F->fixup_end(); it != ie; ++it)
    if (fixupNeedsRelaxation(*it, F, Layout))
      return true;

  return false;
}

bool MCAssembler::relaxInstruction(MCAsmLayout &Layout,
                                   MCRelaxableFragment &F) {
  if (!fragmentNeedsRelaxation(&F, Layout))
    return false;

  ++stats::RelaxedInstructions;

  // FIXME-PERF: We could immediately lower out instructions if we can tell
  // they are fully resolved, to avoid retesting on later passes.

  // Relax the fragment.

  MCInst Relaxed;
  getBackend().relaxInstruction(F.getInst(), Relaxed);

  // Encode the new instruction.
  //
  // FIXME-PERF: If it matters, we could let the target do this. It can
  // probably do so more efficiently in many cases.
  SmallVector<MCFixup, 4> Fixups;
  SmallString<256> Code;
  raw_svector_ostream VecOS(Code);
  getEmitter().encodeInstruction(Relaxed, VecOS, Fixups, F.getSubtargetInfo());
  VecOS.flush();

  // Update the fragment.
  F.setInst(Relaxed);
  F.getContents() = Code;
  F.getFixups() = Fixups;

  return true;
}

bool MCAssembler::relaxLEB(MCAsmLayout &Layout, MCLEBFragment &LF) {
  uint64_t OldSize = LF.getContents().size();
  int64_t Value;
  bool Abs = LF.getValue().evaluateKnownAbsolute(Value, Layout);
  if (!Abs)
    report_fatal_error("sleb128 and uleb128 expressions must be absolute");
  SmallString<8> &Data = LF.getContents();
  Data.clear();
  raw_svector_ostream OSE(Data);
  if (LF.isSigned())
    encodeSLEB128(Value, OSE);
  else
    encodeULEB128(Value, OSE);
  OSE.flush();
  return OldSize != LF.getContents().size();
}

bool MCAssembler::relaxDwarfLineAddr(MCAsmLayout &Layout,
                                     MCDwarfLineAddrFragment &DF) {
  MCContext &Context = Layout.getAssembler().getContext();
  uint64_t OldSize = DF.getContents().size();
  int64_t AddrDelta;
  bool Abs = DF.getAddrDelta().evaluateKnownAbsolute(AddrDelta, Layout);
  assert(Abs && "We created a line delta with an invalid expression");
  (void) Abs;
  int64_t LineDelta;
  LineDelta = DF.getLineDelta();
  SmallString<8> &Data = DF.getContents();
  Data.clear();
  raw_svector_ostream OSE(Data);
  MCDwarfLineAddr::Encode(Context, LineDelta, AddrDelta, OSE);
  OSE.flush();
  return OldSize != Data.size();
}

bool MCAssembler::relaxDwarfCallFrameFragment(MCAsmLayout &Layout,
                                              MCDwarfCallFrameFragment &DF) {
  MCContext &Context = Layout.getAssembler().getContext();
  uint64_t OldSize = DF.getContents().size();
  int64_t AddrDelta;
  bool Abs = DF.getAddrDelta().evaluateKnownAbsolute(AddrDelta, Layout);
  assert(Abs && "We created call frame with an invalid expression");
  (void) Abs;
  SmallString<8> &Data = DF.getContents();
  Data.clear();
  raw_svector_ostream OSE(Data);
  MCDwarfFrameEmitter::EncodeAdvanceLoc(Context, AddrDelta, OSE);
  OSE.flush();
  return OldSize != Data.size();
}

bool MCAssembler::layoutSectionOnce(MCAsmLayout &Layout, MCSection &Sec) {
  // Holds the first fragment which needed relaxing during this layout. It will
  // remain NULL if none were relaxed.
  // When a fragment is relaxed, all the fragments following it should get
  // invalidated because their offset is going to change.
  MCFragment *FirstRelaxedFragment = nullptr;

  // Attempt to relax all the fragments in the section.
  for (MCSection::iterator I = Sec.begin(), IE = Sec.end(); I != IE; ++I) {
    // Check if this is a fragment that needs relaxation.
    bool RelaxedFrag = false;
    switch(I->getKind()) {
    default:
      break;
    case MCFragment::FT_Relaxable:
      assert(!getRelaxAll() &&
             "Did not expect a MCRelaxableFragment in RelaxAll mode");
      RelaxedFrag = relaxInstruction(Layout, *cast<MCRelaxableFragment>(I));
      break;
    case MCFragment::FT_Dwarf:
      RelaxedFrag = relaxDwarfLineAddr(Layout,
                                       *cast<MCDwarfLineAddrFragment>(I));
      break;
    case MCFragment::FT_DwarfFrame:
      RelaxedFrag =
        relaxDwarfCallFrameFragment(Layout,
                                    *cast<MCDwarfCallFrameFragment>(I));
      break;
    case MCFragment::FT_LEB:
      RelaxedFrag = relaxLEB(Layout, *cast<MCLEBFragment>(I));
      break;
    }
    if (RelaxedFrag && !FirstRelaxedFragment)
      FirstRelaxedFragment = I;
  }
  if (FirstRelaxedFragment) {
    Layout.invalidateFragmentsFrom(FirstRelaxedFragment);
    return true;
  }
  return false;
}

bool MCAssembler::layoutOnce(MCAsmLayout &Layout) {
  ++stats::RelaxationSteps;

  bool WasRelaxed = false;
  for (iterator it = begin(), ie = end(); it != ie; ++it) {
    MCSection &Sec = *it;
    while (layoutSectionOnce(Layout, Sec))
      WasRelaxed = true;
  }

  return WasRelaxed;
}

void MCAssembler::finishLayout(MCAsmLayout &Layout) {
  // The layout is done. Mark every fragment as valid.
  for (unsigned int i = 0, n = Layout.getSectionOrder().size(); i != n; ++i) {
    Layout.getFragmentOffset(&*Layout.getSectionOrder()[i]->rbegin());
  }
}

// Debugging methods

namespace llvm {

raw_ostream &operator<<(raw_ostream &OS, const MCFixup &AF) {
  OS << "<MCFixup" << " Offset:" << AF.getOffset()
     << " Value:" << *AF.getValue()
     << " Kind:" << AF.getKind() << ">";
  return OS;
}

}

#if !defined(NDEBUG) || defined(LLVM_ENABLE_DUMP)
void MCFragment::dump() {
  raw_ostream &OS = llvm::errs();

  OS << "<";
  switch (getKind()) {
  case MCFragment::FT_Align: OS << "MCAlignFragment"; break;
  case MCFragment::FT_Data:  OS << "MCDataFragment"; break;
  case MCFragment::FT_CompactEncodedInst:
    OS << "MCCompactEncodedInstFragment"; break;
  case MCFragment::FT_Fill:  OS << "MCFillFragment"; break;
  case MCFragment::FT_Relaxable:  OS << "MCRelaxableFragment"; break;
  case MCFragment::FT_Org:   OS << "MCOrgFragment"; break;
  case MCFragment::FT_Dwarf: OS << "MCDwarfFragment"; break;
  case MCFragment::FT_DwarfFrame: OS << "MCDwarfCallFrameFragment"; break;
  case MCFragment::FT_LEB:   OS << "MCLEBFragment"; break;
  case MCFragment::FT_SafeSEH:    OS << "MCSafeSEHFragment"; break;
  }

  OS << "<MCFragment " << (void*) this << " LayoutOrder:" << LayoutOrder
     << " Offset:" << Offset
     << " HasInstructions:" << hasInstructions() 
     << " BundlePadding:" << static_cast<unsigned>(getBundlePadding()) << ">";

  switch (getKind()) {
  case MCFragment::FT_Align: {
    const MCAlignFragment *AF = cast<MCAlignFragment>(this);
    if (AF->hasEmitNops())
      OS << " (emit nops)";
    OS << "\n       ";
    OS << " Alignment:" << AF->getAlignment()
       << " Value:" << AF->getValue() << " ValueSize:" << AF->getValueSize()
       << " MaxBytesToEmit:" << AF->getMaxBytesToEmit() << ">";
    break;
  }
  case MCFragment::FT_Data:  {
    const MCDataFragment *DF = cast<MCDataFragment>(this);
    OS << "\n       ";
    OS << " Contents:[";
    const SmallVectorImpl<char> &Contents = DF->getContents();
    for (unsigned i = 0, e = Contents.size(); i != e; ++i) {
      if (i) OS << ",";
      OS << hexdigit((Contents[i] >> 4) & 0xF) << hexdigit(Contents[i] & 0xF);
    }
    OS << "] (" << Contents.size() << " bytes)";

    if (DF->fixup_begin() != DF->fixup_end()) {
      OS << ",\n       ";
      OS << " Fixups:[";
      for (MCDataFragment::const_fixup_iterator it = DF->fixup_begin(),
             ie = DF->fixup_end(); it != ie; ++it) {
        if (it != DF->fixup_begin()) OS << ",\n                ";
        OS << *it;
      }
      OS << "]";
    }
    break;
  }
  case MCFragment::FT_CompactEncodedInst: {
    const MCCompactEncodedInstFragment *CEIF =
      cast<MCCompactEncodedInstFragment>(this);
    OS << "\n       ";
    OS << " Contents:[";
    const SmallVectorImpl<char> &Contents = CEIF->getContents();
    for (unsigned i = 0, e = Contents.size(); i != e; ++i) {
      if (i) OS << ",";
      OS << hexdigit((Contents[i] >> 4) & 0xF) << hexdigit(Contents[i] & 0xF);
    }
    OS << "] (" << Contents.size() << " bytes)";
    break;
  }
  case MCFragment::FT_Fill:  {
    const MCFillFragment *FF = cast<MCFillFragment>(this);
    OS << " Value:" << FF->getValue() << " ValueSize:" << FF->getValueSize()
       << " Size:" << FF->getSize();
    break;
  }
  case MCFragment::FT_Relaxable:  {
    const MCRelaxableFragment *F = cast<MCRelaxableFragment>(this);
    OS << "\n       ";
    OS << " Inst:";
    F->getInst().dump_pretty(OS);
    break;
  }
  case MCFragment::FT_Org:  {
    const MCOrgFragment *OF = cast<MCOrgFragment>(this);
    OS << "\n       ";
    OS << " Offset:" << OF->getOffset() << " Value:" << OF->getValue();
    break;
  }
  case MCFragment::FT_Dwarf:  {
    const MCDwarfLineAddrFragment *OF = cast<MCDwarfLineAddrFragment>(this);
    OS << "\n       ";
    OS << " AddrDelta:" << OF->getAddrDelta()
       << " LineDelta:" << OF->getLineDelta();
    break;
  }
  case MCFragment::FT_DwarfFrame:  {
    const MCDwarfCallFrameFragment *CF = cast<MCDwarfCallFrameFragment>(this);
    OS << "\n       ";
    OS << " AddrDelta:" << CF->getAddrDelta();
    break;
  }
  case MCFragment::FT_LEB: {
    const MCLEBFragment *LF = cast<MCLEBFragment>(this);
    OS << "\n       ";
    OS << " Value:" << LF->getValue() << " Signed:" << LF->isSigned();
    break;
  }
  case MCFragment::FT_SafeSEH: {
    const MCSafeSEHFragment *F = cast<MCSafeSEHFragment>(this);
    OS << "\n       ";
    OS << " Sym:" << F->getSymbol();
    break;
  }
  }
  OS << ">";
}

void MCAssembler::dump() {
  raw_ostream &OS = llvm::errs();

  OS << "<MCAssembler\n";
  OS << "  Sections:[\n    ";
  for (iterator it = begin(), ie = end(); it != ie; ++it) {
    if (it != begin()) OS << ",\n    ";
    it->dump();
  }
  OS << "],\n";
  OS << "  Symbols:[";

  for (symbol_iterator it = symbol_begin(), ie = symbol_end(); it != ie; ++it) {
    if (it != symbol_begin()) OS << ",\n           ";
    OS << "(";
    it->dump();
    OS << ", Index:" << it->getIndex() << ", ";
    OS << ")";
  }
  OS << "]>\n";
}
#endif<|MERGE_RESOLUTION|>--- conflicted
+++ resolved
@@ -282,82 +282,10 @@
     Parent->getFragmentList().push_back(this);
 }
 
-<<<<<<< HEAD
-/* *** */
-
-MCEncodedFragment::~MCEncodedFragment() {
-}
-
-/* *** */
-
-MCEncodedFragmentWithFixups::~MCEncodedFragmentWithFixups() {
-}
-
-/* *** */
-
-MCSectionData::MCSectionData() : Section(nullptr) {}
-
-MCSectionData::MCSectionData(const MCSection &Section, MCAssembler *A)
-    : Section(&Section), Ordinal(~UINT32_C(0)), Alignment(1),
-      BundleLockState(NotBundleLocked), BundleLockNestingDepth(0),
-      BundleGroupBeforeFirstInst(false), HasInstructions(false) {
-  // @LOCALMOD-BEGIN
-  if (A) {
-    // Necessary for IRT building because the IRT loader expects the end of
-    // the section to be bundle-aligned. Padding happens with 0's though,
-    // so it's not really ideal. TODO(dschuff) figure out how to do it right.
-    A->getSectionList().push_back(this);
-    if (A->isBundlingEnabled() && Section.UseCodeAlign())
-      setAlignment(A->getBundleAlignSize());
-  }
-  // @LOCALMOD-END
-}
-
-MCSectionData::iterator
-MCSectionData::getSubsectionInsertionPoint(unsigned Subsection) {
-  if (Subsection == 0 && SubsectionFragmentMap.empty())
-    return end();
-
-  SmallVectorImpl<std::pair<unsigned, MCFragment *> >::iterator MI =
-    std::lower_bound(SubsectionFragmentMap.begin(), SubsectionFragmentMap.end(),
-                     std::make_pair(Subsection, (MCFragment *)nullptr));
-  bool ExactMatch = false;
-  if (MI != SubsectionFragmentMap.end()) {
-    ExactMatch = MI->first == Subsection;
-    if (ExactMatch)
-      ++MI;
-  }
-  iterator IP;
-  if (MI == SubsectionFragmentMap.end())
-    IP = end();
-  else
-    IP = MI->second;
-  if (!ExactMatch && Subsection != 0) {
-    // The GNU as documentation claims that subsections have an alignment of 4,
-    // although this appears not to be the case.
-    MCFragment *F = new MCDataFragment();
-    SubsectionFragmentMap.insert(MI, std::make_pair(Subsection, F));
-    getFragmentList().insert(IP, F);
-    F->setParent(this);
-  }
-
-  return IP;
-}
-
-void MCSectionData::setBundleLockState(BundleLockStateType NewState) {
-  if (NewState == NotBundleLocked) {
-    if (BundleLockNestingDepth == 0) {
-      report_fatal_error("Mismatched bundle_lock/unlock directives");
-    }
-    if (--BundleLockNestingDepth == 0) {
-      BundleLockState = NotBundleLocked;
-    }
-=======
 void MCFragment::destroy() {
   // First check if we are the sentinal.
   if (Kind == FragmentType(~0)) {
     delete this;
->>>>>>> 99e9f85e
     return;
   }
 
@@ -658,21 +586,12 @@
   // the streamer. When the fragment is larger than the bundle size, we need to
   // ensure that it's bundle aligned. This means that if we end up with
   // multiple fragments, we must emit bundle padding between fragments.
-<<<<<<< HEAD
   //
   // ".align N" is an example of a directive that introduces multiple
   // fragments. We could add a special case to handle ".align N" by emitting
   // within-fragment padding (which would produce less padding when N is less
   // than the bundle size), but for now we don't.
   //
-=======
-  //
-  // ".align N" is an example of a directive that introduces multiple
-  // fragments. We could add a special case to handle ".align N" by emitting
-  // within-fragment padding (which would produce less padding when N is less
-  // than the bundle size), but for now we don't.
-  //
->>>>>>> 99e9f85e
   if (Assembler.isBundlingEnabled() && F->hasInstructions()) {
     assert(isa<MCEncodedFragment>(F) &&
            "Only MCEncodedFragment implementations have instructions");
