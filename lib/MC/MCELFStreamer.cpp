--- conflicted
+++ resolved
@@ -136,25 +136,14 @@
 
 // If bundle aligment is used and there are any instructions in the section, it
 // needs to be aligned to at least the bundle size.
-<<<<<<< HEAD
-static void setSectionAlignmentForBundling(
-    const MCAssembler &Assembler, MCSectionData *Section) {
-  if (Assembler.isBundlingEnabled() && Section &&
-      Section->hasInstructions() &&
-=======
 static void setSectionAlignmentForBundling(const MCAssembler &Assembler,
                                            MCSection *Section) {
   if (Section && Assembler.isBundlingEnabled() && Section->hasInstructions() &&
->>>>>>> 99e9f85e
       Section->getAlignment() < Assembler.getBundleAlignSize())
     Section->setAlignment(Assembler.getBundleAlignSize());
 }
 
-<<<<<<< HEAD
-void MCELFStreamer::ChangeSection(const MCSection *Section,
-=======
 void MCELFStreamer::ChangeSection(MCSection *Section,
->>>>>>> 99e9f85e
                                   const MCExpr *Subsection) {
   MCSection *CurSection = getCurrentSectionOnly();
   if (CurSection && isBundleLocked())
@@ -661,12 +650,8 @@
 
 void MCELFStreamer::FinishImpl() {
   // Ensure the last section gets aligned if necessary.
-<<<<<<< HEAD
-  setSectionAlignmentForBundling(getAssembler(), getCurrentSectionData());
-=======
   MCSection *CurSection = getCurrentSectionOnly();
   setSectionAlignmentForBundling(getAssembler(), CurSection);
->>>>>>> 99e9f85e
 
   EmitFrames(nullptr);
 
