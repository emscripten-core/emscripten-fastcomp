//===- lib/MC/MCELFStreamer.cpp - ELF Object Output ------------===//
//
//                     The LLVM Compiler Infrastructure
//
// This file is distributed under the University of Illinois Open Source
// License. See LICENSE.TXT for details.
//
//===----------------------------------------------------------------------===//
//
// This file assembles .s files and emits ELF .o object files.
//
//===----------------------------------------------------------------------===//

#include "MCELF.h"
#include "llvm/ADT/SmallPtrSet.h"
#include "llvm/ADT/StringExtras.h"
#include "llvm/ADT/Twine.h"
#include "llvm/MC/MCAssembler.h"
#include "llvm/MC/MCCodeEmitter.h"
#include "llvm/MC/MCContext.h"
#include "llvm/MC/MCSectionELF.h"
#include "llvm/MC/MCStreamer.h"
#include "llvm/MC/MCELFSymbolFlags.h"
#include "llvm/MC/MCExpr.h"
#include "llvm/MC/MCInst.h"
#include "llvm/MC/MCObjectStreamer.h"
#include "llvm/MC/MCSection.h"
#include "llvm/MC/MCSymbol.h"
#include "llvm/MC/MCValue.h"
#include "llvm/MC/MCAsmBackend.h"
#include "llvm/Support/Debug.h"
#include "llvm/Support/ELF.h"
#include "llvm/Support/ErrorHandling.h"
#include "llvm/Support/raw_ostream.h"

using namespace llvm;

namespace {
class MCELFStreamer : public MCObjectStreamer {
public:
  MCELFStreamer(MCContext &Context, MCAsmBackend &TAB,
                  raw_ostream &OS, MCCodeEmitter *Emitter)
    : MCObjectStreamer(Context, TAB, OS, Emitter) {}

  MCELFStreamer(MCContext &Context, MCAsmBackend &TAB,
                raw_ostream &OS, MCCodeEmitter *Emitter,
                MCAssembler *Assembler)
    : MCObjectStreamer(Context, TAB, OS, Emitter, Assembler) {}


  ~MCELFStreamer() {}

  /// @name MCStreamer Interface
  /// @{

  virtual void InitSections();
  virtual void ChangeSection(const MCSection *Section);
  virtual void EmitLabel(MCSymbol *Symbol);
  virtual void EmitAssemblerFlag(MCAssemblerFlag Flag);
  virtual void EmitThumbFunc(MCSymbol *Func);
  virtual void EmitAssignment(MCSymbol *Symbol, const MCExpr *Value);
  virtual void EmitWeakReference(MCSymbol *Alias, const MCSymbol *Symbol);
  virtual void EmitSymbolAttribute(MCSymbol *Symbol, MCSymbolAttr Attribute);
  virtual void EmitSymbolDesc(MCSymbol *Symbol, unsigned DescValue) {
    llvm_unreachable("ELF doesn't support this directive");
  }
  virtual void EmitCommonSymbol(MCSymbol *Symbol, uint64_t Size,
                                unsigned ByteAlignment);
  virtual void BeginCOFFSymbolDef(const MCSymbol *Symbol) {
    llvm_unreachable("ELF doesn't support this directive");
  }

  virtual void EmitCOFFSymbolStorageClass(int StorageClass) {
    llvm_unreachable("ELF doesn't support this directive");
  }

  virtual void EmitCOFFSymbolType(int Type) {
    llvm_unreachable("ELF doesn't support this directive");
  }

  virtual void EndCOFFSymbolDef() {
    llvm_unreachable("ELF doesn't support this directive");
  }

  virtual void EmitELFSize(MCSymbol *Symbol, const MCExpr *Value) {
     MCSymbolData &SD = getAssembler().getOrCreateSymbolData(*Symbol);
     SD.setSize(Value);
  }

  virtual void EmitLocalCommonSymbol(MCSymbol *Symbol, uint64_t Size,
                                     unsigned ByteAlignment);

  virtual void EmitZerofill(const MCSection *Section, MCSymbol *Symbol = 0,
                            uint64_t Size = 0, unsigned ByteAlignment = 0) {
    llvm_unreachable("ELF doesn't support this directive");
  }
  virtual void EmitTBSSSymbol(const MCSection *Section, MCSymbol *Symbol,
                              uint64_t Size, unsigned ByteAlignment = 0) {
    llvm_unreachable("ELF doesn't support this directive");
  }
  virtual void EmitValueImpl(const MCExpr *Value, unsigned Size,
                             unsigned AddrSpace);

  virtual void EmitFileDirective(StringRef Filename);

  virtual void FinishImpl();

private:
  virtual void EmitInstToFragment(const MCInst &Inst);
  virtual void EmitInstToData(const MCInst &Inst);

  void fixSymbolsInTLSFixups(const MCExpr *expr);

  struct LocalCommon {
    MCSymbolData *SD;
    uint64_t Size;
    unsigned ByteAlignment;
  };
  std::vector<LocalCommon> LocalCommons;

  SmallPtrSet<MCSymbol *, 16> BindingExplicitlySet;
  /// @}
  void SetSection(StringRef Section, unsigned Type, unsigned Flags,
                  SectionKind Kind) {
    SwitchSection(getContext().getELFSection(Section, Type, Flags, Kind));
  }

  void SetSectionData() {
    SetSection(".data", ELF::SHT_PROGBITS,
               ELF::SHF_WRITE |ELF::SHF_ALLOC,
               SectionKind::getDataRel());
    EmitCodeAlignment(4, 0);
  }
  void SetSectionText() {
    SetSection(".text", ELF::SHT_PROGBITS,
               ELF::SHF_EXECINSTR |
               ELF::SHF_ALLOC, SectionKind::getText());
    EmitCodeAlignment(4, 0);
  }
  void SetSectionBss() {
    SetSection(".bss", ELF::SHT_NOBITS,
               ELF::SHF_WRITE |
               ELF::SHF_ALLOC, SectionKind::getBSS());
    EmitCodeAlignment(4, 0);
  }
};
}

void MCELFStreamer::InitSections() {
  // This emulates the same behavior of GNU as. This makes it easier
  // to compare the output as the major sections are in the same order.
  SetSectionText();
  SetSectionData();
  SetSectionBss();
  SetSectionText();
}

void MCELFStreamer::EmitLabel(MCSymbol *Symbol) {
  assert(Symbol->isUndefined() && "Cannot define a symbol twice!");

  MCObjectStreamer::EmitLabel(Symbol);

  const MCSectionELF &Section =
    static_cast<const MCSectionELF&>(Symbol->getSection());
  MCSymbolData &SD = getAssembler().getSymbolData(*Symbol);
  if (Section.getFlags() & ELF::SHF_TLS)
    MCELF::SetType(SD, ELF::STT_TLS);
}

void MCELFStreamer::EmitAssemblerFlag(MCAssemblerFlag Flag) {
  switch (Flag) {
  case MCAF_SyntaxUnified: return; // no-op here.
  case MCAF_Code16: return; // Change parsing mode; no-op here.
  case MCAF_Code32: return; // Change parsing mode; no-op here.
  case MCAF_Code64: return; // Change parsing mode; no-op here.
  case MCAF_SubsectionsViaSymbols:
    getAssembler().setSubsectionsViaSymbols(true);
    return;
  }

  llvm_unreachable("invalid assembler flag!");
}

void MCELFStreamer::EmitThumbFunc(MCSymbol *Func) {
  // FIXME: Anything needed here to flag the function as thumb?

  getAssembler().setIsThumbFunc(Func);

  MCSymbolData &SD = getAssembler().getOrCreateSymbolData(*Func);
  SD.setFlags(SD.getFlags() | ELF_Other_ThumbFunc);
}

void MCELFStreamer::EmitAssignment(MCSymbol *Symbol, const MCExpr *Value) {
  // TODO: This is exactly the same as WinCOFFStreamer. Consider merging into
  // MCObjectStreamer.
  // FIXME: Lift context changes into super class.
  getAssembler().getOrCreateSymbolData(*Symbol);
  Symbol->setVariableValue(AddValueSymbols(Value));
}

void MCELFStreamer::ChangeSection(const MCSection *Section) {
  const MCSymbol *Grp = static_cast<const MCSectionELF *>(Section)->getGroup();
  if (Grp)
    getAssembler().getOrCreateSymbolData(*Grp);
  this->MCObjectStreamer::ChangeSection(Section);
}

void MCELFStreamer::EmitWeakReference(MCSymbol *Alias, const MCSymbol *Symbol) {
  getAssembler().getOrCreateSymbolData(*Symbol);
  MCSymbolData &AliasSD = getAssembler().getOrCreateSymbolData(*Alias);
  AliasSD.setFlags(AliasSD.getFlags() | ELF_Other_Weakref);
  const MCExpr *Value = MCSymbolRefExpr::Create(Symbol, getContext());
  Alias->setVariableValue(Value);
}

void MCELFStreamer::EmitSymbolAttribute(MCSymbol *Symbol,
                                          MCSymbolAttr Attribute) {
  // Indirect symbols are handled differently, to match how 'as' handles
  // them. This makes writing matching .o files easier.
  if (Attribute == MCSA_IndirectSymbol) {
    // Note that we intentionally cannot use the symbol data here; this is
    // important for matching the string table that 'as' generates.
    IndirectSymbolData ISD;
    ISD.Symbol = Symbol;
    ISD.SectionData = getCurrentSectionData();
    getAssembler().getIndirectSymbols().push_back(ISD);
    return;
  }

  // Adding a symbol attribute always introduces the symbol, note that an
  // important side effect of calling getOrCreateSymbolData here is to register
  // the symbol with the assembler.
  MCSymbolData &SD = getAssembler().getOrCreateSymbolData(*Symbol);

  // The implementation of symbol attributes is designed to match 'as', but it
  // leaves much to desired. It doesn't really make sense to arbitrarily add and
  // remove flags, but 'as' allows this (in particular, see .desc).
  //
  // In the future it might be worth trying to make these operations more well
  // defined.
  switch (Attribute) {
  case MCSA_LazyReference:
  case MCSA_Reference:
  case MCSA_SymbolResolver:
  case MCSA_PrivateExtern:
  case MCSA_WeakDefinition:
  case MCSA_WeakDefAutoPrivate:
  case MCSA_Invalid:
  case MCSA_IndirectSymbol:
    llvm_unreachable("Invalid symbol attribute for ELF!");

  case MCSA_NoDeadStrip:
  case MCSA_ELF_TypeGnuUniqueObject:
    // Ignore for now.
    break;

  case MCSA_Global:
    MCELF::SetBinding(SD, ELF::STB_GLOBAL);
    SD.setExternal(true);
    BindingExplicitlySet.insert(Symbol);
    break;

  case MCSA_WeakReference:
  case MCSA_Weak:
    MCELF::SetBinding(SD, ELF::STB_WEAK);
    SD.setExternal(true);
    BindingExplicitlySet.insert(Symbol);
    break;

  case MCSA_Local:
    MCELF::SetBinding(SD, ELF::STB_LOCAL);
    SD.setExternal(false);
    BindingExplicitlySet.insert(Symbol);
    break;

  case MCSA_ELF_TypeFunction:
    MCELF::SetType(SD, ELF::STT_FUNC);
    break;

  case MCSA_ELF_TypeIndFunction:
    MCELF::SetType(SD, ELF::STT_GNU_IFUNC);
    break;

  case MCSA_ELF_TypeObject:
    MCELF::SetType(SD, ELF::STT_OBJECT);
    break;

  case MCSA_ELF_TypeTLS:
    MCELF::SetType(SD, ELF::STT_TLS);
    break;

  case MCSA_ELF_TypeCommon:
    MCELF::SetType(SD, ELF::STT_COMMON);
    break;

  case MCSA_ELF_TypeNoType:
    MCELF::SetType(SD, ELF::STT_NOTYPE);
    break;

  case MCSA_Protected:
    MCELF::SetVisibility(SD, ELF::STV_PROTECTED);
    break;

  case MCSA_Hidden:
    MCELF::SetVisibility(SD, ELF::STV_HIDDEN);
    break;

  case MCSA_Internal:
    MCELF::SetVisibility(SD, ELF::STV_INTERNAL);
    break;
  }
}

void MCELFStreamer::EmitCommonSymbol(MCSymbol *Symbol, uint64_t Size,
                                       unsigned ByteAlignment) {
  MCSymbolData &SD = getAssembler().getOrCreateSymbolData(*Symbol);

  if (!BindingExplicitlySet.count(Symbol)) {
    MCELF::SetBinding(SD, ELF::STB_GLOBAL);
    SD.setExternal(true);
  }

  MCELF::SetType(SD, ELF::STT_OBJECT);

  if (MCELF::GetBinding(SD) == ELF_STB_Local) {
    const MCSection *Section = getAssembler().getContext().getELFSection(".bss",
                                                         ELF::SHT_NOBITS,
                                                         ELF::SHF_WRITE |
                                                         ELF::SHF_ALLOC,
                                                         SectionKind::getBSS());
    Symbol->setSection(*Section);

    struct LocalCommon L = {&SD, Size, ByteAlignment};
    LocalCommons.push_back(L);
  } else {
    SD.setCommon(Size, ByteAlignment);
  }

  SD.setSize(MCConstantExpr::Create(Size, getContext()));
}

void MCELFStreamer::EmitLocalCommonSymbol(MCSymbol *Symbol, uint64_t Size,
                                          unsigned ByteAlignment) {
  // FIXME: Should this be caught and done earlier?
  MCSymbolData &SD = getAssembler().getOrCreateSymbolData(*Symbol);
  MCELF::SetBinding(SD, ELF::STB_LOCAL);
  SD.setExternal(false);
  BindingExplicitlySet.insert(Symbol);
  EmitCommonSymbol(Symbol, Size, ByteAlignment);
}

<<<<<<< HEAD
void MCELFStreamer::EmitBytes(StringRef Data, unsigned AddrSpace) {
  // TODO: This is exactly the same as WinCOFFStreamer. Consider merging into
  // MCObjectStreamer.
  getOrCreateDataFragment()->getContents().append(Data.begin(), Data.end());
  getCurrentSectionData()->MarkBundleOffsetUnknown();  // @LOCALMOD
}

void MCELFStreamer::EmitValueToAlignment(unsigned ByteAlignment,
                                           int64_t Value, unsigned ValueSize,
                                           unsigned MaxBytesToEmit) {
  // TODO: This is exactly the same as WinCOFFStreamer. Consider merging into
  // MCObjectStreamer.
  if (MaxBytesToEmit == 0)
    MaxBytesToEmit = ByteAlignment;
  new MCAlignFragment(ByteAlignment, Value, ValueSize, MaxBytesToEmit,
                      getCurrentSectionData());

  // @LOCALMOD-BEGIN
  // Bump the bundle offset to account for alignment.
  getCurrentSectionData()->AlignBundleOffsetTo(ByteAlignment);
  // @LOCALMOD-END
  // Update the maximum alignment on the current section if necessary.
  if (ByteAlignment > getCurrentSectionData()->getAlignment())
    getCurrentSectionData()->setAlignment(ByteAlignment);
}

void MCELFStreamer::EmitCodeAlignment(unsigned ByteAlignment,
                                        unsigned MaxBytesToEmit) {
  // TODO: This is exactly the same as WinCOFFStreamer. Consider merging into
  // MCObjectStreamer.
  if (MaxBytesToEmit == 0)
    MaxBytesToEmit = ByteAlignment;
  MCAlignFragment *F = new MCAlignFragment(ByteAlignment, 0, 1, MaxBytesToEmit,
                                           getCurrentSectionData());
  F->setEmitNops(true);

  // @LOCALMOD-BEGIN
  // Bump the bundle offset to account for alignment.
  getCurrentSectionData()->AlignBundleOffsetTo(ByteAlignment);
  // @LOCALMOD-END
  // Update the maximum alignment on the current section if necessary.
  if (ByteAlignment > getCurrentSectionData()->getAlignment())
    getCurrentSectionData()->setAlignment(ByteAlignment);
}

=======
>>>>>>> 2fa8af22
void MCELFStreamer::EmitValueImpl(const MCExpr *Value, unsigned Size,
                                  unsigned AddrSpace) {
  fixSymbolsInTLSFixups(Value);
  MCObjectStreamer::EmitValueImpl(Value, Size, AddrSpace);
  getCurrentSectionData()->MarkBundleOffsetUnknown();  // @LOCALMOD
}


// Add a symbol for the file name of this module. This is the second
// entry in the module's symbol table (the first being the null symbol).
void MCELFStreamer::EmitFileDirective(StringRef Filename) {
  MCSymbol *Symbol = getAssembler().getContext().GetOrCreateSymbol(Filename);
  Symbol->setSection(*getCurrentSection());
  Symbol->setAbsolute();

  MCSymbolData &SD = getAssembler().getOrCreateSymbolData(*Symbol);

  SD.setFlags(ELF_STT_File | ELF_STB_Local | ELF_STV_Default);
}

void  MCELFStreamer::fixSymbolsInTLSFixups(const MCExpr *expr) {
  switch (expr->getKind()) {
  case MCExpr::Target: llvm_unreachable("Can't handle target exprs yet!");
  case MCExpr::Constant:
    break;

  case MCExpr::Binary: {
    const MCBinaryExpr *be = cast<MCBinaryExpr>(expr);
    fixSymbolsInTLSFixups(be->getLHS());
    fixSymbolsInTLSFixups(be->getRHS());
    break;
  }

  case MCExpr::SymbolRef: {
    const MCSymbolRefExpr &symRef = *cast<MCSymbolRefExpr>(expr);
    switch (symRef.getKind()) {
    default:
      return;
    case MCSymbolRefExpr::VK_GOTTPOFF:
    case MCSymbolRefExpr::VK_INDNTPOFF:
    case MCSymbolRefExpr::VK_NTPOFF:
    case MCSymbolRefExpr::VK_GOTNTPOFF:
    case MCSymbolRefExpr::VK_TLSGD:
    case MCSymbolRefExpr::VK_TLSLD:
    case MCSymbolRefExpr::VK_TLSLDM:
    case MCSymbolRefExpr::VK_TPOFF:
    case MCSymbolRefExpr::VK_DTPOFF:
    case MCSymbolRefExpr::VK_ARM_TLSGD:
    case MCSymbolRefExpr::VK_ARM_TPOFF:
    case MCSymbolRefExpr::VK_ARM_GOTTPOFF:
    case MCSymbolRefExpr::VK_Mips_TLSGD:
    case MCSymbolRefExpr::VK_Mips_GOTTPREL:
    case MCSymbolRefExpr::VK_Mips_TPREL_HI:
    case MCSymbolRefExpr::VK_Mips_TPREL_LO:
      break;
    }
    MCSymbolData &SD = getAssembler().getOrCreateSymbolData(symRef.getSymbol());
    MCELF::SetType(SD, ELF::STT_TLS);
    break;
  }

  case MCExpr::Unary:
    fixSymbolsInTLSFixups(cast<MCUnaryExpr>(expr)->getSubExpr());
    break;
  }
}

void MCELFStreamer::EmitInstToFragment(const MCInst &Inst) {
  this->MCObjectStreamer::EmitInstToFragment(Inst);
  MCInstFragment &F = *cast<MCInstFragment>(getCurrentFragment());

  for (unsigned i = 0, e = F.getFixups().size(); i != e; ++i)
    fixSymbolsInTLSFixups(F.getFixups()[i].getValue());
  getCurrentSectionData()->MarkBundleOffsetUnknown();  // @LOCALMOD
}

void MCELFStreamer::EmitInstToData(const MCInst &Inst) {

  SmallVector<MCFixup, 4> Fixups;
  SmallString<256> Code;
  raw_svector_ostream VecOS(Code);
  getAssembler().getEmitter().EncodeInstruction(Inst, VecOS, Fixups);
  VecOS.flush();

  for (unsigned i = 0, e = Fixups.size(); i != e; ++i)
    fixSymbolsInTLSFixups(Fixups[i].getValue());

  // @LOCALMOD-BEGIN
  if (Fixups.size() > 0) {
    MCDataFragment *DF = getOrCreateDataFragment();

    // Add the fixups and data.
    for (unsigned i = 0, e = Fixups.size(); i != e; ++i) {
      Fixups[i].setOffset(Fixups[i].getOffset() + DF->getContents().size());
      DF->addFixup(Fixups[i]);
    }
    DF->getContents().append(Code.begin(), Code.end());
    getCurrentSectionData()->UpdateBundleOffset(Code.size());
  } else {
    MCTinyFragment *TF = dyn_cast_or_null<MCTinyFragment>(getCurrentFragment());
    MCSectionData *SD = getCurrentSectionData();
    if (!TF || SD->ShouldCreateNewFragment(Code.size()))
      TF = new MCTinyFragment(SD);
    TF->getContents().append(Code.begin(), Code.end());
    SD->UpdateBundleOffset(Code.size());
  }
  // @LOCALMOD-END
}

void MCELFStreamer::FinishImpl() {
  EmitFrames(true);

  for (std::vector<LocalCommon>::const_iterator i = LocalCommons.begin(),
                                                e = LocalCommons.end();
       i != e; ++i) {
    MCSymbolData *SD = i->SD;
    uint64_t Size = i->Size;
    unsigned ByteAlignment = i->ByteAlignment;
    const MCSymbol &Symbol = SD->getSymbol();
    const MCSection &Section = Symbol.getSection();

    MCSectionData &SectData = getAssembler().getOrCreateSectionData(Section);
    new MCAlignFragment(ByteAlignment, 0, 1, ByteAlignment, &SectData);

    MCFragment *F = new MCFillFragment(0, 0, Size, &SectData);
    SD->setFragment(F);

    // Update the maximum alignment of the section if necessary.
    if (ByteAlignment > SectData.getAlignment())
      SectData.setAlignment(ByteAlignment);
  }

  this->MCObjectStreamer::FinishImpl();
}

MCStreamer *llvm::createELFStreamer(MCContext &Context, MCAsmBackend &MAB,
                                    raw_ostream &OS, MCCodeEmitter *CE,
                                    bool RelaxAll, bool NoExecStack) {
  MCELFStreamer *S = new MCELFStreamer(Context, MAB, OS, CE);
  if (RelaxAll)
    S->getAssembler().setRelaxAll(true);
  if (NoExecStack)
    S->getAssembler().setNoExecStack(true);
  return S;
}<|MERGE_RESOLUTION|>--- conflicted
+++ resolved
@@ -349,54 +349,6 @@
   EmitCommonSymbol(Symbol, Size, ByteAlignment);
 }
 
-<<<<<<< HEAD
-void MCELFStreamer::EmitBytes(StringRef Data, unsigned AddrSpace) {
-  // TODO: This is exactly the same as WinCOFFStreamer. Consider merging into
-  // MCObjectStreamer.
-  getOrCreateDataFragment()->getContents().append(Data.begin(), Data.end());
-  getCurrentSectionData()->MarkBundleOffsetUnknown();  // @LOCALMOD
-}
-
-void MCELFStreamer::EmitValueToAlignment(unsigned ByteAlignment,
-                                           int64_t Value, unsigned ValueSize,
-                                           unsigned MaxBytesToEmit) {
-  // TODO: This is exactly the same as WinCOFFStreamer. Consider merging into
-  // MCObjectStreamer.
-  if (MaxBytesToEmit == 0)
-    MaxBytesToEmit = ByteAlignment;
-  new MCAlignFragment(ByteAlignment, Value, ValueSize, MaxBytesToEmit,
-                      getCurrentSectionData());
-
-  // @LOCALMOD-BEGIN
-  // Bump the bundle offset to account for alignment.
-  getCurrentSectionData()->AlignBundleOffsetTo(ByteAlignment);
-  // @LOCALMOD-END
-  // Update the maximum alignment on the current section if necessary.
-  if (ByteAlignment > getCurrentSectionData()->getAlignment())
-    getCurrentSectionData()->setAlignment(ByteAlignment);
-}
-
-void MCELFStreamer::EmitCodeAlignment(unsigned ByteAlignment,
-                                        unsigned MaxBytesToEmit) {
-  // TODO: This is exactly the same as WinCOFFStreamer. Consider merging into
-  // MCObjectStreamer.
-  if (MaxBytesToEmit == 0)
-    MaxBytesToEmit = ByteAlignment;
-  MCAlignFragment *F = new MCAlignFragment(ByteAlignment, 0, 1, MaxBytesToEmit,
-                                           getCurrentSectionData());
-  F->setEmitNops(true);
-
-  // @LOCALMOD-BEGIN
-  // Bump the bundle offset to account for alignment.
-  getCurrentSectionData()->AlignBundleOffsetTo(ByteAlignment);
-  // @LOCALMOD-END
-  // Update the maximum alignment on the current section if necessary.
-  if (ByteAlignment > getCurrentSectionData()->getAlignment())
-    getCurrentSectionData()->setAlignment(ByteAlignment);
-}
-
-=======
->>>>>>> 2fa8af22
 void MCELFStreamer::EmitValueImpl(const MCExpr *Value, unsigned Size,
                                   unsigned AddrSpace) {
   fixSymbolsInTLSFixups(Value);
