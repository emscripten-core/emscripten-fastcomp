//===- BitcodeReader.h - Internal BitcodeReader impl ------------*- C++ -*-===//
//
//                     The LLVM Compiler Infrastructure
//
// This file is distributed under the University of Illinois Open Source
// License. See LICENSE.TXT for details.
//
//===----------------------------------------------------------------------===//
//
// This header defines the BitcodeReader class.
//
//===----------------------------------------------------------------------===//

#ifndef LLVM_LIB_BITCODE_READER_BITCODEREADER_H
#define LLVM_LIB_BITCODE_READER_BITCODEREADER_H

#include "llvm/ADT/DenseMap.h"
#include "llvm/Bitcode/BitstreamReader.h"
#include "llvm/Bitcode/LLVMBitCodes.h"
#include "llvm/IR/Attributes.h"
#include "llvm/IR/GVMaterializer.h"
#include "llvm/IR/OperandTraits.h"
#include "llvm/IR/Type.h"
#include "llvm/IR/ValueHandle.h"
#include <deque>
#include <system_error>
#include <vector>

namespace llvm {
  class Comdat;
  class MemoryBuffer;
  class LLVMContext;

//===----------------------------------------------------------------------===//
//                          BitcodeReaderValueList Class
//===----------------------------------------------------------------------===//

class BitcodeReaderValueList {
  std::vector<WeakVH> ValuePtrs;

  /// ResolveConstants - As we resolve forward-referenced constants, we add
  /// information about them to this vector.  This allows us to resolve them in
  /// bulk instead of resolving each reference at a time.  See the code in
  /// ResolveConstantForwardRefs for more information about this.
  ///
  /// The key of this vector is the placeholder constant, the value is the slot
  /// number that holds the resolved value.
  typedef std::vector<std::pair<Constant*, unsigned> > ResolveConstantsTy;
  ResolveConstantsTy ResolveConstants;
  LLVMContext &Context;
public:
  BitcodeReaderValueList(LLVMContext &C) : Context(C) {}
  ~BitcodeReaderValueList() {
    assert(ResolveConstants.empty() && "Constants not resolved?");
  }

  // vector compatibility methods
  unsigned size() const { return ValuePtrs.size(); }
  void resize(unsigned N) { ValuePtrs.resize(N); }
  void push_back(Value *V) {
    ValuePtrs.push_back(V);
  }

  void clear() {
    assert(ResolveConstants.empty() && "Constants not resolved?");
    ValuePtrs.clear();
  }

  Value *operator[](unsigned i) const {
    assert(i < ValuePtrs.size());
    return ValuePtrs[i];
  }

  Value *back() const { return ValuePtrs.back(); }
    void pop_back() { ValuePtrs.pop_back(); }
  bool empty() const { return ValuePtrs.empty(); }
  void shrinkTo(unsigned N) {
    assert(N <= size() && "Invalid shrinkTo request!");
    ValuePtrs.resize(N);
  }

  Constant *getConstantFwdRef(unsigned Idx, Type *Ty);
  Value *getValueFwdRef(unsigned Idx, Type *Ty);

  void AssignValue(Value *V, unsigned Idx);

  /// ResolveConstantForwardRefs - Once all constants are read, this method bulk
  /// resolves any forward references.
  void ResolveConstantForwardRefs();
};


//===----------------------------------------------------------------------===//
//                          BitcodeReaderMDValueList Class
//===----------------------------------------------------------------------===//

class BitcodeReaderMDValueList {
  std::vector<WeakVH> MDValuePtrs;

  LLVMContext &Context;
public:
  BitcodeReaderMDValueList(LLVMContext& C) : Context(C) {}

  // vector compatibility methods
  unsigned size() const       { return MDValuePtrs.size(); }
  void resize(unsigned N)     { MDValuePtrs.resize(N); }
  void push_back(Value *V)    { MDValuePtrs.push_back(V);  }
  void clear()                { MDValuePtrs.clear();  }
  Value *back() const         { return MDValuePtrs.back(); }
  void pop_back()             { MDValuePtrs.pop_back(); }
  bool empty() const          { return MDValuePtrs.empty(); }

  Value *operator[](unsigned i) const {
    assert(i < MDValuePtrs.size());
    return MDValuePtrs[i];
  }

  void shrinkTo(unsigned N) {
    assert(N <= size() && "Invalid shrinkTo request!");
    MDValuePtrs.resize(N);
  }

  Value *getValueFwdRef(unsigned Idx);
  void AssignValue(Value *V, unsigned Idx);
};

class BitcodeReader : public GVMaterializer {
  LLVMContext &Context;
  Module *TheModule;
  std::unique_ptr<MemoryBuffer> Buffer;
  std::unique_ptr<BitstreamReader> StreamFile;
  BitstreamCursor Stream;
  StreamingMemoryObject *LazyStreamer; // @LOCALMOD
  uint64_t NextUnreadBit;
  bool SeenValueSymbolTable;

  std::vector<Type*> TypeList;
  BitcodeReaderValueList ValueList;
  BitcodeReaderMDValueList MDValueList;
  std::vector<Comdat *> ComdatList;
  SmallVector<Instruction *, 64> InstructionList;

  std::vector<std::pair<GlobalVariable*, unsigned> > GlobalInits;
  std::vector<std::pair<GlobalAlias*, unsigned> > AliasInits;
  std::vector<std::pair<Function*, unsigned> > FunctionPrefixes;

  SmallVector<Instruction*, 64> InstsWithTBAATag;

  /// MAttributes - The set of attributes by index.  Index zero in the
  /// file is for null, and is thus not represented here.  As such all indices
  /// are off by one.
  std::vector<AttributeSet> MAttributes;

  /// \brief The set of attribute groups.
  std::map<unsigned, AttributeSet> MAttributeGroups;

  /// FunctionBBs - While parsing a function body, this is a list of the basic
  /// blocks for the function.
  std::vector<BasicBlock*> FunctionBBs;

  // When reading the module header, this list is populated with functions that
  // have bodies later in the file.
  std::vector<Function*> FunctionsWithBodies;

  // When intrinsic functions are encountered which require upgrading they are
  // stored here with their replacement function.
  typedef std::vector<std::pair<Function*, Function*> > UpgradedIntrinsicMap;
  UpgradedIntrinsicMap UpgradedIntrinsics;

  // Map the bitcode's custom MDKind ID to the Module's MDKind ID.
  DenseMap<unsigned, unsigned> MDKindMap;

  // Several operations happen after the module header has been read, but
  // before function bodies are processed. This keeps track of whether
  // we've done this yet.
  bool SeenFirstFunctionBody;

  /// DeferredFunctionInfo - When function bodies are initially scanned, this
  /// map contains info about where to find deferred function body in the
  /// stream.
  DenseMap<Function*, uint64_t> DeferredFunctionInfo;

  /// These are basic blocks forward-referenced by block addresses.  They are
  /// inserted lazily into functions when they're loaded.  The basic block ID is
  /// its index into the vector.
  DenseMap<Function *, std::vector<BasicBlock *>> BasicBlockFwdRefs;
  std::deque<Function *> BasicBlockFwdRefQueue;

  /// UseRelativeIDs - Indicates that we are using a new encoding for
  /// instruction operands where most operands in the current
  /// FUNCTION_BLOCK are encoded relative to the instruction number,
  /// for a more compact encoding.  Some instruction operands are not
  /// relative to the instruction ID: basic block numbers, and types.
  /// Once the old style function blocks have been phased out, we would
  /// not need this flag.
  bool UseRelativeIDs;

  /// True if all functions will be materialized, negating the need to process
  /// (e.g.) blockaddress forward references.
  bool WillMaterializeAllForwardRefs;

  /// Functions that have block addresses taken.  This is usually empty.
  SmallPtrSet<const Function *, 4> BlockAddressesTaken;

public:
  std::error_code Error(BitcodeError E) { return make_error_code(E); }

  explicit BitcodeReader(MemoryBuffer *buffer, LLVMContext &C)
      : Context(C), TheModule(nullptr), Buffer(buffer), LazyStreamer(nullptr),
        NextUnreadBit(0), SeenValueSymbolTable(false), ValueList(C),
<<<<<<< HEAD
        MDValueList(C), SeenFirstFunctionBody(false), UseRelativeIDs(false) {}
  // @LOCALMOD -- DataStreamer -> StreamingMemoryObject.
  explicit BitcodeReader(StreamingMemoryObject *streamer, LLVMContext &C)
=======
        MDValueList(C), SeenFirstFunctionBody(false), UseRelativeIDs(false),
        WillMaterializeAllForwardRefs(false) {}
  explicit BitcodeReader(DataStreamer *streamer, LLVMContext &C)
>>>>>>> 7ffc5bb5
      : Context(C), TheModule(nullptr), Buffer(nullptr), LazyStreamer(streamer),
        NextUnreadBit(0), SeenValueSymbolTable(false), ValueList(C),
        MDValueList(C), SeenFirstFunctionBody(false), UseRelativeIDs(false),
        WillMaterializeAllForwardRefs(false) {}
  ~BitcodeReader() { FreeState(); }

  std::error_code materializeForwardReferencedFunctions();

  void FreeState();

  void releaseBuffer();

  bool isMaterializable(const GlobalValue *GV) const override;
  bool isDematerializable(const GlobalValue *GV) const override;
  std::error_code Materialize(GlobalValue *GV) override;
  std::error_code MaterializeModule(Module *M) override;
  void Dematerialize(GlobalValue *GV) override;

  /// @brief Main interface to parsing a bitcode buffer.
  /// @returns true if an error occurred.
  std::error_code ParseBitcodeInto(Module *M);

  /// @brief Cheap mechanism to just extract module triple
  /// @returns true if an error occurred.
  ErrorOr<std::string> parseTriple();

  static uint64_t decodeSignRotatedValue(uint64_t V);

private:
  Type *getTypeByID(unsigned ID);
  Value *getFnValueByID(unsigned ID, Type *Ty) {
    if (Ty && Ty->isMetadataTy())
      return MDValueList.getValueFwdRef(ID);
    return ValueList.getValueFwdRef(ID, Ty);
  }
  BasicBlock *getBasicBlock(unsigned ID) const {
    if (ID >= FunctionBBs.size()) return nullptr; // Invalid ID
    return FunctionBBs[ID];
  }
  AttributeSet getAttributes(unsigned i) const {
    if (i-1 < MAttributes.size())
      return MAttributes[i-1];
    return AttributeSet();
  }

  /// getValueTypePair - Read a value/type pair out of the specified record from
  /// slot 'Slot'.  Increment Slot past the number of slots used in the record.
  /// Return true on failure.
  bool getValueTypePair(SmallVectorImpl<uint64_t> &Record, unsigned &Slot,
                        unsigned InstNum, Value *&ResVal) {
    if (Slot == Record.size()) return true;
    unsigned ValNo = (unsigned)Record[Slot++];
    // Adjust the ValNo, if it was encoded relative to the InstNum.
    if (UseRelativeIDs)
      ValNo = InstNum - ValNo;
    if (ValNo < InstNum) {
      // If this is not a forward reference, just return the value we already
      // have.
      ResVal = getFnValueByID(ValNo, nullptr);
      return ResVal == nullptr;
    } else if (Slot == Record.size()) {
      return true;
    }

    unsigned TypeNo = (unsigned)Record[Slot++];
    ResVal = getFnValueByID(ValNo, getTypeByID(TypeNo));
    return ResVal == nullptr;
  }

  /// popValue - Read a value out of the specified record from slot 'Slot'.
  /// Increment Slot past the number of slots used by the value in the record.
  /// Return true if there is an error.
  bool popValue(SmallVectorImpl<uint64_t> &Record, unsigned &Slot,
                unsigned InstNum, Type *Ty, Value *&ResVal) {
    if (getValue(Record, Slot, InstNum, Ty, ResVal))
      return true;
    // All values currently take a single record slot.
    ++Slot;
    return false;
  }

  /// getValue -- Like popValue, but does not increment the Slot number.
  bool getValue(SmallVectorImpl<uint64_t> &Record, unsigned Slot,
                unsigned InstNum, Type *Ty, Value *&ResVal) {
    ResVal = getValue(Record, Slot, InstNum, Ty);
    return ResVal == nullptr;
  }

  /// getValue -- Version of getValue that returns ResVal directly,
  /// or 0 if there is an error.
  Value *getValue(SmallVectorImpl<uint64_t> &Record, unsigned Slot,
                  unsigned InstNum, Type *Ty) {
    if (Slot == Record.size()) return nullptr;
    unsigned ValNo = (unsigned)Record[Slot];
    // Adjust the ValNo, if it was encoded relative to the InstNum.
    if (UseRelativeIDs)
      ValNo = InstNum - ValNo;
    return getFnValueByID(ValNo, Ty);
  }

  /// getValueSigned -- Like getValue, but decodes signed VBRs.
  Value *getValueSigned(SmallVectorImpl<uint64_t> &Record, unsigned Slot,
                        unsigned InstNum, Type *Ty) {
    if (Slot == Record.size()) return nullptr;
    unsigned ValNo = (unsigned)decodeSignRotatedValue(Record[Slot]);
    // Adjust the ValNo, if it was encoded relative to the InstNum.
    if (UseRelativeIDs)
      ValNo = InstNum - ValNo;
    return getFnValueByID(ValNo, Ty);
  }

  std::error_code ParseAttrKind(uint64_t Code, Attribute::AttrKind *Kind);
  std::error_code ParseModule(bool Resume);
  std::error_code ParseAttributeBlock();
  std::error_code ParseAttributeGroupBlock();
  std::error_code ParseTypeTable();
  std::error_code ParseTypeTableBody();

  std::error_code ParseValueSymbolTable();
  std::error_code ParseConstants();
  std::error_code RememberAndSkipFunctionBody();
  std::error_code ParseFunctionBody(Function *F);
  std::error_code GlobalCleanup();
  std::error_code ResolveGlobalAndAliasInits();
  std::error_code ParseMetadata();
  std::error_code ParseMetadataAttachment();
  ErrorOr<std::string> parseModuleTriple();
  std::error_code ParseUseLists();
  std::error_code InitStream();
  std::error_code InitStreamFromBuffer();
  std::error_code InitLazyStream();
  std::error_code FindFunctionInStream(
      Function *F,
      DenseMap<Function *, uint64_t>::iterator DeferredFunctionInfoIterator);
};

} // End llvm namespace

#endif<|MERGE_RESOLUTION|>--- conflicted
+++ resolved
@@ -208,15 +208,10 @@
   explicit BitcodeReader(MemoryBuffer *buffer, LLVMContext &C)
       : Context(C), TheModule(nullptr), Buffer(buffer), LazyStreamer(nullptr),
         NextUnreadBit(0), SeenValueSymbolTable(false), ValueList(C),
-<<<<<<< HEAD
-        MDValueList(C), SeenFirstFunctionBody(false), UseRelativeIDs(false) {}
+        MDValueList(C), SeenFirstFunctionBody(false), UseRelativeIDs(false),
+        WillMaterializeAllForwardRefs(false) {}
   // @LOCALMOD -- DataStreamer -> StreamingMemoryObject.
   explicit BitcodeReader(StreamingMemoryObject *streamer, LLVMContext &C)
-=======
-        MDValueList(C), SeenFirstFunctionBody(false), UseRelativeIDs(false),
-        WillMaterializeAllForwardRefs(false) {}
-  explicit BitcodeReader(DataStreamer *streamer, LLVMContext &C)
->>>>>>> 7ffc5bb5
       : Context(C), TheModule(nullptr), Buffer(nullptr), LazyStreamer(streamer),
         NextUnreadBit(0), SeenValueSymbolTable(false), ValueList(C),
         MDValueList(C), SeenFirstFunctionBody(false), UseRelativeIDs(false),
