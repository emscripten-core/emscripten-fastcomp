//===- BitcodeReader.cpp - Internal BitcodeReader implementation ----------===//
//
//                     The LLVM Compiler Infrastructure
//
// This file is distributed under the University of Illinois Open Source
// License. See LICENSE.TXT for details.
//
//===----------------------------------------------------------------------===//

#include "llvm/Bitcode/ReaderWriter.h"
#include "BitcodeReader.h"
#include "llvm/ADT/STLExtras.h"
#include "llvm/ADT/SmallString.h"
#include "llvm/ADT/SmallVector.h"
#include "llvm/ADT/Triple.h"
#include "llvm/Bitcode/LLVMBitCodes.h"
#include "llvm/IR/AutoUpgrade.h"
#include "llvm/IR/Constants.h"
#include "llvm/IR/DebugInfoMetadata.h"
#include "llvm/IR/DerivedTypes.h"
#include "llvm/IR/DiagnosticPrinter.h"
#include "llvm/IR/InlineAsm.h"
#include "llvm/IR/IntrinsicInst.h"
#include "llvm/IR/LLVMContext.h"
#include "llvm/IR/Module.h"
#include "llvm/IR/OperandTraits.h"
#include "llvm/IR/Operator.h"
#include "llvm/Support/DataStream.h"
#include "llvm/Support/ManagedStatic.h"
#include "llvm/Support/MathExtras.h"
#include "llvm/Support/MemoryBuffer.h"
#include "llvm/Support/raw_ostream.h"

using namespace llvm;

enum {
  SWITCH_INST_MAGIC = 0x4B5 // May 2012 => 1205 => Hex
};

BitcodeDiagnosticInfo::BitcodeDiagnosticInfo(std::error_code EC,
                                             DiagnosticSeverity Severity,
                                             const Twine &Msg)
    : DiagnosticInfo(DK_Bitcode, Severity), Msg(Msg), EC(EC) {}

void BitcodeDiagnosticInfo::print(DiagnosticPrinter &DP) const { DP << Msg; }

static std::error_code Error(DiagnosticHandlerFunction DiagnosticHandler,
                             std::error_code EC, const Twine &Message) {
  BitcodeDiagnosticInfo DI(EC, DS_Error, Message);
  DiagnosticHandler(DI);
  return EC;
}

static std::error_code Error(DiagnosticHandlerFunction DiagnosticHandler,
                             std::error_code EC) {
  return Error(DiagnosticHandler, EC, EC.message());
}

std::error_code BitcodeReader::Error(BitcodeError E, const Twine &Message) {
  return ::Error(DiagnosticHandler, make_error_code(E), Message);
}

std::error_code BitcodeReader::Error(const Twine &Message) {
  return ::Error(DiagnosticHandler,
                 make_error_code(BitcodeError::CorruptedBitcode), Message);
}

std::error_code BitcodeReader::Error(BitcodeError E) {
  return ::Error(DiagnosticHandler, make_error_code(E));
}

static DiagnosticHandlerFunction getDiagHandler(DiagnosticHandlerFunction F,
                                                LLVMContext &C) {
  if (F)
    return F;
  return [&C](const DiagnosticInfo &DI) { C.diagnose(DI); };
}

BitcodeReader::BitcodeReader(MemoryBuffer *buffer, LLVMContext &C,
                             DiagnosticHandlerFunction DiagnosticHandler)
    : Context(C), DiagnosticHandler(getDiagHandler(DiagnosticHandler, C)),
      TheModule(nullptr), Buffer(buffer), LazyStreamer(nullptr),
      NextUnreadBit(0), SeenValueSymbolTable(false), ValueList(C),
      MDValueList(C), SeenFirstFunctionBody(false), UseRelativeIDs(false),
      WillMaterializeAllForwardRefs(false) {}

BitcodeReader::BitcodeReader(DataStreamer *streamer, LLVMContext &C,
                             DiagnosticHandlerFunction DiagnosticHandler)
    : Context(C), DiagnosticHandler(getDiagHandler(DiagnosticHandler, C)),
      TheModule(nullptr), Buffer(nullptr), LazyStreamer(streamer),
      NextUnreadBit(0), SeenValueSymbolTable(false), ValueList(C),
      MDValueList(C), SeenFirstFunctionBody(false), UseRelativeIDs(false),
      WillMaterializeAllForwardRefs(false) {}

std::error_code BitcodeReader::materializeForwardReferencedFunctions() {
  if (WillMaterializeAllForwardRefs)
    return std::error_code();

  // Prevent recursion.
  WillMaterializeAllForwardRefs = true;

  while (!BasicBlockFwdRefQueue.empty()) {
    Function *F = BasicBlockFwdRefQueue.front();
    BasicBlockFwdRefQueue.pop_front();
    assert(F && "Expected valid function");
    if (!BasicBlockFwdRefs.count(F))
      // Already materialized.
      continue;

    // Check for a function that isn't materializable to prevent an infinite
    // loop.  When parsing a blockaddress stored in a global variable, there
    // isn't a trivial way to check if a function will have a body without a
    // linear search through FunctionsWithBodies, so just check it here.
    if (!F->isMaterializable())
      return Error("Never resolved function from blockaddress");

    // Try to materialize F.
    if (std::error_code EC = materialize(F))
      return EC;
  }
  assert(BasicBlockFwdRefs.empty() && "Function missing from queue");

  // Reset state.
  WillMaterializeAllForwardRefs = false;
  return std::error_code();
}

void BitcodeReader::FreeState() {
  Buffer = nullptr;
  std::vector<Type*>().swap(TypeList);
  ValueList.clear();
  MDValueList.clear();
  std::vector<Comdat *>().swap(ComdatList);

  std::vector<AttributeSet>().swap(MAttributes);
  std::vector<BasicBlock*>().swap(FunctionBBs);
  std::vector<Function*>().swap(FunctionsWithBodies);
  DeferredFunctionInfo.clear();
  MDKindMap.clear();

  assert(BasicBlockFwdRefs.empty() && "Unresolved blockaddress fwd references");
  BasicBlockFwdRefQueue.clear();
}

//===----------------------------------------------------------------------===//
//  Helper functions to implement forward reference resolution, etc.
//===----------------------------------------------------------------------===//

/// ConvertToString - Convert a string from a record into an std::string, return
/// true on failure.
template<typename StrTy>
static bool ConvertToString(ArrayRef<uint64_t> Record, unsigned Idx,
                            StrTy &Result) {
  if (Idx > Record.size())
    return true;

  for (unsigned i = Idx, e = Record.size(); i != e; ++i)
    Result += (char)Record[i];
  return false;
}

static bool hasImplicitComdat(size_t Val) {
  switch (Val) {
  default:
    return false;
  case 1:  // Old WeakAnyLinkage
  case 4:  // Old LinkOnceAnyLinkage
  case 10: // Old WeakODRLinkage
  case 11: // Old LinkOnceODRLinkage
    return true;
  }
}

static GlobalValue::LinkageTypes getDecodedLinkage(unsigned Val) {
  switch (Val) {
  default: // Map unknown/new linkages to external
  case 0:
    return GlobalValue::ExternalLinkage;
  case 2:
    return GlobalValue::AppendingLinkage;
  case 3:
    return GlobalValue::InternalLinkage;
  case 5:
    return GlobalValue::ExternalLinkage; // Obsolete DLLImportLinkage
  case 6:
    return GlobalValue::ExternalLinkage; // Obsolete DLLExportLinkage
  case 7:
    return GlobalValue::ExternalWeakLinkage;
  case 8:
    return GlobalValue::CommonLinkage;
  case 9:
    return GlobalValue::PrivateLinkage;
  case 12:
    return GlobalValue::AvailableExternallyLinkage;
  case 13:
    return GlobalValue::PrivateLinkage; // Obsolete LinkerPrivateLinkage
  case 14:
    return GlobalValue::PrivateLinkage; // Obsolete LinkerPrivateWeakLinkage
  case 15:
    return GlobalValue::ExternalLinkage; // Obsolete LinkOnceODRAutoHideLinkage
  case 1: // Old value with implicit comdat.
  case 16:
    return GlobalValue::WeakAnyLinkage;
  case 10: // Old value with implicit comdat.
  case 17:
    return GlobalValue::WeakODRLinkage;
  case 4: // Old value with implicit comdat.
  case 18:
    return GlobalValue::LinkOnceAnyLinkage;
  case 11: // Old value with implicit comdat.
  case 19:
    return GlobalValue::LinkOnceODRLinkage;
  }
}

static GlobalValue::VisibilityTypes GetDecodedVisibility(unsigned Val) {
  switch (Val) {
  default: // Map unknown visibilities to default.
  case 0: return GlobalValue::DefaultVisibility;
  case 1: return GlobalValue::HiddenVisibility;
  case 2: return GlobalValue::ProtectedVisibility;
  }
}

static GlobalValue::DLLStorageClassTypes
GetDecodedDLLStorageClass(unsigned Val) {
  switch (Val) {
  default: // Map unknown values to default.
  case 0: return GlobalValue::DefaultStorageClass;
  case 1: return GlobalValue::DLLImportStorageClass;
  case 2: return GlobalValue::DLLExportStorageClass;
  }
}

static GlobalVariable::ThreadLocalMode GetDecodedThreadLocalMode(unsigned Val) {
  switch (Val) {
    case 0: return GlobalVariable::NotThreadLocal;
    default: // Map unknown non-zero value to general dynamic.
    case 1: return GlobalVariable::GeneralDynamicTLSModel;
    case 2: return GlobalVariable::LocalDynamicTLSModel;
    case 3: return GlobalVariable::InitialExecTLSModel;
    case 4: return GlobalVariable::LocalExecTLSModel;
  }
}

static int GetDecodedCastOpcode(unsigned Val) {
  switch (Val) {
  default: return -1;
  case bitc::CAST_TRUNC   : return Instruction::Trunc;
  case bitc::CAST_ZEXT    : return Instruction::ZExt;
  case bitc::CAST_SEXT    : return Instruction::SExt;
  case bitc::CAST_FPTOUI  : return Instruction::FPToUI;
  case bitc::CAST_FPTOSI  : return Instruction::FPToSI;
  case bitc::CAST_UITOFP  : return Instruction::UIToFP;
  case bitc::CAST_SITOFP  : return Instruction::SIToFP;
  case bitc::CAST_FPTRUNC : return Instruction::FPTrunc;
  case bitc::CAST_FPEXT   : return Instruction::FPExt;
  case bitc::CAST_PTRTOINT: return Instruction::PtrToInt;
  case bitc::CAST_INTTOPTR: return Instruction::IntToPtr;
  case bitc::CAST_BITCAST : return Instruction::BitCast;
  case bitc::CAST_ADDRSPACECAST: return Instruction::AddrSpaceCast;
  }
}
static int GetDecodedBinaryOpcode(unsigned Val, Type *Ty) {
  switch (Val) {
  default: return -1;
  case bitc::BINOP_ADD:
    return Ty->isFPOrFPVectorTy() ? Instruction::FAdd : Instruction::Add;
  case bitc::BINOP_SUB:
    return Ty->isFPOrFPVectorTy() ? Instruction::FSub : Instruction::Sub;
  case bitc::BINOP_MUL:
    return Ty->isFPOrFPVectorTy() ? Instruction::FMul : Instruction::Mul;
  case bitc::BINOP_UDIV: return Instruction::UDiv;
  case bitc::BINOP_SDIV:
    return Ty->isFPOrFPVectorTy() ? Instruction::FDiv : Instruction::SDiv;
  case bitc::BINOP_UREM: return Instruction::URem;
  case bitc::BINOP_SREM:
    return Ty->isFPOrFPVectorTy() ? Instruction::FRem : Instruction::SRem;
  case bitc::BINOP_SHL:  return Instruction::Shl;
  case bitc::BINOP_LSHR: return Instruction::LShr;
  case bitc::BINOP_ASHR: return Instruction::AShr;
  case bitc::BINOP_AND:  return Instruction::And;
  case bitc::BINOP_OR:   return Instruction::Or;
  case bitc::BINOP_XOR:  return Instruction::Xor;
  }
}

static AtomicRMWInst::BinOp GetDecodedRMWOperation(unsigned Val) {
  switch (Val) {
  default: return AtomicRMWInst::BAD_BINOP;
  case bitc::RMW_XCHG: return AtomicRMWInst::Xchg;
  case bitc::RMW_ADD: return AtomicRMWInst::Add;
  case bitc::RMW_SUB: return AtomicRMWInst::Sub;
  case bitc::RMW_AND: return AtomicRMWInst::And;
  case bitc::RMW_NAND: return AtomicRMWInst::Nand;
  case bitc::RMW_OR: return AtomicRMWInst::Or;
  case bitc::RMW_XOR: return AtomicRMWInst::Xor;
  case bitc::RMW_MAX: return AtomicRMWInst::Max;
  case bitc::RMW_MIN: return AtomicRMWInst::Min;
  case bitc::RMW_UMAX: return AtomicRMWInst::UMax;
  case bitc::RMW_UMIN: return AtomicRMWInst::UMin;
  }
}

static AtomicOrdering GetDecodedOrdering(unsigned Val) {
  switch (Val) {
  case bitc::ORDERING_NOTATOMIC: return NotAtomic;
  case bitc::ORDERING_UNORDERED: return Unordered;
  case bitc::ORDERING_MONOTONIC: return Monotonic;
  case bitc::ORDERING_ACQUIRE: return Acquire;
  case bitc::ORDERING_RELEASE: return Release;
  case bitc::ORDERING_ACQREL: return AcquireRelease;
  default: // Map unknown orderings to sequentially-consistent.
  case bitc::ORDERING_SEQCST: return SequentiallyConsistent;
  }
}

static SynchronizationScope GetDecodedSynchScope(unsigned Val) {
  switch (Val) {
  case bitc::SYNCHSCOPE_SINGLETHREAD: return SingleThread;
  default: // Map unknown scopes to cross-thread.
  case bitc::SYNCHSCOPE_CROSSTHREAD: return CrossThread;
  }
}

static Comdat::SelectionKind getDecodedComdatSelectionKind(unsigned Val) {
  switch (Val) {
  default: // Map unknown selection kinds to any.
  case bitc::COMDAT_SELECTION_KIND_ANY:
    return Comdat::Any;
  case bitc::COMDAT_SELECTION_KIND_EXACT_MATCH:
    return Comdat::ExactMatch;
  case bitc::COMDAT_SELECTION_KIND_LARGEST:
    return Comdat::Largest;
  case bitc::COMDAT_SELECTION_KIND_NO_DUPLICATES:
    return Comdat::NoDuplicates;
  case bitc::COMDAT_SELECTION_KIND_SAME_SIZE:
    return Comdat::SameSize;
  }
}

static void UpgradeDLLImportExportLinkage(llvm::GlobalValue *GV, unsigned Val) {
  switch (Val) {
  case 5: GV->setDLLStorageClass(GlobalValue::DLLImportStorageClass); break;
  case 6: GV->setDLLStorageClass(GlobalValue::DLLExportStorageClass); break;
  }
}

namespace llvm {
namespace {
  /// @brief A class for maintaining the slot number definition
  /// as a placeholder for the actual definition for forward constants defs.
  class ConstantPlaceHolder : public ConstantExpr {
    void operator=(const ConstantPlaceHolder &) = delete;
  public:
    // allocate space for exactly one operand
    void *operator new(size_t s) {
      return User::operator new(s, 1);
    }
    explicit ConstantPlaceHolder(Type *Ty, LLVMContext& Context)
      : ConstantExpr(Ty, Instruction::UserOp1, &Op<0>(), 1) {
      Op<0>() = UndefValue::get(Type::getInt32Ty(Context));
    }

    /// @brief Methods to support type inquiry through isa, cast, and dyn_cast.
    static bool classof(const Value *V) {
      return isa<ConstantExpr>(V) &&
             cast<ConstantExpr>(V)->getOpcode() == Instruction::UserOp1;
    }


    /// Provide fast operand accessors
    DECLARE_TRANSPARENT_OPERAND_ACCESSORS(Value);
  };
}

// FIXME: can we inherit this from ConstantExpr?
template <>
struct OperandTraits<ConstantPlaceHolder> :
  public FixedNumOperandTraits<ConstantPlaceHolder, 1> {
};
DEFINE_TRANSPARENT_OPERAND_ACCESSORS(ConstantPlaceHolder, Value)
}


void BitcodeReaderValueList::AssignValue(Value *V, unsigned Idx) {
  if (Idx == size()) {
    push_back(V);
    return;
  }

  if (Idx >= size())
    resize(Idx+1);

  WeakVH &OldV = ValuePtrs[Idx];
  if (!OldV) {
    OldV = V;
    return;
  }

  // Handle constants and non-constants (e.g. instrs) differently for
  // efficiency.
  if (Constant *PHC = dyn_cast<Constant>(&*OldV)) {
    ResolveConstants.push_back(std::make_pair(PHC, Idx));
    OldV = V;
  } else {
    // If there was a forward reference to this value, replace it.
    Value *PrevVal = OldV;
    OldV->replaceAllUsesWith(V);
    delete PrevVal;
  }
}


Constant *BitcodeReaderValueList::getConstantFwdRef(unsigned Idx,
                                                    Type *Ty) {
  if (Idx >= size())
    resize(Idx + 1);

  if (Value *V = ValuePtrs[Idx]) {
    assert(Ty == V->getType() && "Type mismatch in constant table!");
    return cast<Constant>(V);
  }

  // Create and return a placeholder, which will later be RAUW'd.
  Constant *C = new ConstantPlaceHolder(Ty, Context);
  ValuePtrs[Idx] = C;
  return C;
}

Value *BitcodeReaderValueList::getValueFwdRef(unsigned Idx, Type *Ty) {
  if (Idx >= size())
    resize(Idx + 1);

  if (Value *V = ValuePtrs[Idx]) {
    assert((!Ty || Ty == V->getType()) && "Type mismatch in value table!");
    return V;
  }

  // No type specified, must be invalid reference.
  if (!Ty) return nullptr;

  // Create and return a placeholder, which will later be RAUW'd.
  Value *V = new Argument(Ty);
  ValuePtrs[Idx] = V;
  return V;
}

/// ResolveConstantForwardRefs - Once all constants are read, this method bulk
/// resolves any forward references.  The idea behind this is that we sometimes
/// get constants (such as large arrays) which reference *many* forward ref
/// constants.  Replacing each of these causes a lot of thrashing when
/// building/reuniquing the constant.  Instead of doing this, we look at all the
/// uses and rewrite all the place holders at once for any constant that uses
/// a placeholder.
void BitcodeReaderValueList::ResolveConstantForwardRefs() {
  // Sort the values by-pointer so that they are efficient to look up with a
  // binary search.
  std::sort(ResolveConstants.begin(), ResolveConstants.end());

  SmallVector<Constant*, 64> NewOps;

  while (!ResolveConstants.empty()) {
    Value *RealVal = operator[](ResolveConstants.back().second);
    Constant *Placeholder = ResolveConstants.back().first;
    ResolveConstants.pop_back();

    // Loop over all users of the placeholder, updating them to reference the
    // new value.  If they reference more than one placeholder, update them all
    // at once.
    while (!Placeholder->use_empty()) {
      auto UI = Placeholder->user_begin();
      User *U = *UI;

      // If the using object isn't uniqued, just update the operands.  This
      // handles instructions and initializers for global variables.
      if (!isa<Constant>(U) || isa<GlobalValue>(U)) {
        UI.getUse().set(RealVal);
        continue;
      }

      // Otherwise, we have a constant that uses the placeholder.  Replace that
      // constant with a new constant that has *all* placeholder uses updated.
      Constant *UserC = cast<Constant>(U);
      for (User::op_iterator I = UserC->op_begin(), E = UserC->op_end();
           I != E; ++I) {
        Value *NewOp;
        if (!isa<ConstantPlaceHolder>(*I)) {
          // Not a placeholder reference.
          NewOp = *I;
        } else if (*I == Placeholder) {
          // Common case is that it just references this one placeholder.
          NewOp = RealVal;
        } else {
          // Otherwise, look up the placeholder in ResolveConstants.
          ResolveConstantsTy::iterator It =
            std::lower_bound(ResolveConstants.begin(), ResolveConstants.end(),
                             std::pair<Constant*, unsigned>(cast<Constant>(*I),
                                                            0));
          assert(It != ResolveConstants.end() && It->first == *I);
          NewOp = operator[](It->second);
        }

        NewOps.push_back(cast<Constant>(NewOp));
      }

      // Make the new constant.
      Constant *NewC;
      if (ConstantArray *UserCA = dyn_cast<ConstantArray>(UserC)) {
        NewC = ConstantArray::get(UserCA->getType(), NewOps);
      } else if (ConstantStruct *UserCS = dyn_cast<ConstantStruct>(UserC)) {
        NewC = ConstantStruct::get(UserCS->getType(), NewOps);
      } else if (isa<ConstantVector>(UserC)) {
        NewC = ConstantVector::get(NewOps);
      } else {
        assert(isa<ConstantExpr>(UserC) && "Must be a ConstantExpr.");
        NewC = cast<ConstantExpr>(UserC)->getWithOperands(NewOps);
      }

      UserC->replaceAllUsesWith(NewC);
      UserC->destroyConstant();
      NewOps.clear();
    }

    // Update all ValueHandles, they should be the only users at this point.
    Placeholder->replaceAllUsesWith(RealVal);
    delete Placeholder;
  }
}

void BitcodeReaderMDValueList::AssignValue(Metadata *MD, unsigned Idx) {
  if (Idx == size()) {
    push_back(MD);
    return;
  }

  if (Idx >= size())
    resize(Idx+1);

  TrackingMDRef &OldMD = MDValuePtrs[Idx];
  if (!OldMD) {
    OldMD.reset(MD);
    return;
  }

  // If there was a forward reference to this value, replace it.
  TempMDTuple PrevMD(cast<MDTuple>(OldMD.get()));
  PrevMD->replaceAllUsesWith(MD);
  --NumFwdRefs;
}

Metadata *BitcodeReaderMDValueList::getValueFwdRef(unsigned Idx) {
  if (Idx >= size())
    resize(Idx + 1);

  if (Metadata *MD = MDValuePtrs[Idx])
    return MD;

  // Track forward refs to be resolved later.
  if (AnyFwdRefs) {
    MinFwdRef = std::min(MinFwdRef, Idx);
    MaxFwdRef = std::max(MaxFwdRef, Idx);
  } else {
    AnyFwdRefs = true;
    MinFwdRef = MaxFwdRef = Idx;
  }
  ++NumFwdRefs;

  // Create and return a placeholder, which will later be RAUW'd.
  Metadata *MD = MDNode::getTemporary(Context, None).release();
  MDValuePtrs[Idx].reset(MD);
  return MD;
}

void BitcodeReaderMDValueList::tryToResolveCycles() {
  if (!AnyFwdRefs)
    // Nothing to do.
    return;

  if (NumFwdRefs)
    // Still forward references... can't resolve cycles.
    return;

  // Resolve any cycles.
  for (unsigned I = MinFwdRef, E = MaxFwdRef + 1; I != E; ++I) {
    auto &MD = MDValuePtrs[I];
    auto *N = dyn_cast_or_null<MDNode>(MD);
    if (!N)
      continue;

    assert(!N->isTemporary() && "Unexpected forward reference");
    N->resolveCycles();
  }

  // Make sure we return early again until there's another forward ref.
  AnyFwdRefs = false;
}

Type *BitcodeReader::getTypeByID(unsigned ID) {
  // The type table size is always specified correctly.
  if (ID >= TypeList.size())
    return nullptr;

  if (Type *Ty = TypeList[ID])
    return Ty;

  // If we have a forward reference, the only possible case is when it is to a
  // named struct.  Just create a placeholder for now.
  return TypeList[ID] = createIdentifiedStructType(Context);
}

StructType *BitcodeReader::createIdentifiedStructType(LLVMContext &Context,
                                                      StringRef Name) {
  auto *Ret = StructType::create(Context, Name);
  IdentifiedStructTypes.push_back(Ret);
  return Ret;
}

StructType *BitcodeReader::createIdentifiedStructType(LLVMContext &Context) {
  auto *Ret = StructType::create(Context);
  IdentifiedStructTypes.push_back(Ret);
  return Ret;
}


//===----------------------------------------------------------------------===//
//  Functions for parsing blocks from the bitcode file
//===----------------------------------------------------------------------===//


/// \brief This fills an AttrBuilder object with the LLVM attributes that have
/// been decoded from the given integer. This function must stay in sync with
/// 'encodeLLVMAttributesForBitcode'.
static void decodeLLVMAttributesForBitcode(AttrBuilder &B,
                                           uint64_t EncodedAttrs) {
  // FIXME: Remove in 4.0.

  // The alignment is stored as a 16-bit raw value from bits 31--16.  We shift
  // the bits above 31 down by 11 bits.
  unsigned Alignment = (EncodedAttrs & (0xffffULL << 16)) >> 16;
  assert((!Alignment || isPowerOf2_32(Alignment)) &&
         "Alignment must be a power of two.");

  if (Alignment)
    B.addAlignmentAttr(Alignment);
  B.addRawValue(((EncodedAttrs & (0xfffffULL << 32)) >> 11) |
                (EncodedAttrs & 0xffff));
}

std::error_code BitcodeReader::ParseAttributeBlock() {
  if (Stream.EnterSubBlock(bitc::PARAMATTR_BLOCK_ID))
    return Error("Invalid record");

  if (!MAttributes.empty())
    return Error("Invalid multiple blocks");

  SmallVector<uint64_t, 64> Record;

  SmallVector<AttributeSet, 8> Attrs;

  // Read all the records.
  while (1) {
    BitstreamEntry Entry = Stream.advanceSkippingSubblocks();

    switch (Entry.Kind) {
    case BitstreamEntry::SubBlock: // Handled for us already.
    case BitstreamEntry::Error:
      return Error("Malformed block");
    case BitstreamEntry::EndBlock:
      return std::error_code();
    case BitstreamEntry::Record:
      // The interesting case.
      break;
    }

    // Read a record.
    Record.clear();
    switch (Stream.readRecord(Entry.ID, Record)) {
    default:  // Default behavior: ignore.
      break;
    case bitc::PARAMATTR_CODE_ENTRY_OLD: { // ENTRY: [paramidx0, attr0, ...]
      // FIXME: Remove in 4.0.
      if (Record.size() & 1)
        return Error("Invalid record");

      for (unsigned i = 0, e = Record.size(); i != e; i += 2) {
        AttrBuilder B;
        decodeLLVMAttributesForBitcode(B, Record[i+1]);
        Attrs.push_back(AttributeSet::get(Context, Record[i], B));
      }

      MAttributes.push_back(AttributeSet::get(Context, Attrs));
      Attrs.clear();
      break;
    }
    case bitc::PARAMATTR_CODE_ENTRY: { // ENTRY: [attrgrp0, attrgrp1, ...]
      for (unsigned i = 0, e = Record.size(); i != e; ++i)
        Attrs.push_back(MAttributeGroups[Record[i]]);

      MAttributes.push_back(AttributeSet::get(Context, Attrs));
      Attrs.clear();
      break;
    }
    }
  }
}

// Returns Attribute::None on unrecognized codes.
static Attribute::AttrKind GetAttrFromCode(uint64_t Code) {
  switch (Code) {
  default:
    return Attribute::None;
  case bitc::ATTR_KIND_ALIGNMENT:
    return Attribute::Alignment;
  case bitc::ATTR_KIND_ALWAYS_INLINE:
    return Attribute::AlwaysInline;
  case bitc::ATTR_KIND_BUILTIN:
    return Attribute::Builtin;
  case bitc::ATTR_KIND_BY_VAL:
    return Attribute::ByVal;
  case bitc::ATTR_KIND_IN_ALLOCA:
    return Attribute::InAlloca;
  case bitc::ATTR_KIND_COLD:
    return Attribute::Cold;
  case bitc::ATTR_KIND_INLINE_HINT:
    return Attribute::InlineHint;
  case bitc::ATTR_KIND_IN_REG:
    return Attribute::InReg;
  case bitc::ATTR_KIND_JUMP_TABLE:
    return Attribute::JumpTable;
  case bitc::ATTR_KIND_MIN_SIZE:
    return Attribute::MinSize;
  case bitc::ATTR_KIND_NAKED:
    return Attribute::Naked;
  case bitc::ATTR_KIND_NEST:
    return Attribute::Nest;
  case bitc::ATTR_KIND_NO_ALIAS:
    return Attribute::NoAlias;
  case bitc::ATTR_KIND_NO_BUILTIN:
    return Attribute::NoBuiltin;
  case bitc::ATTR_KIND_NO_CAPTURE:
    return Attribute::NoCapture;
  case bitc::ATTR_KIND_NO_DUPLICATE:
    return Attribute::NoDuplicate;
  case bitc::ATTR_KIND_NO_IMPLICIT_FLOAT:
    return Attribute::NoImplicitFloat;
  case bitc::ATTR_KIND_NO_INLINE:
    return Attribute::NoInline;
  case bitc::ATTR_KIND_NON_LAZY_BIND:
    return Attribute::NonLazyBind;
  case bitc::ATTR_KIND_NON_NULL:
    return Attribute::NonNull;
  case bitc::ATTR_KIND_DEREFERENCEABLE:
    return Attribute::Dereferenceable;
  case bitc::ATTR_KIND_NO_RED_ZONE:
    return Attribute::NoRedZone;
  case bitc::ATTR_KIND_NO_RETURN:
    return Attribute::NoReturn;
  case bitc::ATTR_KIND_NO_UNWIND:
    return Attribute::NoUnwind;
  case bitc::ATTR_KIND_OPTIMIZE_FOR_SIZE:
    return Attribute::OptimizeForSize;
  case bitc::ATTR_KIND_OPTIMIZE_NONE:
    return Attribute::OptimizeNone;
  case bitc::ATTR_KIND_READ_NONE:
    return Attribute::ReadNone;
  case bitc::ATTR_KIND_READ_ONLY:
    return Attribute::ReadOnly;
  case bitc::ATTR_KIND_RETURNED:
    return Attribute::Returned;
  case bitc::ATTR_KIND_RETURNS_TWICE:
    return Attribute::ReturnsTwice;
  case bitc::ATTR_KIND_S_EXT:
    return Attribute::SExt;
  case bitc::ATTR_KIND_STACK_ALIGNMENT:
    return Attribute::StackAlignment;
  case bitc::ATTR_KIND_STACK_PROTECT:
    return Attribute::StackProtect;
  case bitc::ATTR_KIND_STACK_PROTECT_REQ:
    return Attribute::StackProtectReq;
  case bitc::ATTR_KIND_STACK_PROTECT_STRONG:
    return Attribute::StackProtectStrong;
  case bitc::ATTR_KIND_STRUCT_RET:
    return Attribute::StructRet;
  case bitc::ATTR_KIND_SANITIZE_ADDRESS:
    return Attribute::SanitizeAddress;
  case bitc::ATTR_KIND_SANITIZE_THREAD:
    return Attribute::SanitizeThread;
  case bitc::ATTR_KIND_SANITIZE_MEMORY:
    return Attribute::SanitizeMemory;
  case bitc::ATTR_KIND_UW_TABLE:
    return Attribute::UWTable;
  case bitc::ATTR_KIND_Z_EXT:
    return Attribute::ZExt;
  }
}

std::error_code BitcodeReader::parseAlignmentValue(uint64_t Exponent,
                                                   unsigned &Alignment) {
  // Note: Alignment in bitcode files is incremented by 1, so that zero
  // can be used for default alignment.
  if (Exponent > Value::MaxAlignmentExponent + 1)
    return Error("Invalid alignment value");
  Alignment = (1 << static_cast<unsigned>(Exponent)) >> 1;
  return std::error_code();
}

std::error_code BitcodeReader::ParseAttrKind(uint64_t Code,
                                             Attribute::AttrKind *Kind) {
  *Kind = GetAttrFromCode(Code);
  if (*Kind == Attribute::None)
    return Error(BitcodeError::CorruptedBitcode,
                 "Unknown attribute kind (" + Twine(Code) + ")");
  return std::error_code();
}

std::error_code BitcodeReader::ParseAttributeGroupBlock() {
  if (Stream.EnterSubBlock(bitc::PARAMATTR_GROUP_BLOCK_ID))
    return Error("Invalid record");

  if (!MAttributeGroups.empty())
    return Error("Invalid multiple blocks");

  SmallVector<uint64_t, 64> Record;

  // Read all the records.
  while (1) {
    BitstreamEntry Entry = Stream.advanceSkippingSubblocks();

    switch (Entry.Kind) {
    case BitstreamEntry::SubBlock: // Handled for us already.
    case BitstreamEntry::Error:
      return Error("Malformed block");
    case BitstreamEntry::EndBlock:
      return std::error_code();
    case BitstreamEntry::Record:
      // The interesting case.
      break;
    }

    // Read a record.
    Record.clear();
    switch (Stream.readRecord(Entry.ID, Record)) {
    default:  // Default behavior: ignore.
      break;
    case bitc::PARAMATTR_GRP_CODE_ENTRY: { // ENTRY: [grpid, idx, a0, a1, ...]
      if (Record.size() < 3)
        return Error("Invalid record");

      uint64_t GrpID = Record[0];
      uint64_t Idx = Record[1]; // Index of the object this attribute refers to.

      AttrBuilder B;
      for (unsigned i = 2, e = Record.size(); i != e; ++i) {
        if (Record[i] == 0) {        // Enum attribute
          Attribute::AttrKind Kind;
          if (std::error_code EC = ParseAttrKind(Record[++i], &Kind))
            return EC;

          B.addAttribute(Kind);
        } else if (Record[i] == 1) { // Integer attribute
          Attribute::AttrKind Kind;
          if (std::error_code EC = ParseAttrKind(Record[++i], &Kind))
            return EC;
          if (Kind == Attribute::Alignment)
            B.addAlignmentAttr(Record[++i]);
          else if (Kind == Attribute::StackAlignment)
            B.addStackAlignmentAttr(Record[++i]);
          else if (Kind == Attribute::Dereferenceable)
            B.addDereferenceableAttr(Record[++i]);
        } else {                     // String attribute
          assert((Record[i] == 3 || Record[i] == 4) &&
                 "Invalid attribute group entry");
          bool HasValue = (Record[i++] == 4);
          SmallString<64> KindStr;
          SmallString<64> ValStr;

          while (Record[i] != 0 && i != e)
            KindStr += Record[i++];
          assert(Record[i] == 0 && "Kind string not null terminated");

          if (HasValue) {
            // Has a value associated with it.
            ++i; // Skip the '0' that terminates the "kind" string.
            while (Record[i] != 0 && i != e)
              ValStr += Record[i++];
            assert(Record[i] == 0 && "Value string not null terminated");
          }

          B.addAttribute(KindStr.str(), ValStr.str());
        }
      }

      MAttributeGroups[GrpID] = AttributeSet::get(Context, Idx, B);
      break;
    }
    }
  }
}

std::error_code BitcodeReader::ParseTypeTable() {
  if (Stream.EnterSubBlock(bitc::TYPE_BLOCK_ID_NEW))
    return Error("Invalid record");

  return ParseTypeTableBody();
}

std::error_code BitcodeReader::ParseTypeTableBody() {
  if (!TypeList.empty())
    return Error("Invalid multiple blocks");

  SmallVector<uint64_t, 64> Record;
  unsigned NumRecords = 0;

  SmallString<64> TypeName;

  // Read all the records for this type table.
  while (1) {
    BitstreamEntry Entry = Stream.advanceSkippingSubblocks();

    switch (Entry.Kind) {
    case BitstreamEntry::SubBlock: // Handled for us already.
    case BitstreamEntry::Error:
      return Error("Malformed block");
    case BitstreamEntry::EndBlock:
      if (NumRecords != TypeList.size())
        return Error("Malformed block");
      return std::error_code();
    case BitstreamEntry::Record:
      // The interesting case.
      break;
    }

    // Read a record.
    Record.clear();
    Type *ResultTy = nullptr;
    switch (Stream.readRecord(Entry.ID, Record)) {
    default:
      return Error("Invalid value");
    case bitc::TYPE_CODE_NUMENTRY: // TYPE_CODE_NUMENTRY: [numentries]
      // TYPE_CODE_NUMENTRY contains a count of the number of types in the
      // type list.  This allows us to reserve space.
      if (Record.size() < 1)
        return Error("Invalid record");
      TypeList.resize(Record[0]);
      continue;
    case bitc::TYPE_CODE_VOID:      // VOID
      ResultTy = Type::getVoidTy(Context);
      break;
    case bitc::TYPE_CODE_HALF:     // HALF
      ResultTy = Type::getHalfTy(Context);
      break;
    case bitc::TYPE_CODE_FLOAT:     // FLOAT
      ResultTy = Type::getFloatTy(Context);
      break;
    case bitc::TYPE_CODE_DOUBLE:    // DOUBLE
      ResultTy = Type::getDoubleTy(Context);
      break;
    case bitc::TYPE_CODE_X86_FP80:  // X86_FP80
      ResultTy = Type::getX86_FP80Ty(Context);
      break;
    case bitc::TYPE_CODE_FP128:     // FP128
      ResultTy = Type::getFP128Ty(Context);
      break;
    case bitc::TYPE_CODE_PPC_FP128: // PPC_FP128
      ResultTy = Type::getPPC_FP128Ty(Context);
      break;
    case bitc::TYPE_CODE_LABEL:     // LABEL
      ResultTy = Type::getLabelTy(Context);
      break;
    case bitc::TYPE_CODE_METADATA:  // METADATA
      ResultTy = Type::getMetadataTy(Context);
      break;
    case bitc::TYPE_CODE_X86_MMX:   // X86_MMX
      ResultTy = Type::getX86_MMXTy(Context);
      break;
    case bitc::TYPE_CODE_INTEGER: { // INTEGER: [width]
      if (Record.size() < 1)
        return Error("Invalid record");

      uint64_t NumBits = Record[0];
      if (NumBits < IntegerType::MIN_INT_BITS ||
          NumBits > IntegerType::MAX_INT_BITS)
        return Error("Bitwidth for integer type out of range");
      ResultTy = IntegerType::get(Context, NumBits);
      break;
    }
    case bitc::TYPE_CODE_POINTER: { // POINTER: [pointee type] or
                                    //          [pointee type, address space]
      if (Record.size() < 1)
        return Error("Invalid record");
      unsigned AddressSpace = 0;
      if (Record.size() == 2)
        AddressSpace = Record[1];
      ResultTy = getTypeByID(Record[0]);
      if (!ResultTy)
        return Error("Invalid type");
      ResultTy = PointerType::get(ResultTy, AddressSpace);
      break;
    }
    case bitc::TYPE_CODE_FUNCTION_OLD: {
      // FIXME: attrid is dead, remove it in LLVM 4.0
      // FUNCTION: [vararg, attrid, retty, paramty x N]
      if (Record.size() < 3)
        return Error("Invalid record");
      SmallVector<Type*, 8> ArgTys;
      for (unsigned i = 3, e = Record.size(); i != e; ++i) {
        if (Type *T = getTypeByID(Record[i]))
          ArgTys.push_back(T);
        else
          break;
      }

      ResultTy = getTypeByID(Record[2]);
      if (!ResultTy || ArgTys.size() < Record.size()-3)
        return Error("Invalid type");

      ResultTy = FunctionType::get(ResultTy, ArgTys, Record[0]);
      break;
    }
    case bitc::TYPE_CODE_FUNCTION: {
      // FUNCTION: [vararg, retty, paramty x N]
      if (Record.size() < 2)
        return Error("Invalid record");
      SmallVector<Type*, 8> ArgTys;
      for (unsigned i = 2, e = Record.size(); i != e; ++i) {
        if (Type *T = getTypeByID(Record[i]))
          ArgTys.push_back(T);
        else
          break;
      }

      ResultTy = getTypeByID(Record[1]);
      if (!ResultTy || ArgTys.size() < Record.size()-2)
        return Error("Invalid type");

      ResultTy = FunctionType::get(ResultTy, ArgTys, Record[0]);
      break;
    }
    case bitc::TYPE_CODE_STRUCT_ANON: {  // STRUCT: [ispacked, eltty x N]
      if (Record.size() < 1)
        return Error("Invalid record");
      SmallVector<Type*, 8> EltTys;
      for (unsigned i = 1, e = Record.size(); i != e; ++i) {
        if (Type *T = getTypeByID(Record[i]))
          EltTys.push_back(T);
        else
          break;
      }
      if (EltTys.size() != Record.size()-1)
        return Error("Invalid type");
      ResultTy = StructType::get(Context, EltTys, Record[0]);
      break;
    }
    case bitc::TYPE_CODE_STRUCT_NAME:   // STRUCT_NAME: [strchr x N]
      if (ConvertToString(Record, 0, TypeName))
        return Error("Invalid record");
      continue;

    case bitc::TYPE_CODE_STRUCT_NAMED: { // STRUCT: [ispacked, eltty x N]
      if (Record.size() < 1)
        return Error("Invalid record");

      if (NumRecords >= TypeList.size())
        return Error("Invalid TYPE table");

      // Check to see if this was forward referenced, if so fill in the temp.
      StructType *Res = cast_or_null<StructType>(TypeList[NumRecords]);
      if (Res) {
        Res->setName(TypeName);
        TypeList[NumRecords] = nullptr;
      } else  // Otherwise, create a new struct.
        Res = createIdentifiedStructType(Context, TypeName);
      TypeName.clear();

      SmallVector<Type*, 8> EltTys;
      for (unsigned i = 1, e = Record.size(); i != e; ++i) {
        if (Type *T = getTypeByID(Record[i]))
          EltTys.push_back(T);
        else
          break;
      }
      if (EltTys.size() != Record.size()-1)
        return Error("Invalid record");
      Res->setBody(EltTys, Record[0]);
      ResultTy = Res;
      break;
    }
    case bitc::TYPE_CODE_OPAQUE: {       // OPAQUE: []
      if (Record.size() != 1)
        return Error("Invalid record");

      if (NumRecords >= TypeList.size())
        return Error("Invalid TYPE table");

      // Check to see if this was forward referenced, if so fill in the temp.
      StructType *Res = cast_or_null<StructType>(TypeList[NumRecords]);
      if (Res) {
        Res->setName(TypeName);
        TypeList[NumRecords] = nullptr;
      } else  // Otherwise, create a new struct with no body.
        Res = createIdentifiedStructType(Context, TypeName);
      TypeName.clear();
      ResultTy = Res;
      break;
    }
    case bitc::TYPE_CODE_ARRAY:     // ARRAY: [numelts, eltty]
      if (Record.size() < 2)
        return Error("Invalid record");
      if ((ResultTy = getTypeByID(Record[1])))
        ResultTy = ArrayType::get(ResultTy, Record[0]);
      else
        return Error("Invalid type");
      break;
    case bitc::TYPE_CODE_VECTOR:    // VECTOR: [numelts, eltty]
      if (Record.size() < 2)
        return Error("Invalid record");
      if ((ResultTy = getTypeByID(Record[1])))
        ResultTy = VectorType::get(ResultTy, Record[0]);
      else
        return Error("Invalid type");
      break;
    }

    if (NumRecords >= TypeList.size())
      return Error("Invalid TYPE table");
    if (TypeList[NumRecords])
      return Error(
          "Invalid TYPE table: Only named structs can be forward referenced");
    assert(ResultTy && "Didn't read a type?");
    TypeList[NumRecords++] = ResultTy;
  }
}

std::error_code BitcodeReader::ParseValueSymbolTable() {
  if (Stream.EnterSubBlock(bitc::VALUE_SYMTAB_BLOCK_ID))
    return Error("Invalid record");

  SmallVector<uint64_t, 64> Record;

  Triple TT(TheModule->getTargetTriple());

  // Read all the records for this value table.
  SmallString<128> ValueName;
  while (1) {
    BitstreamEntry Entry = Stream.advanceSkippingSubblocks();

    switch (Entry.Kind) {
    case BitstreamEntry::SubBlock: // Handled for us already.
    case BitstreamEntry::Error:
      return Error("Malformed block");
    case BitstreamEntry::EndBlock:
      return std::error_code();
    case BitstreamEntry::Record:
      // The interesting case.
      break;
    }

    // Read a record.
    Record.clear();
    switch (Stream.readRecord(Entry.ID, Record)) {
    default:  // Default behavior: unknown type.
      break;
    case bitc::VST_CODE_ENTRY: {  // VST_ENTRY: [valueid, namechar x N]
      if (ConvertToString(Record, 1, ValueName))
        return Error("Invalid record");
      unsigned ValueID = Record[0];
      if (ValueID >= ValueList.size() || !ValueList[ValueID])
        return Error("Invalid record");
      Value *V = ValueList[ValueID];

      V->setName(StringRef(ValueName.data(), ValueName.size()));
      if (auto *GO = dyn_cast<GlobalObject>(V)) {
        if (GO->getComdat() == reinterpret_cast<Comdat *>(1)) {
          if (TT.isOSBinFormatMachO())
            GO->setComdat(nullptr);
          else
            GO->setComdat(TheModule->getOrInsertComdat(V->getName()));
        }
      }
      ValueName.clear();
      break;
    }
    case bitc::VST_CODE_BBENTRY: {
      if (ConvertToString(Record, 1, ValueName))
        return Error("Invalid record");
      BasicBlock *BB = getBasicBlock(Record[0]);
      if (!BB)
        return Error("Invalid record");

      BB->setName(StringRef(ValueName.data(), ValueName.size()));
      ValueName.clear();
      break;
    }
    }
  }
}

static int64_t unrotateSign(uint64_t U) { return U & 1 ? ~(U >> 1) : U >> 1; }

std::error_code BitcodeReader::ParseMetadata() {
  unsigned NextMDValueNo = MDValueList.size();

  if (Stream.EnterSubBlock(bitc::METADATA_BLOCK_ID))
    return Error("Invalid record");

  SmallVector<uint64_t, 64> Record;

  auto getMD =
      [&](unsigned ID) -> Metadata *{ return MDValueList.getValueFwdRef(ID); };
  auto getMDOrNull = [&](unsigned ID) -> Metadata *{
    if (ID)
      return getMD(ID - 1);
    return nullptr;
  };
  auto getMDString = [&](unsigned ID) -> MDString *{
    // This requires that the ID is not really a forward reference.  In
    // particular, the MDString must already have been resolved.
    return cast_or_null<MDString>(getMDOrNull(ID));
  };

#define GET_OR_DISTINCT(CLASS, DISTINCT, ARGS)                                 \
  (DISTINCT ? CLASS::getDistinct ARGS : CLASS::get ARGS)

  // Read all the records.
  while (1) {
    BitstreamEntry Entry = Stream.advanceSkippingSubblocks();

    switch (Entry.Kind) {
    case BitstreamEntry::SubBlock: // Handled for us already.
    case BitstreamEntry::Error:
      return Error("Malformed block");
    case BitstreamEntry::EndBlock:
      MDValueList.tryToResolveCycles();
      return std::error_code();
    case BitstreamEntry::Record:
      // The interesting case.
      break;
    }

    // Read a record.
    Record.clear();
    unsigned Code = Stream.readRecord(Entry.ID, Record);
    bool IsDistinct = false;
    switch (Code) {
    default:  // Default behavior: ignore.
      break;
    case bitc::METADATA_NAME: {
      // Read name of the named metadata.
      SmallString<8> Name(Record.begin(), Record.end());
      Record.clear();
      Code = Stream.ReadCode();

      // METADATA_NAME is always followed by METADATA_NAMED_NODE.
      unsigned NextBitCode = Stream.readRecord(Code, Record);
      assert(NextBitCode == bitc::METADATA_NAMED_NODE); (void)NextBitCode;

      // Read named metadata elements.
      unsigned Size = Record.size();
      NamedMDNode *NMD = TheModule->getOrInsertNamedMetadata(Name);
      for (unsigned i = 0; i != Size; ++i) {
        MDNode *MD = dyn_cast_or_null<MDNode>(MDValueList.getValueFwdRef(Record[i]));
        if (!MD)
          return Error("Invalid record");
        NMD->addOperand(MD);
      }
      break;
    }
    case bitc::METADATA_OLD_FN_NODE: {
      // FIXME: Remove in 4.0.
      // This is a LocalAsMetadata record, the only type of function-local
      // metadata.
      if (Record.size() % 2 == 1)
        return Error("Invalid record");

      // If this isn't a LocalAsMetadata record, we're dropping it.  This used
      // to be legal, but there's no upgrade path.
      auto dropRecord = [&] {
        MDValueList.AssignValue(MDNode::get(Context, None), NextMDValueNo++);
      };
      if (Record.size() != 2) {
        dropRecord();
        break;
      }

      Type *Ty = getTypeByID(Record[0]);
      if (Ty->isMetadataTy() || Ty->isVoidTy()) {
        dropRecord();
        break;
      }

      MDValueList.AssignValue(
          LocalAsMetadata::get(ValueList.getValueFwdRef(Record[1], Ty)),
          NextMDValueNo++);
      break;
    }
    case bitc::METADATA_OLD_NODE: {
      // FIXME: Remove in 4.0.
      if (Record.size() % 2 == 1)
        return Error("Invalid record");

      unsigned Size = Record.size();
      SmallVector<Metadata *, 8> Elts;
      for (unsigned i = 0; i != Size; i += 2) {
        Type *Ty = getTypeByID(Record[i]);
        if (!Ty)
          return Error("Invalid record");
        if (Ty->isMetadataTy())
          Elts.push_back(MDValueList.getValueFwdRef(Record[i+1]));
        else if (!Ty->isVoidTy()) {
          auto *MD =
              ValueAsMetadata::get(ValueList.getValueFwdRef(Record[i + 1], Ty));
          assert(isa<ConstantAsMetadata>(MD) &&
                 "Expected non-function-local metadata");
          Elts.push_back(MD);
        } else
          Elts.push_back(nullptr);
      }
      MDValueList.AssignValue(MDNode::get(Context, Elts), NextMDValueNo++);
      break;
    }
    case bitc::METADATA_VALUE: {
      if (Record.size() != 2)
        return Error("Invalid record");

      Type *Ty = getTypeByID(Record[0]);
      if (Ty->isMetadataTy() || Ty->isVoidTy())
        return Error("Invalid record");

      MDValueList.AssignValue(
          ValueAsMetadata::get(ValueList.getValueFwdRef(Record[1], Ty)),
          NextMDValueNo++);
      break;
    }
    case bitc::METADATA_DISTINCT_NODE:
      IsDistinct = true;
      // fallthrough...
    case bitc::METADATA_NODE: {
      SmallVector<Metadata *, 8> Elts;
      Elts.reserve(Record.size());
      for (unsigned ID : Record)
        Elts.push_back(ID ? MDValueList.getValueFwdRef(ID - 1) : nullptr);
      MDValueList.AssignValue(IsDistinct ? MDNode::getDistinct(Context, Elts)
                                         : MDNode::get(Context, Elts),
                              NextMDValueNo++);
      break;
    }
    case bitc::METADATA_LOCATION: {
      if (Record.size() != 5)
        return Error("Invalid record");

      auto get = Record[0] ? MDLocation::getDistinct : MDLocation::get;
      unsigned Line = Record[1];
      unsigned Column = Record[2];
      MDNode *Scope = cast<MDNode>(MDValueList.getValueFwdRef(Record[3]));
      Metadata *InlinedAt =
          Record[4] ? MDValueList.getValueFwdRef(Record[4] - 1) : nullptr;
      MDValueList.AssignValue(get(Context, Line, Column, Scope, InlinedAt),
                              NextMDValueNo++);
      break;
    }
    case bitc::METADATA_GENERIC_DEBUG: {
      if (Record.size() < 4)
        return Error("Invalid record");

      unsigned Tag = Record[1];
      unsigned Version = Record[2];

      if (Tag >= 1u << 16 || Version != 0)
        return Error("Invalid record");

      auto *Header = getMDString(Record[3]);
      SmallVector<Metadata *, 8> DwarfOps;
      for (unsigned I = 4, E = Record.size(); I != E; ++I)
        DwarfOps.push_back(Record[I] ? MDValueList.getValueFwdRef(Record[I] - 1)
                                     : nullptr);
      MDValueList.AssignValue(GET_OR_DISTINCT(GenericDebugNode, Record[0],
                                              (Context, Tag, Header, DwarfOps)),
                              NextMDValueNo++);
      break;
    }
    case bitc::METADATA_SUBRANGE: {
      if (Record.size() != 3)
        return Error("Invalid record");

      MDValueList.AssignValue(
          GET_OR_DISTINCT(MDSubrange, Record[0],
                          (Context, Record[1], unrotateSign(Record[2]))),
          NextMDValueNo++);
      break;
    }
    case bitc::METADATA_ENUMERATOR: {
      if (Record.size() != 3)
        return Error("Invalid record");

      MDValueList.AssignValue(GET_OR_DISTINCT(MDEnumerator, Record[0],
                                              (Context, unrotateSign(Record[1]),
                                               getMDString(Record[2]))),
                              NextMDValueNo++);
      break;
    }
    case bitc::METADATA_BASIC_TYPE: {
      if (Record.size() != 6)
        return Error("Invalid record");

      MDValueList.AssignValue(
          GET_OR_DISTINCT(MDBasicType, Record[0],
                          (Context, Record[1], getMDString(Record[2]),
                           Record[3], Record[4], Record[5])),
          NextMDValueNo++);
      break;
    }
    case bitc::METADATA_DERIVED_TYPE: {
      if (Record.size() != 12)
        return Error("Invalid record");

      MDValueList.AssignValue(
          GET_OR_DISTINCT(MDDerivedType, Record[0],
                          (Context, Record[1], getMDString(Record[2]),
                           getMDOrNull(Record[3]), Record[4],
                           getMDOrNull(Record[5]), getMDOrNull(Record[6]),
                           Record[7], Record[8], Record[9], Record[10],
                           getMDOrNull(Record[11]))),
          NextMDValueNo++);
      break;
    }
    case bitc::METADATA_COMPOSITE_TYPE: {
      if (Record.size() != 16)
        return Error("Invalid record");

      MDValueList.AssignValue(
          GET_OR_DISTINCT(MDCompositeType, Record[0],
                          (Context, Record[1], getMDString(Record[2]),
                           getMDOrNull(Record[3]), Record[4],
                           getMDOrNull(Record[5]), getMDOrNull(Record[6]),
                           Record[7], Record[8], Record[9], Record[10],
                           getMDOrNull(Record[11]), Record[12],
                           getMDOrNull(Record[13]), getMDOrNull(Record[14]),
                           getMDString(Record[15]))),
          NextMDValueNo++);
      break;
    }
    case bitc::METADATA_SUBROUTINE_TYPE: {
      if (Record.size() != 3)
        return Error("Invalid record");

      MDValueList.AssignValue(
          GET_OR_DISTINCT(MDSubroutineType, Record[0],
                          (Context, Record[1], getMDOrNull(Record[2]))),
          NextMDValueNo++);
      break;
    }
    case bitc::METADATA_FILE: {
      if (Record.size() != 3)
        return Error("Invalid record");

      MDValueList.AssignValue(
          GET_OR_DISTINCT(MDFile, Record[0], (Context, getMDString(Record[1]),
                                              getMDString(Record[2]))),
          NextMDValueNo++);
      break;
    }
    case bitc::METADATA_COMPILE_UNIT: {
      if (Record.size() != 14)
        return Error("Invalid record");

      MDValueList.AssignValue(
          GET_OR_DISTINCT(MDCompileUnit, Record[0],
                          (Context, Record[1], getMDOrNull(Record[2]),
                           getMDString(Record[3]), Record[4],
                           getMDString(Record[5]), Record[6],
                           getMDString(Record[7]), Record[8],
                           getMDOrNull(Record[9]), getMDOrNull(Record[10]),
                           getMDOrNull(Record[11]), getMDOrNull(Record[12]),
                           getMDOrNull(Record[13]))),
          NextMDValueNo++);
      break;
    }
    case bitc::METADATA_SUBPROGRAM: {
      if (Record.size() != 19)
        return Error("Invalid record");

      MDValueList.AssignValue(
          GET_OR_DISTINCT(
              MDSubprogram, Record[0],
              (Context, getMDOrNull(Record[1]), getMDString(Record[2]),
               getMDString(Record[3]), getMDOrNull(Record[4]), Record[5],
               getMDOrNull(Record[6]), Record[7], Record[8], Record[9],
               getMDOrNull(Record[10]), Record[11], Record[12], Record[13],
               Record[14], getMDOrNull(Record[15]), getMDOrNull(Record[16]),
               getMDOrNull(Record[17]), getMDOrNull(Record[18]))),
          NextMDValueNo++);
      break;
    }
    case bitc::METADATA_LEXICAL_BLOCK: {
      if (Record.size() != 5)
        return Error("Invalid record");

      MDValueList.AssignValue(
          GET_OR_DISTINCT(MDLexicalBlock, Record[0],
                          (Context, getMDOrNull(Record[1]),
                           getMDOrNull(Record[2]), Record[3], Record[4])),
          NextMDValueNo++);
      break;
    }
    case bitc::METADATA_LEXICAL_BLOCK_FILE: {
      if (Record.size() != 4)
        return Error("Invalid record");

      MDValueList.AssignValue(
          GET_OR_DISTINCT(MDLexicalBlockFile, Record[0],
                          (Context, getMDOrNull(Record[1]),
                           getMDOrNull(Record[2]), Record[3])),
          NextMDValueNo++);
      break;
    }
    case bitc::METADATA_NAMESPACE: {
      if (Record.size() != 5)
        return Error("Invalid record");

      MDValueList.AssignValue(
          GET_OR_DISTINCT(MDNamespace, Record[0],
                          (Context, getMDOrNull(Record[1]),
                           getMDOrNull(Record[2]), getMDString(Record[3]),
                           Record[4])),
          NextMDValueNo++);
      break;
    }
    case bitc::METADATA_TEMPLATE_TYPE: {
      if (Record.size() != 3)
        return Error("Invalid record");

      MDValueList.AssignValue(GET_OR_DISTINCT(MDTemplateTypeParameter,
                                              Record[0],
                                              (Context, getMDString(Record[1]),
                                               getMDOrNull(Record[2]))),
                              NextMDValueNo++);
      break;
    }
    case bitc::METADATA_TEMPLATE_VALUE: {
      if (Record.size() != 5)
        return Error("Invalid record");

      MDValueList.AssignValue(
          GET_OR_DISTINCT(MDTemplateValueParameter, Record[0],
                          (Context, Record[1], getMDString(Record[2]),
                           getMDOrNull(Record[3]), getMDOrNull(Record[4]))),
          NextMDValueNo++);
      break;
    }
    case bitc::METADATA_GLOBAL_VAR: {
      if (Record.size() != 11)
        return Error("Invalid record");

      MDValueList.AssignValue(
          GET_OR_DISTINCT(MDGlobalVariable, Record[0],
                          (Context, getMDOrNull(Record[1]),
                           getMDString(Record[2]), getMDString(Record[3]),
                           getMDOrNull(Record[4]), Record[5],
                           getMDOrNull(Record[6]), Record[7], Record[8],
                           getMDOrNull(Record[9]), getMDOrNull(Record[10]))),
          NextMDValueNo++);
      break;
    }
    case bitc::METADATA_LOCAL_VAR: {
      if (Record.size() != 10)
        return Error("Invalid record");

      MDValueList.AssignValue(
          GET_OR_DISTINCT(MDLocalVariable, Record[0],
                          (Context, Record[1], getMDOrNull(Record[2]),
                           getMDString(Record[3]), getMDOrNull(Record[4]),
                           Record[5], getMDOrNull(Record[6]), Record[7],
                           Record[8], getMDOrNull(Record[9]))),
          NextMDValueNo++);
      break;
    }
    case bitc::METADATA_EXPRESSION: {
      if (Record.size() < 1)
        return Error("Invalid record");

      MDValueList.AssignValue(
          GET_OR_DISTINCT(MDExpression, Record[0],
                          (Context, makeArrayRef(Record).slice(1))),
          NextMDValueNo++);
      break;
    }
    case bitc::METADATA_OBJC_PROPERTY: {
      if (Record.size() != 8)
        return Error("Invalid record");

      MDValueList.AssignValue(
          GET_OR_DISTINCT(MDObjCProperty, Record[0],
                          (Context, getMDString(Record[1]),
                           getMDOrNull(Record[2]), Record[3],
                           getMDString(Record[4]), getMDString(Record[5]),
                           Record[6], getMDOrNull(Record[7]))),
          NextMDValueNo++);
      break;
    }
    case bitc::METADATA_IMPORTED_ENTITY: {
      if (Record.size() != 6)
        return Error("Invalid record");

      MDValueList.AssignValue(
          GET_OR_DISTINCT(MDImportedEntity, Record[0],
                          (Context, Record[1], getMDOrNull(Record[2]),
                           getMDOrNull(Record[3]), Record[4],
                           getMDString(Record[5]))),
          NextMDValueNo++);
      break;
    }
    case bitc::METADATA_STRING: {
      std::string String(Record.begin(), Record.end());
      llvm::UpgradeMDStringConstant(String);
      Metadata *MD = MDString::get(Context, String);
      MDValueList.AssignValue(MD, NextMDValueNo++);
      break;
    }
    case bitc::METADATA_KIND: {
      if (Record.size() < 2)
        return Error("Invalid record");

      unsigned Kind = Record[0];
      SmallString<8> Name(Record.begin()+1, Record.end());

      unsigned NewKind = TheModule->getMDKindID(Name.str());
      if (!MDKindMap.insert(std::make_pair(Kind, NewKind)).second)
        return Error("Conflicting METADATA_KIND records");
      break;
    }
    }
  }
#undef GET_OR_DISTINCT
}

/// decodeSignRotatedValue - Decode a signed value stored with the sign bit in
/// the LSB for dense VBR encoding.
uint64_t BitcodeReader::decodeSignRotatedValue(uint64_t V) {
  if ((V & 1) == 0)
    return V >> 1;
  if (V != 1)
    return -(V >> 1);
  // There is no such thing as -0 with integers.  "-0" really means MININT.
  return 1ULL << 63;
}

/// ResolveGlobalAndAliasInits - Resolve all of the initializers for global
/// values and aliases that we can.
std::error_code BitcodeReader::ResolveGlobalAndAliasInits() {
  std::vector<std::pair<GlobalVariable*, unsigned> > GlobalInitWorklist;
  std::vector<std::pair<GlobalAlias*, unsigned> > AliasInitWorklist;
  std::vector<std::pair<Function*, unsigned> > FunctionPrefixWorklist;
  std::vector<std::pair<Function*, unsigned> > FunctionPrologueWorklist;

  GlobalInitWorklist.swap(GlobalInits);
  AliasInitWorklist.swap(AliasInits);
  FunctionPrefixWorklist.swap(FunctionPrefixes);
  FunctionPrologueWorklist.swap(FunctionPrologues);

  while (!GlobalInitWorklist.empty()) {
    unsigned ValID = GlobalInitWorklist.back().second;
    if (ValID >= ValueList.size()) {
      // Not ready to resolve this yet, it requires something later in the file.
      GlobalInits.push_back(GlobalInitWorklist.back());
    } else {
      if (Constant *C = dyn_cast_or_null<Constant>(ValueList[ValID]))
        GlobalInitWorklist.back().first->setInitializer(C);
      else
        return Error("Expected a constant");
    }
    GlobalInitWorklist.pop_back();
  }

  while (!AliasInitWorklist.empty()) {
    unsigned ValID = AliasInitWorklist.back().second;
    if (ValID >= ValueList.size()) {
      AliasInits.push_back(AliasInitWorklist.back());
    } else {
      if (Constant *C = dyn_cast_or_null<Constant>(ValueList[ValID]))
        AliasInitWorklist.back().first->setAliasee(C);
      else
        return Error("Expected a constant");
    }
    AliasInitWorklist.pop_back();
  }

  while (!FunctionPrefixWorklist.empty()) {
    unsigned ValID = FunctionPrefixWorklist.back().second;
    if (ValID >= ValueList.size()) {
      FunctionPrefixes.push_back(FunctionPrefixWorklist.back());
    } else {
      if (Constant *C = dyn_cast_or_null<Constant>(ValueList[ValID]))
        FunctionPrefixWorklist.back().first->setPrefixData(C);
      else
        return Error("Expected a constant");
    }
    FunctionPrefixWorklist.pop_back();
  }

  while (!FunctionPrologueWorklist.empty()) {
    unsigned ValID = FunctionPrologueWorklist.back().second;
    if (ValID >= ValueList.size()) {
      FunctionPrologues.push_back(FunctionPrologueWorklist.back());
    } else {
      if (Constant *C = dyn_cast_or_null<Constant>(ValueList[ValID]))
        FunctionPrologueWorklist.back().first->setPrologueData(C);
      else
        return Error("Expected a constant");
    }
    FunctionPrologueWorklist.pop_back();
  }

  return std::error_code();
}

static APInt ReadWideAPInt(ArrayRef<uint64_t> Vals, unsigned TypeBits) {
  SmallVector<uint64_t, 8> Words(Vals.size());
  std::transform(Vals.begin(), Vals.end(), Words.begin(),
                 BitcodeReader::decodeSignRotatedValue);

  return APInt(TypeBits, Words);
}

std::error_code BitcodeReader::ParseConstants() {
  if (Stream.EnterSubBlock(bitc::CONSTANTS_BLOCK_ID))
    return Error("Invalid record");

  SmallVector<uint64_t, 64> Record;

  // Read all the records for this value table.
  Type *CurTy = Type::getInt32Ty(Context);
  unsigned NextCstNo = ValueList.size();
  while (1) {
    BitstreamEntry Entry = Stream.advanceSkippingSubblocks();

    switch (Entry.Kind) {
    case BitstreamEntry::SubBlock: // Handled for us already.
    case BitstreamEntry::Error:
      return Error("Malformed block");
    case BitstreamEntry::EndBlock:
      if (NextCstNo != ValueList.size())
        return Error("Invalid ronstant reference");

      // Once all the constants have been read, go through and resolve forward
      // references.
      ValueList.ResolveConstantForwardRefs();
      return std::error_code();
    case BitstreamEntry::Record:
      // The interesting case.
      break;
    }

    // Read a record.
    Record.clear();
    Value *V = nullptr;
    unsigned BitCode = Stream.readRecord(Entry.ID, Record);
    switch (BitCode) {
    default:  // Default behavior: unknown constant
    case bitc::CST_CODE_UNDEF:     // UNDEF
      V = UndefValue::get(CurTy);
      break;
    case bitc::CST_CODE_SETTYPE:   // SETTYPE: [typeid]
      if (Record.empty())
        return Error("Invalid record");
      if (Record[0] >= TypeList.size() || !TypeList[Record[0]])
        return Error("Invalid record");
      CurTy = TypeList[Record[0]];
      continue;  // Skip the ValueList manipulation.
    case bitc::CST_CODE_NULL:      // NULL
      V = Constant::getNullValue(CurTy);
      break;
    case bitc::CST_CODE_INTEGER:   // INTEGER: [intval]
      if (!CurTy->isIntegerTy() || Record.empty())
        return Error("Invalid record");
      V = ConstantInt::get(CurTy, decodeSignRotatedValue(Record[0]));
      break;
    case bitc::CST_CODE_WIDE_INTEGER: {// WIDE_INTEGER: [n x intval]
      if (!CurTy->isIntegerTy() || Record.empty())
        return Error("Invalid record");

      APInt VInt = ReadWideAPInt(Record,
                                 cast<IntegerType>(CurTy)->getBitWidth());
      V = ConstantInt::get(Context, VInt);

      break;
    }
    case bitc::CST_CODE_FLOAT: {    // FLOAT: [fpval]
      if (Record.empty())
        return Error("Invalid record");
      if (CurTy->isHalfTy())
        V = ConstantFP::get(Context, APFloat(APFloat::IEEEhalf,
                                             APInt(16, (uint16_t)Record[0])));
      else if (CurTy->isFloatTy())
        V = ConstantFP::get(Context, APFloat(APFloat::IEEEsingle,
                                             APInt(32, (uint32_t)Record[0])));
      else if (CurTy->isDoubleTy())
        V = ConstantFP::get(Context, APFloat(APFloat::IEEEdouble,
                                             APInt(64, Record[0])));
      else if (CurTy->isX86_FP80Ty()) {
        // Bits are not stored the same way as a normal i80 APInt, compensate.
        uint64_t Rearrange[2];
        Rearrange[0] = (Record[1] & 0xffffLL) | (Record[0] << 16);
        Rearrange[1] = Record[0] >> 48;
        V = ConstantFP::get(Context, APFloat(APFloat::x87DoubleExtended,
                                             APInt(80, Rearrange)));
      } else if (CurTy->isFP128Ty())
        V = ConstantFP::get(Context, APFloat(APFloat::IEEEquad,
                                             APInt(128, Record)));
      else if (CurTy->isPPC_FP128Ty())
        V = ConstantFP::get(Context, APFloat(APFloat::PPCDoubleDouble,
                                             APInt(128, Record)));
      else
        V = UndefValue::get(CurTy);
      break;
    }

    case bitc::CST_CODE_AGGREGATE: {// AGGREGATE: [n x value number]
      if (Record.empty())
        return Error("Invalid record");

      unsigned Size = Record.size();
      SmallVector<Constant*, 16> Elts;

      if (StructType *STy = dyn_cast<StructType>(CurTy)) {
        for (unsigned i = 0; i != Size; ++i)
          Elts.push_back(ValueList.getConstantFwdRef(Record[i],
                                                     STy->getElementType(i)));
        V = ConstantStruct::get(STy, Elts);
      } else if (ArrayType *ATy = dyn_cast<ArrayType>(CurTy)) {
        Type *EltTy = ATy->getElementType();
        for (unsigned i = 0; i != Size; ++i)
          Elts.push_back(ValueList.getConstantFwdRef(Record[i], EltTy));
        V = ConstantArray::get(ATy, Elts);
      } else if (VectorType *VTy = dyn_cast<VectorType>(CurTy)) {
        Type *EltTy = VTy->getElementType();
        for (unsigned i = 0; i != Size; ++i)
          Elts.push_back(ValueList.getConstantFwdRef(Record[i], EltTy));
        V = ConstantVector::get(Elts);
      } else {
        V = UndefValue::get(CurTy);
      }
      break;
    }
    case bitc::CST_CODE_STRING:    // STRING: [values]
    case bitc::CST_CODE_CSTRING: { // CSTRING: [values]
      if (Record.empty())
        return Error("Invalid record");

      SmallString<16> Elts(Record.begin(), Record.end());
      V = ConstantDataArray::getString(Context, Elts,
                                       BitCode == bitc::CST_CODE_CSTRING);
      break;
    }
    case bitc::CST_CODE_DATA: {// DATA: [n x value]
      if (Record.empty())
        return Error("Invalid record");

      Type *EltTy = cast<SequentialType>(CurTy)->getElementType();
      unsigned Size = Record.size();

      if (EltTy->isIntegerTy(8)) {
        SmallVector<uint8_t, 16> Elts(Record.begin(), Record.end());
        if (isa<VectorType>(CurTy))
          V = ConstantDataVector::get(Context, Elts);
        else
          V = ConstantDataArray::get(Context, Elts);
      } else if (EltTy->isIntegerTy(16)) {
        SmallVector<uint16_t, 16> Elts(Record.begin(), Record.end());
        if (isa<VectorType>(CurTy))
          V = ConstantDataVector::get(Context, Elts);
        else
          V = ConstantDataArray::get(Context, Elts);
      } else if (EltTy->isIntegerTy(32)) {
        SmallVector<uint32_t, 16> Elts(Record.begin(), Record.end());
        if (isa<VectorType>(CurTy))
          V = ConstantDataVector::get(Context, Elts);
        else
          V = ConstantDataArray::get(Context, Elts);
      } else if (EltTy->isIntegerTy(64)) {
        SmallVector<uint64_t, 16> Elts(Record.begin(), Record.end());
        if (isa<VectorType>(CurTy))
          V = ConstantDataVector::get(Context, Elts);
        else
          V = ConstantDataArray::get(Context, Elts);
      } else if (EltTy->isFloatTy()) {
        SmallVector<float, 16> Elts(Size);
        std::transform(Record.begin(), Record.end(), Elts.begin(), BitsToFloat);
        if (isa<VectorType>(CurTy))
          V = ConstantDataVector::get(Context, Elts);
        else
          V = ConstantDataArray::get(Context, Elts);
      } else if (EltTy->isDoubleTy()) {
        SmallVector<double, 16> Elts(Size);
        std::transform(Record.begin(), Record.end(), Elts.begin(),
                       BitsToDouble);
        if (isa<VectorType>(CurTy))
          V = ConstantDataVector::get(Context, Elts);
        else
          V = ConstantDataArray::get(Context, Elts);
      } else {
        return Error("Invalid type for value");
      }
      break;
    }

    case bitc::CST_CODE_CE_BINOP: {  // CE_BINOP: [opcode, opval, opval]
      if (Record.size() < 3)
        return Error("Invalid record");
      int Opc = GetDecodedBinaryOpcode(Record[0], CurTy);
      if (Opc < 0) {
        V = UndefValue::get(CurTy);  // Unknown binop.
      } else {
        Constant *LHS = ValueList.getConstantFwdRef(Record[1], CurTy);
        Constant *RHS = ValueList.getConstantFwdRef(Record[2], CurTy);
        unsigned Flags = 0;
        if (Record.size() >= 4) {
          if (Opc == Instruction::Add ||
              Opc == Instruction::Sub ||
              Opc == Instruction::Mul ||
              Opc == Instruction::Shl) {
            if (Record[3] & (1 << bitc::OBO_NO_SIGNED_WRAP))
              Flags |= OverflowingBinaryOperator::NoSignedWrap;
            if (Record[3] & (1 << bitc::OBO_NO_UNSIGNED_WRAP))
              Flags |= OverflowingBinaryOperator::NoUnsignedWrap;
          } else if (Opc == Instruction::SDiv ||
                     Opc == Instruction::UDiv ||
                     Opc == Instruction::LShr ||
                     Opc == Instruction::AShr) {
            if (Record[3] & (1 << bitc::PEO_EXACT))
              Flags |= SDivOperator::IsExact;
          }
        }
        V = ConstantExpr::get(Opc, LHS, RHS, Flags);
      }
      break;
    }
    case bitc::CST_CODE_CE_CAST: {  // CE_CAST: [opcode, opty, opval]
      if (Record.size() < 3)
        return Error("Invalid record");
      int Opc = GetDecodedCastOpcode(Record[0]);
      if (Opc < 0) {
        V = UndefValue::get(CurTy);  // Unknown cast.
      } else {
        Type *OpTy = getTypeByID(Record[1]);
        if (!OpTy)
          return Error("Invalid record");
        Constant *Op = ValueList.getConstantFwdRef(Record[2], OpTy);
        V = UpgradeBitCastExpr(Opc, Op, CurTy);
        if (!V) V = ConstantExpr::getCast(Opc, Op, CurTy);
      }
      break;
    }
    case bitc::CST_CODE_CE_INBOUNDS_GEP:
    case bitc::CST_CODE_CE_GEP: {  // CE_GEP:        [n x operands]
      if (Record.size() & 1)
        return Error("Invalid record");
      SmallVector<Constant*, 16> Elts;
      for (unsigned i = 0, e = Record.size(); i != e; i += 2) {
        Type *ElTy = getTypeByID(Record[i]);
        if (!ElTy)
          return Error("Invalid record");
        Elts.push_back(ValueList.getConstantFwdRef(Record[i+1], ElTy));
      }
      ArrayRef<Constant *> Indices(Elts.begin() + 1, Elts.end());
      V = ConstantExpr::getGetElementPtr(Elts[0], Indices,
                                         BitCode ==
                                           bitc::CST_CODE_CE_INBOUNDS_GEP);
      break;
    }
    case bitc::CST_CODE_CE_SELECT: {  // CE_SELECT: [opval#, opval#, opval#]
      if (Record.size() < 3)
        return Error("Invalid record");

      Type *SelectorTy = Type::getInt1Ty(Context);

      // If CurTy is a vector of length n, then Record[0] must be a <n x i1>
      // vector. Otherwise, it must be a single bit.
      if (VectorType *VTy = dyn_cast<VectorType>(CurTy))
        SelectorTy = VectorType::get(Type::getInt1Ty(Context),
                                     VTy->getNumElements());

      V = ConstantExpr::getSelect(ValueList.getConstantFwdRef(Record[0],
                                                              SelectorTy),
                                  ValueList.getConstantFwdRef(Record[1],CurTy),
                                  ValueList.getConstantFwdRef(Record[2],CurTy));
      break;
    }
    case bitc::CST_CODE_CE_EXTRACTELT
        : { // CE_EXTRACTELT: [opty, opval, opty, opval]
      if (Record.size() < 3)
        return Error("Invalid record");
      VectorType *OpTy =
        dyn_cast_or_null<VectorType>(getTypeByID(Record[0]));
      if (!OpTy)
        return Error("Invalid record");
      Constant *Op0 = ValueList.getConstantFwdRef(Record[1], OpTy);
      Constant *Op1 = nullptr;
      if (Record.size() == 4) {
        Type *IdxTy = getTypeByID(Record[2]);
        if (!IdxTy)
          return Error("Invalid record");
        Op1 = ValueList.getConstantFwdRef(Record[3], IdxTy);
      } else // TODO: Remove with llvm 4.0
        Op1 = ValueList.getConstantFwdRef(Record[2], Type::getInt32Ty(Context));
      if (!Op1)
        return Error("Invalid record");
      V = ConstantExpr::getExtractElement(Op0, Op1);
      break;
    }
    case bitc::CST_CODE_CE_INSERTELT
        : { // CE_INSERTELT: [opval, opval, opty, opval]
      VectorType *OpTy = dyn_cast<VectorType>(CurTy);
      if (Record.size() < 3 || !OpTy)
        return Error("Invalid record");
      Constant *Op0 = ValueList.getConstantFwdRef(Record[0], OpTy);
      Constant *Op1 = ValueList.getConstantFwdRef(Record[1],
                                                  OpTy->getElementType());
      Constant *Op2 = nullptr;
      if (Record.size() == 4) {
        Type *IdxTy = getTypeByID(Record[2]);
        if (!IdxTy)
          return Error("Invalid record");
        Op2 = ValueList.getConstantFwdRef(Record[3], IdxTy);
      } else // TODO: Remove with llvm 4.0
        Op2 = ValueList.getConstantFwdRef(Record[2], Type::getInt32Ty(Context));
      if (!Op2)
        return Error("Invalid record");
      V = ConstantExpr::getInsertElement(Op0, Op1, Op2);
      break;
    }
    case bitc::CST_CODE_CE_SHUFFLEVEC: { // CE_SHUFFLEVEC: [opval, opval, opval]
      VectorType *OpTy = dyn_cast<VectorType>(CurTy);
      if (Record.size() < 3 || !OpTy)
        return Error("Invalid record");
      Constant *Op0 = ValueList.getConstantFwdRef(Record[0], OpTy);
      Constant *Op1 = ValueList.getConstantFwdRef(Record[1], OpTy);
      Type *ShufTy = VectorType::get(Type::getInt32Ty(Context),
                                                 OpTy->getNumElements());
      Constant *Op2 = ValueList.getConstantFwdRef(Record[2], ShufTy);
      V = ConstantExpr::getShuffleVector(Op0, Op1, Op2);
      break;
    }
    case bitc::CST_CODE_CE_SHUFVEC_EX: { // [opty, opval, opval, opval]
      VectorType *RTy = dyn_cast<VectorType>(CurTy);
      VectorType *OpTy =
        dyn_cast_or_null<VectorType>(getTypeByID(Record[0]));
      if (Record.size() < 4 || !RTy || !OpTy)
        return Error("Invalid record");
      Constant *Op0 = ValueList.getConstantFwdRef(Record[1], OpTy);
      Constant *Op1 = ValueList.getConstantFwdRef(Record[2], OpTy);
      Type *ShufTy = VectorType::get(Type::getInt32Ty(Context),
                                                 RTy->getNumElements());
      Constant *Op2 = ValueList.getConstantFwdRef(Record[3], ShufTy);
      V = ConstantExpr::getShuffleVector(Op0, Op1, Op2);
      break;
    }
    case bitc::CST_CODE_CE_CMP: {     // CE_CMP: [opty, opval, opval, pred]
      if (Record.size() < 4)
        return Error("Invalid record");
      Type *OpTy = getTypeByID(Record[0]);
      if (!OpTy)
        return Error("Invalid record");
      Constant *Op0 = ValueList.getConstantFwdRef(Record[1], OpTy);
      Constant *Op1 = ValueList.getConstantFwdRef(Record[2], OpTy);

      if (OpTy->isFPOrFPVectorTy())
        V = ConstantExpr::getFCmp(Record[3], Op0, Op1);
      else
        V = ConstantExpr::getICmp(Record[3], Op0, Op1);
      break;
    }
    // This maintains backward compatibility, pre-asm dialect keywords.
    // FIXME: Remove with the 4.0 release.
    case bitc::CST_CODE_INLINEASM_OLD: {
      if (Record.size() < 2)
        return Error("Invalid record");
      std::string AsmStr, ConstrStr;
      bool HasSideEffects = Record[0] & 1;
      bool IsAlignStack = Record[0] >> 1;
      unsigned AsmStrSize = Record[1];
      if (2+AsmStrSize >= Record.size())
        return Error("Invalid record");
      unsigned ConstStrSize = Record[2+AsmStrSize];
      if (3+AsmStrSize+ConstStrSize > Record.size())
        return Error("Invalid record");

      for (unsigned i = 0; i != AsmStrSize; ++i)
        AsmStr += (char)Record[2+i];
      for (unsigned i = 0; i != ConstStrSize; ++i)
        ConstrStr += (char)Record[3+AsmStrSize+i];
      PointerType *PTy = cast<PointerType>(CurTy);
      V = InlineAsm::get(cast<FunctionType>(PTy->getElementType()),
                         AsmStr, ConstrStr, HasSideEffects, IsAlignStack);
      break;
    }
    // This version adds support for the asm dialect keywords (e.g.,
    // inteldialect).
    case bitc::CST_CODE_INLINEASM: {
      if (Record.size() < 2)
        return Error("Invalid record");
      std::string AsmStr, ConstrStr;
      bool HasSideEffects = Record[0] & 1;
      bool IsAlignStack = (Record[0] >> 1) & 1;
      unsigned AsmDialect = Record[0] >> 2;
      unsigned AsmStrSize = Record[1];
      if (2+AsmStrSize >= Record.size())
        return Error("Invalid record");
      unsigned ConstStrSize = Record[2+AsmStrSize];
      if (3+AsmStrSize+ConstStrSize > Record.size())
        return Error("Invalid record");

      for (unsigned i = 0; i != AsmStrSize; ++i)
        AsmStr += (char)Record[2+i];
      for (unsigned i = 0; i != ConstStrSize; ++i)
        ConstrStr += (char)Record[3+AsmStrSize+i];
      PointerType *PTy = cast<PointerType>(CurTy);
      V = InlineAsm::get(cast<FunctionType>(PTy->getElementType()),
                         AsmStr, ConstrStr, HasSideEffects, IsAlignStack,
                         InlineAsm::AsmDialect(AsmDialect));
      break;
    }
    case bitc::CST_CODE_BLOCKADDRESS:{
      if (Record.size() < 3)
        return Error("Invalid record");
      Type *FnTy = getTypeByID(Record[0]);
      if (!FnTy)
        return Error("Invalid record");
      Function *Fn =
        dyn_cast_or_null<Function>(ValueList.getConstantFwdRef(Record[1],FnTy));
      if (!Fn)
        return Error("Invalid record");

      // Don't let Fn get dematerialized.
      BlockAddressesTaken.insert(Fn);

      // If the function is already parsed we can insert the block address right
      // away.
      BasicBlock *BB;
      unsigned BBID = Record[2];
      if (!BBID)
        // Invalid reference to entry block.
        return Error("Invalid ID");
      if (!Fn->empty()) {
        Function::iterator BBI = Fn->begin(), BBE = Fn->end();
        for (size_t I = 0, E = BBID; I != E; ++I) {
          if (BBI == BBE)
            return Error("Invalid ID");
          ++BBI;
        }
        BB = BBI;
      } else {
        // Otherwise insert a placeholder and remember it so it can be inserted
        // when the function is parsed.
        auto &FwdBBs = BasicBlockFwdRefs[Fn];
        if (FwdBBs.empty())
          BasicBlockFwdRefQueue.push_back(Fn);
        if (FwdBBs.size() < BBID + 1)
          FwdBBs.resize(BBID + 1);
        if (!FwdBBs[BBID])
          FwdBBs[BBID] = BasicBlock::Create(Context);
        BB = FwdBBs[BBID];
      }
      V = BlockAddress::get(Fn, BB);
      break;
    }
    }

    ValueList.AssignValue(V, NextCstNo);
    ++NextCstNo;
  }
}

std::error_code BitcodeReader::ParseUseLists() {
  if (Stream.EnterSubBlock(bitc::USELIST_BLOCK_ID))
    return Error("Invalid record");

  // Read all the records.
  SmallVector<uint64_t, 64> Record;
  while (1) {
    BitstreamEntry Entry = Stream.advanceSkippingSubblocks();

    switch (Entry.Kind) {
    case BitstreamEntry::SubBlock: // Handled for us already.
    case BitstreamEntry::Error:
      return Error("Malformed block");
    case BitstreamEntry::EndBlock:
      return std::error_code();
    case BitstreamEntry::Record:
      // The interesting case.
      break;
    }

    // Read a use list record.
    Record.clear();
    bool IsBB = false;
    switch (Stream.readRecord(Entry.ID, Record)) {
    default:  // Default behavior: unknown type.
      break;
    case bitc::USELIST_CODE_BB:
      IsBB = true;
      // fallthrough
    case bitc::USELIST_CODE_DEFAULT: {
      unsigned RecordLength = Record.size();
      if (RecordLength < 3)
        // Records should have at least an ID and two indexes.
        return Error("Invalid record");
      unsigned ID = Record.back();
      Record.pop_back();

      Value *V;
      if (IsBB) {
        assert(ID < FunctionBBs.size() && "Basic block not found");
        V = FunctionBBs[ID];
      } else
        V = ValueList[ID];
      unsigned NumUses = 0;
      SmallDenseMap<const Use *, unsigned, 16> Order;
      for (const Use &U : V->uses()) {
        if (++NumUses > Record.size())
          break;
        Order[&U] = Record[NumUses - 1];
      }
      if (Order.size() != Record.size() || NumUses > Record.size())
        // Mismatches can happen if the functions are being materialized lazily
        // (out-of-order), or a value has been upgraded.
        break;

      V->sortUseList([&](const Use &L, const Use &R) {
        return Order.lookup(&L) < Order.lookup(&R);
      });
      break;
    }
    }
  }
}

/// RememberAndSkipFunctionBody - When we see the block for a function body,
/// remember where it is and then skip it.  This lets us lazily deserialize the
/// functions.
std::error_code BitcodeReader::RememberAndSkipFunctionBody() {
  // Get the function we are talking about.
  if (FunctionsWithBodies.empty())
    return Error("Insufficient function protos");

  Function *Fn = FunctionsWithBodies.back();
  FunctionsWithBodies.pop_back();

  // Save the current stream state.
  uint64_t CurBit = Stream.GetCurrentBitNo();
  DeferredFunctionInfo[Fn] = CurBit;

  // Skip over the function block for now.
  if (Stream.SkipBlock())
    return Error("Invalid record");
  return std::error_code();
}

std::error_code BitcodeReader::GlobalCleanup() {
  // Patch the initializers for globals and aliases up.
  ResolveGlobalAndAliasInits();
  if (!GlobalInits.empty() || !AliasInits.empty())
    return Error("Malformed global initializer set");

  // Look for intrinsic functions which need to be upgraded at some point
  for (Module::iterator FI = TheModule->begin(), FE = TheModule->end();
       FI != FE; ++FI) {
    Function *NewFn;
    if (UpgradeIntrinsicFunction(FI, NewFn))
      UpgradedIntrinsics.push_back(std::make_pair(FI, NewFn));
  }

  // Look for global variables which need to be renamed.
  for (Module::global_iterator
         GI = TheModule->global_begin(), GE = TheModule->global_end();
       GI != GE;) {
    GlobalVariable *GV = GI++;
    UpgradeGlobalVariable(GV);
  }

  // Force deallocation of memory for these vectors to favor the client that
  // want lazy deserialization.
  std::vector<std::pair<GlobalVariable*, unsigned> >().swap(GlobalInits);
  std::vector<std::pair<GlobalAlias*, unsigned> >().swap(AliasInits);
  return std::error_code();
}

std::error_code BitcodeReader::ParseModule(bool Resume) {
  if (Resume)
    Stream.JumpToBit(NextUnreadBit);
  else if (Stream.EnterSubBlock(bitc::MODULE_BLOCK_ID))
    return Error("Invalid record");

  SmallVector<uint64_t, 64> Record;
  std::vector<std::string> SectionTable;
  std::vector<std::string> GCTable;

  // Read all the records for this module.
  while (1) {
    BitstreamEntry Entry = Stream.advance();

    switch (Entry.Kind) {
    case BitstreamEntry::Error:
      return Error("Malformed block");
    case BitstreamEntry::EndBlock:
      return GlobalCleanup();

    case BitstreamEntry::SubBlock:
      switch (Entry.ID) {
      default:  // Skip unknown content.
        if (Stream.SkipBlock())
          return Error("Invalid record");
        break;
      case bitc::BLOCKINFO_BLOCK_ID:
        if (Stream.ReadBlockInfoBlock())
          return Error("Malformed block");
        break;
      case bitc::PARAMATTR_BLOCK_ID:
        if (std::error_code EC = ParseAttributeBlock())
          return EC;
        break;
      case bitc::PARAMATTR_GROUP_BLOCK_ID:
        if (std::error_code EC = ParseAttributeGroupBlock())
          return EC;
        break;
      case bitc::TYPE_BLOCK_ID_NEW:
        if (std::error_code EC = ParseTypeTable())
          return EC;
        break;
      case bitc::VALUE_SYMTAB_BLOCK_ID:
        if (std::error_code EC = ParseValueSymbolTable())
          return EC;
        SeenValueSymbolTable = true;
        break;
      case bitc::CONSTANTS_BLOCK_ID:
        if (std::error_code EC = ParseConstants())
          return EC;
        if (std::error_code EC = ResolveGlobalAndAliasInits())
          return EC;
        break;
      case bitc::METADATA_BLOCK_ID:
        if (std::error_code EC = ParseMetadata())
          return EC;
        break;
      case bitc::FUNCTION_BLOCK_ID:
        // If this is the first function body we've seen, reverse the
        // FunctionsWithBodies list.
        if (!SeenFirstFunctionBody) {
          std::reverse(FunctionsWithBodies.begin(), FunctionsWithBodies.end());
          if (std::error_code EC = GlobalCleanup())
            return EC;
          SeenFirstFunctionBody = true;
        }

        if (std::error_code EC = RememberAndSkipFunctionBody())
          return EC;
        // For streaming bitcode, suspend parsing when we reach the function
        // bodies. Subsequent materialization calls will resume it when
        // necessary. For streaming, the function bodies must be at the end of
        // the bitcode. If the bitcode file is old, the symbol table will be
        // at the end instead and will not have been seen yet. In this case,
        // just finish the parse now.
        if (LazyStreamer && SeenValueSymbolTable) {
          NextUnreadBit = Stream.GetCurrentBitNo();
          return std::error_code();
        }
        break;
      case bitc::USELIST_BLOCK_ID:
        if (std::error_code EC = ParseUseLists())
          return EC;
        break;
      }
      continue;

    case BitstreamEntry::Record:
      // The interesting case.
      break;
    }


    // Read a record.
    switch (Stream.readRecord(Entry.ID, Record)) {
    default: break;  // Default behavior, ignore unknown content.
    case bitc::MODULE_CODE_VERSION: {  // VERSION: [version#]
      if (Record.size() < 1)
        return Error("Invalid record");
      // Only version #0 and #1 are supported so far.
      unsigned module_version = Record[0];
      switch (module_version) {
        default:
          return Error("Invalid value");
        case 0:
          UseRelativeIDs = false;
          break;
        case 1:
          UseRelativeIDs = true;
          break;
      }
      break;
    }
    case bitc::MODULE_CODE_TRIPLE: {  // TRIPLE: [strchr x N]
      std::string S;
      if (ConvertToString(Record, 0, S))
        return Error("Invalid record");
      TheModule->setTargetTriple(S);
      break;
    }
    case bitc::MODULE_CODE_DATALAYOUT: {  // DATALAYOUT: [strchr x N]
      std::string S;
      if (ConvertToString(Record, 0, S))
        return Error("Invalid record");
      TheModule->setDataLayout(S);
      break;
    }
    case bitc::MODULE_CODE_ASM: {  // ASM: [strchr x N]
      std::string S;
      if (ConvertToString(Record, 0, S))
        return Error("Invalid record");
      TheModule->setModuleInlineAsm(S);
      break;
    }
    case bitc::MODULE_CODE_DEPLIB: {  // DEPLIB: [strchr x N]
      // FIXME: Remove in 4.0.
      std::string S;
      if (ConvertToString(Record, 0, S))
        return Error("Invalid record");
      // Ignore value.
      break;
    }
    case bitc::MODULE_CODE_SECTIONNAME: {  // SECTIONNAME: [strchr x N]
      std::string S;
      if (ConvertToString(Record, 0, S))
        return Error("Invalid record");
      SectionTable.push_back(S);
      break;
    }
    case bitc::MODULE_CODE_GCNAME: {  // SECTIONNAME: [strchr x N]
      std::string S;
      if (ConvertToString(Record, 0, S))
        return Error("Invalid record");
      GCTable.push_back(S);
      break;
    }
    case bitc::MODULE_CODE_COMDAT: { // COMDAT: [selection_kind, name]
      if (Record.size() < 2)
        return Error("Invalid record");
      Comdat::SelectionKind SK = getDecodedComdatSelectionKind(Record[0]);
      unsigned ComdatNameSize = Record[1];
      std::string ComdatName;
      ComdatName.reserve(ComdatNameSize);
      for (unsigned i = 0; i != ComdatNameSize; ++i)
        ComdatName += (char)Record[2 + i];
      Comdat *C = TheModule->getOrInsertComdat(ComdatName);
      C->setSelectionKind(SK);
      ComdatList.push_back(C);
      break;
    }
    // GLOBALVAR: [pointer type, isconst, initid,
    //             linkage, alignment, section, visibility, threadlocal,
    //             unnamed_addr, externally_initialized, dllstorageclass,
    //             comdat]
    case bitc::MODULE_CODE_GLOBALVAR: {
      if (Record.size() < 6)
        return Error("Invalid record");
      Type *Ty = getTypeByID(Record[0]);
      if (!Ty)
        return Error("Invalid record");
      if (!Ty->isPointerTy())
        return Error("Invalid type for value");
      unsigned AddressSpace = cast<PointerType>(Ty)->getAddressSpace();
      Ty = cast<PointerType>(Ty)->getElementType();

      bool isConstant = Record[1];
      uint64_t RawLinkage = Record[3];
      GlobalValue::LinkageTypes Linkage = getDecodedLinkage(RawLinkage);
      unsigned Alignment;
      if (std::error_code EC = parseAlignmentValue(Record[4], Alignment))
        return EC;
      std::string Section;
      if (Record[5]) {
        if (Record[5]-1 >= SectionTable.size())
          return Error("Invalid ID");
        Section = SectionTable[Record[5]-1];
      }
      GlobalValue::VisibilityTypes Visibility = GlobalValue::DefaultVisibility;
      // Local linkage must have default visibility.
      if (Record.size() > 6 && !GlobalValue::isLocalLinkage(Linkage))
        // FIXME: Change to an error if non-default in 4.0.
        Visibility = GetDecodedVisibility(Record[6]);

      GlobalVariable::ThreadLocalMode TLM = GlobalVariable::NotThreadLocal;
      if (Record.size() > 7)
        TLM = GetDecodedThreadLocalMode(Record[7]);

      bool UnnamedAddr = false;
      if (Record.size() > 8)
        UnnamedAddr = Record[8];

      bool ExternallyInitialized = false;
      if (Record.size() > 9)
        ExternallyInitialized = Record[9];

      GlobalVariable *NewGV =
        new GlobalVariable(*TheModule, Ty, isConstant, Linkage, nullptr, "", nullptr,
                           TLM, AddressSpace, ExternallyInitialized);
      NewGV->setAlignment(Alignment);
      if (!Section.empty())
        NewGV->setSection(Section);
      NewGV->setVisibility(Visibility);
      NewGV->setUnnamedAddr(UnnamedAddr);

      if (Record.size() > 10)
        NewGV->setDLLStorageClass(GetDecodedDLLStorageClass(Record[10]));
      else
        UpgradeDLLImportExportLinkage(NewGV, RawLinkage);

      ValueList.push_back(NewGV);

      // Remember which value to use for the global initializer.
      if (unsigned InitID = Record[2])
        GlobalInits.push_back(std::make_pair(NewGV, InitID-1));

      if (Record.size() > 11) {
        if (unsigned ComdatID = Record[11]) {
          assert(ComdatID <= ComdatList.size());
          NewGV->setComdat(ComdatList[ComdatID - 1]);
        }
      } else if (hasImplicitComdat(RawLinkage)) {
        NewGV->setComdat(reinterpret_cast<Comdat *>(1));
      }
      break;
    }
    // FUNCTION:  [type, callingconv, isproto, linkage, paramattr,
    //             alignment, section, visibility, gc, unnamed_addr,
    //             prologuedata, dllstorageclass, comdat, prefixdata]
    case bitc::MODULE_CODE_FUNCTION: {
      if (Record.size() < 8)
        return Error("Invalid record");
      Type *Ty = getTypeByID(Record[0]);
      if (!Ty)
        return Error("Invalid record");
      if (!Ty->isPointerTy())
        return Error("Invalid type for value");
      FunctionType *FTy =
        dyn_cast<FunctionType>(cast<PointerType>(Ty)->getElementType());
      if (!FTy)
        return Error("Invalid type for value");

      Function *Func = Function::Create(FTy, GlobalValue::ExternalLinkage,
                                        "", TheModule);

      Func->setCallingConv(static_cast<CallingConv::ID>(Record[1]));
      bool isProto = Record[2];
      uint64_t RawLinkage = Record[3];
      Func->setLinkage(getDecodedLinkage(RawLinkage));
      Func->setAttributes(getAttributes(Record[4]));

      unsigned Alignment;
      if (std::error_code EC = parseAlignmentValue(Record[5], Alignment))
        return EC;
      Func->setAlignment(Alignment);
      if (Record[6]) {
        if (Record[6]-1 >= SectionTable.size())
          return Error("Invalid ID");
        Func->setSection(SectionTable[Record[6]-1]);
      }
      // Local linkage must have default visibility.
      if (!Func->hasLocalLinkage())
        // FIXME: Change to an error if non-default in 4.0.
        Func->setVisibility(GetDecodedVisibility(Record[7]));
      if (Record.size() > 8 && Record[8]) {
        if (Record[8]-1 > GCTable.size())
          return Error("Invalid ID");
        Func->setGC(GCTable[Record[8]-1].c_str());
      }
      bool UnnamedAddr = false;
      if (Record.size() > 9)
        UnnamedAddr = Record[9];
      Func->setUnnamedAddr(UnnamedAddr);
      if (Record.size() > 10 && Record[10] != 0)
        FunctionPrologues.push_back(std::make_pair(Func, Record[10]-1));

      if (Record.size() > 11)
        Func->setDLLStorageClass(GetDecodedDLLStorageClass(Record[11]));
      else
        UpgradeDLLImportExportLinkage(Func, RawLinkage);

      if (Record.size() > 12) {
        if (unsigned ComdatID = Record[12]) {
          assert(ComdatID <= ComdatList.size());
          Func->setComdat(ComdatList[ComdatID - 1]);
        }
      } else if (hasImplicitComdat(RawLinkage)) {
        Func->setComdat(reinterpret_cast<Comdat *>(1));
      }

      if (Record.size() > 13 && Record[13] != 0)
        FunctionPrefixes.push_back(std::make_pair(Func, Record[13]-1));

      ValueList.push_back(Func);

      // If this is a function with a body, remember the prototype we are
      // creating now, so that we can match up the body with them later.
      if (!isProto) {
        Func->setIsMaterializable(true);
        FunctionsWithBodies.push_back(Func);
        if (LazyStreamer)
          DeferredFunctionInfo[Func] = 0;
      }
      break;
    }
    // ALIAS: [alias type, aliasee val#, linkage]
    // ALIAS: [alias type, aliasee val#, linkage, visibility, dllstorageclass]
    case bitc::MODULE_CODE_ALIAS: {
      if (Record.size() < 3)
        return Error("Invalid record");
      Type *Ty = getTypeByID(Record[0]);
      if (!Ty)
        return Error("Invalid record");
      auto *PTy = dyn_cast<PointerType>(Ty);
      if (!PTy)
        return Error("Invalid type for value");

      auto *NewGA =
          GlobalAlias::create(PTy->getElementType(), PTy->getAddressSpace(),
                              getDecodedLinkage(Record[2]), "", TheModule);
      // Old bitcode files didn't have visibility field.
      // Local linkage must have default visibility.
      if (Record.size() > 3 && !NewGA->hasLocalLinkage())
        // FIXME: Change to an error if non-default in 4.0.
        NewGA->setVisibility(GetDecodedVisibility(Record[3]));
      if (Record.size() > 4)
        NewGA->setDLLStorageClass(GetDecodedDLLStorageClass(Record[4]));
      else
        UpgradeDLLImportExportLinkage(NewGA, Record[2]);
      if (Record.size() > 5)
        NewGA->setThreadLocalMode(GetDecodedThreadLocalMode(Record[5]));
      if (Record.size() > 6)
        NewGA->setUnnamedAddr(Record[6]);
      ValueList.push_back(NewGA);
      AliasInits.push_back(std::make_pair(NewGA, Record[1]));
      break;
    }
    /// MODULE_CODE_PURGEVALS: [numvals]
    case bitc::MODULE_CODE_PURGEVALS:
      // Trim down the value list to the specified size.
      if (Record.size() < 1 || Record[0] > ValueList.size())
        return Error("Invalid record");
      ValueList.shrinkTo(Record[0]);
      break;
    }
    Record.clear();
  }
}

std::error_code BitcodeReader::ParseBitcodeInto(Module *M) {
  TheModule = nullptr;

  if (std::error_code EC = InitStream())
    return EC;

  // Sniff for the signature.
  if (Stream.Read(8) != 'B' ||
      Stream.Read(8) != 'C' ||
      Stream.Read(4) != 0x0 ||
      Stream.Read(4) != 0xC ||
      Stream.Read(4) != 0xE ||
      Stream.Read(4) != 0xD)
    return Error("Invalid bitcode signature");

  // We expect a number of well-defined blocks, though we don't necessarily
  // need to understand them all.
  while (1) {
    if (Stream.AtEndOfStream())
      return std::error_code();

    BitstreamEntry Entry =
      Stream.advance(BitstreamCursor::AF_DontAutoprocessAbbrevs);

    switch (Entry.Kind) {
    case BitstreamEntry::Error:
      return Error("Malformed block");
    case BitstreamEntry::EndBlock:
      return std::error_code();

    case BitstreamEntry::SubBlock:
      switch (Entry.ID) {
      case bitc::BLOCKINFO_BLOCK_ID:
        if (Stream.ReadBlockInfoBlock())
          return Error("Malformed block");
        break;
      case bitc::MODULE_BLOCK_ID:
        // Reject multiple MODULE_BLOCK's in a single bitstream.
        if (TheModule)
          return Error("Invalid multiple blocks");
        TheModule = M;
        if (std::error_code EC = ParseModule(false))
          return EC;
        if (LazyStreamer)
          return std::error_code();
        break;
      default:
        if (Stream.SkipBlock())
          return Error("Invalid record");
        break;
      }
      continue;
    case BitstreamEntry::Record:
      // There should be no records in the top-level of blocks.

      // The ranlib in Xcode 4 will align archive members by appending newlines
      // to the end of them. If this file size is a multiple of 4 but not 8, we
      // have to read and ignore these final 4 bytes :-(
      if (Stream.getAbbrevIDWidth() == 2 && Entry.ID == 2 &&
          Stream.Read(6) == 2 && Stream.Read(24) == 0xa0a0a &&
          Stream.AtEndOfStream())
        return std::error_code();

      return Error("Invalid record");
    }
  }
}

ErrorOr<std::string> BitcodeReader::parseModuleTriple() {
  if (Stream.EnterSubBlock(bitc::MODULE_BLOCK_ID))
    return Error("Invalid record");

  SmallVector<uint64_t, 64> Record;

  std::string Triple;
  // Read all the records for this module.
  while (1) {
    BitstreamEntry Entry = Stream.advanceSkippingSubblocks();

    switch (Entry.Kind) {
    case BitstreamEntry::SubBlock: // Handled for us already.
    case BitstreamEntry::Error:
      return Error("Malformed block");
    case BitstreamEntry::EndBlock:
      return Triple;
    case BitstreamEntry::Record:
      // The interesting case.
      break;
    }

    // Read a record.
    switch (Stream.readRecord(Entry.ID, Record)) {
    default: break;  // Default behavior, ignore unknown content.
    case bitc::MODULE_CODE_TRIPLE: {  // TRIPLE: [strchr x N]
      std::string S;
      if (ConvertToString(Record, 0, S))
        return Error("Invalid record");
      Triple = S;
      break;
    }
    }
    Record.clear();
  }
  llvm_unreachable("Exit infinite loop");
}

ErrorOr<std::string> BitcodeReader::parseTriple() {
  if (std::error_code EC = InitStream())
    return EC;

  // Sniff for the signature.
  if (Stream.Read(8) != 'B' ||
      Stream.Read(8) != 'C' ||
      Stream.Read(4) != 0x0 ||
      Stream.Read(4) != 0xC ||
      Stream.Read(4) != 0xE ||
      Stream.Read(4) != 0xD)
    return Error("Invalid bitcode signature");

  // We expect a number of well-defined blocks, though we don't necessarily
  // need to understand them all.
  while (1) {
    BitstreamEntry Entry = Stream.advance();

    switch (Entry.Kind) {
    case BitstreamEntry::Error:
      return Error("Malformed block");
    case BitstreamEntry::EndBlock:
      return std::error_code();

    case BitstreamEntry::SubBlock:
      if (Entry.ID == bitc::MODULE_BLOCK_ID)
        return parseModuleTriple();

      // Ignore other sub-blocks.
      if (Stream.SkipBlock())
        return Error("Malformed block");
      continue;

    case BitstreamEntry::Record:
      Stream.skipRecord(Entry.ID);
      continue;
    }
  }
}

/// ParseMetadataAttachment - Parse metadata attachments.
std::error_code BitcodeReader::ParseMetadataAttachment() {
  if (Stream.EnterSubBlock(bitc::METADATA_ATTACHMENT_ID))
    return Error("Invalid record");

  SmallVector<uint64_t, 64> Record;
  while (1) {
    BitstreamEntry Entry = Stream.advanceSkippingSubblocks();

    switch (Entry.Kind) {
    case BitstreamEntry::SubBlock: // Handled for us already.
    case BitstreamEntry::Error:
      return Error("Malformed block");
    case BitstreamEntry::EndBlock:
      return std::error_code();
    case BitstreamEntry::Record:
      // The interesting case.
      break;
    }

    // Read a metadata attachment record.
    Record.clear();
    switch (Stream.readRecord(Entry.ID, Record)) {
    default:  // Default behavior: ignore.
      break;
    case bitc::METADATA_ATTACHMENT: {
      unsigned RecordLength = Record.size();
      if (Record.empty() || (RecordLength - 1) % 2 == 1)
        return Error("Invalid record");
      Instruction *Inst = InstructionList[Record[0]];
      for (unsigned i = 1; i != RecordLength; i = i+2) {
        unsigned Kind = Record[i];
        DenseMap<unsigned, unsigned>::iterator I =
          MDKindMap.find(Kind);
        if (I == MDKindMap.end())
          return Error("Invalid ID");
        Metadata *Node = MDValueList.getValueFwdRef(Record[i + 1]);
        if (isa<LocalAsMetadata>(Node))
          // Drop the attachment.  This used to be legal, but there's no
          // upgrade path.
          break;
        Inst->setMetadata(I->second, cast<MDNode>(Node));
        if (I->second == LLVMContext::MD_tbaa)
          InstsWithTBAATag.push_back(Inst);
      }
      break;
    }
    }
  }
}

/// ParseFunctionBody - Lazily parse the specified function body block.
std::error_code BitcodeReader::ParseFunctionBody(Function *F) {
  if (Stream.EnterSubBlock(bitc::FUNCTION_BLOCK_ID))
    return Error("Invalid record");

  InstructionList.clear();
  unsigned ModuleValueListSize = ValueList.size();
  unsigned ModuleMDValueListSize = MDValueList.size();

  // Add all the function arguments to the value table.
  for(Function::arg_iterator I = F->arg_begin(), E = F->arg_end(); I != E; ++I)
    ValueList.push_back(I);

  unsigned NextValueNo = ValueList.size();
  BasicBlock *CurBB = nullptr;
  unsigned CurBBNo = 0;

  DebugLoc LastLoc;
  auto getLastInstruction = [&]() -> Instruction * {
    if (CurBB && !CurBB->empty())
      return &CurBB->back();
    else if (CurBBNo && FunctionBBs[CurBBNo - 1] &&
             !FunctionBBs[CurBBNo - 1]->empty())
      return &FunctionBBs[CurBBNo - 1]->back();
    return nullptr;
  };

  // Read all the records.
  SmallVector<uint64_t, 64> Record;
  while (1) {
    BitstreamEntry Entry = Stream.advance();

    switch (Entry.Kind) {
    case BitstreamEntry::Error:
      return Error("Malformed block");
    case BitstreamEntry::EndBlock:
      goto OutOfRecordLoop;

    case BitstreamEntry::SubBlock:
      switch (Entry.ID) {
      default:  // Skip unknown content.
        if (Stream.SkipBlock())
          return Error("Invalid record");
        break;
      case bitc::CONSTANTS_BLOCK_ID:
        if (std::error_code EC = ParseConstants())
          return EC;
        NextValueNo = ValueList.size();
        break;
      case bitc::VALUE_SYMTAB_BLOCK_ID:
        if (std::error_code EC = ParseValueSymbolTable())
          return EC;
        break;
      case bitc::METADATA_ATTACHMENT_ID:
        if (std::error_code EC = ParseMetadataAttachment())
          return EC;
        break;
      case bitc::METADATA_BLOCK_ID:
        if (std::error_code EC = ParseMetadata())
          return EC;
        break;
      case bitc::USELIST_BLOCK_ID:
        if (std::error_code EC = ParseUseLists())
          return EC;
        break;
      }
      continue;

    case BitstreamEntry::Record:
      // The interesting case.
      break;
    }

    // Read a record.
    Record.clear();
    Instruction *I = nullptr;
    unsigned BitCode = Stream.readRecord(Entry.ID, Record);
    switch (BitCode) {
    default: // Default behavior: reject
      return Error("Invalid value");
    case bitc::FUNC_CODE_DECLAREBLOCKS: {   // DECLAREBLOCKS: [nblocks]
      if (Record.size() < 1 || Record[0] == 0)
        return Error("Invalid record");
      // Create all the basic blocks for the function.
      FunctionBBs.resize(Record[0]);

      // See if anything took the address of blocks in this function.
      auto BBFRI = BasicBlockFwdRefs.find(F);
      if (BBFRI == BasicBlockFwdRefs.end()) {
        for (unsigned i = 0, e = FunctionBBs.size(); i != e; ++i)
          FunctionBBs[i] = BasicBlock::Create(Context, "", F);
      } else {
        auto &BBRefs = BBFRI->second;
        // Check for invalid basic block references.
        if (BBRefs.size() > FunctionBBs.size())
          return Error("Invalid ID");
        assert(!BBRefs.empty() && "Unexpected empty array");
        assert(!BBRefs.front() && "Invalid reference to entry block");
        for (unsigned I = 0, E = FunctionBBs.size(), RE = BBRefs.size(); I != E;
             ++I)
          if (I < RE && BBRefs[I]) {
            BBRefs[I]->insertInto(F);
            FunctionBBs[I] = BBRefs[I];
          } else {
            FunctionBBs[I] = BasicBlock::Create(Context, "", F);
          }

        // Erase from the table.
        BasicBlockFwdRefs.erase(BBFRI);
      }

      CurBB = FunctionBBs[0];
      continue;
    }

    case bitc::FUNC_CODE_DEBUG_LOC_AGAIN:  // DEBUG_LOC_AGAIN
      // This record indicates that the last instruction is at the same
      // location as the previous instruction with a location.
      I = getLastInstruction();

      if (!I)
        return Error("Invalid record");
      I->setDebugLoc(LastLoc);
      I = nullptr;
      continue;

    case bitc::FUNC_CODE_DEBUG_LOC: {      // DEBUG_LOC: [line, col, scope, ia]
      I = getLastInstruction();
      if (!I || Record.size() < 4)
        return Error("Invalid record");

      unsigned Line = Record[0], Col = Record[1];
      unsigned ScopeID = Record[2], IAID = Record[3];

      MDNode *Scope = nullptr, *IA = nullptr;
      if (ScopeID) Scope = cast<MDNode>(MDValueList.getValueFwdRef(ScopeID-1));
      if (IAID)    IA = cast<MDNode>(MDValueList.getValueFwdRef(IAID-1));
      LastLoc = DebugLoc::get(Line, Col, Scope, IA);
      I->setDebugLoc(LastLoc);
      I = nullptr;
      continue;
    }

    case bitc::FUNC_CODE_INST_BINOP: {    // BINOP: [opval, ty, opval, opcode]
      unsigned OpNum = 0;
      Value *LHS, *RHS;
      if (getValueTypePair(Record, OpNum, NextValueNo, LHS) ||
          popValue(Record, OpNum, NextValueNo, LHS->getType(), RHS) ||
          OpNum+1 > Record.size())
        return Error("Invalid record");

      int Opc = GetDecodedBinaryOpcode(Record[OpNum++], LHS->getType());
      if (Opc == -1)
        return Error("Invalid record");
      I = BinaryOperator::Create((Instruction::BinaryOps)Opc, LHS, RHS);
      InstructionList.push_back(I);
      if (OpNum < Record.size()) {
        if (Opc == Instruction::Add ||
            Opc == Instruction::Sub ||
            Opc == Instruction::Mul ||
            Opc == Instruction::Shl) {
          if (Record[OpNum] & (1 << bitc::OBO_NO_SIGNED_WRAP))
            cast<BinaryOperator>(I)->setHasNoSignedWrap(true);
          if (Record[OpNum] & (1 << bitc::OBO_NO_UNSIGNED_WRAP))
            cast<BinaryOperator>(I)->setHasNoUnsignedWrap(true);
        } else if (Opc == Instruction::SDiv ||
                   Opc == Instruction::UDiv ||
                   Opc == Instruction::LShr ||
                   Opc == Instruction::AShr) {
          if (Record[OpNum] & (1 << bitc::PEO_EXACT))
            cast<BinaryOperator>(I)->setIsExact(true);
        } else if (isa<FPMathOperator>(I)) {
          FastMathFlags FMF;
          if (0 != (Record[OpNum] & FastMathFlags::UnsafeAlgebra))
            FMF.setUnsafeAlgebra();
          if (0 != (Record[OpNum] & FastMathFlags::NoNaNs))
            FMF.setNoNaNs();
          if (0 != (Record[OpNum] & FastMathFlags::NoInfs))
            FMF.setNoInfs();
          if (0 != (Record[OpNum] & FastMathFlags::NoSignedZeros))
            FMF.setNoSignedZeros();
          if (0 != (Record[OpNum] & FastMathFlags::AllowReciprocal))
            FMF.setAllowReciprocal();
          if (FMF.any())
            I->setFastMathFlags(FMF);
        }

      }
      break;
    }
    case bitc::FUNC_CODE_INST_CAST: {    // CAST: [opval, opty, destty, castopc]
      unsigned OpNum = 0;
      Value *Op;
      if (getValueTypePair(Record, OpNum, NextValueNo, Op) ||
          OpNum+2 != Record.size())
        return Error("Invalid record");

      Type *ResTy = getTypeByID(Record[OpNum]);
      int Opc = GetDecodedCastOpcode(Record[OpNum+1]);
      if (Opc == -1 || !ResTy)
        return Error("Invalid record");
      Instruction *Temp = nullptr;
      if ((I = UpgradeBitCastInst(Opc, Op, ResTy, Temp))) {
        if (Temp) {
          InstructionList.push_back(Temp);
          CurBB->getInstList().push_back(Temp);
        }
      } else {
        I = CastInst::Create((Instruction::CastOps)Opc, Op, ResTy);
      }
      InstructionList.push_back(I);
      break;
    }
    case bitc::FUNC_CODE_INST_INBOUNDS_GEP_OLD:
    case bitc::FUNC_CODE_INST_GEP_OLD:
    case bitc::FUNC_CODE_INST_GEP: { // GEP: type, [n x operands]
      unsigned OpNum = 0;

      Type *Ty;
      bool InBounds;

      if (BitCode == bitc::FUNC_CODE_INST_GEP) {
        InBounds = Record[OpNum++];
        Ty = getTypeByID(Record[OpNum++]);
      } else {
        InBounds = BitCode == bitc::FUNC_CODE_INST_INBOUNDS_GEP_OLD;
        Ty = nullptr;
      }

      Value *BasePtr;
      if (getValueTypePair(Record, OpNum, NextValueNo, BasePtr))
        return Error("Invalid record");

      SmallVector<Value*, 16> GEPIdx;
      while (OpNum != Record.size()) {
        Value *Op;
        if (getValueTypePair(Record, OpNum, NextValueNo, Op))
          return Error("Invalid record");
        GEPIdx.push_back(Op);
      }

      I = GetElementPtrInst::Create(BasePtr, GEPIdx);
      (void)Ty;
      assert(!Ty || Ty == cast<GetElementPtrInst>(I)->getSourceElementType());
      InstructionList.push_back(I);
      if (InBounds)
        cast<GetElementPtrInst>(I)->setIsInBounds(true);
      break;
    }

    case bitc::FUNC_CODE_INST_EXTRACTVAL: {
                                       // EXTRACTVAL: [opty, opval, n x indices]
      unsigned OpNum = 0;
      Value *Agg;
      if (getValueTypePair(Record, OpNum, NextValueNo, Agg))
        return Error("Invalid record");

      SmallVector<unsigned, 4> EXTRACTVALIdx;
      Type *CurTy = Agg->getType();
      for (unsigned RecSize = Record.size();
           OpNum != RecSize; ++OpNum) {
        bool IsArray = CurTy->isArrayTy();
        bool IsStruct = CurTy->isStructTy();
        uint64_t Index = Record[OpNum];

        if (!IsStruct && !IsArray)
          return Error("EXTRACTVAL: Invalid type");
        if ((unsigned)Index != Index)
          return Error("Invalid value");
        if (IsStruct && Index >= CurTy->subtypes().size())
          return Error("EXTRACTVAL: Invalid struct index");
        if (IsArray && Index >= CurTy->getArrayNumElements())
          return Error("EXTRACTVAL: Invalid array index");
        EXTRACTVALIdx.push_back((unsigned)Index);

        if (IsStruct)
          CurTy = CurTy->subtypes()[Index];
        else
          CurTy = CurTy->subtypes()[0];
      }

      I = ExtractValueInst::Create(Agg, EXTRACTVALIdx);
      InstructionList.push_back(I);
      break;
    }

    case bitc::FUNC_CODE_INST_INSERTVAL: {
                           // INSERTVAL: [opty, opval, opty, opval, n x indices]
      unsigned OpNum = 0;
      Value *Agg;
      if (getValueTypePair(Record, OpNum, NextValueNo, Agg))
        return Error("Invalid record");
      Value *Val;
      if (getValueTypePair(Record, OpNum, NextValueNo, Val))
        return Error("Invalid record");

      SmallVector<unsigned, 4> INSERTVALIdx;
      Type *CurTy = Agg->getType();
      for (unsigned RecSize = Record.size();
           OpNum != RecSize; ++OpNum) {
        bool IsArray = CurTy->isArrayTy();
        bool IsStruct = CurTy->isStructTy();
        uint64_t Index = Record[OpNum];

        if (!IsStruct && !IsArray)
          return Error("INSERTVAL: Invalid type");
        if (!CurTy->isStructTy() && !CurTy->isArrayTy())
          return Error("Invalid type");
        if ((unsigned)Index != Index)
          return Error("Invalid value");
        if (IsStruct && Index >= CurTy->subtypes().size())
          return Error("INSERTVAL: Invalid struct index");
        if (IsArray && Index >= CurTy->getArrayNumElements())
          return Error("INSERTVAL: Invalid array index");

        INSERTVALIdx.push_back((unsigned)Index);
        if (IsStruct)
          CurTy = CurTy->subtypes()[Index];
        else
          CurTy = CurTy->subtypes()[0];
      }

      I = InsertValueInst::Create(Agg, Val, INSERTVALIdx);
      InstructionList.push_back(I);
      break;
    }

    case bitc::FUNC_CODE_INST_SELECT: { // SELECT: [opval, ty, opval, opval]
      // obsolete form of select
      // handles select i1 ... in old bitcode
      unsigned OpNum = 0;
      Value *TrueVal, *FalseVal, *Cond;
      if (getValueTypePair(Record, OpNum, NextValueNo, TrueVal) ||
          popValue(Record, OpNum, NextValueNo, TrueVal->getType(), FalseVal) ||
          popValue(Record, OpNum, NextValueNo, Type::getInt1Ty(Context), Cond))
        return Error("Invalid record");

      I = SelectInst::Create(Cond, TrueVal, FalseVal);
      InstructionList.push_back(I);
      break;
    }

    case bitc::FUNC_CODE_INST_VSELECT: {// VSELECT: [ty,opval,opval,predty,pred]
      // new form of select
      // handles select i1 or select [N x i1]
      unsigned OpNum = 0;
      Value *TrueVal, *FalseVal, *Cond;
      if (getValueTypePair(Record, OpNum, NextValueNo, TrueVal) ||
          popValue(Record, OpNum, NextValueNo, TrueVal->getType(), FalseVal) ||
          getValueTypePair(Record, OpNum, NextValueNo, Cond))
        return Error("Invalid record");

      // select condition can be either i1 or [N x i1]
      if (VectorType* vector_type =
          dyn_cast<VectorType>(Cond->getType())) {
        // expect <n x i1>
        if (vector_type->getElementType() != Type::getInt1Ty(Context))
          return Error("Invalid type for value");
      } else {
        // expect i1
        if (Cond->getType() != Type::getInt1Ty(Context))
          return Error("Invalid type for value");
      }

      I = SelectInst::Create(Cond, TrueVal, FalseVal);
      InstructionList.push_back(I);
      break;
    }

    case bitc::FUNC_CODE_INST_EXTRACTELT: { // EXTRACTELT: [opty, opval, opval]
      unsigned OpNum = 0;
      Value *Vec, *Idx;
      if (getValueTypePair(Record, OpNum, NextValueNo, Vec) ||
          getValueTypePair(Record, OpNum, NextValueNo, Idx))
        return Error("Invalid record");
      I = ExtractElementInst::Create(Vec, Idx);
      InstructionList.push_back(I);
      break;
    }

    case bitc::FUNC_CODE_INST_INSERTELT: { // INSERTELT: [ty, opval,opval,opval]
      unsigned OpNum = 0;
      Value *Vec, *Elt, *Idx;
      if (getValueTypePair(Record, OpNum, NextValueNo, Vec) ||
          popValue(Record, OpNum, NextValueNo,
                   cast<VectorType>(Vec->getType())->getElementType(), Elt) ||
          getValueTypePair(Record, OpNum, NextValueNo, Idx))
        return Error("Invalid record");
      I = InsertElementInst::Create(Vec, Elt, Idx);
      InstructionList.push_back(I);
      break;
    }

    case bitc::FUNC_CODE_INST_SHUFFLEVEC: {// SHUFFLEVEC: [opval,ty,opval,opval]
      unsigned OpNum = 0;
      Value *Vec1, *Vec2, *Mask;
      if (getValueTypePair(Record, OpNum, NextValueNo, Vec1) ||
          popValue(Record, OpNum, NextValueNo, Vec1->getType(), Vec2))
        return Error("Invalid record");

      if (getValueTypePair(Record, OpNum, NextValueNo, Mask))
        return Error("Invalid record");
      I = new ShuffleVectorInst(Vec1, Vec2, Mask);
      InstructionList.push_back(I);
      break;
    }

    case bitc::FUNC_CODE_INST_CMP:   // CMP: [opty, opval, opval, pred]
      // Old form of ICmp/FCmp returning bool
      // Existed to differentiate between icmp/fcmp and vicmp/vfcmp which were
      // both legal on vectors but had different behaviour.
    case bitc::FUNC_CODE_INST_CMP2: { // CMP2: [opty, opval, opval, pred]
      // FCmp/ICmp returning bool or vector of bool

      unsigned OpNum = 0;
      Value *LHS, *RHS;
      if (getValueTypePair(Record, OpNum, NextValueNo, LHS) ||
          popValue(Record, OpNum, NextValueNo, LHS->getType(), RHS) ||
          OpNum+1 != Record.size())
        return Error("Invalid record");

      if (LHS->getType()->isFPOrFPVectorTy())
        I = new FCmpInst((FCmpInst::Predicate)Record[OpNum], LHS, RHS);
      else
        I = new ICmpInst((ICmpInst::Predicate)Record[OpNum], LHS, RHS);
      InstructionList.push_back(I);
      break;
    }

    case bitc::FUNC_CODE_INST_RET: // RET: [opty,opval<optional>]
      {
        unsigned Size = Record.size();
        if (Size == 0) {
          I = ReturnInst::Create(Context);
          InstructionList.push_back(I);
          break;
        }

        unsigned OpNum = 0;
        Value *Op = nullptr;
        if (getValueTypePair(Record, OpNum, NextValueNo, Op))
          return Error("Invalid record");
        if (OpNum != Record.size())
          return Error("Invalid record");

        I = ReturnInst::Create(Context, Op);
        InstructionList.push_back(I);
        break;
      }
    case bitc::FUNC_CODE_INST_BR: { // BR: [bb#, bb#, opval] or [bb#]
      if (Record.size() != 1 && Record.size() != 3)
        return Error("Invalid record");
      BasicBlock *TrueDest = getBasicBlock(Record[0]);
      if (!TrueDest)
        return Error("Invalid record");

      if (Record.size() == 1) {
        I = BranchInst::Create(TrueDest);
        InstructionList.push_back(I);
      }
      else {
        BasicBlock *FalseDest = getBasicBlock(Record[1]);
        Value *Cond = getValue(Record, 2, NextValueNo,
                               Type::getInt1Ty(Context));
        if (!FalseDest || !Cond)
          return Error("Invalid record");
        I = BranchInst::Create(TrueDest, FalseDest, Cond);
        InstructionList.push_back(I);
      }
      break;
    }
    case bitc::FUNC_CODE_INST_SWITCH: { // SWITCH: [opty, op0, op1, ...]
      // Check magic
      if ((Record[0] >> 16) == SWITCH_INST_MAGIC) {
        // "New" SwitchInst format with case ranges. The changes to write this
        // format were reverted but we still recognize bitcode that uses it.
        // Hopefully someday we will have support for case ranges and can use
        // this format again.

        Type *OpTy = getTypeByID(Record[1]);
        unsigned ValueBitWidth = cast<IntegerType>(OpTy)->getBitWidth();

        Value *Cond = getValue(Record, 2, NextValueNo, OpTy);
        BasicBlock *Default = getBasicBlock(Record[3]);
        if (!OpTy || !Cond || !Default)
          return Error("Invalid record");

        unsigned NumCases = Record[4];

        SwitchInst *SI = SwitchInst::Create(Cond, Default, NumCases);
        InstructionList.push_back(SI);

        unsigned CurIdx = 5;
        for (unsigned i = 0; i != NumCases; ++i) {
          SmallVector<ConstantInt*, 1> CaseVals;
          unsigned NumItems = Record[CurIdx++];
          for (unsigned ci = 0; ci != NumItems; ++ci) {
            bool isSingleNumber = Record[CurIdx++];

            APInt Low;
            unsigned ActiveWords = 1;
            if (ValueBitWidth > 64)
              ActiveWords = Record[CurIdx++];
            Low = ReadWideAPInt(makeArrayRef(&Record[CurIdx], ActiveWords),
                                ValueBitWidth);
            CurIdx += ActiveWords;

            if (!isSingleNumber) {
              ActiveWords = 1;
              if (ValueBitWidth > 64)
                ActiveWords = Record[CurIdx++];
              APInt High =
                  ReadWideAPInt(makeArrayRef(&Record[CurIdx], ActiveWords),
                                ValueBitWidth);
              CurIdx += ActiveWords;

              // FIXME: It is not clear whether values in the range should be
              // compared as signed or unsigned values. The partially
              // implemented changes that used this format in the past used
              // unsigned comparisons.
              for ( ; Low.ule(High); ++Low)
                CaseVals.push_back(ConstantInt::get(Context, Low));
            } else
              CaseVals.push_back(ConstantInt::get(Context, Low));
          }
          BasicBlock *DestBB = getBasicBlock(Record[CurIdx++]);
          for (SmallVector<ConstantInt*, 1>::iterator cvi = CaseVals.begin(),
                 cve = CaseVals.end(); cvi != cve; ++cvi)
            SI->addCase(*cvi, DestBB);
        }
        I = SI;
        break;
      }

      // Old SwitchInst format without case ranges.

      if (Record.size() < 3 || (Record.size() & 1) == 0)
        return Error("Invalid record");
      Type *OpTy = getTypeByID(Record[0]);
      Value *Cond = getValue(Record, 1, NextValueNo, OpTy);
      BasicBlock *Default = getBasicBlock(Record[2]);
      if (!OpTy || !Cond || !Default)
        return Error("Invalid record");
      unsigned NumCases = (Record.size()-3)/2;
      SwitchInst *SI = SwitchInst::Create(Cond, Default, NumCases);
      InstructionList.push_back(SI);
      for (unsigned i = 0, e = NumCases; i != e; ++i) {
        ConstantInt *CaseVal =
          dyn_cast_or_null<ConstantInt>(getFnValueByID(Record[3+i*2], OpTy));
        BasicBlock *DestBB = getBasicBlock(Record[1+3+i*2]);
        if (!CaseVal || !DestBB) {
          delete SI;
          return Error("Invalid record");
        }
        SI->addCase(CaseVal, DestBB);
      }
      I = SI;
      break;
    }
    case bitc::FUNC_CODE_INST_INDIRECTBR: { // INDIRECTBR: [opty, op0, op1, ...]
      if (Record.size() < 2)
        return Error("Invalid record");
      Type *OpTy = getTypeByID(Record[0]);
      Value *Address = getValue(Record, 1, NextValueNo, OpTy);
      if (!OpTy || !Address)
        return Error("Invalid record");
      unsigned NumDests = Record.size()-2;
      IndirectBrInst *IBI = IndirectBrInst::Create(Address, NumDests);
      InstructionList.push_back(IBI);
      for (unsigned i = 0, e = NumDests; i != e; ++i) {
        if (BasicBlock *DestBB = getBasicBlock(Record[2+i])) {
          IBI->addDestination(DestBB);
        } else {
          delete IBI;
          return Error("Invalid record");
        }
      }
      I = IBI;
      break;
    }

    case bitc::FUNC_CODE_INST_INVOKE: {
      // INVOKE: [attrs, cc, normBB, unwindBB, fnty, op0,op1,op2, ...]
      if (Record.size() < 4)
        return Error("Invalid record");
      AttributeSet PAL = getAttributes(Record[0]);
      unsigned CCInfo = Record[1];
      BasicBlock *NormalBB = getBasicBlock(Record[2]);
      BasicBlock *UnwindBB = getBasicBlock(Record[3]);

      unsigned OpNum = 4;
      Value *Callee;
      if (getValueTypePair(Record, OpNum, NextValueNo, Callee))
        return Error("Invalid record");

      PointerType *CalleeTy = dyn_cast<PointerType>(Callee->getType());
      FunctionType *FTy = !CalleeTy ? nullptr :
        dyn_cast<FunctionType>(CalleeTy->getElementType());

      // Check that the right number of fixed parameters are here.
      if (!FTy || !NormalBB || !UnwindBB ||
          Record.size() < OpNum+FTy->getNumParams())
        return Error("Invalid record");

      SmallVector<Value*, 16> Ops;
      for (unsigned i = 0, e = FTy->getNumParams(); i != e; ++i, ++OpNum) {
        Ops.push_back(getValue(Record, OpNum, NextValueNo,
                               FTy->getParamType(i)));
        if (!Ops.back())
          return Error("Invalid record");
      }

      if (!FTy->isVarArg()) {
        if (Record.size() != OpNum)
          return Error("Invalid record");
      } else {
        // Read type/value pairs for varargs params.
        while (OpNum != Record.size()) {
          Value *Op;
          if (getValueTypePair(Record, OpNum, NextValueNo, Op))
            return Error("Invalid record");
          Ops.push_back(Op);
        }
      }

      I = InvokeInst::Create(Callee, NormalBB, UnwindBB, Ops);
      InstructionList.push_back(I);
      cast<InvokeInst>(I)->setCallingConv(
        static_cast<CallingConv::ID>(CCInfo));
      cast<InvokeInst>(I)->setAttributes(PAL);
      break;
    }
    case bitc::FUNC_CODE_INST_RESUME: { // RESUME: [opval]
      unsigned Idx = 0;
      Value *Val = nullptr;
      if (getValueTypePair(Record, Idx, NextValueNo, Val))
        return Error("Invalid record");
      I = ResumeInst::Create(Val);
      InstructionList.push_back(I);
      break;
    }
    case bitc::FUNC_CODE_INST_UNREACHABLE: // UNREACHABLE
      I = new UnreachableInst(Context);
      InstructionList.push_back(I);
      break;
    case bitc::FUNC_CODE_INST_PHI: { // PHI: [ty, val0,bb0, ...]
      if (Record.size() < 1 || ((Record.size()-1)&1))
        return Error("Invalid record");
      Type *Ty = getTypeByID(Record[0]);
      if (!Ty)
        return Error("Invalid record");

      PHINode *PN = PHINode::Create(Ty, (Record.size()-1)/2);
      InstructionList.push_back(PN);

      for (unsigned i = 0, e = Record.size()-1; i != e; i += 2) {
        Value *V;
        // With the new function encoding, it is possible that operands have
        // negative IDs (for forward references).  Use a signed VBR
        // representation to keep the encoding small.
        if (UseRelativeIDs)
          V = getValueSigned(Record, 1+i, NextValueNo, Ty);
        else
          V = getValue(Record, 1+i, NextValueNo, Ty);
        BasicBlock *BB = getBasicBlock(Record[2+i]);
        if (!V || !BB)
          return Error("Invalid record");
        PN->addIncoming(V, BB);
      }
      I = PN;
      break;
    }

    case bitc::FUNC_CODE_INST_LANDINGPAD: {
      // LANDINGPAD: [ty, val, val, num, (id0,val0 ...)?]
      unsigned Idx = 0;
      if (Record.size() < 4)
        return Error("Invalid record");
      Type *Ty = getTypeByID(Record[Idx++]);
      if (!Ty)
        return Error("Invalid record");
      Value *PersFn = nullptr;
      if (getValueTypePair(Record, Idx, NextValueNo, PersFn))
        return Error("Invalid record");

      bool IsCleanup = !!Record[Idx++];
      unsigned NumClauses = Record[Idx++];
      LandingPadInst *LP = LandingPadInst::Create(Ty, PersFn, NumClauses);
      LP->setCleanup(IsCleanup);
      for (unsigned J = 0; J != NumClauses; ++J) {
        LandingPadInst::ClauseType CT =
          LandingPadInst::ClauseType(Record[Idx++]); (void)CT;
        Value *Val;

        if (getValueTypePair(Record, Idx, NextValueNo, Val)) {
          delete LP;
          return Error("Invalid record");
        }

        assert((CT != LandingPadInst::Catch ||
                !isa<ArrayType>(Val->getType())) &&
               "Catch clause has a invalid type!");
        assert((CT != LandingPadInst::Filter ||
                isa<ArrayType>(Val->getType())) &&
               "Filter clause has invalid type!");
        LP->addClause(cast<Constant>(Val));
      }

      I = LP;
      InstructionList.push_back(I);
      break;
    }

    case bitc::FUNC_CODE_INST_ALLOCA: { // ALLOCA: [instty, opty, op, align]
      if (Record.size() != 4)
        return Error("Invalid record");
      PointerType *Ty =
        dyn_cast_or_null<PointerType>(getTypeByID(Record[0]));
      Type *OpTy = getTypeByID(Record[1]);
      Value *Size = getFnValueByID(Record[2], OpTy);
      uint64_t AlignRecord = Record[3];
      const uint64_t InAllocaMask = uint64_t(1) << 5;
      bool InAlloca = AlignRecord & InAllocaMask;
      unsigned Align;
      if (std::error_code EC =
          parseAlignmentValue(AlignRecord & ~InAllocaMask, Align)) {
        return EC;
      }
      if (!Ty || !Size)
        return Error("Invalid record");
      AllocaInst *AI = new AllocaInst(Ty->getElementType(), Size, Align);
      AI->setUsedWithInAlloca(InAlloca);
      I = AI;
      InstructionList.push_back(I);
      break;
    }
    case bitc::FUNC_CODE_INST_LOAD: { // LOAD: [opty, op, align, vol]
      unsigned OpNum = 0;
      Value *Op;
      if (getValueTypePair(Record, OpNum, NextValueNo, Op) ||
          (OpNum + 2 != Record.size() && OpNum + 3 != Record.size()))
        return Error("Invalid record");

      Type *Ty = nullptr;
      if (OpNum + 3 == Record.size())
        Ty = getTypeByID(Record[OpNum++]);

      unsigned Align;
      if (std::error_code EC = parseAlignmentValue(Record[OpNum], Align))
        return EC;
      I = new LoadInst(Op, "", Record[OpNum+1], Align);

      (void)Ty;
      assert((!Ty || Ty == I->getType()) &&
             "Explicit type doesn't match pointee type of the first operand");

      InstructionList.push_back(I);
      break;
    }
    case bitc::FUNC_CODE_INST_LOADATOMIC: {
       // LOADATOMIC: [opty, op, align, vol, ordering, synchscope]
      unsigned OpNum = 0;
      Value *Op;
      if (getValueTypePair(Record, OpNum, NextValueNo, Op) ||
          (OpNum + 4 != Record.size() && OpNum + 5 != Record.size()))
        return Error("Invalid record");

      Type *Ty = nullptr;
      if (OpNum + 5 == Record.size())
        Ty = getTypeByID(Record[OpNum++]);

      AtomicOrdering Ordering = GetDecodedOrdering(Record[OpNum+2]);
      if (Ordering == NotAtomic || Ordering == Release ||
          Ordering == AcquireRelease)
        return Error("Invalid record");
      if (Ordering != NotAtomic && Record[OpNum] == 0)
        return Error("Invalid record");
      SynchronizationScope SynchScope = GetDecodedSynchScope(Record[OpNum+3]);

      unsigned Align;
      if (std::error_code EC = parseAlignmentValue(Record[OpNum], Align))
        return EC;
      I = new LoadInst(Op, "", Record[OpNum+1], Align, Ordering, SynchScope);

      (void)Ty;
      assert((!Ty || Ty == I->getType()) &&
             "Explicit type doesn't match pointee type of the first operand");

      InstructionList.push_back(I);
      break;
    }
    case bitc::FUNC_CODE_INST_STORE: { // STORE2:[ptrty, ptr, val, align, vol]
      unsigned OpNum = 0;
      Value *Val, *Ptr;
      if (getValueTypePair(Record, OpNum, NextValueNo, Ptr) ||
          popValue(Record, OpNum, NextValueNo,
                    cast<PointerType>(Ptr->getType())->getElementType(), Val) ||
          OpNum+2 != Record.size())
        return Error("Invalid record");
      unsigned Align;
      if (std::error_code EC = parseAlignmentValue(Record[OpNum], Align))
        return EC;
      I = new StoreInst(Val, Ptr, Record[OpNum+1], Align);
      InstructionList.push_back(I);
      break;
    }
    case bitc::FUNC_CODE_INST_STOREATOMIC: {
      // STOREATOMIC: [ptrty, ptr, val, align, vol, ordering, synchscope]
      unsigned OpNum = 0;
      Value *Val, *Ptr;
      if (getValueTypePair(Record, OpNum, NextValueNo, Ptr) ||
          popValue(Record, OpNum, NextValueNo,
                    cast<PointerType>(Ptr->getType())->getElementType(), Val) ||
          OpNum+4 != Record.size())
        return Error("Invalid record");

      AtomicOrdering Ordering = GetDecodedOrdering(Record[OpNum+2]);
      if (Ordering == NotAtomic || Ordering == Acquire ||
          Ordering == AcquireRelease)
        return Error("Invalid record");
      SynchronizationScope SynchScope = GetDecodedSynchScope(Record[OpNum+3]);
      if (Ordering != NotAtomic && Record[OpNum] == 0)
        return Error("Invalid record");

      unsigned Align;
      if (std::error_code EC = parseAlignmentValue(Record[OpNum], Align))
        return EC;
      I = new StoreInst(Val, Ptr, Record[OpNum+1], Align, Ordering, SynchScope);
      InstructionList.push_back(I);
      break;
    }
    case bitc::FUNC_CODE_INST_CMPXCHG: {
      // CMPXCHG:[ptrty, ptr, cmp, new, vol, successordering, synchscope,
      //          failureordering?, isweak?]
      unsigned OpNum = 0;
      Value *Ptr, *Cmp, *New;
      if (getValueTypePair(Record, OpNum, NextValueNo, Ptr) ||
          popValue(Record, OpNum, NextValueNo,
                    cast<PointerType>(Ptr->getType())->getElementType(), Cmp) ||
          popValue(Record, OpNum, NextValueNo,
                    cast<PointerType>(Ptr->getType())->getElementType(), New) ||
          (Record.size() < OpNum + 3 || Record.size() > OpNum + 5))
        return Error("Invalid record");
      AtomicOrdering SuccessOrdering = GetDecodedOrdering(Record[OpNum+1]);
      if (SuccessOrdering == NotAtomic || SuccessOrdering == Unordered)
        return Error("Invalid record");
      SynchronizationScope SynchScope = GetDecodedSynchScope(Record[OpNum+2]);

      AtomicOrdering FailureOrdering;
      if (Record.size() < 7)
        FailureOrdering =
            AtomicCmpXchgInst::getStrongestFailureOrdering(SuccessOrdering);
      else
        FailureOrdering = GetDecodedOrdering(Record[OpNum+3]);

      I = new AtomicCmpXchgInst(Ptr, Cmp, New, SuccessOrdering, FailureOrdering,
                                SynchScope);
      cast<AtomicCmpXchgInst>(I)->setVolatile(Record[OpNum]);

      if (Record.size() < 8) {
        // Before weak cmpxchgs existed, the instruction simply returned the
        // value loaded from memory, so bitcode files from that era will be
        // expecting the first component of a modern cmpxchg.
        CurBB->getInstList().push_back(I);
        I = ExtractValueInst::Create(I, 0);
      } else {
        cast<AtomicCmpXchgInst>(I)->setWeak(Record[OpNum+4]);
      }

      InstructionList.push_back(I);
      break;
    }
    case bitc::FUNC_CODE_INST_ATOMICRMW: {
      // ATOMICRMW:[ptrty, ptr, val, op, vol, ordering, synchscope]
      unsigned OpNum = 0;
      Value *Ptr, *Val;
      if (getValueTypePair(Record, OpNum, NextValueNo, Ptr) ||
          popValue(Record, OpNum, NextValueNo,
                    cast<PointerType>(Ptr->getType())->getElementType(), Val) ||
          OpNum+4 != Record.size())
        return Error("Invalid record");
      AtomicRMWInst::BinOp Operation = GetDecodedRMWOperation(Record[OpNum]);
      if (Operation < AtomicRMWInst::FIRST_BINOP ||
          Operation > AtomicRMWInst::LAST_BINOP)
        return Error("Invalid record");
      AtomicOrdering Ordering = GetDecodedOrdering(Record[OpNum+2]);
      if (Ordering == NotAtomic || Ordering == Unordered)
        return Error("Invalid record");
      SynchronizationScope SynchScope = GetDecodedSynchScope(Record[OpNum+3]);
      I = new AtomicRMWInst(Operation, Ptr, Val, Ordering, SynchScope);
      cast<AtomicRMWInst>(I)->setVolatile(Record[OpNum+1]);
      InstructionList.push_back(I);
      break;
    }
    case bitc::FUNC_CODE_INST_FENCE: { // FENCE:[ordering, synchscope]
      if (2 != Record.size())
        return Error("Invalid record");
      AtomicOrdering Ordering = GetDecodedOrdering(Record[0]);
      if (Ordering == NotAtomic || Ordering == Unordered ||
          Ordering == Monotonic)
        return Error("Invalid record");
      SynchronizationScope SynchScope = GetDecodedSynchScope(Record[1]);
      I = new FenceInst(Context, Ordering, SynchScope);
      InstructionList.push_back(I);
      break;
    }
    case bitc::FUNC_CODE_INST_CALL: {
      // CALL: [paramattrs, cc, fnty, fnid, arg0, arg1...]
      if (Record.size() < 3)
        return Error("Invalid record");

      AttributeSet PAL = getAttributes(Record[0]);
      unsigned CCInfo = Record[1];

      unsigned OpNum = 2;
      Value *Callee;
      if (getValueTypePair(Record, OpNum, NextValueNo, Callee))
        return Error("Invalid record");

      PointerType *OpTy = dyn_cast<PointerType>(Callee->getType());
      FunctionType *FTy = nullptr;
      if (OpTy) FTy = dyn_cast<FunctionType>(OpTy->getElementType());
      if (!FTy || Record.size() < FTy->getNumParams()+OpNum)
        return Error("Invalid record");

      SmallVector<Value*, 16> Args;
      // Read the fixed params.
      for (unsigned i = 0, e = FTy->getNumParams(); i != e; ++i, ++OpNum) {
        if (FTy->getParamType(i)->isLabelTy())
          Args.push_back(getBasicBlock(Record[OpNum]));
        else
          Args.push_back(getValue(Record, OpNum, NextValueNo,
                                  FTy->getParamType(i)));
        if (!Args.back())
          return Error("Invalid record");
      }

      // Read type/value pairs for varargs params.
      if (!FTy->isVarArg()) {
        if (OpNum != Record.size())
          return Error("Invalid record");
      } else {
        while (OpNum != Record.size()) {
          Value *Op;
          if (getValueTypePair(Record, OpNum, NextValueNo, Op))
            return Error("Invalid record");
          Args.push_back(Op);
        }
      }

      I = CallInst::Create(Callee, Args);
      InstructionList.push_back(I);
      cast<CallInst>(I)->setCallingConv(
          static_cast<CallingConv::ID>((~(1U << 14) & CCInfo) >> 1));
      CallInst::TailCallKind TCK = CallInst::TCK_None;
      if (CCInfo & 1)
        TCK = CallInst::TCK_Tail;
      if (CCInfo & (1 << 14))
        TCK = CallInst::TCK_MustTail;
      cast<CallInst>(I)->setTailCallKind(TCK);
      cast<CallInst>(I)->setAttributes(PAL);
      break;
    }
    case bitc::FUNC_CODE_INST_VAARG: { // VAARG: [valistty, valist, instty]
      if (Record.size() < 3)
        return Error("Invalid record");
      Type *OpTy = getTypeByID(Record[0]);
      Value *Op = getValue(Record, 1, NextValueNo, OpTy);
      Type *ResTy = getTypeByID(Record[2]);
      if (!OpTy || !Op || !ResTy)
        return Error("Invalid record");
      I = new VAArgInst(Op, ResTy);
      InstructionList.push_back(I);
      break;
    }
    }

    // Add instruction to end of current BB.  If there is no current BB, reject
    // this file.
    if (!CurBB) {
      delete I;
      return Error("Invalid instruction with no BB");
    }
    CurBB->getInstList().push_back(I);

    // If this was a terminator instruction, move to the next block.
    if (isa<TerminatorInst>(I)) {
      ++CurBBNo;
      CurBB = CurBBNo < FunctionBBs.size() ? FunctionBBs[CurBBNo] : nullptr;
    }

    // Non-void values get registered in the value table for future use.
    if (I && !I->getType()->isVoidTy())
      ValueList.AssignValue(I, NextValueNo++);
  }

OutOfRecordLoop:

  // Check the function list for unresolved values.
  if (Argument *A = dyn_cast<Argument>(ValueList.back())) {
    if (!A->getParent()) {
      // We found at least one unresolved value.  Nuke them all to avoid leaks.
      for (unsigned i = ModuleValueListSize, e = ValueList.size(); i != e; ++i){
        if ((A = dyn_cast_or_null<Argument>(ValueList[i])) && !A->getParent()) {
          A->replaceAllUsesWith(UndefValue::get(A->getType()));
          delete A;
        }
      }
      return Error("Never resolved value found in function");
    }
  }

  // FIXME: Check for unresolved forward-declared metadata references
  // and clean up leaks.

  // Trim the value list down to the size it was before we parsed this function.
  ValueList.shrinkTo(ModuleValueListSize);
  MDValueList.shrinkTo(ModuleMDValueListSize);
  std::vector<BasicBlock*>().swap(FunctionBBs);
  return std::error_code();
}

/// Find the function body in the bitcode stream
std::error_code BitcodeReader::FindFunctionInStream(
    Function *F,
    DenseMap<Function *, uint64_t>::iterator DeferredFunctionInfoIterator) {
  while (DeferredFunctionInfoIterator->second == 0) {
    if (Stream.AtEndOfStream())
      return Error("Could not find function in stream");
    // ParseModule will parse the next body in the stream and set its
    // position in the DeferredFunctionInfo map.
    if (std::error_code EC = ParseModule(true))
      return EC;
  }
  return std::error_code();
}

//===----------------------------------------------------------------------===//
// GVMaterializer implementation
//===----------------------------------------------------------------------===//

void BitcodeReader::releaseBuffer() { Buffer.release(); }

std::error_code BitcodeReader::materialize(GlobalValue *GV) {
  Function *F = dyn_cast<Function>(GV);
  // If it's not a function or is already material, ignore the request.
  if (!F || !F->isMaterializable())
    return std::error_code();

  DenseMap<Function*, uint64_t>::iterator DFII = DeferredFunctionInfo.find(F);
  assert(DFII != DeferredFunctionInfo.end() && "Deferred function not found!");
  // If its position is recorded as 0, its body is somewhere in the stream
  // but we haven't seen it yet.
  if (DFII->second == 0 && LazyStreamer)
    if (std::error_code EC = FindFunctionInStream(F, DFII))
      return EC;

  // Move the bit stream to the saved position of the deferred function body.
  Stream.JumpToBit(DFII->second);

  if (std::error_code EC = ParseFunctionBody(F))
    return EC;
  F->setIsMaterializable(false);

  // Upgrade any old intrinsic calls in the function.
  for (UpgradedIntrinsicMap::iterator I = UpgradedIntrinsics.begin(),
       E = UpgradedIntrinsics.end(); I != E; ++I) {
    if (I->first != I->second) {
      for (auto UI = I->first->user_begin(), UE = I->first->user_end();
           UI != UE;) {
        if (CallInst* CI = dyn_cast<CallInst>(*UI++))
          UpgradeIntrinsicCall(CI, I->second);
      }
    }
  }

  // Bring in any functions that this function forward-referenced via
  // blockaddresses.
  return materializeForwardReferencedFunctions();
}

bool BitcodeReader::isDematerializable(const GlobalValue *GV) const {
  const Function *F = dyn_cast<Function>(GV);
  if (!F || F->isDeclaration())
    return false;

  // Dematerializing F would leave dangling references that wouldn't be
  // reconnected on re-materialization.
  if (BlockAddressesTaken.count(F))
    return false;

  return DeferredFunctionInfo.count(const_cast<Function*>(F));
}

void BitcodeReader::Dematerialize(GlobalValue *GV) {
  Function *F = dyn_cast<Function>(GV);
  // If this function isn't dematerializable, this is a noop.
  if (!F || !isDematerializable(F))
    return;

  assert(DeferredFunctionInfo.count(F) && "No info to read function later?");

  // Just forget the function body, we can remat it later.
  F->dropAllReferences();
  F->setIsMaterializable(true);
}

std::error_code BitcodeReader::MaterializeModule(Module *M) {
  assert(M == TheModule &&
         "Can only Materialize the Module this BitcodeReader is attached to.");

  // Promise to materialize all forward references.
  WillMaterializeAllForwardRefs = true;

  // Iterate over the module, deserializing any functions that are still on
  // disk.
  for (Module::iterator F = TheModule->begin(), E = TheModule->end();
       F != E; ++F) {
    if (std::error_code EC = materialize(F))
      return EC;
  }
  // At this point, if there are any function bodies, the current bit is
  // pointing to the END_BLOCK record after them. Now make sure the rest
  // of the bits in the module have been read.
  if (NextUnreadBit)
    ParseModule(true);

  // Check that all block address forward references got resolved (as we
  // promised above).
  if (!BasicBlockFwdRefs.empty())
    return Error("Never resolved function from blockaddress");

  // Upgrade any intrinsic calls that slipped through (should not happen!) and
  // delete the old functions to clean up. We can't do this unless the entire
  // module is materialized because there could always be another function body
  // with calls to the old function.
  for (std::vector<std::pair<Function*, Function*> >::iterator I =
       UpgradedIntrinsics.begin(), E = UpgradedIntrinsics.end(); I != E; ++I) {
    if (I->first != I->second) {
      for (auto UI = I->first->user_begin(), UE = I->first->user_end();
           UI != UE;) {
        if (CallInst* CI = dyn_cast<CallInst>(*UI++))
          UpgradeIntrinsicCall(CI, I->second);
      }
      if (!I->first->use_empty())
        I->first->replaceAllUsesWith(I->second);
      I->first->eraseFromParent();
    }
  }
  std::vector<std::pair<Function*, Function*> >().swap(UpgradedIntrinsics);

  for (unsigned I = 0, E = InstsWithTBAATag.size(); I < E; I++)
    UpgradeInstWithTBAATag(InstsWithTBAATag[I]);

  UpgradeDebugInfo(*M);
  return std::error_code();
}

std::vector<StructType *> BitcodeReader::getIdentifiedStructTypes() const {
  return IdentifiedStructTypes;
}

std::error_code BitcodeReader::InitStream() {
  if (LazyStreamer)
    return InitLazyStream();
  return InitStreamFromBuffer();
}

std::error_code BitcodeReader::InitStreamFromBuffer() {
  const unsigned char *BufPtr = (const unsigned char*)Buffer->getBufferStart();
  const unsigned char *BufEnd = BufPtr+Buffer->getBufferSize();

  if (Buffer->getBufferSize() & 3)
    return Error("Invalid bitcode signature");

  // If we have a wrapper header, parse it and ignore the non-bc file contents.
  // The magic number is 0x0B17C0DE stored in little endian.
  if (isBitcodeWrapper(BufPtr, BufEnd))
    if (SkipBitcodeWrapperHeader(BufPtr, BufEnd, true))
      return Error("Invalid bitcode wrapper header");

  StreamFile.reset(new BitstreamReader(BufPtr, BufEnd));
  Stream.init(&*StreamFile);

  return std::error_code();
}

std::error_code BitcodeReader::InitLazyStream() {
  // Check and strip off the bitcode wrapper; BitstreamReader expects never to
  // see it.
<<<<<<< HEAD
  auto OwnedBytes = llvm::make_unique<StreamingMemoryObject>(LazyStreamer);
  StreamingMemoryObject &Bytes = *OwnedBytes;
  StreamFile = llvm::make_unique<BitstreamReader>(std::move(OwnedBytes));
  Stream.init(&*StreamFile);

  unsigned char buf[16];
  if (Bytes.readBytes(buf, 16, 0) != 16)
    return Error("Invalid bitcode signature");
=======
  // @LOCALMOD Bytes -> LazyStreamer
  StreamFile.reset(new BitstreamReader(LazyStreamer));
  Stream.init(&*StreamFile);

  unsigned char buf[16];
  if (LazyStreamer->readBytes(buf, 16, 0) != 16)
    return Error(BitcodeError::InvalidBitcodeSignature);
>>>>>>> b82e6c61

  if (!isBitcode(buf, buf + 16))
    return Error("Invalid bitcode signature");

  if (isBitcodeWrapper(buf, buf + 4)) {
    const unsigned char *bitcodeStart = buf;
    const unsigned char *bitcodeEnd = buf + 16;
    SkipBitcodeWrapperHeader(bitcodeStart, bitcodeEnd, false);
<<<<<<< HEAD
    Bytes.dropLeadingBytes(bitcodeStart - buf);
    Bytes.setKnownObjectSize(bitcodeEnd - bitcodeStart);
=======
    LazyStreamer->dropLeadingBytes(bitcodeStart - buf);
    LazyStreamer->setKnownObjectSize(bitcodeEnd - bitcodeStart);
>>>>>>> b82e6c61
  }
  return std::error_code();
}

namespace {
class BitcodeErrorCategoryType : public std::error_category {
  const char *name() const LLVM_NOEXCEPT override {
    return "llvm.bitcode";
  }
  std::string message(int IE) const override {
    BitcodeError E = static_cast<BitcodeError>(IE);
    switch (E) {
    case BitcodeError::InvalidBitcodeSignature:
      return "Invalid bitcode signature";
    case BitcodeError::CorruptedBitcode:
      return "Corrupted bitcode";
    }
    llvm_unreachable("Unknown error type!");
  }
};
}

static ManagedStatic<BitcodeErrorCategoryType> ErrorCategory;

const std::error_category &llvm::BitcodeErrorCategory() {
  return *ErrorCategory;
}

//===----------------------------------------------------------------------===//
// External interface
//===----------------------------------------------------------------------===//

/// \brief Get a lazy one-at-time loading module from bitcode.
///
/// This isn't always used in a lazy context.  In particular, it's also used by
/// \a parseBitcodeFile().  If this is truly lazy, then we need to eagerly pull
/// in forward-referenced functions from block address references.
///
/// \param[in] WillMaterializeAll Set to \c true if the caller promises to
/// materialize everything -- in particular, if this isn't truly lazy.
static ErrorOr<Module *>
getLazyBitcodeModuleImpl(std::unique_ptr<MemoryBuffer> &&Buffer,
                         LLVMContext &Context, bool WillMaterializeAll,
                         DiagnosticHandlerFunction DiagnosticHandler) {
  Module *M = new Module(Buffer->getBufferIdentifier(), Context);
  BitcodeReader *R =
      new BitcodeReader(Buffer.get(), Context, DiagnosticHandler);
  M->setMaterializer(R);

  auto cleanupOnError = [&](std::error_code EC) {
    R->releaseBuffer(); // Never take ownership on error.
    delete M;  // Also deletes R.
    return EC;
  };

  if (std::error_code EC = R->ParseBitcodeInto(M))
    return cleanupOnError(EC);

  if (!WillMaterializeAll)
    // Resolve forward references from blockaddresses.
    if (std::error_code EC = R->materializeForwardReferencedFunctions())
      return cleanupOnError(EC);

  Buffer.release(); // The BitcodeReader owns it now.
  return M;
}

ErrorOr<Module *>
llvm::getLazyBitcodeModule(std::unique_ptr<MemoryBuffer> &&Buffer,
                           LLVMContext &Context,
                           DiagnosticHandlerFunction DiagnosticHandler) {
  return getLazyBitcodeModuleImpl(std::move(Buffer), Context, false,
                                  DiagnosticHandler);
}

<<<<<<< HEAD
ErrorOr<std::unique_ptr<Module>>
llvm::getStreamedBitcodeModule(StringRef Name, DataStreamer *Streamer,
                               LLVMContext &Context,
                               DiagnosticHandlerFunction DiagnosticHandler) {
  std::unique_ptr<Module> M = make_unique<Module>(Name, Context);
  BitcodeReader *R = new BitcodeReader(Streamer, Context, DiagnosticHandler);
=======
Module *llvm::getStreamedBitcodeModule(const std::string &name,
                                       // @LOCALMOD
                                       StreamingMemoryObject *streamer,
                                       LLVMContext &Context,
                                       std::string *ErrMsg) {
  Module *M = new Module(name, Context);
  BitcodeReader *R = new BitcodeReader(streamer, Context);
>>>>>>> b82e6c61
  M->setMaterializer(R);
  if (std::error_code EC = R->ParseBitcodeInto(M.get()))
    return EC;
  return std::move(M);
}

ErrorOr<Module *>
llvm::parseBitcodeFile(MemoryBufferRef Buffer, LLVMContext &Context,
                       DiagnosticHandlerFunction DiagnosticHandler) {
  std::unique_ptr<MemoryBuffer> Buf = MemoryBuffer::getMemBuffer(Buffer, false);
  ErrorOr<Module *> ModuleOrErr = getLazyBitcodeModuleImpl(
      std::move(Buf), Context, true, DiagnosticHandler);
  if (!ModuleOrErr)
    return ModuleOrErr;
  Module *M = ModuleOrErr.get();
  // Read in the entire module, and destroy the BitcodeReader.
  if (std::error_code EC = M->materializeAllPermanently()) {
    delete M;
    return EC;
  }

  // TODO: Restore the use-lists to the in-memory state when the bitcode was
  // written.  We must defer until the Module has been fully materialized.

  return M;
}

std::string
llvm::getBitcodeTargetTriple(MemoryBufferRef Buffer, LLVMContext &Context,
                             DiagnosticHandlerFunction DiagnosticHandler) {
  std::unique_ptr<MemoryBuffer> Buf = MemoryBuffer::getMemBuffer(Buffer, false);
  auto R = llvm::make_unique<BitcodeReader>(Buf.release(), Context,
                                            DiagnosticHandler);
  ErrorOr<std::string> Triple = R->parseTriple();
  if (Triple.getError())
    return "";
  return Triple.get();
}<|MERGE_RESOLUTION|>--- conflicted
+++ resolved
@@ -4040,24 +4040,13 @@
 std::error_code BitcodeReader::InitLazyStream() {
   // Check and strip off the bitcode wrapper; BitstreamReader expects never to
   // see it.
-<<<<<<< HEAD
-  auto OwnedBytes = llvm::make_unique<StreamingMemoryObject>(LazyStreamer);
-  StreamingMemoryObject &Bytes = *OwnedBytes;
-  StreamFile = llvm::make_unique<BitstreamReader>(std::move(OwnedBytes));
-  Stream.init(&*StreamFile);
-
-  unsigned char buf[16];
-  if (Bytes.readBytes(buf, 16, 0) != 16)
-    return Error("Invalid bitcode signature");
-=======
   // @LOCALMOD Bytes -> LazyStreamer
-  StreamFile.reset(new BitstreamReader(LazyStreamer));
+  StreamFile = llvm::make_unique<BitstreamReader>(LazyStreamer);
   Stream.init(&*StreamFile);
 
   unsigned char buf[16];
   if (LazyStreamer->readBytes(buf, 16, 0) != 16)
-    return Error(BitcodeError::InvalidBitcodeSignature);
->>>>>>> b82e6c61
+    return Error("Invalid bitcode signature");
 
   if (!isBitcode(buf, buf + 16))
     return Error("Invalid bitcode signature");
@@ -4066,13 +4055,8 @@
     const unsigned char *bitcodeStart = buf;
     const unsigned char *bitcodeEnd = buf + 16;
     SkipBitcodeWrapperHeader(bitcodeStart, bitcodeEnd, false);
-<<<<<<< HEAD
-    Bytes.dropLeadingBytes(bitcodeStart - buf);
-    Bytes.setKnownObjectSize(bitcodeEnd - bitcodeStart);
-=======
     LazyStreamer->dropLeadingBytes(bitcodeStart - buf);
     LazyStreamer->setKnownObjectSize(bitcodeEnd - bitcodeStart);
->>>>>>> b82e6c61
   }
   return std::error_code();
 }
@@ -4148,22 +4132,12 @@
                                   DiagnosticHandler);
 }
 
-<<<<<<< HEAD
 ErrorOr<std::unique_ptr<Module>>
-llvm::getStreamedBitcodeModule(StringRef Name, DataStreamer *Streamer,
+llvm::getStreamedBitcodeModule(StringRef Name, StreamingMemoryObject *Streamer, // @LOCALMOD
                                LLVMContext &Context,
                                DiagnosticHandlerFunction DiagnosticHandler) {
   std::unique_ptr<Module> M = make_unique<Module>(Name, Context);
   BitcodeReader *R = new BitcodeReader(Streamer, Context, DiagnosticHandler);
-=======
-Module *llvm::getStreamedBitcodeModule(const std::string &name,
-                                       // @LOCALMOD
-                                       StreamingMemoryObject *streamer,
-                                       LLVMContext &Context,
-                                       std::string *ErrMsg) {
-  Module *M = new Module(name, Context);
-  BitcodeReader *R = new BitcodeReader(streamer, Context);
->>>>>>> b82e6c61
   M->setMaterializer(R);
   if (std::error_code EC = R->ParseBitcodeInto(M.get()))
     return EC;
