//===- BitcodeReader.cpp - Internal BitcodeReader implementation ----------===//
//
//                     The LLVM Compiler Infrastructure
//
// This file is distributed under the University of Illinois Open Source
// License. See LICENSE.TXT for details.
//
//===----------------------------------------------------------------------===//

#include "llvm/Bitcode/ReaderWriter.h"
#include "BitcodeReader.h"
#include "llvm/ADT/SmallString.h"
#include "llvm/ADT/SmallVector.h"
#include "llvm/Bitcode/LLVMBitCodes.h"
#include "llvm/IR/AutoUpgrade.h"
#include "llvm/IR/Constants.h"
#include "llvm/IR/DerivedTypes.h"
#include "llvm/IR/InlineAsm.h"
#include "llvm/IR/IntrinsicInst.h"
#include "llvm/IR/LLVMContext.h"
#include "llvm/IR/Module.h"
#include "llvm/IR/OperandTraits.h"
#include "llvm/IR/Operator.h"
#include "llvm/Support/DataStream.h"
#include "llvm/Support/MathExtras.h"
#include "llvm/Support/MemoryBuffer.h"
#include "llvm/Support/raw_ostream.h"
using namespace llvm;

enum {
  SWITCH_INST_MAGIC = 0x4B5 // May 2012 => 1205 => Hex
};

void BitcodeReader::materializeForwardReferencedFunctions() {
  while (!BlockAddrFwdRefs.empty()) {
    Function *F = BlockAddrFwdRefs.begin()->first;
    F->Materialize();
  }
}

void BitcodeReader::FreeState() {
  Buffer = nullptr;
  std::vector<Type*>().swap(TypeList);
  ValueList.clear();
  MDValueList.clear();
  std::vector<Comdat *>().swap(ComdatList);

  std::vector<AttributeSet>().swap(MAttributes);
  std::vector<BasicBlock*>().swap(FunctionBBs);
  std::vector<Function*>().swap(FunctionsWithBodies);
  DeferredFunctionInfo.clear();
  MDKindMap.clear();

  assert(BlockAddrFwdRefs.empty() && "Unresolved blockaddress fwd references");
}

//===----------------------------------------------------------------------===//
//  Helper functions to implement forward reference resolution, etc.
//===----------------------------------------------------------------------===//

/// ConvertToString - Convert a string from a record into an std::string, return
/// true on failure.
template<typename StrTy>
static bool ConvertToString(ArrayRef<uint64_t> Record, unsigned Idx,
                            StrTy &Result) {
  if (Idx > Record.size())
    return true;

  for (unsigned i = Idx, e = Record.size(); i != e; ++i)
    Result += (char)Record[i];
  return false;
}

static GlobalValue::LinkageTypes GetDecodedLinkage(unsigned Val) {
  switch (Val) {
  default: // Map unknown/new linkages to external
  case 0:  return GlobalValue::ExternalLinkage;
  case 1:  return GlobalValue::WeakAnyLinkage;
  case 2:  return GlobalValue::AppendingLinkage;
  case 3:  return GlobalValue::InternalLinkage;
  case 4:  return GlobalValue::LinkOnceAnyLinkage;
  case 5:  return GlobalValue::ExternalLinkage; // Obsolete DLLImportLinkage
  case 6:  return GlobalValue::ExternalLinkage; // Obsolete DLLExportLinkage
  case 7:  return GlobalValue::ExternalWeakLinkage;
  case 8:  return GlobalValue::CommonLinkage;
  case 9:  return GlobalValue::PrivateLinkage;
  case 10: return GlobalValue::WeakODRLinkage;
  case 11: return GlobalValue::LinkOnceODRLinkage;
  case 12: return GlobalValue::AvailableExternallyLinkage;
  case 13:
    return GlobalValue::PrivateLinkage; // Obsolete LinkerPrivateLinkage
  case 14:
    return GlobalValue::PrivateLinkage; // Obsolete LinkerPrivateWeakLinkage
  }
}

static GlobalValue::VisibilityTypes GetDecodedVisibility(unsigned Val) {
  switch (Val) {
  default: // Map unknown visibilities to default.
  case 0: return GlobalValue::DefaultVisibility;
  case 1: return GlobalValue::HiddenVisibility;
  case 2: return GlobalValue::ProtectedVisibility;
  }
}

static GlobalValue::DLLStorageClassTypes
GetDecodedDLLStorageClass(unsigned Val) {
  switch (Val) {
  default: // Map unknown values to default.
  case 0: return GlobalValue::DefaultStorageClass;
  case 1: return GlobalValue::DLLImportStorageClass;
  case 2: return GlobalValue::DLLExportStorageClass;
  }
}

static GlobalVariable::ThreadLocalMode GetDecodedThreadLocalMode(unsigned Val) {
  switch (Val) {
    case 0: return GlobalVariable::NotThreadLocal;
    default: // Map unknown non-zero value to general dynamic.
    case 1: return GlobalVariable::GeneralDynamicTLSModel;
    case 2: return GlobalVariable::LocalDynamicTLSModel;
    case 3: return GlobalVariable::InitialExecTLSModel;
    case 4: return GlobalVariable::LocalExecTLSModel;
  }
}

static int GetDecodedCastOpcode(unsigned Val) {
  switch (Val) {
  default: return -1;
  case bitc::CAST_TRUNC   : return Instruction::Trunc;
  case bitc::CAST_ZEXT    : return Instruction::ZExt;
  case bitc::CAST_SEXT    : return Instruction::SExt;
  case bitc::CAST_FPTOUI  : return Instruction::FPToUI;
  case bitc::CAST_FPTOSI  : return Instruction::FPToSI;
  case bitc::CAST_UITOFP  : return Instruction::UIToFP;
  case bitc::CAST_SITOFP  : return Instruction::SIToFP;
  case bitc::CAST_FPTRUNC : return Instruction::FPTrunc;
  case bitc::CAST_FPEXT   : return Instruction::FPExt;
  case bitc::CAST_PTRTOINT: return Instruction::PtrToInt;
  case bitc::CAST_INTTOPTR: return Instruction::IntToPtr;
  case bitc::CAST_BITCAST : return Instruction::BitCast;
  case bitc::CAST_ADDRSPACECAST: return Instruction::AddrSpaceCast;
  }
}
static int GetDecodedBinaryOpcode(unsigned Val, Type *Ty) {
  switch (Val) {
  default: return -1;
  case bitc::BINOP_ADD:
    return Ty->isFPOrFPVectorTy() ? Instruction::FAdd : Instruction::Add;
  case bitc::BINOP_SUB:
    return Ty->isFPOrFPVectorTy() ? Instruction::FSub : Instruction::Sub;
  case bitc::BINOP_MUL:
    return Ty->isFPOrFPVectorTy() ? Instruction::FMul : Instruction::Mul;
  case bitc::BINOP_UDIV: return Instruction::UDiv;
  case bitc::BINOP_SDIV:
    return Ty->isFPOrFPVectorTy() ? Instruction::FDiv : Instruction::SDiv;
  case bitc::BINOP_UREM: return Instruction::URem;
  case bitc::BINOP_SREM:
    return Ty->isFPOrFPVectorTy() ? Instruction::FRem : Instruction::SRem;
  case bitc::BINOP_SHL:  return Instruction::Shl;
  case bitc::BINOP_LSHR: return Instruction::LShr;
  case bitc::BINOP_ASHR: return Instruction::AShr;
  case bitc::BINOP_AND:  return Instruction::And;
  case bitc::BINOP_OR:   return Instruction::Or;
  case bitc::BINOP_XOR:  return Instruction::Xor;
  }
}

static AtomicRMWInst::BinOp GetDecodedRMWOperation(unsigned Val) {
  switch (Val) {
  default: return AtomicRMWInst::BAD_BINOP;
  case bitc::RMW_XCHG: return AtomicRMWInst::Xchg;
  case bitc::RMW_ADD: return AtomicRMWInst::Add;
  case bitc::RMW_SUB: return AtomicRMWInst::Sub;
  case bitc::RMW_AND: return AtomicRMWInst::And;
  case bitc::RMW_NAND: return AtomicRMWInst::Nand;
  case bitc::RMW_OR: return AtomicRMWInst::Or;
  case bitc::RMW_XOR: return AtomicRMWInst::Xor;
  case bitc::RMW_MAX: return AtomicRMWInst::Max;
  case bitc::RMW_MIN: return AtomicRMWInst::Min;
  case bitc::RMW_UMAX: return AtomicRMWInst::UMax;
  case bitc::RMW_UMIN: return AtomicRMWInst::UMin;
  }
}

static AtomicOrdering GetDecodedOrdering(unsigned Val) {
  switch (Val) {
  case bitc::ORDERING_NOTATOMIC: return NotAtomic;
  case bitc::ORDERING_UNORDERED: return Unordered;
  case bitc::ORDERING_MONOTONIC: return Monotonic;
  case bitc::ORDERING_ACQUIRE: return Acquire;
  case bitc::ORDERING_RELEASE: return Release;
  case bitc::ORDERING_ACQREL: return AcquireRelease;
  default: // Map unknown orderings to sequentially-consistent.
  case bitc::ORDERING_SEQCST: return SequentiallyConsistent;
  }
}

static SynchronizationScope GetDecodedSynchScope(unsigned Val) {
  switch (Val) {
  case bitc::SYNCHSCOPE_SINGLETHREAD: return SingleThread;
  default: // Map unknown scopes to cross-thread.
  case bitc::SYNCHSCOPE_CROSSTHREAD: return CrossThread;
  }
}

static Comdat::SelectionKind getDecodedComdatSelectionKind(unsigned Val) {
  switch (Val) {
  default: // Map unknown selection kinds to any.
  case bitc::COMDAT_SELECTION_KIND_ANY:
    return Comdat::Any;
  case bitc::COMDAT_SELECTION_KIND_EXACT_MATCH:
    return Comdat::ExactMatch;
  case bitc::COMDAT_SELECTION_KIND_LARGEST:
    return Comdat::Largest;
  case bitc::COMDAT_SELECTION_KIND_NO_DUPLICATES:
    return Comdat::NoDuplicates;
  case bitc::COMDAT_SELECTION_KIND_SAME_SIZE:
    return Comdat::SameSize;
  }
}

static void UpgradeDLLImportExportLinkage(llvm::GlobalValue *GV, unsigned Val) {
  switch (Val) {
  case 5: GV->setDLLStorageClass(GlobalValue::DLLImportStorageClass); break;
  case 6: GV->setDLLStorageClass(GlobalValue::DLLExportStorageClass); break;
  }
}

namespace llvm {
namespace {
  /// @brief A class for maintaining the slot number definition
  /// as a placeholder for the actual definition for forward constants defs.
  class ConstantPlaceHolder : public ConstantExpr {
    void operator=(const ConstantPlaceHolder &) LLVM_DELETED_FUNCTION;
  public:
    // allocate space for exactly one operand
    void *operator new(size_t s) {
      return User::operator new(s, 1);
    }
    explicit ConstantPlaceHolder(Type *Ty, LLVMContext& Context)
      : ConstantExpr(Ty, Instruction::UserOp1, &Op<0>(), 1) {
      Op<0>() = UndefValue::get(Type::getInt32Ty(Context));
    }

    /// @brief Methods to support type inquiry through isa, cast, and dyn_cast.
    static bool classof(const Value *V) {
      return isa<ConstantExpr>(V) &&
             cast<ConstantExpr>(V)->getOpcode() == Instruction::UserOp1;
    }


    /// Provide fast operand accessors
    //DECLARE_TRANSPARENT_OPERAND_ACCESSORS(Value);
  };
}

// FIXME: can we inherit this from ConstantExpr?
template <>
struct OperandTraits<ConstantPlaceHolder> :
  public FixedNumOperandTraits<ConstantPlaceHolder, 1> {
};
}


void BitcodeReaderValueList::AssignValue(Value *V, unsigned Idx) {
  if (Idx == size()) {
    push_back(V);
    return;
  }

  if (Idx >= size())
    resize(Idx+1);

  WeakVH &OldV = ValuePtrs[Idx];
  if (!OldV) {
    OldV = V;
    return;
  }

  // Handle constants and non-constants (e.g. instrs) differently for
  // efficiency.
  if (Constant *PHC = dyn_cast<Constant>(&*OldV)) {
    ResolveConstants.push_back(std::make_pair(PHC, Idx));
    OldV = V;
  } else {
    // If there was a forward reference to this value, replace it.
    Value *PrevVal = OldV;
    OldV->replaceAllUsesWith(V);
    delete PrevVal;
  }
}


Constant *BitcodeReaderValueList::getConstantFwdRef(unsigned Idx,
                                                    Type *Ty) {
  if (Idx >= size())
    resize(Idx + 1);

  if (Value *V = ValuePtrs[Idx]) {
    assert(Ty == V->getType() && "Type mismatch in constant table!");
    return cast<Constant>(V);
  }

  // Create and return a placeholder, which will later be RAUW'd.
  Constant *C = new ConstantPlaceHolder(Ty, Context);
  ValuePtrs[Idx] = C;
  return C;
}

Value *BitcodeReaderValueList::getValueFwdRef(unsigned Idx, Type *Ty) {
  if (Idx >= size())
    resize(Idx + 1);

  if (Value *V = ValuePtrs[Idx]) {
    assert((!Ty || Ty == V->getType()) && "Type mismatch in value table!");
    return V;
  }

  // No type specified, must be invalid reference.
  if (!Ty) return nullptr;

  // Create and return a placeholder, which will later be RAUW'd.
  Value *V = new Argument(Ty);
  ValuePtrs[Idx] = V;
  return V;
}

/// ResolveConstantForwardRefs - Once all constants are read, this method bulk
/// resolves any forward references.  The idea behind this is that we sometimes
/// get constants (such as large arrays) which reference *many* forward ref
/// constants.  Replacing each of these causes a lot of thrashing when
/// building/reuniquing the constant.  Instead of doing this, we look at all the
/// uses and rewrite all the place holders at once for any constant that uses
/// a placeholder.
void BitcodeReaderValueList::ResolveConstantForwardRefs() {
  // Sort the values by-pointer so that they are efficient to look up with a
  // binary search.
  std::sort(ResolveConstants.begin(), ResolveConstants.end());

  SmallVector<Constant*, 64> NewOps;

  while (!ResolveConstants.empty()) {
    Value *RealVal = operator[](ResolveConstants.back().second);
    Constant *Placeholder = ResolveConstants.back().first;
    ResolveConstants.pop_back();

    // Loop over all users of the placeholder, updating them to reference the
    // new value.  If they reference more than one placeholder, update them all
    // at once.
    while (!Placeholder->use_empty()) {
      auto UI = Placeholder->user_begin();
      User *U = *UI;

      // If the using object isn't uniqued, just update the operands.  This
      // handles instructions and initializers for global variables.
      if (!isa<Constant>(U) || isa<GlobalValue>(U)) {
        UI.getUse().set(RealVal);
        continue;
      }

      // Otherwise, we have a constant that uses the placeholder.  Replace that
      // constant with a new constant that has *all* placeholder uses updated.
      Constant *UserC = cast<Constant>(U);
      for (User::op_iterator I = UserC->op_begin(), E = UserC->op_end();
           I != E; ++I) {
        Value *NewOp;
        if (!isa<ConstantPlaceHolder>(*I)) {
          // Not a placeholder reference.
          NewOp = *I;
        } else if (*I == Placeholder) {
          // Common case is that it just references this one placeholder.
          NewOp = RealVal;
        } else {
          // Otherwise, look up the placeholder in ResolveConstants.
          ResolveConstantsTy::iterator It =
            std::lower_bound(ResolveConstants.begin(), ResolveConstants.end(),
                             std::pair<Constant*, unsigned>(cast<Constant>(*I),
                                                            0));
          assert(It != ResolveConstants.end() && It->first == *I);
          NewOp = operator[](It->second);
        }

        NewOps.push_back(cast<Constant>(NewOp));
      }

      // Make the new constant.
      Constant *NewC;
      if (ConstantArray *UserCA = dyn_cast<ConstantArray>(UserC)) {
        NewC = ConstantArray::get(UserCA->getType(), NewOps);
      } else if (ConstantStruct *UserCS = dyn_cast<ConstantStruct>(UserC)) {
        NewC = ConstantStruct::get(UserCS->getType(), NewOps);
      } else if (isa<ConstantVector>(UserC)) {
        NewC = ConstantVector::get(NewOps);
      } else {
        assert(isa<ConstantExpr>(UserC) && "Must be a ConstantExpr.");
        NewC = cast<ConstantExpr>(UserC)->getWithOperands(NewOps);
      }

      UserC->replaceAllUsesWith(NewC);
      UserC->destroyConstant();
      NewOps.clear();
    }

    // Update all ValueHandles, they should be the only users at this point.
    Placeholder->replaceAllUsesWith(RealVal);
    delete Placeholder;
  }
}

void BitcodeReaderMDValueList::AssignValue(Value *V, unsigned Idx) {
  if (Idx == size()) {
    push_back(V);
    return;
  }

  if (Idx >= size())
    resize(Idx+1);

  WeakVH &OldV = MDValuePtrs[Idx];
  if (!OldV) {
    OldV = V;
    return;
  }

  // If there was a forward reference to this value, replace it.
  MDNode *PrevVal = cast<MDNode>(OldV);
  OldV->replaceAllUsesWith(V);
  MDNode::deleteTemporary(PrevVal);
  // Deleting PrevVal sets Idx value in MDValuePtrs to null. Set new
  // value for Idx.
  MDValuePtrs[Idx] = V;
}

Value *BitcodeReaderMDValueList::getValueFwdRef(unsigned Idx) {
  if (Idx >= size())
    resize(Idx + 1);

  if (Value *V = MDValuePtrs[Idx]) {
    assert(V->getType()->isMetadataTy() && "Type mismatch in value table!");
    return V;
  }

  // Create and return a placeholder, which will later be RAUW'd.
  Value *V = MDNode::getTemporary(Context, None);
  MDValuePtrs[Idx] = V;
  return V;
}

Type *BitcodeReader::getTypeByID(unsigned ID) {
  // The type table size is always specified correctly.
  if (ID >= TypeList.size())
    return nullptr;

  if (Type *Ty = TypeList[ID])
    return Ty;

  // If we have a forward reference, the only possible case is when it is to a
  // named struct.  Just create a placeholder for now.
  return TypeList[ID] = StructType::create(Context);
}


//===----------------------------------------------------------------------===//
//  Functions for parsing blocks from the bitcode file
//===----------------------------------------------------------------------===//


/// \brief This fills an AttrBuilder object with the LLVM attributes that have
/// been decoded from the given integer. This function must stay in sync with
/// 'encodeLLVMAttributesForBitcode'.
static void decodeLLVMAttributesForBitcode(AttrBuilder &B,
                                           uint64_t EncodedAttrs) {
  // FIXME: Remove in 4.0.

  // The alignment is stored as a 16-bit raw value from bits 31--16.  We shift
  // the bits above 31 down by 11 bits.
  unsigned Alignment = (EncodedAttrs & (0xffffULL << 16)) >> 16;
  assert((!Alignment || isPowerOf2_32(Alignment)) &&
         "Alignment must be a power of two.");

  if (Alignment)
    B.addAlignmentAttr(Alignment);
  B.addRawValue(((EncodedAttrs & (0xfffffULL << 32)) >> 11) |
                (EncodedAttrs & 0xffff));
}

std::error_code BitcodeReader::ParseAttributeBlock() {
  if (Stream.EnterSubBlock(bitc::PARAMATTR_BLOCK_ID))
    return Error(InvalidRecord);

  if (!MAttributes.empty())
    return Error(InvalidMultipleBlocks);

  SmallVector<uint64_t, 64> Record;

  SmallVector<AttributeSet, 8> Attrs;

  // Read all the records.
  while (1) {
    BitstreamEntry Entry = Stream.advanceSkippingSubblocks();

    switch (Entry.Kind) {
    case BitstreamEntry::SubBlock: // Handled for us already.
    case BitstreamEntry::Error:
      return Error(MalformedBlock);
    case BitstreamEntry::EndBlock:
      return std::error_code();
    case BitstreamEntry::Record:
      // The interesting case.
      break;
    }

    // Read a record.
    Record.clear();
    switch (Stream.readRecord(Entry.ID, Record)) {
    default:  // Default behavior: ignore.
      break;
    case bitc::PARAMATTR_CODE_ENTRY_OLD: { // ENTRY: [paramidx0, attr0, ...]
      // FIXME: Remove in 4.0.
      if (Record.size() & 1)
        return Error(InvalidRecord);

      for (unsigned i = 0, e = Record.size(); i != e; i += 2) {
        AttrBuilder B;
        decodeLLVMAttributesForBitcode(B, Record[i+1]);
        Attrs.push_back(AttributeSet::get(Context, Record[i], B));
      }

      MAttributes.push_back(AttributeSet::get(Context, Attrs));
      Attrs.clear();
      break;
    }
    case bitc::PARAMATTR_CODE_ENTRY: { // ENTRY: [attrgrp0, attrgrp1, ...]
      for (unsigned i = 0, e = Record.size(); i != e; ++i)
        Attrs.push_back(MAttributeGroups[Record[i]]);

      MAttributes.push_back(AttributeSet::get(Context, Attrs));
      Attrs.clear();
      break;
    }
    }
  }
}

// Returns Attribute::None on unrecognized codes.
static Attribute::AttrKind GetAttrFromCode(uint64_t Code) {
  switch (Code) {
  default:
    return Attribute::None;
  case bitc::ATTR_KIND_ALIGNMENT:
    return Attribute::Alignment;
  case bitc::ATTR_KIND_ALWAYS_INLINE:
    return Attribute::AlwaysInline;
  case bitc::ATTR_KIND_BUILTIN:
    return Attribute::Builtin;
  case bitc::ATTR_KIND_BY_VAL:
    return Attribute::ByVal;
  case bitc::ATTR_KIND_IN_ALLOCA:
    return Attribute::InAlloca;
  case bitc::ATTR_KIND_COLD:
    return Attribute::Cold;
  case bitc::ATTR_KIND_INLINE_HINT:
    return Attribute::InlineHint;
  case bitc::ATTR_KIND_IN_REG:
    return Attribute::InReg;
  case bitc::ATTR_KIND_JUMP_TABLE:
    return Attribute::JumpTable;
  case bitc::ATTR_KIND_MIN_SIZE:
    return Attribute::MinSize;
  case bitc::ATTR_KIND_NAKED:
    return Attribute::Naked;
  case bitc::ATTR_KIND_NEST:
    return Attribute::Nest;
  case bitc::ATTR_KIND_NO_ALIAS:
    return Attribute::NoAlias;
  case bitc::ATTR_KIND_NO_BUILTIN:
    return Attribute::NoBuiltin;
  case bitc::ATTR_KIND_NO_CAPTURE:
    return Attribute::NoCapture;
  case bitc::ATTR_KIND_NO_DUPLICATE:
    return Attribute::NoDuplicate;
  case bitc::ATTR_KIND_NO_IMPLICIT_FLOAT:
    return Attribute::NoImplicitFloat;
  case bitc::ATTR_KIND_NO_INLINE:
    return Attribute::NoInline;
  case bitc::ATTR_KIND_NON_LAZY_BIND:
    return Attribute::NonLazyBind;
  case bitc::ATTR_KIND_NON_NULL:
    return Attribute::NonNull;
  case bitc::ATTR_KIND_DEREFERENCEABLE:
    return Attribute::Dereferenceable;
  case bitc::ATTR_KIND_NO_RED_ZONE:
    return Attribute::NoRedZone;
  case bitc::ATTR_KIND_NO_RETURN:
    return Attribute::NoReturn;
  case bitc::ATTR_KIND_NO_UNWIND:
    return Attribute::NoUnwind;
  case bitc::ATTR_KIND_OPTIMIZE_FOR_SIZE:
    return Attribute::OptimizeForSize;
  case bitc::ATTR_KIND_OPTIMIZE_NONE:
    return Attribute::OptimizeNone;
  case bitc::ATTR_KIND_READ_NONE:
    return Attribute::ReadNone;
  case bitc::ATTR_KIND_READ_ONLY:
    return Attribute::ReadOnly;
  case bitc::ATTR_KIND_RETURNED:
    return Attribute::Returned;
  case bitc::ATTR_KIND_RETURNS_TWICE:
    return Attribute::ReturnsTwice;
  case bitc::ATTR_KIND_S_EXT:
    return Attribute::SExt;
  case bitc::ATTR_KIND_STACK_ALIGNMENT:
    return Attribute::StackAlignment;
  case bitc::ATTR_KIND_STACK_PROTECT:
    return Attribute::StackProtect;
  case bitc::ATTR_KIND_STACK_PROTECT_REQ:
    return Attribute::StackProtectReq;
  case bitc::ATTR_KIND_STACK_PROTECT_STRONG:
    return Attribute::StackProtectStrong;
  case bitc::ATTR_KIND_STRUCT_RET:
    return Attribute::StructRet;
  case bitc::ATTR_KIND_SANITIZE_ADDRESS:
    return Attribute::SanitizeAddress;
  case bitc::ATTR_KIND_SANITIZE_THREAD:
    return Attribute::SanitizeThread;
  case bitc::ATTR_KIND_SANITIZE_MEMORY:
    return Attribute::SanitizeMemory;
  case bitc::ATTR_KIND_UW_TABLE:
    return Attribute::UWTable;
  case bitc::ATTR_KIND_Z_EXT:
    return Attribute::ZExt;
  }
}

std::error_code BitcodeReader::ParseAttrKind(uint64_t Code,
                                             Attribute::AttrKind *Kind) {
  *Kind = GetAttrFromCode(Code);
  if (*Kind == Attribute::None)
    return Error(InvalidValue);
  return std::error_code();
}

std::error_code BitcodeReader::ParseAttributeGroupBlock() {
  if (Stream.EnterSubBlock(bitc::PARAMATTR_GROUP_BLOCK_ID))
    return Error(InvalidRecord);

  if (!MAttributeGroups.empty())
    return Error(InvalidMultipleBlocks);

  SmallVector<uint64_t, 64> Record;

  // Read all the records.
  while (1) {
    BitstreamEntry Entry = Stream.advanceSkippingSubblocks();

    switch (Entry.Kind) {
    case BitstreamEntry::SubBlock: // Handled for us already.
    case BitstreamEntry::Error:
      return Error(MalformedBlock);
    case BitstreamEntry::EndBlock:
      return std::error_code();
    case BitstreamEntry::Record:
      // The interesting case.
      break;
    }

    // Read a record.
    Record.clear();
    switch (Stream.readRecord(Entry.ID, Record)) {
    default:  // Default behavior: ignore.
      break;
    case bitc::PARAMATTR_GRP_CODE_ENTRY: { // ENTRY: [grpid, idx, a0, a1, ...]
      if (Record.size() < 3)
        return Error(InvalidRecord);

      uint64_t GrpID = Record[0];
      uint64_t Idx = Record[1]; // Index of the object this attribute refers to.

      AttrBuilder B;
      for (unsigned i = 2, e = Record.size(); i != e; ++i) {
        if (Record[i] == 0) {        // Enum attribute
          Attribute::AttrKind Kind;
          if (std::error_code EC = ParseAttrKind(Record[++i], &Kind))
            return EC;

          B.addAttribute(Kind);
        } else if (Record[i] == 1) { // Integer attribute
          Attribute::AttrKind Kind;
          if (std::error_code EC = ParseAttrKind(Record[++i], &Kind))
            return EC;
          if (Kind == Attribute::Alignment)
            B.addAlignmentAttr(Record[++i]);
          else if (Kind == Attribute::StackAlignment)
            B.addStackAlignmentAttr(Record[++i]);
          else if (Kind == Attribute::Dereferenceable)
            B.addDereferenceableAttr(Record[++i]);
        } else {                     // String attribute
          assert((Record[i] == 3 || Record[i] == 4) &&
                 "Invalid attribute group entry");
          bool HasValue = (Record[i++] == 4);
          SmallString<64> KindStr;
          SmallString<64> ValStr;

          while (Record[i] != 0 && i != e)
            KindStr += Record[i++];
          assert(Record[i] == 0 && "Kind string not null terminated");

          if (HasValue) {
            // Has a value associated with it.
            ++i; // Skip the '0' that terminates the "kind" string.
            while (Record[i] != 0 && i != e)
              ValStr += Record[i++];
            assert(Record[i] == 0 && "Value string not null terminated");
          }

          B.addAttribute(KindStr.str(), ValStr.str());
        }
      }

      MAttributeGroups[GrpID] = AttributeSet::get(Context, Idx, B);
      break;
    }
    }
  }
}

std::error_code BitcodeReader::ParseTypeTable() {
  if (Stream.EnterSubBlock(bitc::TYPE_BLOCK_ID_NEW))
    return Error(InvalidRecord);

  return ParseTypeTableBody();
}

std::error_code BitcodeReader::ParseTypeTableBody() {
  if (!TypeList.empty())
    return Error(InvalidMultipleBlocks);

  SmallVector<uint64_t, 64> Record;
  unsigned NumRecords = 0;

  SmallString<64> TypeName;

  // Read all the records for this type table.
  while (1) {
    BitstreamEntry Entry = Stream.advanceSkippingSubblocks();

    switch (Entry.Kind) {
    case BitstreamEntry::SubBlock: // Handled for us already.
    case BitstreamEntry::Error:
      return Error(MalformedBlock);
    case BitstreamEntry::EndBlock:
      if (NumRecords != TypeList.size())
        return Error(MalformedBlock);
      return std::error_code();
    case BitstreamEntry::Record:
      // The interesting case.
      break;
    }

    // Read a record.
    Record.clear();
    Type *ResultTy = nullptr;
    switch (Stream.readRecord(Entry.ID, Record)) {
    default:
      return Error(InvalidValue);
    case bitc::TYPE_CODE_NUMENTRY: // TYPE_CODE_NUMENTRY: [numentries]
      // TYPE_CODE_NUMENTRY contains a count of the number of types in the
      // type list.  This allows us to reserve space.
      if (Record.size() < 1)
        return Error(InvalidRecord);
      TypeList.resize(Record[0]);
      continue;
    case bitc::TYPE_CODE_VOID:      // VOID
      ResultTy = Type::getVoidTy(Context);
      break;
    case bitc::TYPE_CODE_HALF:     // HALF
      ResultTy = Type::getHalfTy(Context);
      break;
    case bitc::TYPE_CODE_FLOAT:     // FLOAT
      ResultTy = Type::getFloatTy(Context);
      break;
    case bitc::TYPE_CODE_DOUBLE:    // DOUBLE
      ResultTy = Type::getDoubleTy(Context);
      break;
    case bitc::TYPE_CODE_X86_FP80:  // X86_FP80
      ResultTy = Type::getX86_FP80Ty(Context);
      break;
    case bitc::TYPE_CODE_FP128:     // FP128
      ResultTy = Type::getFP128Ty(Context);
      break;
    case bitc::TYPE_CODE_PPC_FP128: // PPC_FP128
      ResultTy = Type::getPPC_FP128Ty(Context);
      break;
    case bitc::TYPE_CODE_LABEL:     // LABEL
      ResultTy = Type::getLabelTy(Context);
      break;
    case bitc::TYPE_CODE_METADATA:  // METADATA
      ResultTy = Type::getMetadataTy(Context);
      break;
    case bitc::TYPE_CODE_X86_MMX:   // X86_MMX
      ResultTy = Type::getX86_MMXTy(Context);
      break;
    case bitc::TYPE_CODE_INTEGER:   // INTEGER: [width]
      if (Record.size() < 1)
        return Error(InvalidRecord);

      ResultTy = IntegerType::get(Context, Record[0]);
      break;
    case bitc::TYPE_CODE_POINTER: { // POINTER: [pointee type] or
                                    //          [pointee type, address space]
      if (Record.size() < 1)
        return Error(InvalidRecord);
      unsigned AddressSpace = 0;
      if (Record.size() == 2)
        AddressSpace = Record[1];
      ResultTy = getTypeByID(Record[0]);
      if (!ResultTy)
        return Error(InvalidType);
      ResultTy = PointerType::get(ResultTy, AddressSpace);
      break;
    }
    case bitc::TYPE_CODE_FUNCTION_OLD: {
      // FIXME: attrid is dead, remove it in LLVM 4.0
      // FUNCTION: [vararg, attrid, retty, paramty x N]
      if (Record.size() < 3)
        return Error(InvalidRecord);
      SmallVector<Type*, 8> ArgTys;
      for (unsigned i = 3, e = Record.size(); i != e; ++i) {
        if (Type *T = getTypeByID(Record[i]))
          ArgTys.push_back(T);
        else
          break;
      }

      ResultTy = getTypeByID(Record[2]);
      if (!ResultTy || ArgTys.size() < Record.size()-3)
        return Error(InvalidType);

      ResultTy = FunctionType::get(ResultTy, ArgTys, Record[0]);
      break;
    }
    case bitc::TYPE_CODE_FUNCTION: {
      // FUNCTION: [vararg, retty, paramty x N]
      if (Record.size() < 2)
        return Error(InvalidRecord);
      SmallVector<Type*, 8> ArgTys;
      for (unsigned i = 2, e = Record.size(); i != e; ++i) {
        if (Type *T = getTypeByID(Record[i]))
          ArgTys.push_back(T);
        else
          break;
      }

      ResultTy = getTypeByID(Record[1]);
      if (!ResultTy || ArgTys.size() < Record.size()-2)
        return Error(InvalidType);

      ResultTy = FunctionType::get(ResultTy, ArgTys, Record[0]);
      break;
    }
    case bitc::TYPE_CODE_STRUCT_ANON: {  // STRUCT: [ispacked, eltty x N]
      if (Record.size() < 1)
        return Error(InvalidRecord);
      SmallVector<Type*, 8> EltTys;
      for (unsigned i = 1, e = Record.size(); i != e; ++i) {
        if (Type *T = getTypeByID(Record[i]))
          EltTys.push_back(T);
        else
          break;
      }
      if (EltTys.size() != Record.size()-1)
        return Error(InvalidType);
      ResultTy = StructType::get(Context, EltTys, Record[0]);
      break;
    }
    case bitc::TYPE_CODE_STRUCT_NAME:   // STRUCT_NAME: [strchr x N]
      if (ConvertToString(Record, 0, TypeName))
        return Error(InvalidRecord);
      continue;

    case bitc::TYPE_CODE_STRUCT_NAMED: { // STRUCT: [ispacked, eltty x N]
      if (Record.size() < 1)
        return Error(InvalidRecord);

      if (NumRecords >= TypeList.size())
        return Error(InvalidTYPETable);

      // Check to see if this was forward referenced, if so fill in the temp.
      StructType *Res = cast_or_null<StructType>(TypeList[NumRecords]);
      if (Res) {
        Res->setName(TypeName);
        TypeList[NumRecords] = nullptr;
      } else  // Otherwise, create a new struct.
        Res = StructType::create(Context, TypeName);
      TypeName.clear();

      SmallVector<Type*, 8> EltTys;
      for (unsigned i = 1, e = Record.size(); i != e; ++i) {
        if (Type *T = getTypeByID(Record[i]))
          EltTys.push_back(T);
        else
          break;
      }
      if (EltTys.size() != Record.size()-1)
        return Error(InvalidRecord);
      Res->setBody(EltTys, Record[0]);
      ResultTy = Res;
      break;
    }
    case bitc::TYPE_CODE_OPAQUE: {       // OPAQUE: []
      if (Record.size() != 1)
        return Error(InvalidRecord);

      if (NumRecords >= TypeList.size())
        return Error(InvalidTYPETable);

      // Check to see if this was forward referenced, if so fill in the temp.
      StructType *Res = cast_or_null<StructType>(TypeList[NumRecords]);
      if (Res) {
        Res->setName(TypeName);
        TypeList[NumRecords] = nullptr;
      } else  // Otherwise, create a new struct with no body.
        Res = StructType::create(Context, TypeName);
      TypeName.clear();
      ResultTy = Res;
      break;
    }
    case bitc::TYPE_CODE_ARRAY:     // ARRAY: [numelts, eltty]
      if (Record.size() < 2)
        return Error(InvalidRecord);
      if ((ResultTy = getTypeByID(Record[1])))
        ResultTy = ArrayType::get(ResultTy, Record[0]);
      else
        return Error(InvalidType);
      break;
    case bitc::TYPE_CODE_VECTOR:    // VECTOR: [numelts, eltty]
      if (Record.size() < 2)
        return Error(InvalidRecord);
      if ((ResultTy = getTypeByID(Record[1])))
        ResultTy = VectorType::get(ResultTy, Record[0]);
      else
        return Error(InvalidType);
      break;
    }

    if (NumRecords >= TypeList.size())
      return Error(InvalidTYPETable);
    assert(ResultTy && "Didn't read a type?");
    assert(!TypeList[NumRecords] && "Already read type?");
    TypeList[NumRecords++] = ResultTy;
  }
}

std::error_code BitcodeReader::ParseValueSymbolTable() {
  if (Stream.EnterSubBlock(bitc::VALUE_SYMTAB_BLOCK_ID))
    return Error(InvalidRecord);

  SmallVector<uint64_t, 64> Record;

  // Read all the records for this value table.
  SmallString<128> ValueName;
  while (1) {
    BitstreamEntry Entry = Stream.advanceSkippingSubblocks();

    switch (Entry.Kind) {
    case BitstreamEntry::SubBlock: // Handled for us already.
    case BitstreamEntry::Error:
      return Error(MalformedBlock);
    case BitstreamEntry::EndBlock:
      return std::error_code();
    case BitstreamEntry::Record:
      // The interesting case.
      break;
    }

    // Read a record.
    Record.clear();
    switch (Stream.readRecord(Entry.ID, Record)) {
    default:  // Default behavior: unknown type.
      break;
    case bitc::VST_CODE_ENTRY: {  // VST_ENTRY: [valueid, namechar x N]
      if (ConvertToString(Record, 1, ValueName))
        return Error(InvalidRecord);
      unsigned ValueID = Record[0];
      if (ValueID >= ValueList.size() || !ValueList[ValueID])
        return Error(InvalidRecord);
      Value *V = ValueList[ValueID];

      V->setName(StringRef(ValueName.data(), ValueName.size()));
      ValueName.clear();
      break;
    }
    case bitc::VST_CODE_BBENTRY: {
      if (ConvertToString(Record, 1, ValueName))
        return Error(InvalidRecord);
      BasicBlock *BB = getBasicBlock(Record[0]);
      if (!BB)
        return Error(InvalidRecord);

      BB->setName(StringRef(ValueName.data(), ValueName.size()));
      ValueName.clear();
      break;
    }
    }
  }
}

std::error_code BitcodeReader::ParseMetadata() {
  unsigned NextMDValueNo = MDValueList.size();

  if (Stream.EnterSubBlock(bitc::METADATA_BLOCK_ID))
    return Error(InvalidRecord);

  SmallVector<uint64_t, 64> Record;

  // Read all the records.
  while (1) {
    BitstreamEntry Entry = Stream.advanceSkippingSubblocks();

    switch (Entry.Kind) {
    case BitstreamEntry::SubBlock: // Handled for us already.
    case BitstreamEntry::Error:
      return Error(MalformedBlock);
    case BitstreamEntry::EndBlock:
      return std::error_code();
    case BitstreamEntry::Record:
      // The interesting case.
      break;
    }

    bool IsFunctionLocal = false;
    // Read a record.
    Record.clear();
    unsigned Code = Stream.readRecord(Entry.ID, Record);
    switch (Code) {
    default:  // Default behavior: ignore.
      break;
    case bitc::METADATA_NAME: {
      // Read name of the named metadata.
      SmallString<8> Name(Record.begin(), Record.end());
      Record.clear();
      Code = Stream.ReadCode();

      // METADATA_NAME is always followed by METADATA_NAMED_NODE.
      unsigned NextBitCode = Stream.readRecord(Code, Record);
      assert(NextBitCode == bitc::METADATA_NAMED_NODE); (void)NextBitCode;

      // Read named metadata elements.
      unsigned Size = Record.size();
      NamedMDNode *NMD = TheModule->getOrInsertNamedMetadata(Name);
      for (unsigned i = 0; i != Size; ++i) {
        MDNode *MD = dyn_cast_or_null<MDNode>(MDValueList.getValueFwdRef(Record[i]));
        if (!MD)
          return Error(InvalidRecord);
        NMD->addOperand(MD);
      }
      break;
    }
    case bitc::METADATA_FN_NODE:
      IsFunctionLocal = true;
      // fall-through
    case bitc::METADATA_NODE: {
      if (Record.size() % 2 == 1)
        return Error(InvalidRecord);

      unsigned Size = Record.size();
      SmallVector<Value*, 8> Elts;
      for (unsigned i = 0; i != Size; i += 2) {
        Type *Ty = getTypeByID(Record[i]);
        if (!Ty)
          return Error(InvalidRecord);
        if (Ty->isMetadataTy())
          Elts.push_back(MDValueList.getValueFwdRef(Record[i+1]));
        else if (!Ty->isVoidTy())
          Elts.push_back(ValueList.getValueFwdRef(Record[i+1], Ty));
        else
          Elts.push_back(nullptr);
      }
      Value *V = MDNode::getWhenValsUnresolved(Context, Elts, IsFunctionLocal);
      IsFunctionLocal = false;
      MDValueList.AssignValue(V, NextMDValueNo++);
      break;
    }
    case bitc::METADATA_STRING: {
      std::string String(Record.begin(), Record.end());
      llvm::UpgradeMDStringConstant(String);
      Value *V = MDString::get(Context, String);
      MDValueList.AssignValue(V, NextMDValueNo++);
      break;
    }
    case bitc::METADATA_KIND: {
      if (Record.size() < 2)
        return Error(InvalidRecord);

      unsigned Kind = Record[0];
      SmallString<8> Name(Record.begin()+1, Record.end());

      unsigned NewKind = TheModule->getMDKindID(Name.str());
      if (!MDKindMap.insert(std::make_pair(Kind, NewKind)).second)
        return Error(ConflictingMETADATA_KINDRecords);
      break;
    }
    }
  }
}

/// decodeSignRotatedValue - Decode a signed value stored with the sign bit in
/// the LSB for dense VBR encoding.
uint64_t BitcodeReader::decodeSignRotatedValue(uint64_t V) {
  if ((V & 1) == 0)
    return V >> 1;
  if (V != 1)
    return -(V >> 1);
  // There is no such thing as -0 with integers.  "-0" really means MININT.
  return 1ULL << 63;
}

/// ResolveGlobalAndAliasInits - Resolve all of the initializers for global
/// values and aliases that we can.
std::error_code BitcodeReader::ResolveGlobalAndAliasInits() {
  std::vector<std::pair<GlobalVariable*, unsigned> > GlobalInitWorklist;
  std::vector<std::pair<GlobalAlias*, unsigned> > AliasInitWorklist;
  std::vector<std::pair<Function*, unsigned> > FunctionPrefixWorklist;

  GlobalInitWorklist.swap(GlobalInits);
  AliasInitWorklist.swap(AliasInits);
  FunctionPrefixWorklist.swap(FunctionPrefixes);

  while (!GlobalInitWorklist.empty()) {
    unsigned ValID = GlobalInitWorklist.back().second;
    if (ValID >= ValueList.size()) {
      // Not ready to resolve this yet, it requires something later in the file.
      GlobalInits.push_back(GlobalInitWorklist.back());
    } else {
      if (Constant *C = dyn_cast_or_null<Constant>(ValueList[ValID]))
        GlobalInitWorklist.back().first->setInitializer(C);
      else
        return Error(ExpectedConstant);
    }
    GlobalInitWorklist.pop_back();
  }

  while (!AliasInitWorklist.empty()) {
    unsigned ValID = AliasInitWorklist.back().second;
    if (ValID >= ValueList.size()) {
      AliasInits.push_back(AliasInitWorklist.back());
    } else {
      if (Constant *C = dyn_cast_or_null<Constant>(ValueList[ValID]))
        AliasInitWorklist.back().first->setAliasee(C);
      else
        return Error(ExpectedConstant);
    }
    AliasInitWorklist.pop_back();
  }

  while (!FunctionPrefixWorklist.empty()) {
    unsigned ValID = FunctionPrefixWorklist.back().second;
    if (ValID >= ValueList.size()) {
      FunctionPrefixes.push_back(FunctionPrefixWorklist.back());
    } else {
      if (Constant *C = dyn_cast_or_null<Constant>(ValueList[ValID]))
        FunctionPrefixWorklist.back().first->setPrefixData(C);
      else
        return Error(ExpectedConstant);
    }
    FunctionPrefixWorklist.pop_back();
  }

  return std::error_code();
}

static APInt ReadWideAPInt(ArrayRef<uint64_t> Vals, unsigned TypeBits) {
  SmallVector<uint64_t, 8> Words(Vals.size());
  std::transform(Vals.begin(), Vals.end(), Words.begin(),
                 BitcodeReader::decodeSignRotatedValue);

  return APInt(TypeBits, Words);
}

std::error_code BitcodeReader::ParseConstants() {
  if (Stream.EnterSubBlock(bitc::CONSTANTS_BLOCK_ID))
    return Error(InvalidRecord);

  SmallVector<uint64_t, 64> Record;

  // Read all the records for this value table.
  Type *CurTy = Type::getInt32Ty(Context);
  unsigned NextCstNo = ValueList.size();
  while (1) {
    BitstreamEntry Entry = Stream.advanceSkippingSubblocks();

    switch (Entry.Kind) {
    case BitstreamEntry::SubBlock: // Handled for us already.
    case BitstreamEntry::Error:
      return Error(MalformedBlock);
    case BitstreamEntry::EndBlock:
      if (NextCstNo != ValueList.size())
        return Error(InvalidConstantReference);

      // Once all the constants have been read, go through and resolve forward
      // references.
      ValueList.ResolveConstantForwardRefs();
      return std::error_code();
    case BitstreamEntry::Record:
      // The interesting case.
      break;
    }

    // Read a record.
    Record.clear();
    Value *V = nullptr;
    unsigned BitCode = Stream.readRecord(Entry.ID, Record);
    switch (BitCode) {
    default:  // Default behavior: unknown constant
    case bitc::CST_CODE_UNDEF:     // UNDEF
      V = UndefValue::get(CurTy);
      break;
    case bitc::CST_CODE_SETTYPE:   // SETTYPE: [typeid]
      if (Record.empty())
        return Error(InvalidRecord);
      if (Record[0] >= TypeList.size() || !TypeList[Record[0]])
        return Error(InvalidRecord);
      CurTy = TypeList[Record[0]];
      continue;  // Skip the ValueList manipulation.
    case bitc::CST_CODE_NULL:      // NULL
      V = Constant::getNullValue(CurTy);
      break;
    case bitc::CST_CODE_INTEGER:   // INTEGER: [intval]
      if (!CurTy->isIntegerTy() || Record.empty())
        return Error(InvalidRecord);
      V = ConstantInt::get(CurTy, decodeSignRotatedValue(Record[0]));
      break;
    case bitc::CST_CODE_WIDE_INTEGER: {// WIDE_INTEGER: [n x intval]
      if (!CurTy->isIntegerTy() || Record.empty())
        return Error(InvalidRecord);

      APInt VInt = ReadWideAPInt(Record,
                                 cast<IntegerType>(CurTy)->getBitWidth());
      V = ConstantInt::get(Context, VInt);

      break;
    }
    case bitc::CST_CODE_FLOAT: {    // FLOAT: [fpval]
      if (Record.empty())
        return Error(InvalidRecord);
      if (CurTy->isHalfTy())
        V = ConstantFP::get(Context, APFloat(APFloat::IEEEhalf,
                                             APInt(16, (uint16_t)Record[0])));
      else if (CurTy->isFloatTy())
        V = ConstantFP::get(Context, APFloat(APFloat::IEEEsingle,
                                             APInt(32, (uint32_t)Record[0])));
      else if (CurTy->isDoubleTy())
        V = ConstantFP::get(Context, APFloat(APFloat::IEEEdouble,
                                             APInt(64, Record[0])));
      else if (CurTy->isX86_FP80Ty()) {
        // Bits are not stored the same way as a normal i80 APInt, compensate.
        uint64_t Rearrange[2];
        Rearrange[0] = (Record[1] & 0xffffLL) | (Record[0] << 16);
        Rearrange[1] = Record[0] >> 48;
        V = ConstantFP::get(Context, APFloat(APFloat::x87DoubleExtended,
                                             APInt(80, Rearrange)));
      } else if (CurTy->isFP128Ty())
        V = ConstantFP::get(Context, APFloat(APFloat::IEEEquad,
                                             APInt(128, Record)));
      else if (CurTy->isPPC_FP128Ty())
        V = ConstantFP::get(Context, APFloat(APFloat::PPCDoubleDouble,
                                             APInt(128, Record)));
      else
        V = UndefValue::get(CurTy);
      break;
    }

    case bitc::CST_CODE_AGGREGATE: {// AGGREGATE: [n x value number]
      if (Record.empty())
        return Error(InvalidRecord);

      unsigned Size = Record.size();
      SmallVector<Constant*, 16> Elts;

      if (StructType *STy = dyn_cast<StructType>(CurTy)) {
        for (unsigned i = 0; i != Size; ++i)
          Elts.push_back(ValueList.getConstantFwdRef(Record[i],
                                                     STy->getElementType(i)));
        V = ConstantStruct::get(STy, Elts);
      } else if (ArrayType *ATy = dyn_cast<ArrayType>(CurTy)) {
        Type *EltTy = ATy->getElementType();
        for (unsigned i = 0; i != Size; ++i)
          Elts.push_back(ValueList.getConstantFwdRef(Record[i], EltTy));
        V = ConstantArray::get(ATy, Elts);
      } else if (VectorType *VTy = dyn_cast<VectorType>(CurTy)) {
        Type *EltTy = VTy->getElementType();
        for (unsigned i = 0; i != Size; ++i)
          Elts.push_back(ValueList.getConstantFwdRef(Record[i], EltTy));
        V = ConstantVector::get(Elts);
      } else {
        V = UndefValue::get(CurTy);
      }
      break;
    }
    case bitc::CST_CODE_STRING:    // STRING: [values]
    case bitc::CST_CODE_CSTRING: { // CSTRING: [values]
      if (Record.empty())
        return Error(InvalidRecord);

      SmallString<16> Elts(Record.begin(), Record.end());
      V = ConstantDataArray::getString(Context, Elts,
                                       BitCode == bitc::CST_CODE_CSTRING);
      break;
    }
    case bitc::CST_CODE_DATA: {// DATA: [n x value]
      if (Record.empty())
        return Error(InvalidRecord);

      Type *EltTy = cast<SequentialType>(CurTy)->getElementType();
      unsigned Size = Record.size();

      if (EltTy->isIntegerTy(8)) {
        SmallVector<uint8_t, 16> Elts(Record.begin(), Record.end());
        if (isa<VectorType>(CurTy))
          V = ConstantDataVector::get(Context, Elts);
        else
          V = ConstantDataArray::get(Context, Elts);
      } else if (EltTy->isIntegerTy(16)) {
        SmallVector<uint16_t, 16> Elts(Record.begin(), Record.end());
        if (isa<VectorType>(CurTy))
          V = ConstantDataVector::get(Context, Elts);
        else
          V = ConstantDataArray::get(Context, Elts);
      } else if (EltTy->isIntegerTy(32)) {
        SmallVector<uint32_t, 16> Elts(Record.begin(), Record.end());
        if (isa<VectorType>(CurTy))
          V = ConstantDataVector::get(Context, Elts);
        else
          V = ConstantDataArray::get(Context, Elts);
      } else if (EltTy->isIntegerTy(64)) {
        SmallVector<uint64_t, 16> Elts(Record.begin(), Record.end());
        if (isa<VectorType>(CurTy))
          V = ConstantDataVector::get(Context, Elts);
        else
          V = ConstantDataArray::get(Context, Elts);
      } else if (EltTy->isFloatTy()) {
        SmallVector<float, 16> Elts(Size);
        std::transform(Record.begin(), Record.end(), Elts.begin(), BitsToFloat);
        if (isa<VectorType>(CurTy))
          V = ConstantDataVector::get(Context, Elts);
        else
          V = ConstantDataArray::get(Context, Elts);
      } else if (EltTy->isDoubleTy()) {
        SmallVector<double, 16> Elts(Size);
        std::transform(Record.begin(), Record.end(), Elts.begin(),
                       BitsToDouble);
        if (isa<VectorType>(CurTy))
          V = ConstantDataVector::get(Context, Elts);
        else
          V = ConstantDataArray::get(Context, Elts);
      } else {
        return Error(InvalidTypeForValue);
      }
      break;
    }

    case bitc::CST_CODE_CE_BINOP: {  // CE_BINOP: [opcode, opval, opval]
      if (Record.size() < 3)
        return Error(InvalidRecord);
      int Opc = GetDecodedBinaryOpcode(Record[0], CurTy);
      if (Opc < 0) {
        V = UndefValue::get(CurTy);  // Unknown binop.
      } else {
        Constant *LHS = ValueList.getConstantFwdRef(Record[1], CurTy);
        Constant *RHS = ValueList.getConstantFwdRef(Record[2], CurTy);
        unsigned Flags = 0;
        if (Record.size() >= 4) {
          if (Opc == Instruction::Add ||
              Opc == Instruction::Sub ||
              Opc == Instruction::Mul ||
              Opc == Instruction::Shl) {
            if (Record[3] & (1 << bitc::OBO_NO_SIGNED_WRAP))
              Flags |= OverflowingBinaryOperator::NoSignedWrap;
            if (Record[3] & (1 << bitc::OBO_NO_UNSIGNED_WRAP))
              Flags |= OverflowingBinaryOperator::NoUnsignedWrap;
          } else if (Opc == Instruction::SDiv ||
                     Opc == Instruction::UDiv ||
                     Opc == Instruction::LShr ||
                     Opc == Instruction::AShr) {
            if (Record[3] & (1 << bitc::PEO_EXACT))
              Flags |= SDivOperator::IsExact;
          }
        }
        V = ConstantExpr::get(Opc, LHS, RHS, Flags);
      }
      break;
    }
    case bitc::CST_CODE_CE_CAST: {  // CE_CAST: [opcode, opty, opval]
      if (Record.size() < 3)
        return Error(InvalidRecord);
      int Opc = GetDecodedCastOpcode(Record[0]);
      if (Opc < 0) {
        V = UndefValue::get(CurTy);  // Unknown cast.
      } else {
        Type *OpTy = getTypeByID(Record[1]);
        if (!OpTy)
          return Error(InvalidRecord);
        Constant *Op = ValueList.getConstantFwdRef(Record[2], OpTy);
        V = UpgradeBitCastExpr(Opc, Op, CurTy);
        if (!V) V = ConstantExpr::getCast(Opc, Op, CurTy);
      }
      break;
    }
    case bitc::CST_CODE_CE_INBOUNDS_GEP:
    case bitc::CST_CODE_CE_GEP: {  // CE_GEP:        [n x operands]
      if (Record.size() & 1)
        return Error(InvalidRecord);
      SmallVector<Constant*, 16> Elts;
      for (unsigned i = 0, e = Record.size(); i != e; i += 2) {
        Type *ElTy = getTypeByID(Record[i]);
        if (!ElTy)
          return Error(InvalidRecord);
        Elts.push_back(ValueList.getConstantFwdRef(Record[i+1], ElTy));
      }
      ArrayRef<Constant *> Indices(Elts.begin() + 1, Elts.end());
      V = ConstantExpr::getGetElementPtr(Elts[0], Indices,
                                         BitCode ==
                                           bitc::CST_CODE_CE_INBOUNDS_GEP);
      break;
    }
    case bitc::CST_CODE_CE_SELECT: {  // CE_SELECT: [opval#, opval#, opval#]
      if (Record.size() < 3)
        return Error(InvalidRecord);

      Type *SelectorTy = Type::getInt1Ty(Context);

      // If CurTy is a vector of length n, then Record[0] must be a <n x i1>
      // vector. Otherwise, it must be a single bit.
      if (VectorType *VTy = dyn_cast<VectorType>(CurTy))
        SelectorTy = VectorType::get(Type::getInt1Ty(Context),
                                     VTy->getNumElements());

      V = ConstantExpr::getSelect(ValueList.getConstantFwdRef(Record[0],
                                                              SelectorTy),
                                  ValueList.getConstantFwdRef(Record[1],CurTy),
                                  ValueList.getConstantFwdRef(Record[2],CurTy));
      break;
    }
    case bitc::CST_CODE_CE_EXTRACTELT
        : { // CE_EXTRACTELT: [opty, opval, opty, opval]
      if (Record.size() < 3)
        return Error(InvalidRecord);
      VectorType *OpTy =
        dyn_cast_or_null<VectorType>(getTypeByID(Record[0]));
      if (!OpTy)
        return Error(InvalidRecord);
      Constant *Op0 = ValueList.getConstantFwdRef(Record[1], OpTy);
      Constant *Op1 = nullptr;
      if (Record.size() == 4) {
        Type *IdxTy = getTypeByID(Record[2]);
        if (!IdxTy)
          return Error(InvalidRecord);
        Op1 = ValueList.getConstantFwdRef(Record[3], IdxTy);
      } else // TODO: Remove with llvm 4.0
        Op1 = ValueList.getConstantFwdRef(Record[2], Type::getInt32Ty(Context));
      if (!Op1)
        return Error(InvalidRecord);
      V = ConstantExpr::getExtractElement(Op0, Op1);
      break;
    }
    case bitc::CST_CODE_CE_INSERTELT
        : { // CE_INSERTELT: [opval, opval, opty, opval]
      VectorType *OpTy = dyn_cast<VectorType>(CurTy);
      if (Record.size() < 3 || !OpTy)
        return Error(InvalidRecord);
      Constant *Op0 = ValueList.getConstantFwdRef(Record[0], OpTy);
      Constant *Op1 = ValueList.getConstantFwdRef(Record[1],
                                                  OpTy->getElementType());
      Constant *Op2 = nullptr;
      if (Record.size() == 4) {
        Type *IdxTy = getTypeByID(Record[2]);
        if (!IdxTy)
          return Error(InvalidRecord);
        Op2 = ValueList.getConstantFwdRef(Record[3], IdxTy);
      } else // TODO: Remove with llvm 4.0
        Op2 = ValueList.getConstantFwdRef(Record[2], Type::getInt32Ty(Context));
      if (!Op2)
        return Error(InvalidRecord);
      V = ConstantExpr::getInsertElement(Op0, Op1, Op2);
      break;
    }
    case bitc::CST_CODE_CE_SHUFFLEVEC: { // CE_SHUFFLEVEC: [opval, opval, opval]
      VectorType *OpTy = dyn_cast<VectorType>(CurTy);
      if (Record.size() < 3 || !OpTy)
        return Error(InvalidRecord);
      Constant *Op0 = ValueList.getConstantFwdRef(Record[0], OpTy);
      Constant *Op1 = ValueList.getConstantFwdRef(Record[1], OpTy);
      Type *ShufTy = VectorType::get(Type::getInt32Ty(Context),
                                                 OpTy->getNumElements());
      Constant *Op2 = ValueList.getConstantFwdRef(Record[2], ShufTy);
      V = ConstantExpr::getShuffleVector(Op0, Op1, Op2);
      break;
    }
    case bitc::CST_CODE_CE_SHUFVEC_EX: { // [opty, opval, opval, opval]
      VectorType *RTy = dyn_cast<VectorType>(CurTy);
      VectorType *OpTy =
        dyn_cast_or_null<VectorType>(getTypeByID(Record[0]));
      if (Record.size() < 4 || !RTy || !OpTy)
        return Error(InvalidRecord);
      Constant *Op0 = ValueList.getConstantFwdRef(Record[1], OpTy);
      Constant *Op1 = ValueList.getConstantFwdRef(Record[2], OpTy);
      Type *ShufTy = VectorType::get(Type::getInt32Ty(Context),
                                                 RTy->getNumElements());
      Constant *Op2 = ValueList.getConstantFwdRef(Record[3], ShufTy);
      V = ConstantExpr::getShuffleVector(Op0, Op1, Op2);
      break;
    }
    case bitc::CST_CODE_CE_CMP: {     // CE_CMP: [opty, opval, opval, pred]
      if (Record.size() < 4)
        return Error(InvalidRecord);
      Type *OpTy = getTypeByID(Record[0]);
      if (!OpTy)
        return Error(InvalidRecord);
      Constant *Op0 = ValueList.getConstantFwdRef(Record[1], OpTy);
      Constant *Op1 = ValueList.getConstantFwdRef(Record[2], OpTy);

      if (OpTy->isFPOrFPVectorTy())
        V = ConstantExpr::getFCmp(Record[3], Op0, Op1);
      else
        V = ConstantExpr::getICmp(Record[3], Op0, Op1);
      break;
    }
    // This maintains backward compatibility, pre-asm dialect keywords.
    // FIXME: Remove with the 4.0 release.
    case bitc::CST_CODE_INLINEASM_OLD: {
      if (Record.size() < 2)
        return Error(InvalidRecord);
      std::string AsmStr, ConstrStr;
      bool HasSideEffects = Record[0] & 1;
      bool IsAlignStack = Record[0] >> 1;
      unsigned AsmStrSize = Record[1];
      if (2+AsmStrSize >= Record.size())
        return Error(InvalidRecord);
      unsigned ConstStrSize = Record[2+AsmStrSize];
      if (3+AsmStrSize+ConstStrSize > Record.size())
        return Error(InvalidRecord);

      for (unsigned i = 0; i != AsmStrSize; ++i)
        AsmStr += (char)Record[2+i];
      for (unsigned i = 0; i != ConstStrSize; ++i)
        ConstrStr += (char)Record[3+AsmStrSize+i];
      PointerType *PTy = cast<PointerType>(CurTy);
      V = InlineAsm::get(cast<FunctionType>(PTy->getElementType()),
                         AsmStr, ConstrStr, HasSideEffects, IsAlignStack);
      break;
    }
    // This version adds support for the asm dialect keywords (e.g.,
    // inteldialect).
    case bitc::CST_CODE_INLINEASM: {
      if (Record.size() < 2)
        return Error(InvalidRecord);
      std::string AsmStr, ConstrStr;
      bool HasSideEffects = Record[0] & 1;
      bool IsAlignStack = (Record[0] >> 1) & 1;
      unsigned AsmDialect = Record[0] >> 2;
      unsigned AsmStrSize = Record[1];
      if (2+AsmStrSize >= Record.size())
        return Error(InvalidRecord);
      unsigned ConstStrSize = Record[2+AsmStrSize];
      if (3+AsmStrSize+ConstStrSize > Record.size())
        return Error(InvalidRecord);

      for (unsigned i = 0; i != AsmStrSize; ++i)
        AsmStr += (char)Record[2+i];
      for (unsigned i = 0; i != ConstStrSize; ++i)
        ConstrStr += (char)Record[3+AsmStrSize+i];
      PointerType *PTy = cast<PointerType>(CurTy);
      V = InlineAsm::get(cast<FunctionType>(PTy->getElementType()),
                         AsmStr, ConstrStr, HasSideEffects, IsAlignStack,
                         InlineAsm::AsmDialect(AsmDialect));
      break;
    }
    case bitc::CST_CODE_BLOCKADDRESS:{
      if (Record.size() < 3)
        return Error(InvalidRecord);
      Type *FnTy = getTypeByID(Record[0]);
      if (!FnTy)
        return Error(InvalidRecord);
      Function *Fn =
        dyn_cast_or_null<Function>(ValueList.getConstantFwdRef(Record[1],FnTy));
      if (!Fn)
        return Error(InvalidRecord);

      // If the function is already parsed we can insert the block address right
      // away.
      if (!Fn->empty()) {
        Function::iterator BBI = Fn->begin(), BBE = Fn->end();
        for (size_t I = 0, E = Record[2]; I != E; ++I) {
          if (BBI == BBE)
            return Error(InvalidID);
          ++BBI;
        }
        V = BlockAddress::get(Fn, BBI);
      } else {
        // Otherwise insert a placeholder and remember it so it can be inserted
        // when the function is parsed.
        GlobalVariable *FwdRef = new GlobalVariable(*Fn->getParent(),
                                                    Type::getInt8Ty(Context),
                                            false, GlobalValue::InternalLinkage,
                                                    nullptr, "");
        BlockAddrFwdRefs[Fn].push_back(std::make_pair(Record[2], FwdRef));
        V = FwdRef;
      }
      break;
    }
    }

    ValueList.AssignValue(V, NextCstNo);
    ++NextCstNo;
  }
}

std::error_code BitcodeReader::ParseUseLists() {
  if (Stream.EnterSubBlock(bitc::USELIST_BLOCK_ID))
    return Error(InvalidRecord);

  SmallVector<uint64_t, 64> Record;

  // Read all the records.
  while (1) {
    BitstreamEntry Entry = Stream.advanceSkippingSubblocks();

    switch (Entry.Kind) {
    case BitstreamEntry::SubBlock: // Handled for us already.
    case BitstreamEntry::Error:
      return Error(MalformedBlock);
    case BitstreamEntry::EndBlock:
      return std::error_code();
    case BitstreamEntry::Record:
      // The interesting case.
      break;
    }

    // Read a use list record.
    Record.clear();
    switch (Stream.readRecord(Entry.ID, Record)) {
    default:  // Default behavior: unknown type.
      break;
    case bitc::USELIST_CODE_ENTRY: { // USELIST_CODE_ENTRY: TBD.
      unsigned RecordLength = Record.size();
      if (RecordLength < 1)
        return Error(InvalidRecord);
      UseListRecords.push_back(Record);
      break;
    }
    }
  }
}

/// RememberAndSkipFunctionBody - When we see the block for a function body,
/// remember where it is and then skip it.  This lets us lazily deserialize the
/// functions.
std::error_code BitcodeReader::RememberAndSkipFunctionBody() {
  // Get the function we are talking about.
  if (FunctionsWithBodies.empty())
    return Error(InsufficientFunctionProtos);

  Function *Fn = FunctionsWithBodies.back();
  FunctionsWithBodies.pop_back();

  // Save the current stream state.
  uint64_t CurBit = Stream.GetCurrentBitNo();
  DeferredFunctionInfo[Fn] = CurBit;

  // Skip over the function block for now.
  if (Stream.SkipBlock())
    return Error(InvalidRecord);
  return std::error_code();
}

std::error_code BitcodeReader::GlobalCleanup() {
  // Patch the initializers for globals and aliases up.
  ResolveGlobalAndAliasInits();
  if (!GlobalInits.empty() || !AliasInits.empty())
    return Error(MalformedGlobalInitializerSet);

  // Look for intrinsic functions which need to be upgraded at some point
  for (Module::iterator FI = TheModule->begin(), FE = TheModule->end();
       FI != FE; ++FI) {
    Function *NewFn;
    if (UpgradeIntrinsicFunction(FI, NewFn))
      UpgradedIntrinsics.push_back(std::make_pair(FI, NewFn));
  }

  // Look for global variables which need to be renamed.
  for (Module::global_iterator
         GI = TheModule->global_begin(), GE = TheModule->global_end();
       GI != GE;) {
    GlobalVariable *GV = GI++;
    UpgradeGlobalVariable(GV);
  }

  // Force deallocation of memory for these vectors to favor the client that
  // want lazy deserialization.
  std::vector<std::pair<GlobalVariable*, unsigned> >().swap(GlobalInits);
  std::vector<std::pair<GlobalAlias*, unsigned> >().swap(AliasInits);
  return std::error_code();
}

std::error_code BitcodeReader::ParseModule(bool Resume) {
  if (Resume)
    Stream.JumpToBit(NextUnreadBit);
  else if (Stream.EnterSubBlock(bitc::MODULE_BLOCK_ID))
    return Error(InvalidRecord);

  SmallVector<uint64_t, 64> Record;
  std::vector<std::string> SectionTable;
  std::vector<std::string> GCTable;

  // Read all the records for this module.
  while (1) {
    BitstreamEntry Entry = Stream.advance();

    switch (Entry.Kind) {
    case BitstreamEntry::Error:
      return Error(MalformedBlock);
    case BitstreamEntry::EndBlock:
      return GlobalCleanup();

    case BitstreamEntry::SubBlock:
      switch (Entry.ID) {
      default:  // Skip unknown content.
        if (Stream.SkipBlock())
          return Error(InvalidRecord);
        break;
      case bitc::BLOCKINFO_BLOCK_ID:
        if (Stream.ReadBlockInfoBlock())
          return Error(MalformedBlock);
        break;
      case bitc::PARAMATTR_BLOCK_ID:
        if (std::error_code EC = ParseAttributeBlock())
          return EC;
        break;
      case bitc::PARAMATTR_GROUP_BLOCK_ID:
        if (std::error_code EC = ParseAttributeGroupBlock())
          return EC;
        break;
      case bitc::TYPE_BLOCK_ID_NEW:
        if (std::error_code EC = ParseTypeTable())
          return EC;
        break;
      case bitc::VALUE_SYMTAB_BLOCK_ID:
        if (std::error_code EC = ParseValueSymbolTable())
          return EC;
        SeenValueSymbolTable = true;
        break;
      case bitc::CONSTANTS_BLOCK_ID:
        if (std::error_code EC = ParseConstants())
          return EC;
        if (std::error_code EC = ResolveGlobalAndAliasInits())
          return EC;
        break;
      case bitc::METADATA_BLOCK_ID:
        if (std::error_code EC = ParseMetadata())
          return EC;
        break;
      case bitc::FUNCTION_BLOCK_ID:
        // If this is the first function body we've seen, reverse the
        // FunctionsWithBodies list.
        if (!SeenFirstFunctionBody) {
          std::reverse(FunctionsWithBodies.begin(), FunctionsWithBodies.end());
          if (std::error_code EC = GlobalCleanup())
            return EC;
          SeenFirstFunctionBody = true;
        }

        if (std::error_code EC = RememberAndSkipFunctionBody())
          return EC;
        // For streaming bitcode, suspend parsing when we reach the function
        // bodies. Subsequent materialization calls will resume it when
        // necessary. For streaming, the function bodies must be at the end of
        // the bitcode. If the bitcode file is old, the symbol table will be
        // at the end instead and will not have been seen yet. In this case,
        // just finish the parse now.
        if (LazyStreamer && SeenValueSymbolTable) {
          NextUnreadBit = Stream.GetCurrentBitNo();
          return std::error_code();
        }
        break;
      case bitc::USELIST_BLOCK_ID:
        if (std::error_code EC = ParseUseLists())
          return EC;
        break;
      }
      continue;

    case BitstreamEntry::Record:
      // The interesting case.
      break;
    }


    // Read a record.
    switch (Stream.readRecord(Entry.ID, Record)) {
    default: break;  // Default behavior, ignore unknown content.
    case bitc::MODULE_CODE_VERSION: {  // VERSION: [version#]
      if (Record.size() < 1)
        return Error(InvalidRecord);
      // Only version #0 and #1 are supported so far.
      unsigned module_version = Record[0];
      switch (module_version) {
        default:
          return Error(InvalidValue);
        case 0:
          UseRelativeIDs = false;
          break;
        case 1:
          UseRelativeIDs = true;
          break;
      }
      break;
    }
    case bitc::MODULE_CODE_TRIPLE: {  // TRIPLE: [strchr x N]
      std::string S;
      if (ConvertToString(Record, 0, S))
        return Error(InvalidRecord);
      TheModule->setTargetTriple(S);
      break;
    }
    case bitc::MODULE_CODE_DATALAYOUT: {  // DATALAYOUT: [strchr x N]
      std::string S;
      if (ConvertToString(Record, 0, S))
        return Error(InvalidRecord);
      TheModule->setDataLayout(S);
      break;
    }
    case bitc::MODULE_CODE_ASM: {  // ASM: [strchr x N]
      std::string S;
      if (ConvertToString(Record, 0, S))
        return Error(InvalidRecord);
      TheModule->setModuleInlineAsm(S);
      break;
    }
    case bitc::MODULE_CODE_DEPLIB: {  // DEPLIB: [strchr x N]
      // FIXME: Remove in 4.0.
      std::string S;
      if (ConvertToString(Record, 0, S))
        return Error(InvalidRecord);
      // Ignore value.
      break;
    }
    case bitc::MODULE_CODE_SECTIONNAME: {  // SECTIONNAME: [strchr x N]
      std::string S;
      if (ConvertToString(Record, 0, S))
        return Error(InvalidRecord);
      SectionTable.push_back(S);
      break;
    }
    case bitc::MODULE_CODE_GCNAME: {  // SECTIONNAME: [strchr x N]
      std::string S;
      if (ConvertToString(Record, 0, S))
        return Error(InvalidRecord);
      GCTable.push_back(S);
      break;
    }
    case bitc::MODULE_CODE_COMDAT: { // COMDAT: [selection_kind, name]
      if (Record.size() < 2)
        return Error(InvalidRecord);
      Comdat::SelectionKind SK = getDecodedComdatSelectionKind(Record[0]);
      unsigned ComdatNameSize = Record[1];
      std::string ComdatName;
      ComdatName.reserve(ComdatNameSize);
      for (unsigned i = 0; i != ComdatNameSize; ++i)
        ComdatName += (char)Record[2 + i];
      Comdat *C = TheModule->getOrInsertComdat(ComdatName);
      C->setSelectionKind(SK);
      ComdatList.push_back(C);
      break;
    }
    // GLOBALVAR: [pointer type, isconst, initid,
    //             linkage, alignment, section, visibility, threadlocal,
    //             unnamed_addr, dllstorageclass]
    case bitc::MODULE_CODE_GLOBALVAR: {
      if (Record.size() < 6)
        return Error(InvalidRecord);
      Type *Ty = getTypeByID(Record[0]);
      if (!Ty)
        return Error(InvalidRecord);
      if (!Ty->isPointerTy())
        return Error(InvalidTypeForValue);
      unsigned AddressSpace = cast<PointerType>(Ty)->getAddressSpace();
      Ty = cast<PointerType>(Ty)->getElementType();

      bool isConstant = Record[1];
      GlobalValue::LinkageTypes Linkage = GetDecodedLinkage(Record[3]);
      unsigned Alignment = (1 << Record[4]) >> 1;
      std::string Section;
      if (Record[5]) {
        if (Record[5]-1 >= SectionTable.size())
          return Error(InvalidID);
        Section = SectionTable[Record[5]-1];
      }
      GlobalValue::VisibilityTypes Visibility = GlobalValue::DefaultVisibility;
      // Local linkage must have default visibility.
      if (Record.size() > 6 && !GlobalValue::isLocalLinkage(Linkage))
        // FIXME: Change to an error if non-default in 4.0.
        Visibility = GetDecodedVisibility(Record[6]);

      GlobalVariable::ThreadLocalMode TLM = GlobalVariable::NotThreadLocal;
      if (Record.size() > 7)
        TLM = GetDecodedThreadLocalMode(Record[7]);

      bool UnnamedAddr = false;
      if (Record.size() > 8)
        UnnamedAddr = Record[8];

      bool ExternallyInitialized = false;
      if (Record.size() > 9)
        ExternallyInitialized = Record[9];

      GlobalVariable *NewGV =
        new GlobalVariable(*TheModule, Ty, isConstant, Linkage, nullptr, "", nullptr,
                           TLM, AddressSpace, ExternallyInitialized);
      NewGV->setAlignment(Alignment);
      if (!Section.empty())
        NewGV->setSection(Section);
      NewGV->setVisibility(Visibility);
      NewGV->setUnnamedAddr(UnnamedAddr);

      if (Record.size() > 10)
        NewGV->setDLLStorageClass(GetDecodedDLLStorageClass(Record[10]));
      else
        UpgradeDLLImportExportLinkage(NewGV, Record[3]);

      ValueList.push_back(NewGV);

      // Remember which value to use for the global initializer.
      if (unsigned InitID = Record[2])
        GlobalInits.push_back(std::make_pair(NewGV, InitID-1));

      if (Record.size() > 11)
        if (unsigned ComdatID = Record[11]) {
          assert(ComdatID <= ComdatList.size());
          NewGV->setComdat(ComdatList[ComdatID - 1]);
        }
      break;
    }
    // FUNCTION:  [type, callingconv, isproto, linkage, paramattr,
    //             alignment, section, visibility, gc, unnamed_addr,
    //             dllstorageclass]
    case bitc::MODULE_CODE_FUNCTION: {
      if (Record.size() < 8)
        return Error(InvalidRecord);
      Type *Ty = getTypeByID(Record[0]);
      if (!Ty)
        return Error(InvalidRecord);
      if (!Ty->isPointerTy())
        return Error(InvalidTypeForValue);
      FunctionType *FTy =
        dyn_cast<FunctionType>(cast<PointerType>(Ty)->getElementType());
      if (!FTy)
        return Error(InvalidTypeForValue);

      Function *Func = Function::Create(FTy, GlobalValue::ExternalLinkage,
                                        "", TheModule);

      Func->setCallingConv(static_cast<CallingConv::ID>(Record[1]));
      bool isProto = Record[2];
      Func->setLinkage(GetDecodedLinkage(Record[3]));
      Func->setAttributes(getAttributes(Record[4]));

      Func->setAlignment((1 << Record[5]) >> 1);
      if (Record[6]) {
        if (Record[6]-1 >= SectionTable.size())
          return Error(InvalidID);
        Func->setSection(SectionTable[Record[6]-1]);
      }
      // Local linkage must have default visibility.
      if (!Func->hasLocalLinkage())
        // FIXME: Change to an error if non-default in 4.0.
        Func->setVisibility(GetDecodedVisibility(Record[7]));
      if (Record.size() > 8 && Record[8]) {
        if (Record[8]-1 > GCTable.size())
          return Error(InvalidID);
        Func->setGC(GCTable[Record[8]-1].c_str());
      }
      bool UnnamedAddr = false;
      if (Record.size() > 9)
        UnnamedAddr = Record[9];
      Func->setUnnamedAddr(UnnamedAddr);
      if (Record.size() > 10 && Record[10] != 0)
        FunctionPrefixes.push_back(std::make_pair(Func, Record[10]-1));

      if (Record.size() > 11)
        Func->setDLLStorageClass(GetDecodedDLLStorageClass(Record[11]));
      else
        UpgradeDLLImportExportLinkage(Func, Record[3]);

      if (Record.size() > 12)
        if (unsigned ComdatID = Record[12]) {
          assert(ComdatID <= ComdatList.size());
          Func->setComdat(ComdatList[ComdatID - 1]);
        }

      ValueList.push_back(Func);

      // If this is a function with a body, remember the prototype we are
      // creating now, so that we can match up the body with them later.
      if (!isProto) {
        FunctionsWithBodies.push_back(Func);
        if (LazyStreamer) DeferredFunctionInfo[Func] = 0;
      }
      break;
    }
    // ALIAS: [alias type, aliasee val#, linkage]
    // ALIAS: [alias type, aliasee val#, linkage, visibility, dllstorageclass]
    case bitc::MODULE_CODE_ALIAS: {
      if (Record.size() < 3)
        return Error(InvalidRecord);
      Type *Ty = getTypeByID(Record[0]);
      if (!Ty)
        return Error(InvalidRecord);
      auto *PTy = dyn_cast<PointerType>(Ty);
      if (!PTy)
        return Error(InvalidTypeForValue);

      auto *NewGA =
          GlobalAlias::create(PTy->getElementType(), PTy->getAddressSpace(),
                              GetDecodedLinkage(Record[2]), "", TheModule);
      // Old bitcode files didn't have visibility field.
      // Local linkage must have default visibility.
      if (Record.size() > 3 && !NewGA->hasLocalLinkage())
        // FIXME: Change to an error if non-default in 4.0.
        NewGA->setVisibility(GetDecodedVisibility(Record[3]));
      if (Record.size() > 4)
        NewGA->setDLLStorageClass(GetDecodedDLLStorageClass(Record[4]));
      else
        UpgradeDLLImportExportLinkage(NewGA, Record[2]);
      if (Record.size() > 5)
	NewGA->setThreadLocalMode(GetDecodedThreadLocalMode(Record[5]));
      if (Record.size() > 6)
	NewGA->setUnnamedAddr(Record[6]);
      ValueList.push_back(NewGA);
      AliasInits.push_back(std::make_pair(NewGA, Record[1]));
      break;
    }
    /// MODULE_CODE_PURGEVALS: [numvals]
    case bitc::MODULE_CODE_PURGEVALS:
      // Trim down the value list to the specified size.
      if (Record.size() < 1 || Record[0] > ValueList.size())
        return Error(InvalidRecord);
      ValueList.shrinkTo(Record[0]);
      break;
    }
    Record.clear();
  }
}

std::error_code BitcodeReader::ParseBitcodeInto(Module *M) {
  TheModule = nullptr;

  if (std::error_code EC = InitStream())
    return EC;

  // Sniff for the signature.
  if (Stream.Read(8) != 'B' ||
      Stream.Read(8) != 'C' ||
      Stream.Read(4) != 0x0 ||
      Stream.Read(4) != 0xC ||
      Stream.Read(4) != 0xE ||
      Stream.Read(4) != 0xD)
    return Error(InvalidBitcodeSignature);

  // We expect a number of well-defined blocks, though we don't necessarily
  // need to understand them all.
  while (1) {
    if (Stream.AtEndOfStream())
      return std::error_code();

    BitstreamEntry Entry =
      Stream.advance(BitstreamCursor::AF_DontAutoprocessAbbrevs);

    switch (Entry.Kind) {
    case BitstreamEntry::Error:
      return Error(MalformedBlock);
    case BitstreamEntry::EndBlock:
      return std::error_code();

    case BitstreamEntry::SubBlock:
      switch (Entry.ID) {
      case bitc::BLOCKINFO_BLOCK_ID:
        if (Stream.ReadBlockInfoBlock())
          return Error(MalformedBlock);
        break;
      case bitc::MODULE_BLOCK_ID:
        // Reject multiple MODULE_BLOCK's in a single bitstream.
        if (TheModule)
          return Error(InvalidMultipleBlocks);
        TheModule = M;
        if (std::error_code EC = ParseModule(false))
          return EC;
        if (LazyStreamer)
          return std::error_code();
        break;
      default:
        if (Stream.SkipBlock())
          return Error(InvalidRecord);
        break;
      }
      continue;
    case BitstreamEntry::Record:
      // There should be no records in the top-level of blocks.

      // The ranlib in Xcode 4 will align archive members by appending newlines
      // to the end of them. If this file size is a multiple of 4 but not 8, we
      // have to read and ignore these final 4 bytes :-(
      if (Stream.getAbbrevIDWidth() == 2 && Entry.ID == 2 &&
          Stream.Read(6) == 2 && Stream.Read(24) == 0xa0a0a &&
          Stream.AtEndOfStream())
        return std::error_code();

      return Error(InvalidRecord);
    }
  }
}

ErrorOr<std::string> BitcodeReader::parseModuleTriple() {
  if (Stream.EnterSubBlock(bitc::MODULE_BLOCK_ID))
    return Error(InvalidRecord);

  SmallVector<uint64_t, 64> Record;

  std::string Triple;
  // Read all the records for this module.
  while (1) {
    BitstreamEntry Entry = Stream.advanceSkippingSubblocks();

    switch (Entry.Kind) {
    case BitstreamEntry::SubBlock: // Handled for us already.
    case BitstreamEntry::Error:
      return Error(MalformedBlock);
    case BitstreamEntry::EndBlock:
      return Triple;
    case BitstreamEntry::Record:
      // The interesting case.
      break;
    }

    // Read a record.
    switch (Stream.readRecord(Entry.ID, Record)) {
    default: break;  // Default behavior, ignore unknown content.
    case bitc::MODULE_CODE_TRIPLE: {  // TRIPLE: [strchr x N]
      std::string S;
      if (ConvertToString(Record, 0, S))
        return Error(InvalidRecord);
      Triple = S;
      break;
    }
    }
    Record.clear();
  }
  llvm_unreachable("Exit infinite loop");
}

ErrorOr<std::string> BitcodeReader::parseTriple() {
  if (std::error_code EC = InitStream())
    return EC;

  // Sniff for the signature.
  if (Stream.Read(8) != 'B' ||
      Stream.Read(8) != 'C' ||
      Stream.Read(4) != 0x0 ||
      Stream.Read(4) != 0xC ||
      Stream.Read(4) != 0xE ||
      Stream.Read(4) != 0xD)
    return Error(InvalidBitcodeSignature);

  // We expect a number of well-defined blocks, though we don't necessarily
  // need to understand them all.
  while (1) {
    BitstreamEntry Entry = Stream.advance();

    switch (Entry.Kind) {
    case BitstreamEntry::Error:
      return Error(MalformedBlock);
    case BitstreamEntry::EndBlock:
      return std::error_code();

    case BitstreamEntry::SubBlock:
      if (Entry.ID == bitc::MODULE_BLOCK_ID)
        return parseModuleTriple();

      // Ignore other sub-blocks.
      if (Stream.SkipBlock())
        return Error(MalformedBlock);
      continue;

    case BitstreamEntry::Record:
      Stream.skipRecord(Entry.ID);
      continue;
    }
  }
}

/// ParseMetadataAttachment - Parse metadata attachments.
std::error_code BitcodeReader::ParseMetadataAttachment() {
  if (Stream.EnterSubBlock(bitc::METADATA_ATTACHMENT_ID))
    return Error(InvalidRecord);

  SmallVector<uint64_t, 64> Record;
  while (1) {
    BitstreamEntry Entry = Stream.advanceSkippingSubblocks();

    switch (Entry.Kind) {
    case BitstreamEntry::SubBlock: // Handled for us already.
    case BitstreamEntry::Error:
      return Error(MalformedBlock);
    case BitstreamEntry::EndBlock:
      return std::error_code();
    case BitstreamEntry::Record:
      // The interesting case.
      break;
    }

    // Read a metadata attachment record.
    Record.clear();
    switch (Stream.readRecord(Entry.ID, Record)) {
    default:  // Default behavior: ignore.
      break;
    case bitc::METADATA_ATTACHMENT: {
      unsigned RecordLength = Record.size();
      if (Record.empty() || (RecordLength - 1) % 2 == 1)
        return Error(InvalidRecord);
      Instruction *Inst = InstructionList[Record[0]];
      for (unsigned i = 1; i != RecordLength; i = i+2) {
        unsigned Kind = Record[i];
        DenseMap<unsigned, unsigned>::iterator I =
          MDKindMap.find(Kind);
        if (I == MDKindMap.end())
          return Error(InvalidID);
        Value *Node = MDValueList.getValueFwdRef(Record[i+1]);
        Inst->setMetadata(I->second, cast<MDNode>(Node));
        if (I->second == LLVMContext::MD_tbaa)
          InstsWithTBAATag.push_back(Inst);
      }
      break;
    }
    }
  }
}

/// ParseFunctionBody - Lazily parse the specified function body block.
std::error_code BitcodeReader::ParseFunctionBody(Function *F) {
  if (Stream.EnterSubBlock(bitc::FUNCTION_BLOCK_ID))
    return Error(InvalidRecord);

  InstructionList.clear();
  unsigned ModuleValueListSize = ValueList.size();
  unsigned ModuleMDValueListSize = MDValueList.size();

  // Add all the function arguments to the value table.
  for(Function::arg_iterator I = F->arg_begin(), E = F->arg_end(); I != E; ++I)
    ValueList.push_back(I);

  unsigned NextValueNo = ValueList.size();
  BasicBlock *CurBB = nullptr;
  unsigned CurBBNo = 0;

  DebugLoc LastLoc;

  // Read all the records.
  SmallVector<uint64_t, 64> Record;
  while (1) {
    BitstreamEntry Entry = Stream.advance();

    switch (Entry.Kind) {
    case BitstreamEntry::Error:
      return Error(MalformedBlock);
    case BitstreamEntry::EndBlock:
      goto OutOfRecordLoop;

    case BitstreamEntry::SubBlock:
      switch (Entry.ID) {
      default:  // Skip unknown content.
        if (Stream.SkipBlock())
          return Error(InvalidRecord);
        break;
      case bitc::CONSTANTS_BLOCK_ID:
        if (std::error_code EC = ParseConstants())
          return EC;
        NextValueNo = ValueList.size();
        break;
      case bitc::VALUE_SYMTAB_BLOCK_ID:
        if (std::error_code EC = ParseValueSymbolTable())
          return EC;
        break;
      case bitc::METADATA_ATTACHMENT_ID:
        if (std::error_code EC = ParseMetadataAttachment())
          return EC;
        break;
      case bitc::METADATA_BLOCK_ID:
        if (std::error_code EC = ParseMetadata())
          return EC;
        break;
      }
      continue;

    case BitstreamEntry::Record:
      // The interesting case.
      break;
    }

    // Read a record.
    Record.clear();
    Instruction *I = nullptr;
    unsigned BitCode = Stream.readRecord(Entry.ID, Record);
    switch (BitCode) {
    default: // Default behavior: reject
      return Error(InvalidValue);
    case bitc::FUNC_CODE_DECLAREBLOCKS:     // DECLAREBLOCKS: [nblocks]
      if (Record.size() < 1 || Record[0] == 0)
        return Error(InvalidRecord);
      // Create all the basic blocks for the function.
      FunctionBBs.resize(Record[0]);
      for (unsigned i = 0, e = FunctionBBs.size(); i != e; ++i)
        FunctionBBs[i] = BasicBlock::Create(Context, "", F);
      CurBB = FunctionBBs[0];
      continue;

    case bitc::FUNC_CODE_DEBUG_LOC_AGAIN:  // DEBUG_LOC_AGAIN
      // This record indicates that the last instruction is at the same
      // location as the previous instruction with a location.
      I = nullptr;

      // Get the last instruction emitted.
      if (CurBB && !CurBB->empty())
        I = &CurBB->back();
      else if (CurBBNo && FunctionBBs[CurBBNo-1] &&
               !FunctionBBs[CurBBNo-1]->empty())
        I = &FunctionBBs[CurBBNo-1]->back();

      if (!I)
        return Error(InvalidRecord);
      I->setDebugLoc(LastLoc);
      I = nullptr;
      continue;

    case bitc::FUNC_CODE_DEBUG_LOC: {      // DEBUG_LOC: [line, col, scope, ia]
      I = nullptr;     // Get the last instruction emitted.
      if (CurBB && !CurBB->empty())
        I = &CurBB->back();
      else if (CurBBNo && FunctionBBs[CurBBNo-1] &&
               !FunctionBBs[CurBBNo-1]->empty())
        I = &FunctionBBs[CurBBNo-1]->back();
      if (!I || Record.size() < 4)
        return Error(InvalidRecord);

      unsigned Line = Record[0], Col = Record[1];
      unsigned ScopeID = Record[2], IAID = Record[3];

      MDNode *Scope = nullptr, *IA = nullptr;
      if (ScopeID) Scope = cast<MDNode>(MDValueList.getValueFwdRef(ScopeID-1));
      if (IAID)    IA = cast<MDNode>(MDValueList.getValueFwdRef(IAID-1));
      LastLoc = DebugLoc::get(Line, Col, Scope, IA);
      I->setDebugLoc(LastLoc);
      I = nullptr;
      continue;
    }

    case bitc::FUNC_CODE_INST_BINOP: {    // BINOP: [opval, ty, opval, opcode]
      unsigned OpNum = 0;
      Value *LHS, *RHS;
      if (getValueTypePair(Record, OpNum, NextValueNo, LHS) ||
          popValue(Record, OpNum, NextValueNo, LHS->getType(), RHS) ||
          OpNum+1 > Record.size())
        return Error(InvalidRecord);

      int Opc = GetDecodedBinaryOpcode(Record[OpNum++], LHS->getType());
      if (Opc == -1)
        return Error(InvalidRecord);
      I = BinaryOperator::Create((Instruction::BinaryOps)Opc, LHS, RHS);
      InstructionList.push_back(I);
      if (OpNum < Record.size()) {
        if (Opc == Instruction::Add ||
            Opc == Instruction::Sub ||
            Opc == Instruction::Mul ||
            Opc == Instruction::Shl) {
          if (Record[OpNum] & (1 << bitc::OBO_NO_SIGNED_WRAP))
            cast<BinaryOperator>(I)->setHasNoSignedWrap(true);
          if (Record[OpNum] & (1 << bitc::OBO_NO_UNSIGNED_WRAP))
            cast<BinaryOperator>(I)->setHasNoUnsignedWrap(true);
        } else if (Opc == Instruction::SDiv ||
                   Opc == Instruction::UDiv ||
                   Opc == Instruction::LShr ||
                   Opc == Instruction::AShr) {
          if (Record[OpNum] & (1 << bitc::PEO_EXACT))
            cast<BinaryOperator>(I)->setIsExact(true);
        } else if (isa<FPMathOperator>(I)) {
          FastMathFlags FMF;
          if (0 != (Record[OpNum] & FastMathFlags::UnsafeAlgebra))
            FMF.setUnsafeAlgebra();
          if (0 != (Record[OpNum] & FastMathFlags::NoNaNs))
            FMF.setNoNaNs();
          if (0 != (Record[OpNum] & FastMathFlags::NoInfs))
            FMF.setNoInfs();
          if (0 != (Record[OpNum] & FastMathFlags::NoSignedZeros))
            FMF.setNoSignedZeros();
          if (0 != (Record[OpNum] & FastMathFlags::AllowReciprocal))
            FMF.setAllowReciprocal();
          if (FMF.any())
            I->setFastMathFlags(FMF);
        }

      }
      break;
    }
    case bitc::FUNC_CODE_INST_CAST: {    // CAST: [opval, opty, destty, castopc]
      unsigned OpNum = 0;
      Value *Op;
      if (getValueTypePair(Record, OpNum, NextValueNo, Op) ||
          OpNum+2 != Record.size())
        return Error(InvalidRecord);

      Type *ResTy = getTypeByID(Record[OpNum]);
      int Opc = GetDecodedCastOpcode(Record[OpNum+1]);
      if (Opc == -1 || !ResTy)
        return Error(InvalidRecord);
      Instruction *Temp = nullptr;
      if ((I = UpgradeBitCastInst(Opc, Op, ResTy, Temp))) {
        if (Temp) {
          InstructionList.push_back(Temp);
          CurBB->getInstList().push_back(Temp);
        }
      } else {
        I = CastInst::Create((Instruction::CastOps)Opc, Op, ResTy);
      }
      InstructionList.push_back(I);
      break;
    }
    case bitc::FUNC_CODE_INST_INBOUNDS_GEP:
    case bitc::FUNC_CODE_INST_GEP: { // GEP: [n x operands]
      unsigned OpNum = 0;
      Value *BasePtr;
      if (getValueTypePair(Record, OpNum, NextValueNo, BasePtr))
        return Error(InvalidRecord);

      SmallVector<Value*, 16> GEPIdx;
      while (OpNum != Record.size()) {
        Value *Op;
        if (getValueTypePair(Record, OpNum, NextValueNo, Op))
          return Error(InvalidRecord);
        GEPIdx.push_back(Op);
      }

      I = GetElementPtrInst::Create(BasePtr, GEPIdx);
      InstructionList.push_back(I);
      if (BitCode == bitc::FUNC_CODE_INST_INBOUNDS_GEP)
        cast<GetElementPtrInst>(I)->setIsInBounds(true);
      break;
    }

    case bitc::FUNC_CODE_INST_EXTRACTVAL: {
                                       // EXTRACTVAL: [opty, opval, n x indices]
      unsigned OpNum = 0;
      Value *Agg;
      if (getValueTypePair(Record, OpNum, NextValueNo, Agg))
        return Error(InvalidRecord);

      SmallVector<unsigned, 4> EXTRACTVALIdx;
      for (unsigned RecSize = Record.size();
           OpNum != RecSize; ++OpNum) {
        uint64_t Index = Record[OpNum];
        if ((unsigned)Index != Index)
          return Error(InvalidValue);
        EXTRACTVALIdx.push_back((unsigned)Index);
      }

      I = ExtractValueInst::Create(Agg, EXTRACTVALIdx);
      InstructionList.push_back(I);
      break;
    }

    case bitc::FUNC_CODE_INST_INSERTVAL: {
                           // INSERTVAL: [opty, opval, opty, opval, n x indices]
      unsigned OpNum = 0;
      Value *Agg;
      if (getValueTypePair(Record, OpNum, NextValueNo, Agg))
        return Error(InvalidRecord);
      Value *Val;
      if (getValueTypePair(Record, OpNum, NextValueNo, Val))
        return Error(InvalidRecord);

      SmallVector<unsigned, 4> INSERTVALIdx;
      for (unsigned RecSize = Record.size();
           OpNum != RecSize; ++OpNum) {
        uint64_t Index = Record[OpNum];
        if ((unsigned)Index != Index)
          return Error(InvalidValue);
        INSERTVALIdx.push_back((unsigned)Index);
      }

      I = InsertValueInst::Create(Agg, Val, INSERTVALIdx);
      InstructionList.push_back(I);
      break;
    }

    case bitc::FUNC_CODE_INST_SELECT: { // SELECT: [opval, ty, opval, opval]
      // obsolete form of select
      // handles select i1 ... in old bitcode
      unsigned OpNum = 0;
      Value *TrueVal, *FalseVal, *Cond;
      if (getValueTypePair(Record, OpNum, NextValueNo, TrueVal) ||
          popValue(Record, OpNum, NextValueNo, TrueVal->getType(), FalseVal) ||
          popValue(Record, OpNum, NextValueNo, Type::getInt1Ty(Context), Cond))
        return Error(InvalidRecord);

      I = SelectInst::Create(Cond, TrueVal, FalseVal);
      InstructionList.push_back(I);
      break;
    }

    case bitc::FUNC_CODE_INST_VSELECT: {// VSELECT: [ty,opval,opval,predty,pred]
      // new form of select
      // handles select i1 or select [N x i1]
      unsigned OpNum = 0;
      Value *TrueVal, *FalseVal, *Cond;
      if (getValueTypePair(Record, OpNum, NextValueNo, TrueVal) ||
          popValue(Record, OpNum, NextValueNo, TrueVal->getType(), FalseVal) ||
          getValueTypePair(Record, OpNum, NextValueNo, Cond))
        return Error(InvalidRecord);

      // select condition can be either i1 or [N x i1]
      if (VectorType* vector_type =
          dyn_cast<VectorType>(Cond->getType())) {
        // expect <n x i1>
        if (vector_type->getElementType() != Type::getInt1Ty(Context))
          return Error(InvalidTypeForValue);
      } else {
        // expect i1
        if (Cond->getType() != Type::getInt1Ty(Context))
          return Error(InvalidTypeForValue);
      }

      I = SelectInst::Create(Cond, TrueVal, FalseVal);
      InstructionList.push_back(I);
      break;
    }

    case bitc::FUNC_CODE_INST_EXTRACTELT: { // EXTRACTELT: [opty, opval, opval]
      unsigned OpNum = 0;
      Value *Vec, *Idx;
      if (getValueTypePair(Record, OpNum, NextValueNo, Vec) ||
          getValueTypePair(Record, OpNum, NextValueNo, Idx))
        return Error(InvalidRecord);
      I = ExtractElementInst::Create(Vec, Idx);
      InstructionList.push_back(I);
      break;
    }

    case bitc::FUNC_CODE_INST_INSERTELT: { // INSERTELT: [ty, opval,opval,opval]
      unsigned OpNum = 0;
      Value *Vec, *Elt, *Idx;
      if (getValueTypePair(Record, OpNum, NextValueNo, Vec) ||
          popValue(Record, OpNum, NextValueNo,
                   cast<VectorType>(Vec->getType())->getElementType(), Elt) ||
          getValueTypePair(Record, OpNum, NextValueNo, Idx))
        return Error(InvalidRecord);
      I = InsertElementInst::Create(Vec, Elt, Idx);
      InstructionList.push_back(I);
      break;
    }

    case bitc::FUNC_CODE_INST_SHUFFLEVEC: {// SHUFFLEVEC: [opval,ty,opval,opval]
      unsigned OpNum = 0;
      Value *Vec1, *Vec2, *Mask;
      if (getValueTypePair(Record, OpNum, NextValueNo, Vec1) ||
          popValue(Record, OpNum, NextValueNo, Vec1->getType(), Vec2))
        return Error(InvalidRecord);

      if (getValueTypePair(Record, OpNum, NextValueNo, Mask))
        return Error(InvalidRecord);
      I = new ShuffleVectorInst(Vec1, Vec2, Mask);
      InstructionList.push_back(I);
      break;
    }

    case bitc::FUNC_CODE_INST_CMP:   // CMP: [opty, opval, opval, pred]
      // Old form of ICmp/FCmp returning bool
      // Existed to differentiate between icmp/fcmp and vicmp/vfcmp which were
      // both legal on vectors but had different behaviour.
    case bitc::FUNC_CODE_INST_CMP2: { // CMP2: [opty, opval, opval, pred]
      // FCmp/ICmp returning bool or vector of bool

      unsigned OpNum = 0;
      Value *LHS, *RHS;
      if (getValueTypePair(Record, OpNum, NextValueNo, LHS) ||
          popValue(Record, OpNum, NextValueNo, LHS->getType(), RHS) ||
          OpNum+1 != Record.size())
        return Error(InvalidRecord);

      if (LHS->getType()->isFPOrFPVectorTy())
        I = new FCmpInst((FCmpInst::Predicate)Record[OpNum], LHS, RHS);
      else
        I = new ICmpInst((ICmpInst::Predicate)Record[OpNum], LHS, RHS);
      InstructionList.push_back(I);
      break;
    }

    case bitc::FUNC_CODE_INST_RET: // RET: [opty,opval<optional>]
      {
        unsigned Size = Record.size();
        if (Size == 0) {
          I = ReturnInst::Create(Context);
          InstructionList.push_back(I);
          break;
        }

        unsigned OpNum = 0;
        Value *Op = nullptr;
        if (getValueTypePair(Record, OpNum, NextValueNo, Op))
          return Error(InvalidRecord);
        if (OpNum != Record.size())
          return Error(InvalidRecord);

        I = ReturnInst::Create(Context, Op);
        InstructionList.push_back(I);
        break;
      }
    case bitc::FUNC_CODE_INST_BR: { // BR: [bb#, bb#, opval] or [bb#]
      if (Record.size() != 1 && Record.size() != 3)
        return Error(InvalidRecord);
      BasicBlock *TrueDest = getBasicBlock(Record[0]);
      if (!TrueDest)
        return Error(InvalidRecord);

      if (Record.size() == 1) {
        I = BranchInst::Create(TrueDest);
        InstructionList.push_back(I);
      }
      else {
        BasicBlock *FalseDest = getBasicBlock(Record[1]);
        Value *Cond = getValue(Record, 2, NextValueNo,
                               Type::getInt1Ty(Context));
        if (!FalseDest || !Cond)
          return Error(InvalidRecord);
        I = BranchInst::Create(TrueDest, FalseDest, Cond);
        InstructionList.push_back(I);
      }
      break;
    }
    case bitc::FUNC_CODE_INST_SWITCH: { // SWITCH: [opty, op0, op1, ...]
      // Check magic
      if ((Record[0] >> 16) == SWITCH_INST_MAGIC) {
        // "New" SwitchInst format with case ranges. The changes to write this
        // format were reverted but we still recognize bitcode that uses it.
        // Hopefully someday we will have support for case ranges and can use
        // this format again.

        Type *OpTy = getTypeByID(Record[1]);
        unsigned ValueBitWidth = cast<IntegerType>(OpTy)->getBitWidth();

        Value *Cond = getValue(Record, 2, NextValueNo, OpTy);
        BasicBlock *Default = getBasicBlock(Record[3]);
        if (!OpTy || !Cond || !Default)
          return Error(InvalidRecord);

        unsigned NumCases = Record[4];

        SwitchInst *SI = SwitchInst::Create(Cond, Default, NumCases);
        InstructionList.push_back(SI);

        unsigned CurIdx = 5;
        for (unsigned i = 0; i != NumCases; ++i) {
          SmallVector<ConstantInt*, 1> CaseVals;
          unsigned NumItems = Record[CurIdx++];
          for (unsigned ci = 0; ci != NumItems; ++ci) {
            bool isSingleNumber = Record[CurIdx++];

            APInt Low;
            unsigned ActiveWords = 1;
            if (ValueBitWidth > 64)
              ActiveWords = Record[CurIdx++];
            Low = ReadWideAPInt(makeArrayRef(&Record[CurIdx], ActiveWords),
                                ValueBitWidth);
            CurIdx += ActiveWords;

            if (!isSingleNumber) {
              ActiveWords = 1;
              if (ValueBitWidth > 64)
                ActiveWords = Record[CurIdx++];
              APInt High =
                  ReadWideAPInt(makeArrayRef(&Record[CurIdx], ActiveWords),
                                ValueBitWidth);
              CurIdx += ActiveWords;

              // FIXME: It is not clear whether values in the range should be
              // compared as signed or unsigned values. The partially
              // implemented changes that used this format in the past used
              // unsigned comparisons.
              for ( ; Low.ule(High); ++Low)
                CaseVals.push_back(ConstantInt::get(Context, Low));
            } else
              CaseVals.push_back(ConstantInt::get(Context, Low));
          }
          BasicBlock *DestBB = getBasicBlock(Record[CurIdx++]);
          for (SmallVector<ConstantInt*, 1>::iterator cvi = CaseVals.begin(),
                 cve = CaseVals.end(); cvi != cve; ++cvi)
            SI->addCase(*cvi, DestBB);
        }
        I = SI;
        break;
      }

      // Old SwitchInst format without case ranges.

      if (Record.size() < 3 || (Record.size() & 1) == 0)
        return Error(InvalidRecord);
      Type *OpTy = getTypeByID(Record[0]);
      Value *Cond = getValue(Record, 1, NextValueNo, OpTy);
      BasicBlock *Default = getBasicBlock(Record[2]);
      if (!OpTy || !Cond || !Default)
        return Error(InvalidRecord);
      unsigned NumCases = (Record.size()-3)/2;
      SwitchInst *SI = SwitchInst::Create(Cond, Default, NumCases);
      InstructionList.push_back(SI);
      for (unsigned i = 0, e = NumCases; i != e; ++i) {
        ConstantInt *CaseVal =
          dyn_cast_or_null<ConstantInt>(getFnValueByID(Record[3+i*2], OpTy));
        BasicBlock *DestBB = getBasicBlock(Record[1+3+i*2]);
        if (!CaseVal || !DestBB) {
          delete SI;
          return Error(InvalidRecord);
        }
        SI->addCase(CaseVal, DestBB);
      }
      I = SI;
      break;
    }
    case bitc::FUNC_CODE_INST_INDIRECTBR: { // INDIRECTBR: [opty, op0, op1, ...]
      if (Record.size() < 2)
        return Error(InvalidRecord);
      Type *OpTy = getTypeByID(Record[0]);
      Value *Address = getValue(Record, 1, NextValueNo, OpTy);
      if (!OpTy || !Address)
        return Error(InvalidRecord);
      unsigned NumDests = Record.size()-2;
      IndirectBrInst *IBI = IndirectBrInst::Create(Address, NumDests);
      InstructionList.push_back(IBI);
      for (unsigned i = 0, e = NumDests; i != e; ++i) {
        if (BasicBlock *DestBB = getBasicBlock(Record[2+i])) {
          IBI->addDestination(DestBB);
        } else {
          delete IBI;
          return Error(InvalidRecord);
        }
      }
      I = IBI;
      break;
    }

    case bitc::FUNC_CODE_INST_INVOKE: {
      // INVOKE: [attrs, cc, normBB, unwindBB, fnty, op0,op1,op2, ...]
      if (Record.size() < 4)
        return Error(InvalidRecord);
      AttributeSet PAL = getAttributes(Record[0]);
      unsigned CCInfo = Record[1];
      BasicBlock *NormalBB = getBasicBlock(Record[2]);
      BasicBlock *UnwindBB = getBasicBlock(Record[3]);

      unsigned OpNum = 4;
      Value *Callee;
      if (getValueTypePair(Record, OpNum, NextValueNo, Callee))
        return Error(InvalidRecord);

      PointerType *CalleeTy = dyn_cast<PointerType>(Callee->getType());
      FunctionType *FTy = !CalleeTy ? nullptr :
        dyn_cast<FunctionType>(CalleeTy->getElementType());

      // Check that the right number of fixed parameters are here.
      if (!FTy || !NormalBB || !UnwindBB ||
          Record.size() < OpNum+FTy->getNumParams())
        return Error(InvalidRecord);

      SmallVector<Value*, 16> Ops;
      for (unsigned i = 0, e = FTy->getNumParams(); i != e; ++i, ++OpNum) {
        Ops.push_back(getValue(Record, OpNum, NextValueNo,
                               FTy->getParamType(i)));
        if (!Ops.back())
          return Error(InvalidRecord);
      }

      if (!FTy->isVarArg()) {
        if (Record.size() != OpNum)
          return Error(InvalidRecord);
      } else {
        // Read type/value pairs for varargs params.
        while (OpNum != Record.size()) {
          Value *Op;
          if (getValueTypePair(Record, OpNum, NextValueNo, Op))
            return Error(InvalidRecord);
          Ops.push_back(Op);
        }
      }

      I = InvokeInst::Create(Callee, NormalBB, UnwindBB, Ops);
      InstructionList.push_back(I);
      cast<InvokeInst>(I)->setCallingConv(
        static_cast<CallingConv::ID>(CCInfo));
      cast<InvokeInst>(I)->setAttributes(PAL);
      break;
    }
    case bitc::FUNC_CODE_INST_RESUME: { // RESUME: [opval]
      unsigned Idx = 0;
      Value *Val = nullptr;
      if (getValueTypePair(Record, Idx, NextValueNo, Val))
        return Error(InvalidRecord);
      I = ResumeInst::Create(Val);
      InstructionList.push_back(I);
      break;
    }
    case bitc::FUNC_CODE_INST_UNREACHABLE: // UNREACHABLE
      I = new UnreachableInst(Context);
      InstructionList.push_back(I);
      break;
    case bitc::FUNC_CODE_INST_PHI: { // PHI: [ty, val0,bb0, ...]
      if (Record.size() < 1 || ((Record.size()-1)&1))
        return Error(InvalidRecord);
      Type *Ty = getTypeByID(Record[0]);
      if (!Ty)
        return Error(InvalidRecord);

      PHINode *PN = PHINode::Create(Ty, (Record.size()-1)/2);
      InstructionList.push_back(PN);

      for (unsigned i = 0, e = Record.size()-1; i != e; i += 2) {
        Value *V;
        // With the new function encoding, it is possible that operands have
        // negative IDs (for forward references).  Use a signed VBR
        // representation to keep the encoding small.
        if (UseRelativeIDs)
          V = getValueSigned(Record, 1+i, NextValueNo, Ty);
        else
          V = getValue(Record, 1+i, NextValueNo, Ty);
        BasicBlock *BB = getBasicBlock(Record[2+i]);
        if (!V || !BB)
          return Error(InvalidRecord);
        PN->addIncoming(V, BB);
      }
      I = PN;
      break;
    }

    case bitc::FUNC_CODE_INST_LANDINGPAD: {
      // LANDINGPAD: [ty, val, val, num, (id0,val0 ...)?]
      unsigned Idx = 0;
      if (Record.size() < 4)
        return Error(InvalidRecord);
      Type *Ty = getTypeByID(Record[Idx++]);
      if (!Ty)
        return Error(InvalidRecord);
      Value *PersFn = nullptr;
      if (getValueTypePair(Record, Idx, NextValueNo, PersFn))
        return Error(InvalidRecord);

      bool IsCleanup = !!Record[Idx++];
      unsigned NumClauses = Record[Idx++];
      LandingPadInst *LP = LandingPadInst::Create(Ty, PersFn, NumClauses);
      LP->setCleanup(IsCleanup);
      for (unsigned J = 0; J != NumClauses; ++J) {
        LandingPadInst::ClauseType CT =
          LandingPadInst::ClauseType(Record[Idx++]); (void)CT;
        Value *Val;

        if (getValueTypePair(Record, Idx, NextValueNo, Val)) {
          delete LP;
          return Error(InvalidRecord);
        }

        assert((CT != LandingPadInst::Catch ||
                !isa<ArrayType>(Val->getType())) &&
               "Catch clause has a invalid type!");
        assert((CT != LandingPadInst::Filter ||
                isa<ArrayType>(Val->getType())) &&
               "Filter clause has invalid type!");
        LP->addClause(cast<Constant>(Val));
      }

      I = LP;
      InstructionList.push_back(I);
      break;
    }

    case bitc::FUNC_CODE_INST_ALLOCA: { // ALLOCA: [instty, opty, op, align]
      if (Record.size() != 4)
        return Error(InvalidRecord);
      PointerType *Ty =
        dyn_cast_or_null<PointerType>(getTypeByID(Record[0]));
      Type *OpTy = getTypeByID(Record[1]);
      Value *Size = getFnValueByID(Record[2], OpTy);
      unsigned AlignRecord = Record[3];
      bool InAlloca = AlignRecord & (1 << 5);
      unsigned Align = AlignRecord & ((1 << 5) - 1);
      if (!Ty || !Size)
        return Error(InvalidRecord);
      AllocaInst *AI = new AllocaInst(Ty->getElementType(), Size, (1 << Align) >> 1);
      AI->setUsedWithInAlloca(InAlloca);
      I = AI;
      InstructionList.push_back(I);
      break;
    }
    case bitc::FUNC_CODE_INST_LOAD: { // LOAD: [opty, op, align, vol]
      unsigned OpNum = 0;
      Value *Op;
      if (getValueTypePair(Record, OpNum, NextValueNo, Op) ||
          OpNum+2 != Record.size())
        return Error(InvalidRecord);

      I = new LoadInst(Op, "", Record[OpNum+1], (1 << Record[OpNum]) >> 1);
      InstructionList.push_back(I);
      break;
    }
    case bitc::FUNC_CODE_INST_LOADATOMIC: {
       // LOADATOMIC: [opty, op, align, vol, ordering, synchscope]
      unsigned OpNum = 0;
      Value *Op;
      if (getValueTypePair(Record, OpNum, NextValueNo, Op) ||
          OpNum+4 != Record.size())
        return Error(InvalidRecord);


      AtomicOrdering Ordering = GetDecodedOrdering(Record[OpNum+2]);
      if (Ordering == NotAtomic || Ordering == Release ||
          Ordering == AcquireRelease)
        return Error(InvalidRecord);
      if (Ordering != NotAtomic && Record[OpNum] == 0)
        return Error(InvalidRecord);
      SynchronizationScope SynchScope = GetDecodedSynchScope(Record[OpNum+3]);

      I = new LoadInst(Op, "", Record[OpNum+1], (1 << Record[OpNum]) >> 1,
                       Ordering, SynchScope);
      InstructionList.push_back(I);
      break;
    }
    case bitc::FUNC_CODE_INST_STORE: { // STORE2:[ptrty, ptr, val, align, vol]
      unsigned OpNum = 0;
      Value *Val, *Ptr;
      if (getValueTypePair(Record, OpNum, NextValueNo, Ptr) ||
          popValue(Record, OpNum, NextValueNo,
                    cast<PointerType>(Ptr->getType())->getElementType(), Val) ||
          OpNum+2 != Record.size())
        return Error(InvalidRecord);

      I = new StoreInst(Val, Ptr, Record[OpNum+1], (1 << Record[OpNum]) >> 1);
      InstructionList.push_back(I);
      break;
    }
    case bitc::FUNC_CODE_INST_STOREATOMIC: {
      // STOREATOMIC: [ptrty, ptr, val, align, vol, ordering, synchscope]
      unsigned OpNum = 0;
      Value *Val, *Ptr;
      if (getValueTypePair(Record, OpNum, NextValueNo, Ptr) ||
          popValue(Record, OpNum, NextValueNo,
                    cast<PointerType>(Ptr->getType())->getElementType(), Val) ||
          OpNum+4 != Record.size())
        return Error(InvalidRecord);

      AtomicOrdering Ordering = GetDecodedOrdering(Record[OpNum+2]);
      if (Ordering == NotAtomic || Ordering == Acquire ||
          Ordering == AcquireRelease)
        return Error(InvalidRecord);
      SynchronizationScope SynchScope = GetDecodedSynchScope(Record[OpNum+3]);
      if (Ordering != NotAtomic && Record[OpNum] == 0)
        return Error(InvalidRecord);

      I = new StoreInst(Val, Ptr, Record[OpNum+1], (1 << Record[OpNum]) >> 1,
                        Ordering, SynchScope);
      InstructionList.push_back(I);
      break;
    }
    case bitc::FUNC_CODE_INST_CMPXCHG: {
      // CMPXCHG:[ptrty, ptr, cmp, new, vol, successordering, synchscope,
      //          failureordering?, isweak?]
      unsigned OpNum = 0;
      Value *Ptr, *Cmp, *New;
      if (getValueTypePair(Record, OpNum, NextValueNo, Ptr) ||
          popValue(Record, OpNum, NextValueNo,
                    cast<PointerType>(Ptr->getType())->getElementType(), Cmp) ||
          popValue(Record, OpNum, NextValueNo,
                    cast<PointerType>(Ptr->getType())->getElementType(), New) ||
          (Record.size() < OpNum + 3 || Record.size() > OpNum + 5))
        return Error(InvalidRecord);
      AtomicOrdering SuccessOrdering = GetDecodedOrdering(Record[OpNum+1]);
      if (SuccessOrdering == NotAtomic || SuccessOrdering == Unordered)
        return Error(InvalidRecord);
      SynchronizationScope SynchScope = GetDecodedSynchScope(Record[OpNum+2]);

      AtomicOrdering FailureOrdering;
      if (Record.size() < 7)
        FailureOrdering =
            AtomicCmpXchgInst::getStrongestFailureOrdering(SuccessOrdering);
      else
        FailureOrdering = GetDecodedOrdering(Record[OpNum+3]);

      I = new AtomicCmpXchgInst(Ptr, Cmp, New, SuccessOrdering, FailureOrdering,
                                SynchScope);
      cast<AtomicCmpXchgInst>(I)->setVolatile(Record[OpNum]);

      if (Record.size() < 8) {
        // Before weak cmpxchgs existed, the instruction simply returned the
        // value loaded from memory, so bitcode files from that era will be
        // expecting the first component of a modern cmpxchg.
        CurBB->getInstList().push_back(I);
        I = ExtractValueInst::Create(I, 0);
      } else {
        cast<AtomicCmpXchgInst>(I)->setWeak(Record[OpNum+4]);
      }

      InstructionList.push_back(I);
      break;
    }
    case bitc::FUNC_CODE_INST_ATOMICRMW: {
      // ATOMICRMW:[ptrty, ptr, val, op, vol, ordering, synchscope]
      unsigned OpNum = 0;
      Value *Ptr, *Val;
      if (getValueTypePair(Record, OpNum, NextValueNo, Ptr) ||
          popValue(Record, OpNum, NextValueNo,
                    cast<PointerType>(Ptr->getType())->getElementType(), Val) ||
          OpNum+4 != Record.size())
        return Error(InvalidRecord);
      AtomicRMWInst::BinOp Operation = GetDecodedRMWOperation(Record[OpNum]);
      if (Operation < AtomicRMWInst::FIRST_BINOP ||
          Operation > AtomicRMWInst::LAST_BINOP)
        return Error(InvalidRecord);
      AtomicOrdering Ordering = GetDecodedOrdering(Record[OpNum+2]);
      if (Ordering == NotAtomic || Ordering == Unordered)
        return Error(InvalidRecord);
      SynchronizationScope SynchScope = GetDecodedSynchScope(Record[OpNum+3]);
      I = new AtomicRMWInst(Operation, Ptr, Val, Ordering, SynchScope);
      cast<AtomicRMWInst>(I)->setVolatile(Record[OpNum+1]);
      InstructionList.push_back(I);
      break;
    }
    case bitc::FUNC_CODE_INST_FENCE: { // FENCE:[ordering, synchscope]
      if (2 != Record.size())
        return Error(InvalidRecord);
      AtomicOrdering Ordering = GetDecodedOrdering(Record[0]);
      if (Ordering == NotAtomic || Ordering == Unordered ||
          Ordering == Monotonic)
        return Error(InvalidRecord);
      SynchronizationScope SynchScope = GetDecodedSynchScope(Record[1]);
      I = new FenceInst(Context, Ordering, SynchScope);
      InstructionList.push_back(I);
      break;
    }
    case bitc::FUNC_CODE_INST_CALL: {
      // CALL: [paramattrs, cc, fnty, fnid, arg0, arg1...]
      if (Record.size() < 3)
        return Error(InvalidRecord);

      AttributeSet PAL = getAttributes(Record[0]);
      unsigned CCInfo = Record[1];

      unsigned OpNum = 2;
      Value *Callee;
      if (getValueTypePair(Record, OpNum, NextValueNo, Callee))
        return Error(InvalidRecord);

      PointerType *OpTy = dyn_cast<PointerType>(Callee->getType());
      FunctionType *FTy = nullptr;
      if (OpTy) FTy = dyn_cast<FunctionType>(OpTy->getElementType());
      if (!FTy || Record.size() < FTy->getNumParams()+OpNum)
        return Error(InvalidRecord);

      SmallVector<Value*, 16> Args;
      // Read the fixed params.
      for (unsigned i = 0, e = FTy->getNumParams(); i != e; ++i, ++OpNum) {
        if (FTy->getParamType(i)->isLabelTy())
          Args.push_back(getBasicBlock(Record[OpNum]));
        else
          Args.push_back(getValue(Record, OpNum, NextValueNo,
                                  FTy->getParamType(i)));
        if (!Args.back())
          return Error(InvalidRecord);
      }

      // Read type/value pairs for varargs params.
      if (!FTy->isVarArg()) {
        if (OpNum != Record.size())
          return Error(InvalidRecord);
      } else {
        while (OpNum != Record.size()) {
          Value *Op;
          if (getValueTypePair(Record, OpNum, NextValueNo, Op))
            return Error(InvalidRecord);
          Args.push_back(Op);
        }
      }

      I = CallInst::Create(Callee, Args);
      InstructionList.push_back(I);
      cast<CallInst>(I)->setCallingConv(
          static_cast<CallingConv::ID>((~(1U << 14) & CCInfo) >> 1));
      CallInst::TailCallKind TCK = CallInst::TCK_None;
      if (CCInfo & 1)
        TCK = CallInst::TCK_Tail;
      if (CCInfo & (1 << 14))
        TCK = CallInst::TCK_MustTail;
      cast<CallInst>(I)->setTailCallKind(TCK);
      cast<CallInst>(I)->setAttributes(PAL);
      break;
    }
    case bitc::FUNC_CODE_INST_VAARG: { // VAARG: [valistty, valist, instty]
      if (Record.size() < 3)
        return Error(InvalidRecord);
      Type *OpTy = getTypeByID(Record[0]);
      Value *Op = getValue(Record, 1, NextValueNo, OpTy);
      Type *ResTy = getTypeByID(Record[2]);
      if (!OpTy || !Op || !ResTy)
        return Error(InvalidRecord);
      I = new VAArgInst(Op, ResTy);
      InstructionList.push_back(I);
      break;
    }
    }

    // Add instruction to end of current BB.  If there is no current BB, reject
    // this file.
    if (!CurBB) {
      delete I;
      return Error(InvalidInstructionWithNoBB);
    }
    CurBB->getInstList().push_back(I);

    // If this was a terminator instruction, move to the next block.
    if (isa<TerminatorInst>(I)) {
      ++CurBBNo;
      CurBB = CurBBNo < FunctionBBs.size() ? FunctionBBs[CurBBNo] : nullptr;
    }

    // Non-void values get registered in the value table for future use.
    if (I && !I->getType()->isVoidTy())
      ValueList.AssignValue(I, NextValueNo++);
  }

OutOfRecordLoop:

  // Check the function list for unresolved values.
  if (Argument *A = dyn_cast<Argument>(ValueList.back())) {
    if (!A->getParent()) {
      // We found at least one unresolved value.  Nuke them all to avoid leaks.
      for (unsigned i = ModuleValueListSize, e = ValueList.size(); i != e; ++i){
        if ((A = dyn_cast_or_null<Argument>(ValueList[i])) && !A->getParent()) {
          A->replaceAllUsesWith(UndefValue::get(A->getType()));
          delete A;
        }
      }
      return Error(NeverResolvedValueFoundInFunction);
    }
  }

  // FIXME: Check for unresolved forward-declared metadata references
  // and clean up leaks.

  // See if anything took the address of blocks in this function.  If so,
  // resolve them now.
  DenseMap<Function*, std::vector<BlockAddrRefTy> >::iterator BAFRI =
    BlockAddrFwdRefs.find(F);
  if (BAFRI != BlockAddrFwdRefs.end()) {
    std::vector<BlockAddrRefTy> &RefList = BAFRI->second;
    for (unsigned i = 0, e = RefList.size(); i != e; ++i) {
      unsigned BlockIdx = RefList[i].first;
      if (BlockIdx >= FunctionBBs.size())
        return Error(InvalidID);

      GlobalVariable *FwdRef = RefList[i].second;
      FwdRef->replaceAllUsesWith(BlockAddress::get(F, FunctionBBs[BlockIdx]));
      FwdRef->eraseFromParent();
    }

    BlockAddrFwdRefs.erase(BAFRI);
  }

  // Trim the value list down to the size it was before we parsed this function.
  ValueList.shrinkTo(ModuleValueListSize);
  MDValueList.shrinkTo(ModuleMDValueListSize);
  std::vector<BasicBlock*>().swap(FunctionBBs);
  return std::error_code();
}

/// Find the function body in the bitcode stream
std::error_code BitcodeReader::FindFunctionInStream(
    Function *F,
    DenseMap<Function *, uint64_t>::iterator DeferredFunctionInfoIterator) {
  while (DeferredFunctionInfoIterator->second == 0) {
    if (Stream.AtEndOfStream())
      return Error(CouldNotFindFunctionInStream);
    // ParseModule will parse the next body in the stream and set its
    // position in the DeferredFunctionInfo map.
    if (std::error_code EC = ParseModule(true))
      return EC;
  }
  return std::error_code();
}

//===----------------------------------------------------------------------===//
// GVMaterializer implementation
//===----------------------------------------------------------------------===//

void BitcodeReader::releaseBuffer() { Buffer.release(); }

bool BitcodeReader::isMaterializable(const GlobalValue *GV) const {
  if (const Function *F = dyn_cast<Function>(GV)) {
    return F->isDeclaration() &&
      DeferredFunctionInfo.count(const_cast<Function*>(F));
  }
  return false;
}

std::error_code BitcodeReader::Materialize(GlobalValue *GV) {
  Function *F = dyn_cast<Function>(GV);
  // If it's not a function or is already material, ignore the request.
  if (!F || !F->isMaterializable())
    return std::error_code();

  DenseMap<Function*, uint64_t>::iterator DFII = DeferredFunctionInfo.find(F);
  assert(DFII != DeferredFunctionInfo.end() && "Deferred function not found!");
  // If its position is recorded as 0, its body is somewhere in the stream
  // but we haven't seen it yet.
  if (DFII->second == 0 && LazyStreamer)
    if (std::error_code EC = FindFunctionInStream(F, DFII))
      return EC;

  // Move the bit stream to the saved position of the deferred function body.
  Stream.JumpToBit(DFII->second);

  if (std::error_code EC = ParseFunctionBody(F))
    return EC;

  // Upgrade any old intrinsic calls in the function.
  for (UpgradedIntrinsicMap::iterator I = UpgradedIntrinsics.begin(),
       E = UpgradedIntrinsics.end(); I != E; ++I) {
    if (I->first != I->second) {
      for (auto UI = I->first->user_begin(), UE = I->first->user_end();
           UI != UE;) {
        if (CallInst* CI = dyn_cast<CallInst>(*UI++))
          UpgradeIntrinsicCall(CI, I->second);
      }
    }
  }

  return std::error_code();
}

bool BitcodeReader::isDematerializable(const GlobalValue *GV) const {
  const Function *F = dyn_cast<Function>(GV);
  if (!F || F->isDeclaration())
    return false;
  // @LOCALMOD-START
  // Don't dematerialize functions with BBs which have their address taken;
  // it will cause any referencing blockAddress constants to also be destroyed,
  // but because they are GVs, they need to stay around until PassManager
  // finalization.
  for (Function::const_iterator BB = F->begin(); BB != F->end(); ++BB) {
    if (BB->hasAddressTaken())
      return false;
  }
  // @LOCALMOD-END
  return DeferredFunctionInfo.count(const_cast<Function*>(F));
}

void BitcodeReader::Dematerialize(GlobalValue *GV) {
  Function *F = dyn_cast<Function>(GV);
  // If this function isn't dematerializable, this is a noop.
  if (!F || !isDematerializable(F))
    return;

  assert(DeferredFunctionInfo.count(F) && "No info to read function later?");

  // Just forget the function body, we can remat it later.
  F->deleteBody();
}

std::error_code BitcodeReader::MaterializeModule(Module *M) {
  assert(M == TheModule &&
         "Can only Materialize the Module this BitcodeReader is attached to.");
  // Iterate over the module, deserializing any functions that are still on
  // disk.
  for (Module::iterator F = TheModule->begin(), E = TheModule->end();
       F != E; ++F) {
    if (F->isMaterializable()) {
      if (std::error_code EC = Materialize(F))
        return EC;
    }
  }
  // At this point, if there are any function bodies, the current bit is
  // pointing to the END_BLOCK record after them. Now make sure the rest
  // of the bits in the module have been read.
  if (NextUnreadBit)
    ParseModule(true);

  // Upgrade any intrinsic calls that slipped through (should not happen!) and
  // delete the old functions to clean up. We can't do this unless the entire
  // module is materialized because there could always be another function body
  // with calls to the old function.
  for (std::vector<std::pair<Function*, Function*> >::iterator I =
       UpgradedIntrinsics.begin(), E = UpgradedIntrinsics.end(); I != E; ++I) {
    if (I->first != I->second) {
      for (auto UI = I->first->user_begin(), UE = I->first->user_end();
           UI != UE;) {
        if (CallInst* CI = dyn_cast<CallInst>(*UI++))
          UpgradeIntrinsicCall(CI, I->second);
      }
      if (!I->first->use_empty())
        I->first->replaceAllUsesWith(I->second);
      I->first->eraseFromParent();
    }
  }
  std::vector<std::pair<Function*, Function*> >().swap(UpgradedIntrinsics);

  for (unsigned I = 0, E = InstsWithTBAATag.size(); I < E; I++)
    UpgradeInstWithTBAATag(InstsWithTBAATag[I]);

  UpgradeDebugInfo(*M);
  return std::error_code();
}

std::error_code BitcodeReader::InitStream() {
  if (LazyStreamer)
    return InitLazyStream();
  return InitStreamFromBuffer();
}

std::error_code BitcodeReader::InitStreamFromBuffer() {
  const unsigned char *BufPtr = (const unsigned char*)Buffer->getBufferStart();
  const unsigned char *BufEnd = BufPtr+Buffer->getBufferSize();

  if (Buffer->getBufferSize() & 3) {
    if (!isRawBitcode(BufPtr, BufEnd) && !isBitcodeWrapper(BufPtr, BufEnd))
      return Error(InvalidBitcodeSignature);
    else
      return Error(BitcodeStreamInvalidSize);
  }

  // If we have a wrapper header, parse it and ignore the non-bc file contents.
  // The magic number is 0x0B17C0DE stored in little endian.
  if (isBitcodeWrapper(BufPtr, BufEnd))
    if (SkipBitcodeWrapperHeader(BufPtr, BufEnd, true))
      return Error(InvalidBitcodeWrapperHeader);

  StreamFile.reset(new BitstreamReader(BufPtr, BufEnd));
  Stream.init(*StreamFile);

  return std::error_code();
}

std::error_code BitcodeReader::InitLazyStream() {
  // Check and strip off the bitcode wrapper; BitstreamReader expects never to
  // see it.
  // @LOCALMOD Bytes -> LazyStreamer
  StreamFile.reset(new BitstreamReader(LazyStreamer));
  Stream.init(*StreamFile);

  unsigned char buf[16];
  if (LazyStreamer->readBytes(0, 16, buf) == -1)
    return Error(BitcodeStreamInvalidSize);

  if (!isBitcode(buf, buf + 16))
    return Error(InvalidBitcodeSignature);

  if (isBitcodeWrapper(buf, buf + 4)) {
    const unsigned char *bitcodeStart = buf;
    const unsigned char *bitcodeEnd = buf + 16;
    SkipBitcodeWrapperHeader(bitcodeStart, bitcodeEnd, false);
    LazyStreamer->dropLeadingBytes(bitcodeStart - buf);
    LazyStreamer->setKnownObjectSize(bitcodeEnd - bitcodeStart);
  }
  return std::error_code();
}

namespace {
class BitcodeErrorCategoryType : public std::error_category {
  const char *name() const LLVM_NOEXCEPT override {
    return "llvm.bitcode";
  }
  std::string message(int IE) const override {
    BitcodeReader::ErrorType E = static_cast<BitcodeReader::ErrorType>(IE);
    switch (E) {
    case BitcodeReader::BitcodeStreamInvalidSize:
      return "Bitcode stream length should be >= 16 bytes and a multiple of 4";
    case BitcodeReader::ConflictingMETADATA_KINDRecords:
      return "Conflicting METADATA_KIND records";
    case BitcodeReader::CouldNotFindFunctionInStream:
      return "Could not find function in stream";
    case BitcodeReader::ExpectedConstant:
      return "Expected a constant";
    case BitcodeReader::InsufficientFunctionProtos:
      return "Insufficient function protos";
    case BitcodeReader::InvalidBitcodeSignature:
      return "Invalid bitcode signature";
    case BitcodeReader::InvalidBitcodeWrapperHeader:
      return "Invalid bitcode wrapper header";
    case BitcodeReader::InvalidConstantReference:
      return "Invalid ronstant reference";
    case BitcodeReader::InvalidID:
      return "Invalid ID";
    case BitcodeReader::InvalidInstructionWithNoBB:
      return "Invalid instruction with no BB";
    case BitcodeReader::InvalidRecord:
      return "Invalid record";
    case BitcodeReader::InvalidTypeForValue:
      return "Invalid type for value";
    case BitcodeReader::InvalidTYPETable:
      return "Invalid TYPE table";
    case BitcodeReader::InvalidType:
      return "Invalid type";
    case BitcodeReader::MalformedBlock:
      return "Malformed block";
    case BitcodeReader::MalformedGlobalInitializerSet:
      return "Malformed global initializer set";
    case BitcodeReader::InvalidMultipleBlocks:
      return "Invalid multiple blocks";
    case BitcodeReader::NeverResolvedValueFoundInFunction:
      return "Never resolved value found in function";
    case BitcodeReader::InvalidValue:
      return "Invalid value";
    }
    llvm_unreachable("Unknown error type!");
  }
};
}

const std::error_category &BitcodeReader::BitcodeErrorCategory() {
  static BitcodeErrorCategoryType O;
  return O;
}

//===----------------------------------------------------------------------===//
// External interface
//===----------------------------------------------------------------------===//

/// getLazyBitcodeModule - lazy function-at-a-time loading from a file.
///
ErrorOr<Module *> llvm::getLazyBitcodeModule(MemoryBuffer *Buffer,
                                             LLVMContext &Context) {
  Module *M = new Module(Buffer->getBufferIdentifier(), Context);
  BitcodeReader *R = new BitcodeReader(Buffer, Context);
  M->setMaterializer(R);
  if (std::error_code EC = R->ParseBitcodeInto(M)) {
    R->releaseBuffer(); // Never take ownership on error.
    delete M;  // Also deletes R.
    return EC;
  }

  R->materializeForwardReferencedFunctions();

  return M;
}


Module *llvm::getStreamedBitcodeModule(const std::string &name,
                                       // @LOCALMOD
                                       StreamingMemoryObject *streamer,
                                       LLVMContext &Context,
                                       std::string *ErrMsg) {
  Module *M = new Module(name, Context);
  BitcodeReader *R = new BitcodeReader(streamer, Context);
  M->setMaterializer(R);
  if (std::error_code EC = R->ParseBitcodeInto(M)) {
    if (ErrMsg)
      *ErrMsg = EC.message();
    delete M;  // Also deletes R.
    return nullptr;
  }
<<<<<<< HEAD
  R->setBufferOwned(false); // no buffer to delete

  R->materializeForwardReferencedFunctions();

=======
>>>>>>> 434f0e35
  return M;
}

ErrorOr<Module *> llvm::parseBitcodeFile(MemoryBuffer *Buffer,
                                         LLVMContext &Context) {
  ErrorOr<Module *> ModuleOrErr = getLazyBitcodeModule(Buffer, Context);
  if (!ModuleOrErr)
    return ModuleOrErr;
  Module *M = ModuleOrErr.get();
  // Read in the entire module, and destroy the BitcodeReader.
  if (std::error_code EC = M->materializeAllPermanently(true)) {
    delete M;
    return EC;
  }

  // TODO: Restore the use-lists to the in-memory state when the bitcode was
  // written.  We must defer until the Module has been fully materialized.

  return M;
}

std::string llvm::getBitcodeTargetTriple(MemoryBuffer *Buffer,
                                         LLVMContext &Context) {
  BitcodeReader *R = new BitcodeReader(Buffer, Context);
  ErrorOr<std::string> Triple = R->parseTriple();
  R->releaseBuffer();
  delete R;
  if (Triple.getError())
    return "";
  return Triple.get();
}<|MERGE_RESOLUTION|>--- conflicted
+++ resolved
@@ -3467,13 +3467,6 @@
     delete M;  // Also deletes R.
     return nullptr;
   }
-<<<<<<< HEAD
-  R->setBufferOwned(false); // no buffer to delete
-
-  R->materializeForwardReferencedFunctions();
-
-=======
->>>>>>> 434f0e35
   return M;
 }
 
