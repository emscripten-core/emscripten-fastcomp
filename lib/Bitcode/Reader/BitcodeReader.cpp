--- conflicted
+++ resolved
@@ -3329,25 +3329,12 @@
   const Function *F = dyn_cast<Function>(GV);
   if (!F || F->isDeclaration())
     return false;
-<<<<<<< HEAD
-  // @LOCALMOD-START
-  // Don't dematerialize functions with BBs which have their address taken;
-  // it will cause any referencing blockAddress constants to also be destroyed,
-  // but because they are GVs, they need to stay around until PassManager
-  // finalization.
-  for (Function::const_iterator BB = F->begin(); BB != F->end(); ++BB) {
-    if (BB->hasAddressTaken())
-      return false;
-  }
-  // @LOCALMOD-END
-=======
 
   // Dematerializing F would leave dangling references that wouldn't be
   // reconnected on re-materialization.
   if (BlockAddressesTaken.count(F))
     return false;
 
->>>>>>> 7ffc5bb5
   return DeferredFunctionInfo.count(const_cast<Function*>(F));
 }
 
@@ -3449,13 +3436,8 @@
   Stream.init(*StreamFile);
 
   unsigned char buf[16];
-<<<<<<< HEAD
   if (LazyStreamer->readBytes(0, 16, buf) == -1)
-    return Error(BitcodeStreamInvalidSize);
-=======
-  if (Bytes->readBytes(0, 16, buf) == -1)
     return Error(BitcodeError::InvalidBitcodeSignature);
->>>>>>> 7ffc5bb5
 
   if (!isBitcode(buf, buf + 16))
     return Error(BitcodeError::InvalidBitcodeSignature);
