--- conflicted
+++ resolved
@@ -297,12 +297,9 @@
     .StartsWith("cnk", Triple::CNK)
     .StartsWith("bitrig", Triple::Bitrig)
     .StartsWith("aix", Triple::AIX)
-<<<<<<< HEAD
     .StartsWith("emscripten", Triple::Emscripten)
-=======
     .StartsWith("cuda", Triple::CUDA)
     .StartsWith("nvcl", Triple::NVCL)
->>>>>>> fe90708c
     .Default(Triple::UnknownOS);
 }
 
