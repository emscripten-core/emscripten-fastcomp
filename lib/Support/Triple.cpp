//===--- Triple.cpp - Target triple helper class --------------------------===//
//
//                     The LLVM Compiler Infrastructure
//
// This file is distributed under the University of Illinois Open Source
// License. See LICENSE.TXT for details.
//
//===----------------------------------------------------------------------===//

#include "llvm/ADT/Triple.h"
#include "llvm/ADT/STLExtras.h"
#include "llvm/ADT/SmallString.h"
#include "llvm/ADT/StringSwitch.h"
#include "llvm/Support/ErrorHandling.h"
#include "llvm/Support/TargetParser.h"
#include "llvm/Support/Host.h"
#include <cstring>
using namespace llvm;

const char *Triple::getArchTypeName(ArchType Kind) {
  switch (Kind) {
<<<<<<< HEAD
  case UnknownArch: return "unknown";

  case aarch64:     return "aarch64";
  case aarch64_be:  return "aarch64_be";
  case arm:         return "arm";
  case armeb:       return "armeb";
  case avr:         return "avr";
  case bpfel:       return "bpfel";
  case bpfeb:       return "bpfeb";
  case hexagon:     return "hexagon";
  case mips:        return "mips";
  case mipsel:      return "mipsel";
  case mips64:      return "mips64";
  case mips64el:    return "mips64el";
  case msp430:      return "msp430";
  case ppc64:       return "powerpc64";
  case ppc64le:     return "powerpc64le";
  case ppc:         return "powerpc";
  case r600:        return "r600";
  case amdgcn:      return "amdgcn";
  case sparc:       return "sparc";
  case sparcv9:     return "sparcv9";
  case sparcel:     return "sparcel";
  case systemz:     return "s390x";
  case tce:         return "tce";
  case thumb:       return "thumb";
  case thumbeb:     return "thumbeb";
  case x86:         return "i386";
  case x86_64:      return "x86_64";
  case xcore:       return "xcore";
  case nvptx:       return "nvptx";
  case nvptx64:     return "nvptx64";
  case le32:        return "le32";
  case le64:        return "le64";
  case asmjs:       return "asmjs"; // @LOCALMOD Emscripten
  case amdil:       return "amdil";
  case amdil64:     return "amdil64";
  case hsail:       return "hsail";
  case hsail64:     return "hsail64";
  case spir:        return "spir";
  case spir64:      return "spir64";
  case kalimba:     return "kalimba";
  case lanai:       return "lanai";
  case shave:       return "shave";
  case wasm32:      return "wasm32";
  case wasm64:      return "wasm64";
=======
  case UnknownArch:    return "unknown";

  case aarch64:        return "aarch64";
  case aarch64_be:     return "aarch64_be";
  case arm:            return "arm";
  case armeb:          return "armeb";
  case avr:            return "avr";
  case bpfel:          return "bpfel";
  case bpfeb:          return "bpfeb";
  case hexagon:        return "hexagon";
  case mips:           return "mips";
  case mipsel:         return "mipsel";
  case mips64:         return "mips64";
  case mips64el:       return "mips64el";
  case msp430:         return "msp430";
  case ppc64:          return "powerpc64";
  case ppc64le:        return "powerpc64le";
  case ppc:            return "powerpc";
  case r600:           return "r600";
  case amdgcn:         return "amdgcn";
  case sparc:          return "sparc";
  case sparcv9:        return "sparcv9";
  case sparcel:        return "sparcel";
  case systemz:        return "s390x";
  case tce:            return "tce";
  case thumb:          return "thumb";
  case thumbeb:        return "thumbeb";
  case x86:            return "i386";
  case x86_64:         return "x86_64";
  case xcore:          return "xcore";
  case nvptx:          return "nvptx";
  case nvptx64:        return "nvptx64";
  case le32:           return "le32";
  case le64:           return "le64";
  case amdil:          return "amdil";
  case amdil64:        return "amdil64";
  case hsail:          return "hsail";
  case hsail64:        return "hsail64";
  case spir:           return "spir";
  case spir64:         return "spir64";
  case kalimba:        return "kalimba";
  case lanai:          return "lanai";
  case shave:          return "shave";
  case wasm32:         return "wasm32";
  case wasm64:         return "wasm64";
  case renderscript32: return "renderscript32";
  case renderscript64: return "renderscript64";
>>>>>>> 4105790f
  }

  llvm_unreachable("Invalid ArchType!");
}

const char *Triple::getArchTypePrefix(ArchType Kind) {
  switch (Kind) {
  default:
    return nullptr;

  case aarch64:
  case aarch64_be:  return "aarch64";

  case arm:
  case armeb:
  case thumb:
  case thumbeb:     return "arm";

  case avr:         return "avr";

  case ppc64:
  case ppc64le:
  case ppc:         return "ppc";

  case mips:
  case mipsel:
  case mips64:
  case mips64el:    return "mips";

  case hexagon:     return "hexagon";

  case amdgcn:      return "amdgcn";
  case r600:        return "r600";

  case bpfel:
  case bpfeb:       return "bpf";

  case sparcv9:
  case sparcel:
  case sparc:       return "sparc";

  case systemz:     return "s390";

  case x86:
  case x86_64:      return "x86";

  case xcore:       return "xcore";

  // NVPTX intrinsics are namespaced under nvvm.
  case nvptx:       return "nvvm";
  case nvptx64:     return "nvvm";

  case le32:        return "le32";
  case le64:        return "le64";

  case asmjs:       return "asmjs"; // @LOCALMOD Emscripten

  case amdil:
  case amdil64:     return "amdil";

  case hsail:
  case hsail64:     return "hsail";

  case spir:
  case spir64:      return "spir";
  case kalimba:     return "kalimba";
  case lanai:       return "lanai";
  case shave:       return "shave";
  case wasm32:
  case wasm64:      return "wasm";
  }
}

const char *Triple::getVendorTypeName(VendorType Kind) {
  switch (Kind) {
  case UnknownVendor: return "unknown";

  case Apple: return "apple";
  case PC: return "pc";
  case SCEI: return "scei";
  case BGP: return "bgp";
  case BGQ: return "bgq";
  case Freescale: return "fsl";
  case IBM: return "ibm";
  case ImaginationTechnologies: return "img";
  case MipsTechnologies: return "mti";
  case NVIDIA: return "nvidia";
  case CSR: return "csr";
  case Myriad: return "myriad";
  case AMD: return "amd";
  case Mesa: return "mesa";
  }

  llvm_unreachable("Invalid VendorType!");
}

const char *Triple::getOSTypeName(OSType Kind) {
  switch (Kind) {
  case UnknownOS: return "unknown";

  case CloudABI: return "cloudabi";
  case Darwin: return "darwin";
  case DragonFly: return "dragonfly";
  case FreeBSD: return "freebsd";
  case IOS: return "ios";
  case KFreeBSD: return "kfreebsd";
  case Linux: return "linux";
  case Lv2: return "lv2";
  case MacOSX: return "macosx";
  case NetBSD: return "netbsd";
  case OpenBSD: return "openbsd";
  case Solaris: return "solaris";
  case Win32: return "windows";
  case Haiku: return "haiku";
  case Minix: return "minix";
  case RTEMS: return "rtems";
  case Emscripten: return "emscripten"; // @LOCALMOD Emscripten
  case NaCl: return "nacl";
  case CNK: return "cnk";
  case Bitrig: return "bitrig";
  case AIX: return "aix";
  case CUDA: return "cuda";
  case NVCL: return "nvcl";
  case AMDHSA: return "amdhsa";
  case PS4: return "ps4";
  case ELFIAMCU: return "elfiamcu";
  case TvOS: return "tvos";
  case WatchOS: return "watchos";
  case Mesa3D: return "mesa3d";
  }

  llvm_unreachable("Invalid OSType");
}

const char *Triple::getEnvironmentTypeName(EnvironmentType Kind) {
  switch (Kind) {
  case UnknownEnvironment: return "unknown";
  case GNU: return "gnu";
  case GNUABI64: return "gnuabi64";
  case GNUEABIHF: return "gnueabihf";
  case GNUEABI: return "gnueabi";
  case GNUX32: return "gnux32";
  case CODE16: return "code16";
  case EABI: return "eabi";
  case EABIHF: return "eabihf";
  case Android: return "android";
  case Musl: return "musl";
  case MuslEABI: return "musleabi";
  case MuslEABIHF: return "musleabihf";
  case MSVC: return "msvc";
  case Itanium: return "itanium";
  case Cygnus: return "cygnus";
  case AMDOpenCL: return "amdopencl";
  case CoreCLR: return "coreclr";
  }

  llvm_unreachable("Invalid EnvironmentType!");
}

static Triple::ArchType parseBPFArch(StringRef ArchName) {
  if (ArchName.equals("bpf")) {
    if (sys::IsLittleEndianHost)
      return Triple::bpfel;
    else
      return Triple::bpfeb;
  } else if (ArchName.equals("bpf_be") || ArchName.equals("bpfeb")) {
    return Triple::bpfeb;
  } else if (ArchName.equals("bpf_le") || ArchName.equals("bpfel")) {
    return Triple::bpfel;
  } else {
    return Triple::UnknownArch;
  }
}

Triple::ArchType Triple::getArchTypeForLLVMName(StringRef Name) {
  Triple::ArchType BPFArch(parseBPFArch(Name));
  return StringSwitch<Triple::ArchType>(Name)
    .Case("aarch64", aarch64)
    .Case("aarch64_be", aarch64_be)
    .Case("arm64", aarch64) // "arm64" is an alias for "aarch64"
    .Case("arm", arm)
    .Case("armeb", armeb)
    .Case("avr", avr)
    .StartsWith("bpf", BPFArch)
    .Case("mips", mips)
    .Case("mipsel", mipsel)
    .Case("mips64", mips64)
    .Case("mips64el", mips64el)
    .Case("msp430", msp430)
    .Case("ppc64", ppc64)
    .Case("ppc32", ppc)
    .Case("ppc", ppc)
    .Case("ppc64le", ppc64le)
    .Case("r600", r600)
    .Case("amdgcn", amdgcn)
    .Case("hexagon", hexagon)
    .Case("sparc", sparc)
    .Case("sparcel", sparcel)
    .Case("sparcv9", sparcv9)
    .Case("systemz", systemz)
    .Case("tce", tce)
    .Case("thumb", thumb)
    .Case("thumbeb", thumbeb)
    .Case("x86", x86)
    .Case("x86-64", x86_64)
    .Case("xcore", xcore)
    .Case("nvptx", nvptx)
    .Case("nvptx64", nvptx64)
    .Case("le32", le32)
    .Case("le64", le64)
    .Case("asmjs", asmjs) // @LOCALMOD Emscripten
    .Case("amdil", amdil)
    .Case("amdil64", amdil64)
    .Case("hsail", hsail)
    .Case("hsail64", hsail64)
    .Case("spir", spir)
    .Case("spir64", spir64)
    .Case("kalimba", kalimba)
    .Case("lanai", lanai)
    .Case("shave", shave)
    .Case("wasm32", wasm32)
    .Case("wasm64", wasm64)
    .Case("renderscript32", renderscript32)
    .Case("renderscript64", renderscript64)
    .Default(UnknownArch);
}

static Triple::ArchType parseARMArch(StringRef ArchName) {
  unsigned ISA = ARM::parseArchISA(ArchName);
  unsigned ENDIAN = ARM::parseArchEndian(ArchName);

  Triple::ArchType arch = Triple::UnknownArch;
  switch (ENDIAN) {
  case ARM::EK_LITTLE: {
    switch (ISA) {
    case ARM::IK_ARM:
      arch = Triple::arm;
      break;
    case ARM::IK_THUMB:
      arch = Triple::thumb;
      break;
    case ARM::IK_AARCH64:
      arch = Triple::aarch64;
      break;
    }
    break;
  }
  case ARM::EK_BIG: {
    switch (ISA) {
    case ARM::IK_ARM:
      arch = Triple::armeb;
      break;
    case ARM::IK_THUMB:
      arch = Triple::thumbeb;
      break;
    case ARM::IK_AARCH64:
      arch = Triple::aarch64_be;
      break;
    }
    break;
  }
  }

  ArchName = ARM::getCanonicalArchName(ArchName);
  if (ArchName.empty())
    return Triple::UnknownArch;

  // Thumb only exists in v4+
  if (ISA == ARM::IK_THUMB &&
      (ArchName.startswith("v2") || ArchName.startswith("v3")))
    return Triple::UnknownArch;

  // Thumb only for v6m
  unsigned Profile = ARM::parseArchProfile(ArchName);
  unsigned Version = ARM::parseArchVersion(ArchName);
  if (Profile == ARM::PK_M && Version == 6) {
    if (ENDIAN == ARM::EK_BIG)
      return Triple::thumbeb;
    else
      return Triple::thumb;
  }

  return arch;
}

static Triple::ArchType parseArch(StringRef ArchName) {
  auto AT = StringSwitch<Triple::ArchType>(ArchName)
    .Cases("i386", "i486", "i586", "i686", Triple::x86)
    // FIXME: Do we need to support these?
    .Cases("i786", "i886", "i986", Triple::x86)
    .Cases("amd64", "x86_64", "x86_64h", Triple::x86_64)
    .Cases("powerpc", "ppc32", Triple::ppc)
    .Cases("powerpc64", "ppu", "ppc64", Triple::ppc64)
    .Cases("powerpc64le", "ppc64le", Triple::ppc64le)
    .Case("xscale", Triple::arm)
    .Case("xscaleeb", Triple::armeb)
    .Case("aarch64", Triple::aarch64)
    .Case("aarch64_be", Triple::aarch64_be)
    .Case("arm64", Triple::aarch64)
    .Case("arm", Triple::arm)
    .Case("armeb", Triple::armeb)
    .Case("thumb", Triple::thumb)
    .Case("thumbeb", Triple::thumbeb)
    .Case("avr", Triple::avr)
    .Case("msp430", Triple::msp430)
    .Cases("mips", "mipseb", "mipsallegrex", Triple::mips)
    .Cases("mipsel", "mipsallegrexel", Triple::mipsel)
    .Cases("mips64", "mips64eb", Triple::mips64)
    .Case("mips64el", Triple::mips64el)
    .Case("r600", Triple::r600)
    .Case("amdgcn", Triple::amdgcn)
    .Case("hexagon", Triple::hexagon)
    .Cases("s390x", "systemz", Triple::systemz)
    .Case("sparc", Triple::sparc)
    .Case("sparcel", Triple::sparcel)
    .Cases("sparcv9", "sparc64", Triple::sparcv9)
    .Case("tce", Triple::tce)
    .Case("xcore", Triple::xcore)
    .Case("nvptx", Triple::nvptx)
    .Case("nvptx64", Triple::nvptx64)
    .Case("le32", Triple::le32)
    .Case("le64", Triple::le64)
    .Case("asmjs", Triple::asmjs) // @LOCALMOD Emscripten
    .Case("amdil", Triple::amdil)
    .Case("amdil64", Triple::amdil64)
    .Case("hsail", Triple::hsail)
    .Case("hsail64", Triple::hsail64)
    .Case("spir", Triple::spir)
    .Case("spir64", Triple::spir64)
    .StartsWith("kalimba", Triple::kalimba)
    .Case("lanai", Triple::lanai)
    .Case("shave", Triple::shave)
    .Case("wasm32", Triple::wasm32)
    .Case("wasm64", Triple::wasm64)
    .Case("renderscript32", Triple::renderscript32)
    .Case("renderscript64", Triple::renderscript64)
    .Default(Triple::UnknownArch);

  // Some architectures require special parsing logic just to compute the
  // ArchType result.
  if (AT == Triple::UnknownArch) {
    if (ArchName.startswith("arm") || ArchName.startswith("thumb") ||
        ArchName.startswith("aarch64"))
      return parseARMArch(ArchName);
    if (ArchName.startswith("bpf"))
      return parseBPFArch(ArchName);
  }

  return AT;
}

static Triple::VendorType parseVendor(StringRef VendorName) {
  return StringSwitch<Triple::VendorType>(VendorName)
    .Case("apple", Triple::Apple)
    .Case("pc", Triple::PC)
    .Case("scei", Triple::SCEI)
    .Case("bgp", Triple::BGP)
    .Case("bgq", Triple::BGQ)
    .Case("fsl", Triple::Freescale)
    .Case("ibm", Triple::IBM)
    .Case("img", Triple::ImaginationTechnologies)
    .Case("mti", Triple::MipsTechnologies)
    .Case("nvidia", Triple::NVIDIA)
    .Case("csr", Triple::CSR)
    .Case("myriad", Triple::Myriad)
    .Case("amd", Triple::AMD)
    .Case("mesa", Triple::Mesa)
    .Default(Triple::UnknownVendor);
}

static Triple::OSType parseOS(StringRef OSName) {
  return StringSwitch<Triple::OSType>(OSName)
    .StartsWith("cloudabi", Triple::CloudABI)
    .StartsWith("darwin", Triple::Darwin)
    .StartsWith("dragonfly", Triple::DragonFly)
    .StartsWith("freebsd", Triple::FreeBSD)
    .StartsWith("ios", Triple::IOS)
    .StartsWith("kfreebsd", Triple::KFreeBSD)
    .StartsWith("linux", Triple::Linux)
    .StartsWith("lv2", Triple::Lv2)
    .StartsWith("macosx", Triple::MacOSX)
    .StartsWith("netbsd", Triple::NetBSD)
    .StartsWith("openbsd", Triple::OpenBSD)
    .StartsWith("solaris", Triple::Solaris)
    .StartsWith("win32", Triple::Win32)
    .StartsWith("windows", Triple::Win32)
    .StartsWith("haiku", Triple::Haiku)
    .StartsWith("minix", Triple::Minix)
    .StartsWith("rtems", Triple::RTEMS)
    .StartsWith("emscripten", Triple::Emscripten) // @LOCALMOD Emscripten
    .StartsWith("nacl", Triple::NaCl)
    .StartsWith("cnk", Triple::CNK)
    .StartsWith("bitrig", Triple::Bitrig)
    .StartsWith("aix", Triple::AIX)
    .StartsWith("cuda", Triple::CUDA)
    .StartsWith("nvcl", Triple::NVCL)
    .StartsWith("amdhsa", Triple::AMDHSA)
    .StartsWith("ps4", Triple::PS4)
    .StartsWith("elfiamcu", Triple::ELFIAMCU)
    .StartsWith("tvos", Triple::TvOS)
    .StartsWith("watchos", Triple::WatchOS)
    .StartsWith("mesa3d", Triple::Mesa3D)
    .Default(Triple::UnknownOS);
}

static Triple::EnvironmentType parseEnvironment(StringRef EnvironmentName) {
  return StringSwitch<Triple::EnvironmentType>(EnvironmentName)
    .StartsWith("eabihf", Triple::EABIHF)
    .StartsWith("eabi", Triple::EABI)
    .StartsWith("gnuabi64", Triple::GNUABI64)
    .StartsWith("gnueabihf", Triple::GNUEABIHF)
    .StartsWith("gnueabi", Triple::GNUEABI)
    .StartsWith("gnux32", Triple::GNUX32)
    .StartsWith("code16", Triple::CODE16)
    .StartsWith("gnu", Triple::GNU)
    .StartsWith("android", Triple::Android)
    .StartsWith("musleabihf", Triple::MuslEABIHF)
    .StartsWith("musleabi", Triple::MuslEABI)
    .StartsWith("musl", Triple::Musl)
    .StartsWith("msvc", Triple::MSVC)
    .StartsWith("itanium", Triple::Itanium)
    .StartsWith("cygnus", Triple::Cygnus)
    .StartsWith("amdopencl", Triple::AMDOpenCL)
    .StartsWith("coreclr", Triple::CoreCLR)
    .Default(Triple::UnknownEnvironment);
}

static Triple::ObjectFormatType parseFormat(StringRef EnvironmentName) {
  return StringSwitch<Triple::ObjectFormatType>(EnvironmentName)
    .EndsWith("coff", Triple::COFF)
    .EndsWith("elf", Triple::ELF)
    .EndsWith("macho", Triple::MachO)
    .Default(Triple::UnknownObjectFormat);
}

static Triple::SubArchType parseSubArch(StringRef SubArchName) {
  StringRef ARMSubArch = ARM::getCanonicalArchName(SubArchName);

  // For now, this is the small part. Early return.
  if (ARMSubArch.empty())
    return StringSwitch<Triple::SubArchType>(SubArchName)
      .EndsWith("kalimba3", Triple::KalimbaSubArch_v3)
      .EndsWith("kalimba4", Triple::KalimbaSubArch_v4)
      .EndsWith("kalimba5", Triple::KalimbaSubArch_v5)
      .Default(Triple::NoSubArch);

  // ARM sub arch.
  switch(ARM::parseArch(ARMSubArch)) {
  case ARM::AK_ARMV4:
    return Triple::NoSubArch;
  case ARM::AK_ARMV4T:
    return Triple::ARMSubArch_v4t;
  case ARM::AK_ARMV5T:
    return Triple::ARMSubArch_v5;
  case ARM::AK_ARMV5TE:
  case ARM::AK_IWMMXT:
  case ARM::AK_IWMMXT2:
  case ARM::AK_XSCALE:
  case ARM::AK_ARMV5TEJ:
    return Triple::ARMSubArch_v5te;
  case ARM::AK_ARMV6:
    return Triple::ARMSubArch_v6;
  case ARM::AK_ARMV6K:
  case ARM::AK_ARMV6KZ:
    return Triple::ARMSubArch_v6k;
  case ARM::AK_ARMV6T2:
    return Triple::ARMSubArch_v6t2;
  case ARM::AK_ARMV6M:
    return Triple::ARMSubArch_v6m;
  case ARM::AK_ARMV7A:
  case ARM::AK_ARMV7R:
    return Triple::ARMSubArch_v7;
  case ARM::AK_ARMV7K:
    return Triple::ARMSubArch_v7k;
  case ARM::AK_ARMV7M:
    return Triple::ARMSubArch_v7m;
  case ARM::AK_ARMV7S:
    return Triple::ARMSubArch_v7s;
  case ARM::AK_ARMV7EM:
    return Triple::ARMSubArch_v7em;
  case ARM::AK_ARMV8A:
    return Triple::ARMSubArch_v8;
  case ARM::AK_ARMV8_1A:
    return Triple::ARMSubArch_v8_1a;
  case ARM::AK_ARMV8_2A:
    return Triple::ARMSubArch_v8_2a;
  case ARM::AK_ARMV8MBaseline:
    return Triple::ARMSubArch_v8m_baseline;
  case ARM::AK_ARMV8MMainline:
    return Triple::ARMSubArch_v8m_mainline;
  default:
    return Triple::NoSubArch;
  }
}

static const char *getObjectFormatTypeName(Triple::ObjectFormatType Kind) {
  switch (Kind) {
  case Triple::UnknownObjectFormat: return "";
  case Triple::COFF: return "coff";
  case Triple::ELF: return "elf";
  case Triple::MachO: return "macho";
  }
  llvm_unreachable("unknown object format type");
}

static Triple::ObjectFormatType getDefaultFormat(const Triple &T) {
  switch (T.getArch()) {
  case Triple::UnknownArch:
  case Triple::aarch64:
  case Triple::arm:
  case Triple::thumb:
  case Triple::x86:
  case Triple::x86_64:
    if (T.isOSDarwin())
      return Triple::MachO;
    else if (T.isOSWindows())
      return Triple::COFF;
    return Triple::ELF;

  case Triple::aarch64_be:
  case Triple::amdgcn:
  case Triple::amdil:
  case Triple::amdil64:
  case Triple::armeb:
  case Triple::asmjs: // @LOCALMOD Emscripten
  case Triple::avr:
  case Triple::bpfeb:
  case Triple::bpfel:
  case Triple::hexagon:
  case Triple::lanai:
  case Triple::hsail:
  case Triple::hsail64:
  case Triple::kalimba:
  case Triple::le32:
  case Triple::le64:
  case Triple::mips:
  case Triple::mips64:
  case Triple::mips64el:
  case Triple::mipsel:
  case Triple::msp430:
  case Triple::nvptx:
  case Triple::nvptx64:
  case Triple::ppc64le:
  case Triple::r600:
  case Triple::renderscript32:
  case Triple::renderscript64:
  case Triple::shave:
  case Triple::sparc:
  case Triple::sparcel:
  case Triple::sparcv9:
  case Triple::spir:
  case Triple::spir64:
  case Triple::systemz:
  case Triple::tce:
  case Triple::thumbeb:
  case Triple::wasm32:
  case Triple::wasm64:
  case Triple::xcore:
    return Triple::ELF;

  case Triple::ppc:
  case Triple::ppc64:
    if (T.isOSDarwin())
      return Triple::MachO;
    return Triple::ELF;
  }
  llvm_unreachable("unknown architecture");
}

/// \brief Construct a triple from the string representation provided.
///
/// This stores the string representation and parses the various pieces into
/// enum members.
Triple::Triple(const Twine &Str)
    : Data(Str.str()), Arch(UnknownArch), SubArch(NoSubArch),
      Vendor(UnknownVendor), OS(UnknownOS), Environment(UnknownEnvironment),
      ObjectFormat(UnknownObjectFormat) {
  // Do minimal parsing by hand here.
  SmallVector<StringRef, 4> Components;
  StringRef(Data).split(Components, '-', /*MaxSplit*/ 3);
  if (Components.size() > 0) {
    Arch = parseArch(Components[0]);
    SubArch = parseSubArch(Components[0]);
    if (Components.size() > 1) {
      Vendor = parseVendor(Components[1]);
      if (Components.size() > 2) {
        OS = parseOS(Components[2]);
        if (Components.size() > 3) {
          Environment = parseEnvironment(Components[3]);
          ObjectFormat = parseFormat(Components[3]);
        }
      }
    }
  }
  if (ObjectFormat == UnknownObjectFormat)
    ObjectFormat = getDefaultFormat(*this);
}

/// \brief Construct a triple from string representations of the architecture,
/// vendor, and OS.
///
/// This joins each argument into a canonical string representation and parses
/// them into enum members. It leaves the environment unknown and omits it from
/// the string representation.
Triple::Triple(const Twine &ArchStr, const Twine &VendorStr, const Twine &OSStr)
    : Data((ArchStr + Twine('-') + VendorStr + Twine('-') + OSStr).str()),
      Arch(parseArch(ArchStr.str())),
      SubArch(parseSubArch(ArchStr.str())),
      Vendor(parseVendor(VendorStr.str())),
      OS(parseOS(OSStr.str())),
      Environment(), ObjectFormat(Triple::UnknownObjectFormat) {
  ObjectFormat = getDefaultFormat(*this);
}

/// \brief Construct a triple from string representations of the architecture,
/// vendor, OS, and environment.
///
/// This joins each argument into a canonical string representation and parses
/// them into enum members.
Triple::Triple(const Twine &ArchStr, const Twine &VendorStr, const Twine &OSStr,
               const Twine &EnvironmentStr)
    : Data((ArchStr + Twine('-') + VendorStr + Twine('-') + OSStr + Twine('-') +
            EnvironmentStr).str()),
      Arch(parseArch(ArchStr.str())),
      SubArch(parseSubArch(ArchStr.str())),
      Vendor(parseVendor(VendorStr.str())),
      OS(parseOS(OSStr.str())),
      Environment(parseEnvironment(EnvironmentStr.str())),
      ObjectFormat(parseFormat(EnvironmentStr.str())) {
  if (ObjectFormat == Triple::UnknownObjectFormat)
    ObjectFormat = getDefaultFormat(*this);
}

std::string Triple::normalize(StringRef Str) {
  bool IsMinGW32 = false;
  bool IsCygwin = false;

  // Parse into components.
  SmallVector<StringRef, 4> Components;
  Str.split(Components, '-');

  // If the first component corresponds to a known architecture, preferentially
  // use it for the architecture.  If the second component corresponds to a
  // known vendor, preferentially use it for the vendor, etc.  This avoids silly
  // component movement when a component parses as (eg) both a valid arch and a
  // valid os.
  ArchType Arch = UnknownArch;
  if (Components.size() > 0)
    Arch = parseArch(Components[0]);
  VendorType Vendor = UnknownVendor;
  if (Components.size() > 1)
    Vendor = parseVendor(Components[1]);
  OSType OS = UnknownOS;
  if (Components.size() > 2) {
    OS = parseOS(Components[2]);
    IsCygwin = Components[2].startswith("cygwin");
    IsMinGW32 = Components[2].startswith("mingw");
  }
  EnvironmentType Environment = UnknownEnvironment;
  if (Components.size() > 3)
    Environment = parseEnvironment(Components[3]);
  ObjectFormatType ObjectFormat = UnknownObjectFormat;
  if (Components.size() > 4)
    ObjectFormat = parseFormat(Components[4]);

  // Note which components are already in their final position.  These will not
  // be moved.
  bool Found[4];
  Found[0] = Arch != UnknownArch;
  Found[1] = Vendor != UnknownVendor;
  Found[2] = OS != UnknownOS;
  Found[3] = Environment != UnknownEnvironment;

  // If they are not there already, permute the components into their canonical
  // positions by seeing if they parse as a valid architecture, and if so moving
  // the component to the architecture position etc.
  for (unsigned Pos = 0; Pos != array_lengthof(Found); ++Pos) {
    if (Found[Pos])
      continue; // Already in the canonical position.

    for (unsigned Idx = 0; Idx != Components.size(); ++Idx) {
      // Do not reparse any components that already matched.
      if (Idx < array_lengthof(Found) && Found[Idx])
        continue;

      // Does this component parse as valid for the target position?
      bool Valid = false;
      StringRef Comp = Components[Idx];
      switch (Pos) {
      default: llvm_unreachable("unexpected component type!");
      case 0:
        Arch = parseArch(Comp);
        Valid = Arch != UnknownArch;
        break;
      case 1:
        Vendor = parseVendor(Comp);
        Valid = Vendor != UnknownVendor;
        break;
      case 2:
        OS = parseOS(Comp);
        IsCygwin = Comp.startswith("cygwin");
        IsMinGW32 = Comp.startswith("mingw");
        Valid = OS != UnknownOS || IsCygwin || IsMinGW32;
        break;
      case 3:
        Environment = parseEnvironment(Comp);
        Valid = Environment != UnknownEnvironment;
        if (!Valid) {
          ObjectFormat = parseFormat(Comp);
          Valid = ObjectFormat != UnknownObjectFormat;
        }
        break;
      }
      if (!Valid)
        continue; // Nope, try the next component.

      // Move the component to the target position, pushing any non-fixed
      // components that are in the way to the right.  This tends to give
      // good results in the common cases of a forgotten vendor component
      // or a wrongly positioned environment.
      if (Pos < Idx) {
        // Insert left, pushing the existing components to the right.  For
        // example, a-b-i386 -> i386-a-b when moving i386 to the front.
        StringRef CurrentComponent(""); // The empty component.
        // Replace the component we are moving with an empty component.
        std::swap(CurrentComponent, Components[Idx]);
        // Insert the component being moved at Pos, displacing any existing
        // components to the right.
        for (unsigned i = Pos; !CurrentComponent.empty(); ++i) {
          // Skip over any fixed components.
          while (i < array_lengthof(Found) && Found[i])
            ++i;
          // Place the component at the new position, getting the component
          // that was at this position - it will be moved right.
          std::swap(CurrentComponent, Components[i]);
        }
      } else if (Pos > Idx) {
        // Push right by inserting empty components until the component at Idx
        // reaches the target position Pos.  For example, pc-a -> -pc-a when
        // moving pc to the second position.
        do {
          // Insert one empty component at Idx.
          StringRef CurrentComponent(""); // The empty component.
          for (unsigned i = Idx; i < Components.size();) {
            // Place the component at the new position, getting the component
            // that was at this position - it will be moved right.
            std::swap(CurrentComponent, Components[i]);
            // If it was placed on top of an empty component then we are done.
            if (CurrentComponent.empty())
              break;
            // Advance to the next component, skipping any fixed components.
            while (++i < array_lengthof(Found) && Found[i])
              ;
          }
          // The last component was pushed off the end - append it.
          if (!CurrentComponent.empty())
            Components.push_back(CurrentComponent);

          // Advance Idx to the component's new position.
          while (++Idx < array_lengthof(Found) && Found[Idx])
            ;
        } while (Idx < Pos); // Add more until the final position is reached.
      }
      assert(Pos < Components.size() && Components[Pos] == Comp &&
             "Component moved wrong!");
      Found[Pos] = true;
      break;
    }
  }

  // Special case logic goes here.  At this point Arch, Vendor and OS have the
  // correct values for the computed components.
  std::string NormalizedEnvironment;
  if (Environment == Triple::Android && Components[3].startswith("androideabi")) {
    StringRef AndroidVersion = Components[3].drop_front(strlen("androideabi"));
    if (AndroidVersion.empty()) {
      Components[3] = "android";
    } else {
      NormalizedEnvironment = Twine("android", AndroidVersion).str();
      Components[3] = NormalizedEnvironment;
    }
  }

  if (OS == Triple::Win32) {
    Components.resize(4);
    Components[2] = "windows";
    if (Environment == UnknownEnvironment) {
      if (ObjectFormat == UnknownObjectFormat || ObjectFormat == Triple::COFF)
        Components[3] = "msvc";
      else
        Components[3] = getObjectFormatTypeName(ObjectFormat);
    }
  } else if (IsMinGW32) {
    Components.resize(4);
    Components[2] = "windows";
    Components[3] = "gnu";
  } else if (IsCygwin) {
    Components.resize(4);
    Components[2] = "windows";
    Components[3] = "cygnus";
  }
  if (IsMinGW32 || IsCygwin ||
      (OS == Triple::Win32 && Environment != UnknownEnvironment)) {
    if (ObjectFormat != UnknownObjectFormat && ObjectFormat != Triple::COFF) {
      Components.resize(5);
      Components[4] = getObjectFormatTypeName(ObjectFormat);
    }
  }

  // Stick the corrected components back together to form the normalized string.
  std::string Normalized;
  for (unsigned i = 0, e = Components.size(); i != e; ++i) {
    if (i) Normalized += '-';
    Normalized += Components[i];
  }
  return Normalized;
}

StringRef Triple::getArchName() const {
  return StringRef(Data).split('-').first;           // Isolate first component
}

StringRef Triple::getVendorName() const {
  StringRef Tmp = StringRef(Data).split('-').second; // Strip first component
  return Tmp.split('-').first;                       // Isolate second component
}

StringRef Triple::getOSName() const {
  StringRef Tmp = StringRef(Data).split('-').second; // Strip first component
  Tmp = Tmp.split('-').second;                       // Strip second component
  return Tmp.split('-').first;                       // Isolate third component
}

StringRef Triple::getEnvironmentName() const {
  StringRef Tmp = StringRef(Data).split('-').second; // Strip first component
  Tmp = Tmp.split('-').second;                       // Strip second component
  return Tmp.split('-').second;                      // Strip third component
}

StringRef Triple::getOSAndEnvironmentName() const {
  StringRef Tmp = StringRef(Data).split('-').second; // Strip first component
  return Tmp.split('-').second;                      // Strip second component
}

static unsigned EatNumber(StringRef &Str) {
  assert(!Str.empty() && Str[0] >= '0' && Str[0] <= '9' && "Not a number");
  unsigned Result = 0;

  do {
    // Consume the leading digit.
    Result = Result*10 + (Str[0] - '0');

    // Eat the digit.
    Str = Str.substr(1);
  } while (!Str.empty() && Str[0] >= '0' && Str[0] <= '9');

  return Result;
}

static void parseVersionFromName(StringRef Name, unsigned &Major,
                                 unsigned &Minor, unsigned &Micro) {
  // Any unset version defaults to 0.
  Major = Minor = Micro = 0;

  // Parse up to three components.
  unsigned *Components[3] = {&Major, &Minor, &Micro};
  for (unsigned i = 0; i != 3; ++i) {
    if (Name.empty() || Name[0] < '0' || Name[0] > '9')
      break;

    // Consume the leading number.
    *Components[i] = EatNumber(Name);

    // Consume the separator, if present.
    if (Name.startswith("."))
      Name = Name.substr(1);
  }
}

void Triple::getEnvironmentVersion(unsigned &Major, unsigned &Minor,
                                   unsigned &Micro) const {
  StringRef EnvironmentName = getEnvironmentName();
  StringRef EnvironmentTypeName = getEnvironmentTypeName(getEnvironment());
  if (EnvironmentName.startswith(EnvironmentTypeName))
    EnvironmentName = EnvironmentName.substr(EnvironmentTypeName.size());

  parseVersionFromName(EnvironmentName, Major, Minor, Micro);
}

void Triple::getOSVersion(unsigned &Major, unsigned &Minor,
                          unsigned &Micro) const {
  StringRef OSName = getOSName();
  // Assume that the OS portion of the triple starts with the canonical name.
  StringRef OSTypeName = getOSTypeName(getOS());
  if (OSName.startswith(OSTypeName))
    OSName = OSName.substr(OSTypeName.size());

  parseVersionFromName(OSName, Major, Minor, Micro);
}

bool Triple::getMacOSXVersion(unsigned &Major, unsigned &Minor,
                              unsigned &Micro) const {
  getOSVersion(Major, Minor, Micro);

  switch (getOS()) {
  default: llvm_unreachable("unexpected OS for Darwin triple");
  case Darwin:
    // Default to darwin8, i.e., MacOSX 10.4.
    if (Major == 0)
      Major = 8;
    // Darwin version numbers are skewed from OS X versions.
    if (Major < 4)
      return false;
    Micro = 0;
    Minor = Major - 4;
    Major = 10;
    break;
  case MacOSX:
    // Default to 10.4.
    if (Major == 0) {
      Major = 10;
      Minor = 4;
    }
    if (Major != 10)
      return false;
    break;
  case IOS:
  case TvOS:
  case WatchOS:
    // Ignore the version from the triple.  This is only handled because the
    // the clang driver combines OS X and IOS support into a common Darwin
    // toolchain that wants to know the OS X version number even when targeting
    // IOS.
    Major = 10;
    Minor = 4;
    Micro = 0;
    break;
  }
  return true;
}

void Triple::getiOSVersion(unsigned &Major, unsigned &Minor,
                           unsigned &Micro) const {
  switch (getOS()) {
  default: llvm_unreachable("unexpected OS for Darwin triple");
  case Darwin:
  case MacOSX:
    // Ignore the version from the triple.  This is only handled because the
    // the clang driver combines OS X and IOS support into a common Darwin
    // toolchain that wants to know the iOS version number even when targeting
    // OS X.
    Major = 5;
    Minor = 0;
    Micro = 0;
    break;
  case IOS:
  case TvOS:
    getOSVersion(Major, Minor, Micro);
    // Default to 5.0 (or 7.0 for arm64).
    if (Major == 0)
      Major = (getArch() == aarch64) ? 7 : 5;
    break;
  case WatchOS:
    llvm_unreachable("conflicting triple info");
  }
}

void Triple::getWatchOSVersion(unsigned &Major, unsigned &Minor,
                               unsigned &Micro) const {
  switch (getOS()) {
  default: llvm_unreachable("unexpected OS for Darwin triple");
  case Darwin:
  case MacOSX:
    // Ignore the version from the triple.  This is only handled because the
    // the clang driver combines OS X and IOS support into a common Darwin
    // toolchain that wants to know the iOS version number even when targeting
    // OS X.
    Major = 2;
    Minor = 0;
    Micro = 0;
    break;
  case WatchOS:
    getOSVersion(Major, Minor, Micro);
    if (Major == 0)
      Major = 2;
    break;
  case IOS:
    llvm_unreachable("conflicting triple info");
  }
}

void Triple::setTriple(const Twine &Str) {
  *this = Triple(Str);
}

void Triple::setArch(ArchType Kind) {
  setArchName(getArchTypeName(Kind));
}

void Triple::setVendor(VendorType Kind) {
  setVendorName(getVendorTypeName(Kind));
}

void Triple::setOS(OSType Kind) {
  setOSName(getOSTypeName(Kind));
}

void Triple::setEnvironment(EnvironmentType Kind) {
  if (ObjectFormat == getDefaultFormat(*this))
    return setEnvironmentName(getEnvironmentTypeName(Kind));

  setEnvironmentName((getEnvironmentTypeName(Kind) + Twine("-") +
                      getObjectFormatTypeName(ObjectFormat)).str());
}

void Triple::setObjectFormat(ObjectFormatType Kind) {
  if (Environment == UnknownEnvironment)
    return setEnvironmentName(getObjectFormatTypeName(Kind));

  setEnvironmentName((getEnvironmentTypeName(Environment) + Twine("-") +
                      getObjectFormatTypeName(Kind)).str());
}

void Triple::setArchName(StringRef Str) {
  // Work around a miscompilation bug for Twines in gcc 4.0.3.
  SmallString<64> Triple;
  Triple += Str;
  Triple += "-";
  Triple += getVendorName();
  Triple += "-";
  Triple += getOSAndEnvironmentName();
  setTriple(Triple);
}

void Triple::setVendorName(StringRef Str) {
  setTriple(getArchName() + "-" + Str + "-" + getOSAndEnvironmentName());
}

void Triple::setOSName(StringRef Str) {
  if (hasEnvironment())
    setTriple(getArchName() + "-" + getVendorName() + "-" + Str +
              "-" + getEnvironmentName());
  else
    setTriple(getArchName() + "-" + getVendorName() + "-" + Str);
}

void Triple::setEnvironmentName(StringRef Str) {
  setTriple(getArchName() + "-" + getVendorName() + "-" + getOSName() +
            "-" + Str);
}

void Triple::setOSAndEnvironmentName(StringRef Str) {
  setTriple(getArchName() + "-" + getVendorName() + "-" + Str);
}

static unsigned getArchPointerBitWidth(llvm::Triple::ArchType Arch) {
  switch (Arch) {
  case llvm::Triple::UnknownArch:
    return 0;

  case llvm::Triple::avr:
  case llvm::Triple::msp430:
    return 16;

  case llvm::Triple::arm:
  case llvm::Triple::armeb:
  case llvm::Triple::hexagon:
  case llvm::Triple::le32:
  case llvm::Triple::asmjs: // @LOCALMOD Emscripten
  case llvm::Triple::mips:
  case llvm::Triple::mipsel:
  case llvm::Triple::nvptx:
  case llvm::Triple::ppc:
  case llvm::Triple::r600:
  case llvm::Triple::sparc:
  case llvm::Triple::sparcel:
  case llvm::Triple::tce:
  case llvm::Triple::thumb:
  case llvm::Triple::thumbeb:
  case llvm::Triple::x86:
  case llvm::Triple::xcore:
  case llvm::Triple::amdil:
  case llvm::Triple::hsail:
  case llvm::Triple::spir:
  case llvm::Triple::kalimba:
  case llvm::Triple::lanai:
  case llvm::Triple::shave:
  case llvm::Triple::wasm32:
  case llvm::Triple::renderscript32:
    return 32;

  case llvm::Triple::aarch64:
  case llvm::Triple::aarch64_be:
  case llvm::Triple::amdgcn:
  case llvm::Triple::bpfel:
  case llvm::Triple::bpfeb:
  case llvm::Triple::le64:
  case llvm::Triple::mips64:
  case llvm::Triple::mips64el:
  case llvm::Triple::nvptx64:
  case llvm::Triple::ppc64:
  case llvm::Triple::ppc64le:
  case llvm::Triple::sparcv9:
  case llvm::Triple::systemz:
  case llvm::Triple::x86_64:
  case llvm::Triple::amdil64:
  case llvm::Triple::hsail64:
  case llvm::Triple::spir64:
  case llvm::Triple::wasm64:
  case llvm::Triple::renderscript64:
    return 64;
  }
  llvm_unreachable("Invalid architecture value");
}

bool Triple::isArch64Bit() const {
  return getArchPointerBitWidth(getArch()) == 64;
}

bool Triple::isArch32Bit() const {
  return getArchPointerBitWidth(getArch()) == 32;
}

bool Triple::isArch16Bit() const {
  return getArchPointerBitWidth(getArch()) == 16;
}

Triple Triple::get32BitArchVariant() const {
  Triple T(*this);
  switch (getArch()) {
  case Triple::UnknownArch:
  case Triple::amdgcn:
  case Triple::avr:
  case Triple::bpfel:
  case Triple::bpfeb:
  case Triple::msp430:
  case Triple::systemz:
  case Triple::ppc64le:
    T.setArch(UnknownArch);
    break;

  case Triple::amdil:
  case Triple::hsail:
  case Triple::spir:
  case Triple::arm:
  case Triple::armeb:
  case Triple::hexagon:
  case Triple::kalimba:
  case Triple::le32:
  case Triple::asmjs: // @LOCALMOD Emscripten
  case Triple::mips:
  case Triple::mipsel:
  case Triple::nvptx:
  case Triple::ppc:
  case Triple::r600:
  case Triple::sparc:
  case Triple::sparcel:
  case Triple::tce:
  case Triple::thumb:
  case Triple::thumbeb:
  case Triple::x86:
  case Triple::xcore:
  case Triple::lanai:
  case Triple::shave:
  case Triple::wasm32:
  case Triple::renderscript32:
    // Already 32-bit.
    break;

  case Triple::aarch64:        T.setArch(Triple::arm);     break;
  case Triple::aarch64_be:     T.setArch(Triple::armeb);   break;
  case Triple::le64:           T.setArch(Triple::le32);    break;
  case Triple::mips64:         T.setArch(Triple::mips);    break;
  case Triple::mips64el:       T.setArch(Triple::mipsel);  break;
  case Triple::nvptx64:        T.setArch(Triple::nvptx);   break;
  case Triple::ppc64:          T.setArch(Triple::ppc);     break;
  case Triple::sparcv9:        T.setArch(Triple::sparc);   break;
  case Triple::x86_64:         T.setArch(Triple::x86);     break;
  case Triple::amdil64:        T.setArch(Triple::amdil);   break;
  case Triple::hsail64:        T.setArch(Triple::hsail);   break;
  case Triple::spir64:         T.setArch(Triple::spir);    break;
  case Triple::wasm64:         T.setArch(Triple::wasm32);  break;
  case Triple::renderscript64: T.setArch(Triple::renderscript32); break;
  }
  return T;
}

Triple Triple::get64BitArchVariant() const {
  Triple T(*this);
  switch (getArch()) {
  case Triple::UnknownArch:
  case Triple::avr:
  case Triple::hexagon:
  case Triple::kalimba:
  case Triple::lanai:
  case Triple::msp430:
  case Triple::r600:
  case Triple::tce:
  case Triple::xcore:
  case Triple::asmjs: // @LOCALMOD Emscripten
  case Triple::sparcel:
  case Triple::shave:
    T.setArch(UnknownArch);
    break;

  case Triple::aarch64:
  case Triple::aarch64_be:
  case Triple::bpfel:
  case Triple::bpfeb:
  case Triple::le64:
  case Triple::amdil64:
  case Triple::amdgcn:
  case Triple::hsail64:
  case Triple::spir64:
  case Triple::mips64:
  case Triple::mips64el:
  case Triple::nvptx64:
  case Triple::ppc64:
  case Triple::ppc64le:
  case Triple::sparcv9:
  case Triple::systemz:
  case Triple::x86_64:
  case Triple::wasm64:
  case Triple::renderscript64:
    // Already 64-bit.
    break;

  case Triple::arm:             T.setArch(Triple::aarch64);    break;
  case Triple::armeb:           T.setArch(Triple::aarch64_be); break;
  case Triple::le32:            T.setArch(Triple::le64);       break;
  case Triple::mips:            T.setArch(Triple::mips64);     break;
  case Triple::mipsel:          T.setArch(Triple::mips64el);   break;
  case Triple::nvptx:           T.setArch(Triple::nvptx64);    break;
  case Triple::ppc:             T.setArch(Triple::ppc64);      break;
  case Triple::sparc:           T.setArch(Triple::sparcv9);    break;
  case Triple::x86:             T.setArch(Triple::x86_64);     break;
  case Triple::amdil:           T.setArch(Triple::amdil64);    break;
  case Triple::hsail:           T.setArch(Triple::hsail64);    break;
  case Triple::spir:            T.setArch(Triple::spir64);     break;
  case Triple::thumb:           T.setArch(Triple::aarch64);    break;
  case Triple::thumbeb:         T.setArch(Triple::aarch64_be); break;
  case Triple::wasm32:          T.setArch(Triple::wasm64);     break;
  case Triple::renderscript32:  T.setArch(Triple::renderscript64);     break;
  }
  return T;
}

Triple Triple::getBigEndianArchVariant() const {
  Triple T(*this);
  // Already big endian.
  if (!isLittleEndian())
    return T;
  switch (getArch()) {
  case Triple::UnknownArch:
  case Triple::amdgcn:
  case Triple::amdil64:
  case Triple::amdil:
  case Triple::asmjs:
  case Triple::avr:
  case Triple::hexagon:
  case Triple::hsail64:
  case Triple::hsail:
  case Triple::kalimba:
  case Triple::le32:
  case Triple::le64:
  case Triple::msp430:
  case Triple::nvptx64:
  case Triple::nvptx:
  case Triple::r600:
  case Triple::shave:
  case Triple::spir64:
  case Triple::spir:
  case Triple::wasm32:
  case Triple::wasm64:
  case Triple::x86:
  case Triple::x86_64:
  case Triple::xcore:
  case Triple::renderscript32:
  case Triple::renderscript64:

  // ARM is intentionally unsupported here, changing the architecture would
  // drop any arch suffixes.
  case Triple::arm:
  case Triple::thumb:
    T.setArch(UnknownArch);
    break;

  case Triple::aarch64: T.setArch(Triple::aarch64_be); break;
  case Triple::bpfel:   T.setArch(Triple::bpfeb);      break;
  case Triple::mips64el:T.setArch(Triple::mips64);     break;
  case Triple::mipsel:  T.setArch(Triple::mips);       break;
  case Triple::ppc64le: T.setArch(Triple::ppc64);      break;
  case Triple::sparcel: T.setArch(Triple::sparc);      break;
  default:
    llvm_unreachable("getBigEndianArchVariant: unknown triple.");
  }
  return T;
}

Triple Triple::getLittleEndianArchVariant() const {
  Triple T(*this);
  if (isLittleEndian())
    return T;

  switch (getArch()) {
  case Triple::UnknownArch:
  case Triple::lanai:
  case Triple::ppc:
  case Triple::sparcv9:
  case Triple::systemz:
  case Triple::tce:

  // ARM is intentionally unsupported here, changing the architecture would
  // drop any arch suffixes.
  case Triple::armeb:
  case Triple::thumbeb:
    T.setArch(UnknownArch);
    break;

  case Triple::aarch64_be: T.setArch(Triple::aarch64);  break;
  case Triple::bpfeb:      T.setArch(Triple::bpfel);    break;
  case Triple::mips64:     T.setArch(Triple::mips64el); break;
  case Triple::mips:       T.setArch(Triple::mipsel);   break;
  case Triple::ppc64:      T.setArch(Triple::ppc64le);  break;
  case Triple::sparc:      T.setArch(Triple::sparcel);  break;
  default:
    llvm_unreachable("getLittleEndianArchVariant: unknown triple.");
  }
  return T;
}

bool Triple::isLittleEndian() const {
  switch (getArch()) {
  case Triple::aarch64:
  case Triple::amdgcn:
  case Triple::amdil64:
  case Triple::amdil:
  case Triple::arm:
  case Triple::asmjs:
  case Triple::avr:
  case Triple::bpfel:
  case Triple::hexagon:
  case Triple::hsail64:
  case Triple::hsail:
  case Triple::kalimba:
  case Triple::le32:
  case Triple::le64:
  case Triple::mips64el:
  case Triple::mipsel:
  case Triple::msp430:
  case Triple::nvptx64:
  case Triple::nvptx:
  case Triple::ppc64le:
  case Triple::r600:
  case Triple::shave:
  case Triple::sparcel:
  case Triple::spir64:
  case Triple::spir:
  case Triple::thumb:
  case Triple::wasm32:
  case Triple::wasm64:
  case Triple::x86:
  case Triple::x86_64:
  case Triple::xcore:
  case Triple::renderscript32:
  case Triple::renderscript64:
    return true;
  default:
    return false;
  }
}

StringRef Triple::getARMCPUForArch(StringRef MArch) const {
  if (MArch.empty())
    MArch = getArchName();
  MArch = ARM::getCanonicalArchName(MArch);

  // Some defaults are forced.
  switch (getOS()) {
  case llvm::Triple::FreeBSD:
  case llvm::Triple::NetBSD:
    if (!MArch.empty() && MArch == "v6")
      return "arm1176jzf-s";
    break;
  case llvm::Triple::Win32:
    // FIXME: this is invalid for WindowsCE
    return "cortex-a9";
  case llvm::Triple::MacOSX:
  case llvm::Triple::IOS:
  case llvm::Triple::WatchOS:
  case llvm::Triple::TvOS:
    if (MArch == "v7k")
      return "cortex-a7";
    break;
  default:
    break;
  }

  if (MArch.empty())
    return StringRef();

  StringRef CPU = ARM::getDefaultCPU(MArch);
  if (!CPU.empty())
    return CPU;

  // If no specific architecture version is requested, return the minimum CPU
  // required by the OS and environment.
  switch (getOS()) {
  case llvm::Triple::NetBSD:
    switch (getEnvironment()) {
    case llvm::Triple::GNUEABIHF:
    case llvm::Triple::GNUEABI:
    case llvm::Triple::EABIHF:
    case llvm::Triple::EABI:
      return "arm926ej-s";
    default:
      return "strongarm";
    }
  case llvm::Triple::NaCl:
    return "cortex-a8";
  default:
    switch (getEnvironment()) {
    case llvm::Triple::EABIHF:
    case llvm::Triple::GNUEABIHF:
    case llvm::Triple::MuslEABIHF:
      return "arm1176jzf-s";
    default:
      return "arm7tdmi";
    }
  }

  llvm_unreachable("invalid arch name");
}<|MERGE_RESOLUTION|>--- conflicted
+++ resolved
@@ -19,54 +19,6 @@
 
 const char *Triple::getArchTypeName(ArchType Kind) {
   switch (Kind) {
-<<<<<<< HEAD
-  case UnknownArch: return "unknown";
-
-  case aarch64:     return "aarch64";
-  case aarch64_be:  return "aarch64_be";
-  case arm:         return "arm";
-  case armeb:       return "armeb";
-  case avr:         return "avr";
-  case bpfel:       return "bpfel";
-  case bpfeb:       return "bpfeb";
-  case hexagon:     return "hexagon";
-  case mips:        return "mips";
-  case mipsel:      return "mipsel";
-  case mips64:      return "mips64";
-  case mips64el:    return "mips64el";
-  case msp430:      return "msp430";
-  case ppc64:       return "powerpc64";
-  case ppc64le:     return "powerpc64le";
-  case ppc:         return "powerpc";
-  case r600:        return "r600";
-  case amdgcn:      return "amdgcn";
-  case sparc:       return "sparc";
-  case sparcv9:     return "sparcv9";
-  case sparcel:     return "sparcel";
-  case systemz:     return "s390x";
-  case tce:         return "tce";
-  case thumb:       return "thumb";
-  case thumbeb:     return "thumbeb";
-  case x86:         return "i386";
-  case x86_64:      return "x86_64";
-  case xcore:       return "xcore";
-  case nvptx:       return "nvptx";
-  case nvptx64:     return "nvptx64";
-  case le32:        return "le32";
-  case le64:        return "le64";
-  case asmjs:       return "asmjs"; // @LOCALMOD Emscripten
-  case amdil:       return "amdil";
-  case amdil64:     return "amdil64";
-  case hsail:       return "hsail";
-  case hsail64:     return "hsail64";
-  case spir:        return "spir";
-  case spir64:      return "spir64";
-  case kalimba:     return "kalimba";
-  case lanai:       return "lanai";
-  case shave:       return "shave";
-  case wasm32:      return "wasm32";
-  case wasm64:      return "wasm64";
-=======
   case UnknownArch:    return "unknown";
 
   case aarch64:        return "aarch64";
@@ -101,6 +53,7 @@
   case nvptx64:        return "nvptx64";
   case le32:           return "le32";
   case le64:           return "le64";
+  case asmjs:          return "asmjs"; // @LOCALMOD Emscripten
   case amdil:          return "amdil";
   case amdil64:        return "amdil64";
   case hsail:          return "hsail";
@@ -114,7 +67,6 @@
   case wasm64:         return "wasm64";
   case renderscript32: return "renderscript32";
   case renderscript64: return "renderscript64";
->>>>>>> 4105790f
   }
 
   llvm_unreachable("Invalid ArchType!");
