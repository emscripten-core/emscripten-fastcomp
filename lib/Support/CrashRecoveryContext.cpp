--- conflicted
+++ resolved
@@ -303,12 +303,7 @@
 #if !defined(__native_client__)
   // Restore the previous signal handlers.
   for (unsigned i = 0; i != NumSignals; ++i)
-<<<<<<< HEAD
-    sigaction(Signals[i], &PrevActions[i], 0);
-#endif
-=======
     sigaction(Signals[i], &PrevActions[i], nullptr);
->>>>>>> 434f0e35
 }
 
 #endif
