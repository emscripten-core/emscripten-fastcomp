//===- AssumptionCache.cpp - Cache finding @llvm.assume calls -------------===//
//
//                     The LLVM Compiler Infrastructure
//
// This file is distributed under the University of Illinois Open Source
// License. See LICENSE.TXT for details.
//
//===----------------------------------------------------------------------===//
//
// This file contains a pass that keeps track of @llvm.assume intrinsics in
// the functions of a module.
//
//===----------------------------------------------------------------------===//

#include "llvm/Analysis/AssumptionCache.h"
#include "llvm/IR/CallSite.h"
#include "llvm/IR/Dominators.h"
#include "llvm/IR/Function.h"
#include "llvm/IR/Instructions.h"
#include "llvm/IR/IntrinsicInst.h"
#include "llvm/IR/PassManager.h"
#include "llvm/IR/PatternMatch.h"
#include "llvm/Support/Debug.h"
using namespace llvm;
using namespace llvm::PatternMatch;

<<<<<<< HEAD
SmallVector<WeakVH, 1> &AssumptionCache::getOrInsertAffectedValues(Value *V) {
=======
static cl::opt<bool>
    VerifyAssumptionCache("verify-assumption-cache", cl::Hidden,
                          cl::desc("Enable verification of assumption cache"),
                          cl::init(false));

SmallVector<WeakTrackingVH, 1> &
AssumptionCache::getOrInsertAffectedValues(Value *V) {
>>>>>>> c7c608fe
  // Try using find_as first to avoid creating extra value handles just for the
  // purpose of doing the lookup.
  auto AVI = AffectedValues.find_as(V);
  if (AVI != AffectedValues.end())
    return AVI->second;

  auto AVIP = AffectedValues.insert(
      {AffectedValueCallbackVH(V, this), SmallVector<WeakTrackingVH, 1>()});
  return AVIP.first->second;
}

void AssumptionCache::updateAffectedValues(CallInst *CI) {
  // Note: This code must be kept in-sync with the code in
  // computeKnownBitsFromAssume in ValueTracking.

  SmallVector<Value *, 16> Affected;
  auto AddAffected = [&Affected](Value *V) {
    if (isa<Argument>(V)) {
      Affected.push_back(V);
    } else if (auto *I = dyn_cast<Instruction>(V)) {
      Affected.push_back(I);

      // Peek through unary operators to find the source of the condition.
      Value *Op;
      if (match(I, m_BitCast(m_Value(Op))) ||
          match(I, m_PtrToInt(m_Value(Op))) ||
          match(I, m_Not(m_Value(Op)))) {
        if (isa<Instruction>(Op) || isa<Argument>(Op))
          Affected.push_back(Op);
      }
    }
  };

  Value *Cond = CI->getArgOperand(0), *A, *B;
  AddAffected(Cond);

  CmpInst::Predicate Pred;
  if (match(Cond, m_ICmp(Pred, m_Value(A), m_Value(B)))) {
    AddAffected(A);
    AddAffected(B);

    if (Pred == ICmpInst::ICMP_EQ) {
      // For equality comparisons, we handle the case of bit inversion.
      auto AddAffectedFromEq = [&AddAffected](Value *V) {
        Value *A;
        if (match(V, m_Not(m_Value(A)))) {
          AddAffected(A);
          V = A;
        }

        Value *B;
        ConstantInt *C;
        // (A & B) or (A | B) or (A ^ B).
        if (match(V,
                  m_CombineOr(m_And(m_Value(A), m_Value(B)),
                    m_CombineOr(m_Or(m_Value(A), m_Value(B)),
                                m_Xor(m_Value(A), m_Value(B)))))) {
          AddAffected(A);
          AddAffected(B);
        // (A << C) or (A >>_s C) or (A >>_u C) where C is some constant.
        } else if (match(V,
                         m_CombineOr(m_Shl(m_Value(A), m_ConstantInt(C)),
                           m_CombineOr(m_LShr(m_Value(A), m_ConstantInt(C)),
                                       m_AShr(m_Value(A),
                                              m_ConstantInt(C)))))) {
          AddAffected(A);
        }
      };

      AddAffectedFromEq(A);
      AddAffectedFromEq(B);
    }
  }

  for (auto &AV : Affected) {
    auto &AVV = getOrInsertAffectedValues(AV);
    if (std::find(AVV.begin(), AVV.end(), CI) == AVV.end())
      AVV.push_back(CI);
  }
}

void AssumptionCache::AffectedValueCallbackVH::deleted() {
  auto AVI = AC->AffectedValues.find(getValPtr());
  if (AVI != AC->AffectedValues.end())
    AC->AffectedValues.erase(AVI);
  // 'this' now dangles!
}

void AssumptionCache::copyAffectedValuesInCache(Value *OV, Value *NV) {
  auto &NAVV = getOrInsertAffectedValues(NV);
  auto AVI = AffectedValues.find(OV);
  if (AVI == AffectedValues.end())
    return;

  for (auto &A : AVI->second)
    if (std::find(NAVV.begin(), NAVV.end(), A) == NAVV.end())
      NAVV.push_back(A);
}

void AssumptionCache::AffectedValueCallbackVH::allUsesReplacedWith(Value *NV) {
  if (!isa<Instruction>(NV) && !isa<Argument>(NV))
    return;

  // Any assumptions that affected this value now affect the new value.

  AC->copyAffectedValuesInCache(getValPtr(), NV);
  // 'this' now might dangle! If the AffectedValues map was resized to add an
  // entry for NV then this object might have been destroyed in favor of some
  // copy in the grown map.
}

void AssumptionCache::scanFunction() {
  assert(!Scanned && "Tried to scan the function twice!");
  assert(AssumeHandles.empty() && "Already have assumes when scanning!");

  // Go through all instructions in all blocks, add all calls to @llvm.assume
  // to this cache.
  for (BasicBlock &B : F)
    for (Instruction &II : B)
      if (match(&II, m_Intrinsic<Intrinsic::assume>()))
        AssumeHandles.push_back(&II);

  // Mark the scan as complete.
  Scanned = true;

  // Update affected values.
  for (auto &A : AssumeHandles)
    updateAffectedValues(cast<CallInst>(A));
}

void AssumptionCache::registerAssumption(CallInst *CI) {
  assert(match(CI, m_Intrinsic<Intrinsic::assume>()) &&
         "Registered call does not call @llvm.assume");

  // If we haven't scanned the function yet, just drop this assumption. It will
  // be found when we scan later.
  if (!Scanned)
    return;

  AssumeHandles.push_back(CI);

#ifndef NDEBUG
  assert(CI->getParent() &&
         "Cannot register @llvm.assume call not in a basic block");
  assert(&F == CI->getParent()->getParent() &&
         "Cannot register @llvm.assume call not in this function");

  // We expect the number of assumptions to be small, so in an asserts build
  // check that we don't accumulate duplicates and that all assumptions point
  // to the same function.
  SmallPtrSet<Value *, 16> AssumptionSet;
  for (auto &VH : AssumeHandles) {
    if (!VH)
      continue;

    assert(&F == cast<Instruction>(VH)->getParent()->getParent() &&
           "Cached assumption not inside this function!");
    assert(match(cast<CallInst>(VH), m_Intrinsic<Intrinsic::assume>()) &&
           "Cached something other than a call to @llvm.assume!");
    assert(AssumptionSet.insert(VH).second &&
           "Cache contains multiple copies of a call!");
  }
#endif

  updateAffectedValues(CI);
}

AnalysisKey AssumptionAnalysis::Key;

PreservedAnalyses AssumptionPrinterPass::run(Function &F,
                                             FunctionAnalysisManager &AM) {
  AssumptionCache &AC = AM.getResult<AssumptionAnalysis>(F);

  OS << "Cached assumptions for function: " << F.getName() << "\n";
  for (auto &VH : AC.assumptions())
    if (VH)
      OS << "  " << *cast<CallInst>(VH)->getArgOperand(0) << "\n";

  return PreservedAnalyses::all();
}

void AssumptionCacheTracker::FunctionCallbackVH::deleted() {
  auto I = ACT->AssumptionCaches.find_as(cast<Function>(getValPtr()));
  if (I != ACT->AssumptionCaches.end())
    ACT->AssumptionCaches.erase(I);
  // 'this' now dangles!
}

AssumptionCache &AssumptionCacheTracker::getAssumptionCache(Function &F) {
  // We probe the function map twice to try and avoid creating a value handle
  // around the function in common cases. This makes insertion a bit slower,
  // but if we have to insert we're going to scan the whole function so that
  // shouldn't matter.
  auto I = AssumptionCaches.find_as(&F);
  if (I != AssumptionCaches.end())
    return *I->second;

  // Ok, build a new cache by scanning the function, insert it and the value
  // handle into our map, and return the newly populated cache.
  auto IP = AssumptionCaches.insert(std::make_pair(
      FunctionCallbackVH(&F, this), llvm::make_unique<AssumptionCache>(F)));
  assert(IP.second && "Scanning function already in the map?");
  return *IP.first->second;
}

void AssumptionCacheTracker::verifyAnalysis() const {
  // FIXME: In the long term the verifier should not be controllable with a
  // flag. We should either fix all passes to correctly update the assumption
  // cache and enable the verifier unconditionally or somehow arrange for the
  // assumption list to be updated automatically by passes.
  if (!VerifyAssumptionCache)
    return;

  SmallPtrSet<const CallInst *, 4> AssumptionSet;
  for (const auto &I : AssumptionCaches) {
    for (auto &VH : I.second->assumptions())
      if (VH)
        AssumptionSet.insert(cast<CallInst>(VH));

    for (const BasicBlock &B : cast<Function>(*I.first))
      for (const Instruction &II : B)
        if (match(&II, m_Intrinsic<Intrinsic::assume>()) &&
            !AssumptionSet.count(cast<CallInst>(&II)))
          report_fatal_error("Assumption in scanned function not in cache");
  }
}

AssumptionCacheTracker::AssumptionCacheTracker() : ImmutablePass(ID) {
  initializeAssumptionCacheTrackerPass(*PassRegistry::getPassRegistry());
}

AssumptionCacheTracker::~AssumptionCacheTracker() {}

INITIALIZE_PASS(AssumptionCacheTracker, "assumption-cache-tracker",
                "Assumption Cache Tracker", false, true)
char AssumptionCacheTracker::ID = 0;<|MERGE_RESOLUTION|>--- conflicted
+++ resolved
@@ -24,9 +24,6 @@
 using namespace llvm;
 using namespace llvm::PatternMatch;
 
-<<<<<<< HEAD
-SmallVector<WeakVH, 1> &AssumptionCache::getOrInsertAffectedValues(Value *V) {
-=======
 static cl::opt<bool>
     VerifyAssumptionCache("verify-assumption-cache", cl::Hidden,
                           cl::desc("Enable verification of assumption cache"),
@@ -34,7 +31,6 @@
 
 SmallVector<WeakTrackingVH, 1> &
 AssumptionCache::getOrInsertAffectedValues(Value *V) {
->>>>>>> c7c608fe
   // Try using find_as first to avoid creating extra value handles just for the
   // purpose of doing the lookup.
   auto AVI = AffectedValues.find_as(V);
