;===- ./lib/LLVMBuild.txt --------------------------------------*- Conf -*--===;
;
;                     The LLVM Compiler Infrastructure
;
; This file is distributed under the University of Illinois Open Source
; License. See LICENSE.TXT for details.
;
;===------------------------------------------------------------------------===;
;
; This is an LLVMBuild description file for the components in this subdirectory.
;
; For more information on the LLVMBuild system, please see:
;
;   http://llvm.org/docs/LLVMBuild.html
;
;===------------------------------------------------------------------------===;

[common]
<<<<<<< HEAD
subdirectories = Analysis Archive AsmParser Bitcode CodeGen DebugInfo ExecutionEngine Linker IR IRReader MC Object Option Support TableGen Target Transforms Wrap
=======
subdirectories = Analysis Archive AsmParser Bitcode CodeGen DebugInfo ExecutionEngine Linker IR IRReader MC Object Option Support TableGen Target Transforms
>>>>>>> 7dfcb84f

[component_0]
type = Group
name = Libraries
parent = $ROOT<|MERGE_RESOLUTION|>--- conflicted
+++ resolved
@@ -16,11 +16,7 @@
 ;===------------------------------------------------------------------------===;
 
 [common]
-<<<<<<< HEAD
-subdirectories = Analysis Archive AsmParser Bitcode CodeGen DebugInfo ExecutionEngine Linker IR IRReader MC Object Option Support TableGen Target Transforms Wrap
-=======
 subdirectories = Analysis Archive AsmParser Bitcode CodeGen DebugInfo ExecutionEngine Linker IR IRReader MC Object Option Support TableGen Target Transforms
->>>>>>> 7dfcb84f
 
 [component_0]
 type = Group
