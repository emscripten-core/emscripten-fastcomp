dnl === configure.ac --------------------------------------------------------===
dnl                     The LLVM Compiler Infrastructure
dnl
dnl This file is distributed under the University of Illinois Open Source
dnl License. See LICENSE.TXT for details.
dnl
dnl===-----------------------------------------------------------------------===
dnl This is the LLVM configuration script. It is processed by the autoconf
dnl program to produce a script named configure. This script contains the
dnl configuration checks that LLVM needs in order to support multiple platforms.
dnl This file is composed of 10 sections per the recommended organization of
dnl autoconf input defined in the autoconf documentation. As this file evolves,
dnl please keep the various types of checks within their sections. The sections
dnl are as follows:
dnl
dnl SECTION 1: Initialization & Setup
dnl SECTION 2: Architecture, target, and host checks
dnl SECTION 3: Command line arguments for the configure script.
dnl SECTION 4: Check for programs we need and that they are the right version
dnl SECTION 5: Check for libraries
dnl SECTION 6: Check for header files
dnl SECTION 7: Check for types and structures
dnl SECTION 8: Check for specific functions needed
dnl SECTION 9: Additional checks, variables, etc.
dnl SECTION 10: Specify the output files and generate it
dnl
dnl===-----------------------------------------------------------------------===
dnl===
dnl=== SECTION 1: Initialization & Setup
dnl===
dnl===-----------------------------------------------------------------------===
dnl Initialize autoconf and define the package name, version number and
dnl address for reporting bugs.

AC_INIT([LLVM],[3.8.0svn],[http://llvm.org/bugs/])

LLVM_VERSION_MAJOR=3
LLVM_VERSION_MINOR=8
LLVM_VERSION_PATCH=0
LLVM_VERSION_SUFFIX=svn

AC_DEFINE_UNQUOTED([LLVM_VERSION_MAJOR], $LLVM_VERSION_MAJOR, [Major version of the LLVM API])
AC_DEFINE_UNQUOTED([LLVM_VERSION_MINOR], $LLVM_VERSION_MINOR, [Minor version of the LLVM API])
AC_DEFINE_UNQUOTED([LLVM_VERSION_PATCH], $LLVM_VERSION_PATCH, [Patch version of the LLVM API])
AC_DEFINE_UNQUOTED([LLVM_VERSION_STRING], "$PACKAGE_VERSION", [LLVM version string])

AC_SUBST([LLVM_VERSION_MAJOR])
AC_SUBST([LLVM_VERSION_MINOR])
AC_SUBST([LLVM_VERSION_PATCH])
AC_SUBST([LLVM_VERSION_SUFFIX])

dnl Provide a copyright substitution and ensure the copyright notice is included
dnl in the output of --version option of the generated configure script.
AC_SUBST(LLVM_COPYRIGHT,["Copyright (c) 2003-2015 University of Illinois at Urbana-Champaign."])
AC_COPYRIGHT([Copyright (c) 2003-2015 University of Illinois at Urbana-Champaign.])

dnl Indicate that we require autoconf 2.60 or later.
AC_PREREQ(2.60)

dnl Verify that the source directory is valid. This makes sure that we are
dnl configuring LLVM and not some other package (it validates --srcdir argument)
AC_CONFIG_SRCDIR([lib/IR/Module.cpp])

dnl Place all of the extra autoconf files into the config subdirectory. Tell
dnl various tools where the m4 autoconf macros are.
AC_CONFIG_AUX_DIR([autoconf])

dnl Quit if the source directory has already been configured.
dnl NOTE: This relies upon undocumented autoconf behavior.
if test ${srcdir} != "." ; then
  if test -f ${srcdir}/include/llvm/Config/config.h ; then
    AC_MSG_ERROR([Already configured in ${srcdir}])
  fi
fi

dnl Quit if it is an in-source build
if test ${srcdir} == "." ; then
  AC_MSG_ERROR([In-source builds are not allowed. Please configure from a separate build directory!])
fi

dnl Default to empty (i.e. assigning the null string to) CFLAGS and CXXFLAGS,
dnl instead of the autoconf default (for example, '-g -O2' for CC=gcc).
: ${CFLAGS=}
: ${CXXFLAGS=}

dnl We need to check for the compiler up here to avoid anything else
dnl starting with a different one.
AC_PROG_CC(clang gcc)
AC_PROG_CXX(clang++ g++)
AC_PROG_CPP

dnl If CXX is Clang, check that it can find and parse C++ standard library
dnl headers.
if test "$CXX" = "clang++" ; then
  AC_MSG_CHECKING([whether clang works])
  AC_LANG_PUSH([C++])
  dnl Note that space between 'include' and '(' is required.  There's a broken
  dnl regex in aclocal that otherwise will think that we call m4's include
  dnl builtin.
  AC_COMPILE_IFELSE([AC_LANG_PROGRAM([[#include <limits>
#if __has_include (<cxxabi.h>)
#include <cxxabi.h>
#endif
#if __has_include (<unwind.h>)
#include <unwind.h>
#endif
]])],
[
  AC_MSG_RESULT([yes])
],
[
  AC_MSG_RESULT([no])
  AC_MSG_ERROR([Selected compiler could not find or parse C++ standard library headers.  Rerun with CC=c-compiler CXX=c++-compiler LLVM_SRC_DIR/configure ...])
])
  AC_LANG_POP([C++])
fi

dnl Set up variables that track whether the host compiler is GCC or Clang where
dnl we can effectively sanity check them. We don't try to sanity check all the
dnl other possible compilers.
AC_MSG_CHECKING([whether GCC or Clang is our host compiler])
AC_LANG_PUSH([C++])
llvm_cv_cxx_compiler=unknown
AC_COMPILE_IFELSE([AC_LANG_SOURCE([[#if ! __clang__
                                    #error
                                    #endif
                                    ]])],
                  llvm_cv_cxx_compiler=clang,
                  [AC_COMPILE_IFELSE([AC_LANG_SOURCE([[#if ! __GNUC__
                                                       #error
                                                       #endif
                                                       ]])],
                                     llvm_cv_cxx_compiler=gcc, [])])
AC_LANG_POP([C++])
AC_MSG_RESULT([${llvm_cv_cxx_compiler}])

dnl Configure all of the projects present in our source tree. While we could
dnl just AC_CONFIG_SUBDIRS on the set of directories in projects that have a
dnl configure script, that usage of the AC_CONFIG_SUBDIRS macro is deprecated.
dnl Instead we match on the known projects.

dnl
dnl One tricky part of doing this is that some projects depend upon other
dnl projects.  For example, several projects rely upon the LLVM test suite.
dnl We want to configure those projects first so that their object trees are
dnl created before running the configure scripts of projects that depend upon
dnl them.
dnl

dnl Several projects use the LLVM test suite, so configure it next.
if test -d ${srcdir}/projects/test-suite ; then
  AC_CONFIG_SUBDIRS([projects/test-suite])
fi

dnl llvm-test is the old name of the test-suite, kept here for backwards
dnl compatibility
if test -d ${srcdir}/projects/llvm-test ; then
  AC_CONFIG_SUBDIRS([projects/llvm-test])
fi

dnl Some projects use poolalloc; configure that next
if test -d ${srcdir}/projects/poolalloc ; then
  AC_CONFIG_SUBDIRS([projects/poolalloc])
fi

if test -d ${srcdir}/projects/llvm-poolalloc ; then
  AC_CONFIG_SUBDIRS([projects/llvm-poolalloc])
fi

dnl Check for all other projects
for i in `ls ${srcdir}/projects`
do
  if test -d ${srcdir}/projects/${i} ; then
    case ${i} in
      safecode)     AC_CONFIG_SUBDIRS([projects/safecode]) ;;
      compiler-rt)       ;;
      test-suite)     ;;
      llvm-test)      ;;
      poolalloc)      ;;
      llvm-poolalloc) ;;
      *)
        AC_MSG_WARN([Unknown project (${i}) won't be configured automatically])
        ;;
    esac
  fi
done

dnl Disable the build of polly, even if it is checked out into tools/polly.
AC_ARG_ENABLE(polly,
              AS_HELP_STRING([--enable-polly],
                             [Use polly if available (default is YES)]),,
                             enableval=default)
case "$enableval" in
  yes) AC_SUBST(ENABLE_POLLY,[1]) ;;
  no)  AC_SUBST(ENABLE_POLLY,[0]) ;;
  default) AC_SUBST(ENABLE_POLLY,[1]) ;;
  *) AC_MSG_ERROR([Invalid setting for --enable-polly. Use "yes" or "no"]) ;;
esac


dnl Check if polly is checked out into tools/polly and configure it if
dnl available.
if (test -d ${srcdir}/tools/polly) && (test $ENABLE_POLLY -eq 1) ; then
  AC_SUBST(LLVM_HAS_POLLY,1)
  AC_CONFIG_SUBDIRS([tools/polly])
fi

dnl===-----------------------------------------------------------------------===
dnl===
dnl=== SECTION 2: Architecture, target, and host checks
dnl===
dnl===-----------------------------------------------------------------------===

dnl Check the target for which we're compiling and the host that will do the
dnl compilations. This will tell us which LLVM compiler will be used for
dnl compiling SSA into object code. This needs to be done early because
dnl following tests depend on it.
AC_CANONICAL_TARGET

dnl Determine the platform type and cache its value. This helps us configure
dnl the System library to the correct build platform.
AC_CACHE_CHECK([type of operating system we're going to host on],
               [llvm_cv_os_type],
[case $host in
  *-*-aix*)
    llvm_cv_link_all_option="-Wl,--whole-archive"
    llvm_cv_no_link_all_option="-Wl,--no-whole-archive"
    llvm_cv_os_type="AIX"
    llvm_cv_platform_type="Unix" ;;
  *-*-irix*)
    llvm_cv_link_all_option="-Wl,--whole-archive"
    llvm_cv_no_link_all_option="-Wl,--no-whole-archive"
    llvm_cv_os_type="IRIX"
    llvm_cv_platform_type="Unix" ;;
  *-*-cygwin*)
    llvm_cv_link_all_option="-Wl,--whole-archive"
    llvm_cv_no_link_all_option="-Wl,--no-whole-archive"
    llvm_cv_os_type="Cygwin"
    llvm_cv_platform_type="Unix" ;;
  *-*-darwin*)
    llvm_cv_link_all_option="-Wl,-all_load"
    llvm_cv_no_link_all_option="-Wl,-noall_load"
    llvm_cv_os_type="Darwin"
    llvm_cv_platform_type="Unix" ;;
  *-*-minix*)
    llvm_cv_link_all_option="-Wl,-all_load"
    llvm_cv_no_link_all_option="-Wl,-noall_load"
    llvm_cv_os_type="Minix"
    llvm_cv_platform_type="Unix" ;;
  *-*-freebsd*)
    llvm_cv_link_all_option="-Wl,--whole-archive"
    llvm_cv_no_link_all_option="-Wl,--no-whole-archive"
    llvm_cv_os_type="FreeBSD"
    llvm_cv_platform_type="Unix" ;;
  *-*-kfreebsd-gnu)
    llvm_cv_link_all_option="-Wl,--whole-archive"
    llvm_cv_no_link_all_option="-Wl,--no-whole-archive"
    llvm_cv_os_type="GNU/kFreeBSD"
    llvm_cv_platform_type="Unix" ;;
  *-*-openbsd*)
    llvm_cv_link_all_option="-Wl,--whole-archive"
    llvm_cv_no_link_all_option="-Wl,--no-whole-archive"
    llvm_cv_os_type="OpenBSD"
    llvm_cv_platform_type="Unix" ;;
  *-*-netbsd*)
    llvm_cv_link_all_option="-Wl,--whole-archive"
    llvm_cv_no_link_all_option="-Wl,--no-whole-archive"
    llvm_cv_os_type="NetBSD"
    llvm_cv_platform_type="Unix" ;;
  *-*-dragonfly*)
    llvm_cv_link_all_option="-Wl,--whole-archive"
    llvm_cv_no_link_all_option="-Wl,--no-whole-archive"
    llvm_cv_os_type="DragonFly"
    llvm_cv_platform_type="Unix" ;;
  *-*-bitrig*)
    llvm_cv_link_all_option="-Wl,--whole-archive"
    llvm_cv_no_link_all_option="-Wl,--no-whole-archive"
    llvm_cv_os_type="Bitrig"
    llvm_cv_platform_type="Unix" ;;
  *-*-hpux*)
    llvm_cv_link_all_option="-Wl,--whole-archive"
    llvm_cv_no_link_all_option="-Wl,--no-whole-archive"
    llvm_cv_os_type="HP-UX"
    llvm_cv_platform_type="Unix" ;;
  *-*-interix*)
    llvm_cv_link_all_option="-Wl,--whole-archive"
    llvm_cv_no_link_all_option="-Wl,--no-whole-archive"
    llvm_cv_os_type="Interix"
    llvm_cv_platform_type="Unix" ;;
  *-*-linux*)
    llvm_cv_link_all_option="-Wl,--whole-archive"
    llvm_cv_no_link_all_option="-Wl,--no-whole-archive"
    llvm_cv_os_type="Linux"
    llvm_cv_platform_type="Unix" ;;
  *-*-gnu*)
    llvm_cv_link_all_option="-Wl,--whole-archive"
    llvm_cv_no_link_all_option="-Wl,--no-whole-archive"
    llvm_cv_os_type="GNU"
    llvm_cv_platform_type="Unix" ;;
  *-*-solaris*)
    llvm_cv_link_all_option="-Wl,-z,allextract"
    llvm_cv_no_link_all_option="-Wl,-z,defaultextract"
    llvm_cv_os_type="SunOS"
    llvm_cv_platform_type="Unix" ;;
  *-*-win32*)
    llvm_cv_link_all_option="-Wl,--whole-archive"
    llvm_cv_no_link_all_option="-Wl,--no-whole-archive"
    llvm_cv_os_type="Win32"
    llvm_cv_platform_type="Win32" ;;
  *-*-mingw*)
    llvm_cv_link_all_option="-Wl,--whole-archive"
    llvm_cv_no_link_all_option="-Wl,--no-whole-archive"
    llvm_cv_os_type="MingW"
    llvm_cv_platform_type="Win32" ;;
  *-*-haiku*)
    llvm_cv_link_all_option="-Wl,--whole-archive"
    llvm_cv_no_link_all_option="-Wl,--no-whole-archive"
    llvm_cv_os_type="Haiku"
    llvm_cv_platform_type="Unix" ;;
  *-unknown-eabi*)
    llvm_cv_link_all_option="-Wl,--whole-archive"
    llvm_cv_no_link_all_option="-Wl,--no-whole-archive"
    llvm_cv_os_type="Freestanding"
    llvm_cv_platform_type="Unix" ;;
  *-unknown-elf*)
    llvm_cv_link_all_option="-Wl,--whole-archive"
    llvm_cv_no_link_all_option="-Wl,--no-whole-archive"
    llvm_cv_os_type="Freestanding"
    llvm_cv_platform_type="Unix" ;;
  *-*-nacl*)
    llvm_cv_link_all_option="-Wl,--whole-archive"
    llvm_cv_no_link_all_option="-Wl,--no-whole-archive"
    llvm_cv_os_type="NativeClient"
    llvm_cv_platform_type="Unix" ;;
  *)
    llvm_cv_link_all_option=""
    llvm_cv_no_link_all_option=""
    llvm_cv_os_type="Unknown"
    llvm_cv_platform_type="Unknown" ;;
esac])

AC_CACHE_CHECK([type of operating system we're going to target],
               [llvm_cv_target_os_type],
[case $target in
  *-*-aix*)
    llvm_cv_target_os_type="AIX" ;;
  *-*-irix*)
    llvm_cv_target_os_type="IRIX" ;;
  *-*-cygwin*)
    llvm_cv_target_os_type="Cygwin" ;;
  *-*-darwin*)
    llvm_cv_target_os_type="Darwin" ;;
  *-*-minix*)
    llvm_cv_target_os_type="Minix" ;;
  *-*-freebsd*)
    llvm_cv_target_os_type="FreeBSD" ;;
  *-*-kfreebsd-gnu)
    llvm_cv_target_os_type="GNU/kFreeBSD" ;;
  *-*-openbsd*)
    llvm_cv_target_os_type="OpenBSD" ;;
  *-*-netbsd*)
    llvm_cv_target_os_type="NetBSD" ;;
  *-*-dragonfly*)
    llvm_cv_target_os_type="DragonFly" ;;
  *-*-bitrig*)
    llvm_cv_target_os_type="Bitrig" ;;
  *-*-hpux*)
    llvm_cv_target_os_type="HP-UX" ;;
  *-*-interix*)
    llvm_cv_target_os_type="Interix" ;;
  *-*-linux*)
    llvm_cv_target_os_type="Linux" ;;
  *-*-gnu*)
    llvm_cv_target_os_type="GNU" ;;
  *-*-solaris*)
    llvm_cv_target_os_type="SunOS" ;;
  *-*-win32*)
    llvm_cv_target_os_type="Win32" ;;
  *-*-mingw*)
    llvm_cv_target_os_type="MingW" ;;
  *-*-haiku*)
    llvm_cv_target_os_type="Haiku" ;;
  *-*-rtems*)
    llvm_cv_target_os_type="RTEMS" ;;
  *-*-nacl*)
    llvm_cv_target_os_type="NativeClient" ;;
  *-unknown-eabi*)
    llvm_cv_target_os_type="Freestanding" ;;
  *-*-ps4)
    llvm_cv_target_os_type="PS4" ;;
  *)
    llvm_cv_target_os_type="Unknown" ;;
esac])

dnl Make sure we aren't attempting to configure for an unknown system
if test "$llvm_cv_os_type" = "Unknown" ; then
  AC_MSG_ERROR([Operating system is unknown, configure can't continue])
fi

dnl Set the "OS" Makefile variable based on the platform type so the
dnl makefile can configure itself to specific build hosts
AC_SUBST(OS,$llvm_cv_os_type)
AC_SUBST(HOST_OS,$llvm_cv_os_type)
AC_SUBST(TARGET_OS,$llvm_cv_target_os_type)

dnl Set the LINKALL and NOLINKALL Makefile variables based on the platform
AC_SUBST(LINKALL,$llvm_cv_link_all_option)
AC_SUBST(NOLINKALL,$llvm_cv_no_link_all_option)

dnl Set the "LLVM_ON_*" variables based on llvm_cv_platform_type
dnl This is used by lib/Support to determine the basic kind of implementation
dnl to use.
case $llvm_cv_platform_type in
  Unix)
    AC_DEFINE([LLVM_ON_UNIX],[1],[Define if this is Unixish platform])
    AC_SUBST(LLVM_ON_UNIX,[1])
    AC_SUBST(LLVM_ON_WIN32,[0])
    ;;
  Win32)
    AC_DEFINE([LLVM_ON_WIN32],[1],[Define if this is Win32ish platform])
    AC_SUBST(LLVM_ON_UNIX,[0])
    AC_SUBST(LLVM_ON_WIN32,[1])
    ;;
esac

dnl Determine what our target architecture is and configure accordingly.
dnl This will allow Makefiles to make a distinction between the hardware and
dnl the OS.
AC_CACHE_CHECK([target architecture],[llvm_cv_target_arch],
[case $target in
  i?86-*)                 llvm_cv_target_arch="x86" ;;
  amd64-* | x86_64-*)     llvm_cv_target_arch="x86_64" ;;
  sparc*-*)               llvm_cv_target_arch="Sparc" ;;
  powerpc*-*)             llvm_cv_target_arch="PowerPC" ;;
  arm64*-*)               llvm_cv_target_arch="AArch64" ;;
  arm*-*)                 llvm_cv_target_arch="ARM" ;;
  aarch64*-*)             llvm_cv_target_arch="AArch64" ;;
  mips-* | mips64-*)      llvm_cv_target_arch="Mips" ;;
  mipsel-* | mips64el-*)  llvm_cv_target_arch="Mips" ;;
  xcore-*)                llvm_cv_target_arch="XCore" ;;
  msp430-*)               llvm_cv_target_arch="MSP430" ;;
  hexagon-*)              llvm_cv_target_arch="Hexagon" ;;
  nvptx-*)                llvm_cv_target_arch="NVPTX" ;;
  s390x-*)                llvm_cv_target_arch="SystemZ" ;;
  wasm*-*)                llvm_cv_target_arch="WebAssembly" ;;
  *)                      llvm_cv_target_arch="Unknown" ;;
esac])

if test "$llvm_cv_target_arch" = "Unknown" ; then
  AC_MSG_WARN([Configuring LLVM for an unknown target archicture])
fi

dnl Determine the LLVM native architecture for the target
case "$llvm_cv_target_arch" in
    x86)     LLVM_NATIVE_ARCH="X86" ;;
    x86_64)  LLVM_NATIVE_ARCH="X86" ;;
    *)       LLVM_NATIVE_ARCH="$llvm_cv_target_arch" ;;
esac

dnl Define a substitution, ARCH, for the target architecture
AC_SUBST(ARCH,$llvm_cv_target_arch)
AC_SUBST(LLVM_NATIVE_ARCH,$LLVM_NATIVE_ARCH)

dnl Determine what our host architecture.
dnl This will allow MCJIT regress tests runs only for supported
dnl platforms.
case $host in
  i?86-*)                 host_arch="x86" ;;
  amd64-* | x86_64-*)     host_arch="x86_64" ;;
  sparc*-*)               host_arch="Sparc" ;;
  powerpc*-*)             host_arch="PowerPC" ;;
  arm64*-*)               host_arch="AArch64" ;;
  arm*-*)                 host_arch="ARM" ;;
  aarch64*-*)             host_arch="AArch64" ;;
  mips-* | mips64-*)      host_arch="Mips" ;;
  mipsel-* | mips64el-*)  host_arch="Mips" ;;
  xcore-*)                host_arch="XCore" ;;
  msp430-*)               host_arch="MSP430" ;;
  hexagon-*)              host_arch="Hexagon" ;;
  s390x-*)                host_arch="SystemZ" ;;
  wasm*-*)                host_arch="WebAssembly" ;;
  *)                      host_arch="Unknown" ;;
esac

if test "$host_arch" = "Unknown" ; then
  AC_MSG_WARN([Configuring LLVM for an unknown host archicture])
fi

AC_SUBST(HOST_ARCH,$host_arch)

dnl Check for build platform executable suffix if we're cross-compiling
if test "$cross_compiling" = yes; then
  AC_SUBST(LLVM_CROSS_COMPILING, [1])
  AC_BUILD_EXEEXT
  ac_build_prefix=${build_alias}-
  AC_CHECK_PROG(BUILD_CXX, ${ac_build_prefix}g++, ${ac_build_prefix}g++)
  if test -z "$BUILD_CXX"; then
     AC_CHECK_PROG(BUILD_CXX, g++, g++)
     if test -z "$BUILD_CXX"; then
       AC_CHECK_PROG(BUILD_CXX, c++, c++, , , /usr/ucb/c++)
     fi
  fi
else
  AC_SUBST(LLVM_CROSS_COMPILING, [0])
fi

dnl Check to see if there's a .svn or .git directory indicating that this
dnl build is being done from a checkout. This sets up several defaults for
dnl the command line switches. When we build with a checkout directory,
dnl we get a debug with assertions turned on. Without, we assume a source
dnl release and we get an optimized build without assertions.
dnl See --enable-optimized and --enable-assertions below
if test -d ".svn" -o -d "${srcdir}/.svn" -o -d ".git" -o -d "${srcdir}/.git"; then
  cvsbuild="yes"
  optimize="no"
  AC_SUBST(CVSBUILD,[[CVSBUILD=1]])
else
  cvsbuild="no"
  optimize="yes"
fi

dnl===-----------------------------------------------------------------------===
dnl===
dnl=== SECTION 3: Command line arguments for the configure script.
dnl===
dnl===-----------------------------------------------------------------------===

dnl --enable-libcpp : check whether or not to use libc++ on the command line
AC_ARG_ENABLE(libcpp,
              AS_HELP_STRING([--enable-libcpp],
                             [Use libc++ if available (default is NO)]),,
                             enableval=default)
case "$enableval" in
  yes) AC_SUBST(ENABLE_LIBCPP,[1]) ;;
  no)  AC_SUBST(ENABLE_LIBCPP,[0]) ;;
  default) AC_SUBST(ENABLE_LIBCPP,[0]);;
  *) AC_MSG_ERROR([Invalid setting for --enable-libcpp. Use "yes" or "no"]) ;;
esac

dnl Check both GCC and Clang for sufficiently modern versions. These checks can
dnl be bypassed by passing a flag if necessary on a platform. We have to do
dnl these checks here so that we have the configuration of the standard C++
dnl library finished.
AC_ARG_ENABLE(compiler-version-checks,
              AS_HELP_STRING([--enable-compiler-version-checks],
                             [Check the version of the host compiler (default is YES)]),,
                             enableval=default)
case "$enableval" in
  no)
    ;;
  yes|default)
    AC_LANG_PUSH([C++])
    case "$llvm_cv_cxx_compiler" in
    clang)
      AC_MSG_CHECKING([whether Clang is new enough])
      AC_COMPILE_IFELSE([AC_LANG_SOURCE([[
#if __clang_major__ < 3 || (__clang_major__ == 3 && __clang_minor__ < 1)
#error This version of Clang is too old to build LLVM
#endif
]])],
          [AC_MSG_RESULT([yes])],
          [AC_MSG_RESULT([no])
           AC_MSG_ERROR([
The selected Clang compiler is not new enough to build LLVM. Please upgrade to
Clang 3.1. You may pass --disable-compiler-version-checks to configure to
bypass these sanity checks.])])

      dnl Note that libstdc++4.6 is known broken for C++11 builds. The errors
      dnl are sometimes deeply confusing though. Here we test for an obvious
      dnl incomplete feature in 4.6's standard library that was completed in
      dnl 4.7's. We also have to disable this test if 'ENABLE_LIBCPP' is set
      dnl because the enable flags don't actually fix CXXFLAGS, they rely on
      dnl that happening in the Makefile.
      if test "$ENABLE_LIBCPP" -eq 0 ; then
        AC_MSG_CHECKING([whether Clang will select a modern C++ standard library])
        llvm_cv_old_cxxflags="$CXXFLAGS"
        CXXFLAGS="$CXXFLAGS -std=c++0x"
        AC_LINK_IFELSE([AC_LANG_SOURCE([[
#include <atomic>
std::atomic<float> x(0.0f);
int main() { return (float)x; }
]])],
            [AC_MSG_RESULT([yes])],
            [AC_MSG_RESULT([no])
             AC_MSG_ERROR([
We detected a missing feature in the standard C++ library that was known to be
missing in libstdc++4.6 and implemented in libstdc++4.7. There are numerous
C++11 problems with 4.6's library, and we don't support GCCs or libstdc++ older
than 4.7. You will need to update your system and ensure Clang uses the newer
standard library.

If this error is incorrect or you need to force things to work, you may pass
'--disable-compiler-version-checks' to configure to bypass this test.])])
        CXXFLAGS="$llvm_cv_old_cxxflags"
      fi
      ;;
    gcc)
      AC_MSG_CHECKING([whether GCC is new enough])
      AC_COMPILE_IFELSE([AC_LANG_SOURCE([[
#if __GNUC__ < 4 || (__GNUC__ == 4 && __GNUC_MINOR__ < 7)
#error This version of GCC is too old to build LLVM
#endif
]])],
          [AC_MSG_RESULT([yes])],
          [AC_MSG_RESULT([no])
           AC_MSG_ERROR([
The selected GCC C++ compiler is not new enough to build LLVM. Please upgrade
to GCC 4.7. You may pass --disable-compiler-version-checks to configure to
bypass these sanity checks.])])
      ;;
    unknown)
      ;;
    esac
    AC_LANG_POP([C++])
    ;;
  *)
    AC_MSG_ERROR([Invalid setting for --enable-compiler-version-checks. Use "yes" or "no"])
    ;;
esac

dnl --enable-cxx1y : check whether or not to use -std=c++1y on the command line
AC_ARG_ENABLE(cxx1y,
              AS_HELP_STRING([--enable-cxx1y],
                             [Use c++1y if available (default is NO)]),,
                             enableval=default)
case "$enableval" in
  yes) AC_SUBST(ENABLE_CXX1Y,[1]) ;;
  no)  AC_SUBST(ENABLE_CXX1Y,[0]) ;;
  default) AC_SUBST(ENABLE_CXX1Y,[0]);;
  *) AC_MSG_ERROR([Invalid setting for --enable-cxx1y. Use "yes" or "no"]) ;;
esac

dnl --enable-split-dwarf : check whether or not to use -gsplit-dwarf on the command
dnl line
AC_ARG_ENABLE(split-dwarf,
              AS_HELP_STRING([--enable-split-dwarf],
                             [Use split-dwarf if available (default is NO)]),,
                             enableval=default)
case "$enableval" in
  yes) AC_SUBST(ENABLE_SPLIT_DWARF,[1]) ;;
  no)  AC_SUBST(ENABLE_SPLIT_DWARF,[0]) ;;
  default) AC_SUBST(ENABLE_SPLIT_DWARF,[0]);;
  *) AC_MSG_ERROR([Invalid setting for --enable-split-dwarf. Use "yes" or "no"]) ;;
esac

dnl --enable-clang-arcmt: check whether to enable clang arcmt
clang_arcmt="yes"
AC_ARG_ENABLE(clang-arcmt,
              AS_HELP_STRING([--enable-clang-arcmt],
                             [Enable building of clang ARCMT (default is YES)]),
                             clang_arcmt="$enableval",
                             enableval="yes")
case "$enableval" in
  yes) AC_SUBST(ENABLE_CLANG_ARCMT,[1]) ;;
  no)  AC_SUBST(ENABLE_CLANG_ARCMT,[0]) ;;
  default) AC_SUBST(ENABLE_CLANG_ARCMT,[1]);;
  *) AC_MSG_ERROR([Invalid setting for --enable-clang-arcmt. Use "yes" or "no"]) ;;
esac

dnl --enable-clang-plugin-support: check whether to enable plugins in clang
clang_plugin_support="yes"
AC_ARG_ENABLE(clang-plugin-support,
              AS_HELP_STRING([--enable-clang-plugin-support],
                             [Enable plugin support in clang (default is YES)]),
                             clang_plugin_support="$enableval",
                             enableval="yes")
case "$enableval" in
  yes) AC_SUBST(CLANG_PLUGIN_SUPPORT,[1]) ;;
  no)  AC_SUBST(CLANG_PLUGIN_SUPPORT,[0]) ;;
  default) AC_SUBST(CLANG_PLUGIN_SUPPORT,[1]);;
  *) AC_MSG_ERROR([Invalid setting for --enable-clang-plugin-support. Use "yes" or "no"]) ;;
esac

dnl --enable-clang-static-analyzer: check whether to enable static-analyzer
clang_static_analyzer="yes"
AC_ARG_ENABLE(clang-static-analyzer,
              AS_HELP_STRING([--enable-clang-static-analyzer],
                             [Enable building of clang Static Analyzer (default is YES)]),
                             clang_static_analyzer="$enableval",
                             enableval="yes")
case "$enableval" in
  yes) AC_SUBST(ENABLE_CLANG_STATIC_ANALYZER,[1]) ;;
  no)
    if test ${clang_arcmt} != "no" ; then
      AC_MSG_ERROR([Cannot enable clang ARC Migration Tool while disabling static analyzer.])
    fi
    AC_SUBST(ENABLE_CLANG_STATIC_ANALYZER,[0])
    ;;
  default) AC_SUBST(ENABLE_CLANG_STATIC_ANALYZER,[1]);;
  *) AC_MSG_ERROR([Invalid setting for --enable-clang-static-analyzer. Use "yes" or "no"]) ;;
esac

dnl --enable-optimized : check whether they want to do an optimized build:
AC_ARG_ENABLE(optimized, AS_HELP_STRING(
 --enable-optimized,[Compile with optimizations enabled (default is NO)]),,enableval=$optimize)
if test ${enableval} = "no" ; then
  AC_SUBST(ENABLE_OPTIMIZED,[[]])
else
  AC_SUBST(ENABLE_OPTIMIZED,[[ENABLE_OPTIMIZED=1]])
fi

dnl --enable-profiling : check whether they want to do a profile build:
AC_ARG_ENABLE(profiling, AS_HELP_STRING(
 --enable-profiling,[Compile with profiling enabled (default is NO)]),,enableval="no")
if test ${enableval} = "no" ; then
  AC_SUBST(ENABLE_PROFILING,[[]])
else
  AC_SUBST(ENABLE_PROFILING,[[ENABLE_PROFILING=1]])
fi

dnl --enable-assertions : check whether they want to turn on assertions or not:
AC_ARG_ENABLE(assertions,AS_HELP_STRING(
  --enable-assertions,[Compile with assertion checks enabled (default is YES)]),, enableval="yes")
if test ${enableval} = "yes" ; then
  AC_SUBST(DISABLE_ASSERTIONS,[[]])
  assertions_enabled="yes"
else
  AC_SUBST(DISABLE_ASSERTIONS,[[DISABLE_ASSERTIONS=1]])
  assertions_enabled="no"
fi

dnl --enable-werror : check whether we want Werror on by default
AC_ARG_ENABLE(werror,AS_HELP_STRING(
  --enable-werror,[Compile with -Werror enabled (default is NO)]),, enableval="no")
case "$enableval" in
  yes) AC_SUBST(ENABLE_WERROR,[1]) ;;
  no)  AC_SUBST(ENABLE_WERROR,[0]) ;;
  default) AC_SUBST(ENABLE_WERROR,[0]);;
  *) AC_MSG_ERROR([Invalid setting for --enable-werror. Use "yes" or "no"]) ;;
esac

dnl --enable-expensive-checks : check whether they want to turn on expensive debug checks:
AC_ARG_ENABLE(expensive-checks,AS_HELP_STRING(
  --enable-expensive-checks,[Compile with expensive debug checks enabled (default is NO)]),, enableval="no")
if test ${enableval} = "yes" ; then
  AC_SUBST(ENABLE_EXPENSIVE_CHECKS,[[ENABLE_EXPENSIVE_CHECKS=1]])
  AC_SUBST(EXPENSIVE_CHECKS,[[yes]])
else
  AC_SUBST(ENABLE_EXPENSIVE_CHECKS,[[]])
  AC_SUBST(EXPENSIVE_CHECKS,[[no]])
fi

dnl --enable-abi-breaking-checks : decide whether we should compile in asserts and
dnl checks that make the build ABI incompatible with an llvm built without these
dnl checks enabled.
AC_ARG_ENABLE(abi-breaking-checks,AS_HELP_STRING(
  --enable-abi-breaking-checks,[Compile with abi-breaking asserts support (default is with-asserts)]),, enableval="with-asserts")
case "$enableval" in
  with-asserts)  if test ${assertions_enabled} = "yes" ; then
                   AC_DEFINE([LLVM_ENABLE_ABI_BREAKING_CHECKS],[1],[Define to enable checks that alter the LLVM C++ ABI])
                   AC_SUBST(ENABLE_ABI_BREAKING_CHECKS,[1])
                 else
                   AC_SUBST(ENABLE_ABI_BREAKING_CHECKS,[0])
		 fi ;;
  yes)
                 AC_DEFINE([LLVM_ENABLE_ABI_BREAKING_CHECKS],[1],[Define to enable checks that alter the LLVM C++ ABI])
                 AC_SUBST(ENABLE_ABI_BREAKING_CHECKS,[1])
                 ;;
  no)
                 AC_SUBST(ENABLE_ABI_BREAKING_CHECKS,[0])
                 ;;
  *) AC_MSG_ERROR([Invalid setting for --enable-abi-breaking-checks.  Use "with-asserts", "yes" or "no"])
esac

dnl --enable-debug-runtime : should runtime libraries have debug symbols?
AC_ARG_ENABLE(debug-runtime,
   AS_HELP_STRING(--enable-debug-runtime,[Build runtime libs with debug symbols (default is NO)]),,enableval=no)
if test ${enableval} = "no" ; then
  AC_SUBST(DEBUG_RUNTIME,[[]])
else
  AC_SUBST(DEBUG_RUNTIME,[[DEBUG_RUNTIME=1]])
fi

dnl --enable-debug-symbols : should even optimized compiler libraries
dnl have debug symbols?
AC_ARG_ENABLE(debug-symbols,
   AS_HELP_STRING(--enable-debug-symbols,[Build compiler with debug symbols (default is NO if optimization is on and YES if it's off)]),,enableval=no)
if test ${enableval} = "no" ; then
  AC_SUBST(DEBUG_SYMBOLS,[[]])
else
  AC_SUBST(DEBUG_SYMBOLS,[[DEBUG_SYMBOLS=1]])
fi

dnl --enable-keep-symbols : do not strip installed executables
AC_ARG_ENABLE(keep-symbols,
   AS_HELP_STRING(--enable-keep-symbols,[Do not strip installed executables)]),,enableval=no)
if test ${enableval} = "no" ; then
  AC_SUBST(KEEP_SYMBOLS,[[]])
else
  AC_SUBST(KEEP_SYMBOLS,[[KEEP_SYMBOLS=1]])
fi

dnl --enable-jit: check whether they want to enable the jit
AC_ARG_ENABLE(jit,
  AS_HELP_STRING(--enable-jit,
                 [Enable Just In Time Compiling (default is YES)]),,
  enableval=default)
if test ${enableval} = "no"
then
  AC_SUBST(JIT,[[]])
else
  case "$llvm_cv_target_arch" in
    x86)         AC_SUBST(TARGET_HAS_JIT,1) ;;
    Sparc)       AC_SUBST(TARGET_HAS_JIT,0) ;;
    PowerPC)     AC_SUBST(TARGET_HAS_JIT,1) ;;
    x86_64)      AC_SUBST(TARGET_HAS_JIT,1) ;;
    ARM)         AC_SUBST(TARGET_HAS_JIT,1) ;;
    Mips)        AC_SUBST(TARGET_HAS_JIT,1) ;;
    XCore)       AC_SUBST(TARGET_HAS_JIT,0) ;;
    MSP430)      AC_SUBST(TARGET_HAS_JIT,0) ;;
    Hexagon)     AC_SUBST(TARGET_HAS_JIT,0) ;;
    NVPTX)       AC_SUBST(TARGET_HAS_JIT,0) ;;
    SystemZ)     AC_SUBST(TARGET_HAS_JIT,1) ;;
    WebAssembly) AC_SUBST(TARGET_HAS_JIT,0) ;;
    *)           AC_SUBST(TARGET_HAS_JIT,0) ;;
  esac
fi

TARGETS_WITH_JIT="ARM AArch64 Mips PowerPC SystemZ X86"
AC_SUBST(TARGETS_WITH_JIT,$TARGETS_WITH_JIT)

dnl Allow enablement of building and installing docs
AC_ARG_ENABLE(docs,
              AS_HELP_STRING([--enable-docs],
                             [Build documents (default is YES)]),,
                             enableval=default)
case "$enableval" in
  yes) AC_SUBST(ENABLE_DOCS,[1]) ;;
  no)  AC_SUBST(ENABLE_DOCS,[0]) ;;
  default) AC_SUBST(ENABLE_DOCS,[1]) ;;
  *) AC_MSG_ERROR([Invalid setting for --enable-docs. Use "yes" or "no"]) ;;
esac

dnl Allow enablement of doxygen generated documentation
AC_ARG_ENABLE(doxygen,
              AS_HELP_STRING([--enable-doxygen],
                             [Build doxygen documentation (default is NO)]),,
                             enableval=default)
case "$enableval" in
  yes) AC_SUBST(ENABLE_DOXYGEN,[1]) ;;
  no|default) AC_SUBST(ENABLE_DOXYGEN,[0]) ;;
  *) AC_MSG_ERROR([Invalid setting for --enable-doxygen. Use "yes" or "no"]) ;;
esac

dnl Allow enablement of doxygen search engine
AC_ARG_ENABLE(doxygen-search,
              AS_HELP_STRING([--enable-doxygen-search],
                             [Enable doxygen search support (default is NO)]),,
                             enableval=default)
ENABLE_DOXYGEN_SEARCH="$enableval"

case "$enableval" in
  yes|no|default) ;;
  *) AC_MSG_ERROR([Invalid setting for --enable-doxygen-search. Use "yes" or "no"]) ;;
esac

AC_ARG_ENABLE(doxygen-external-search,
              AS_HELP_STRING([--enable-doxygen-external-search],
                             [Enable doxygen exteranl search (default is NO)]),,
                             enableval=default)
ENABLE_DOXYGEN_EXTERNAL_SEARCH="$enableval"

case "$enableval" in
  yes)
    dnl To match with the CMake behavior, enable doxygen when
    dnl --enable-doxygen-external-search is enabled.
    case "$ENABLE_DOXYGEN_SEARCH" in
      yes|default) ENABLE_DOXYGEN_SEARCH="yes" ;;
      no) AC_MSG_ERROR([The option --enable-doxygen-external-search requires --enable-doxygen-search]) ;;
    esac
    ;;
  no|default) ;;
  *) AC_MSG_ERROR([Invalid setting for --enable-doxygen-external-search. Use "yes" or "no"]) ;;
esac

AC_ARG_WITH(doxygen-search-engine-url,
            AS_HELP_STRING([--with-doxygen-search-engine-url],
                           [Specify the external search engine for doxygen]),,)
WITH_DOXYGEN_SEARCH_ENGINE_URL="$withval"

AC_ARG_WITH(doxygen-search-mappings,
            AS_HELP_STRING([--with-doxygen-search-mappings],
                           [Specify the extra search mapping for doxygen]),,)
WITH_DOXYGEN_SEARCH_MAPPINGS="$withval"

case "$ENABLE_DOXYGEN_SEARCH" in
  yes)
    if test "$ENABLE_DOXYGEN" = "0" ; then
      AC_MSG_ERROR([The option --enable-doxygen-search requires --enable-doxygen.])
    fi

    AC_SUBST(enable_searchengine,[YES])

    case "$ENABLE_DOXYGEN_EXTERNAL_SEARCH" in
      yes)
        AC_SUBST(enable_external_search,[YES])
        AC_SUBST(enable_server_based_search,[YES])
        AC_SUBST(searchengine_url,["$WITH_DOXYGEN_SEARCH_ENGINE_URL"])
        AC_SUBST(extra_search_mappings,["$WITH_DOXYGEN_SEARCH_MAPPINGS"])
        ;;

      no|default)
        AC_SUBST(enable_external_search,[NO])
        AC_SUBST(enable_server_based_search,[NO])
        AC_SUBST(searchengine_url,[])
        AC_SUBST(extra_search_mappings,[])
        ;;
    esac
    ;;

  no|default)
    AC_SUBST(enable_searchengine,[NO])
    AC_SUBST(searchengine_url,[])
    AC_SUBST(enable_server_based_search,[NO])
    AC_SUBST(enable_external_search,[NO])
    AC_SUBST(extra_search_mappings,[])
    ;;

  *)
    AC_MSG_ERROR([Invalid setting for --enable-doxygen-search. Use "yes" or "no"])
    ;;
esac

dnl Allow enablement of doxygen generated Qt help files
AC_ARG_ENABLE(doxygen-qt-help,
	      AS_HELP_STRING([--enable-doxygen-qt-help],
			     [Build Qt help files (default is NO)]),,
			     enableval=default)
case "$enableval" in
  yes)
    if test "$ENABLE_DOXYGEN" = "0" ; then
      AC_MSG_ERROR([The option --enable-doxygen-qt-help requires --enable-doxygen.])
    fi

    AC_PATH_PROG(QHELPGENERATOR, [qhelpgenerator], [qhelpgenerator])

    dnl Qt help file for llvm doxygen documentation
    AC_SUBST(llvm_doxygen_generate_qhp,[YES])
    AC_SUBST(llvm_doxygen_qch_filename,[org.llvm.qch])
    AC_SUBST(llvm_doxygen_qhp_namespace,[org.llvm])
    AC_SUBST(llvm_doxygen_qhelpgenerator_path,["$QHELPGENERATOR"])
    AC_SUBST(llvm_doxygen_qhp_cust_filter_name,["$PACKAGE_STRING"])
    AC_SUBST(llvm_doxygen_qhp_cust_filter_attrs,["$PACKAGE_NAME,$PACKAGE_VERSION"])

    dnl Qt help file for clang doxygen documentation
    AC_SUBST(clang_doxygen_generate_qhp,[YES])
    AC_SUBST(clang_doxygen_qch_filename,[org.llvm.clang.qch])
    AC_SUBST(clang_doxygen_qhp_namespace,[org.llvm.clang])
    AC_SUBST(clang_doxygen_qhelpgenerator_path,["$QHELPGENERATOR"])
    AC_SUBST(clang_doxygen_qhp_cust_filter_name,["Clang $PACKAGE_VERSION"])
    AC_SUBST(clang_doxygen_qhp_cust_filter_attrs,["Clang,$PACKAGE_VERSION"])
    ;;

  no|default)
    AC_SUBST(llvm_doxygen_generate_qhp,[NO])
    AC_SUBST(llvm_doxygen_qch_filename,[])
    AC_SUBST(llvm_doxygen_qhp_namespace,[])
    AC_SUBST(llvm_doxygen_qhelpgenerator_path,[])
    AC_SUBST(llvm_doxygen_qhp_cust_filter_name,[])
    AC_SUBST(llvm_doxygen_qhp_cust_filter_attrs,[])

    AC_SUBST(clang_doxygen_generate_qhp,[NO])
    AC_SUBST(clang_doxygen_qch_filename,[])
    AC_SUBST(clang_doxygen_qhp_namespace,[])
    AC_SUBST(clang_doxygen_qhelpgenerator_path,[])
    AC_SUBST(clang_doxygen_qhp_cust_filter_name,["Clang $PACKAGE_VERSION"])
    AC_SUBST(clang_doxygen_qhp_cust_filter_attrs,["Clang,$PACKAGE_VERSION"])
    ;;

  *)
    AC_MSG_ERROR([Invalid setting for --enable-doxygen-qt-help. Use "yes" or "no"]) ;;
esac

dnl Allow disablement of threads
AC_ARG_ENABLE(threads,
              AS_HELP_STRING([--enable-threads],
                             [Use threads if available (default is YES)]),,
                             enableval=default)
case "$enableval" in
  yes) AC_SUBST(LLVM_ENABLE_THREADS,[1]) ;;
  no)  AC_SUBST(LLVM_ENABLE_THREADS,[0]) ;;
  default) AC_SUBST(LLVM_ENABLE_THREADS,[1]) ;;
  *) AC_MSG_ERROR([Invalid setting for --enable-threads. Use "yes" or "no"]) ;;
esac
AC_DEFINE_UNQUOTED([LLVM_ENABLE_THREADS],$LLVM_ENABLE_THREADS,
                   [Define if threads enabled])

dnl Allow disablement of pthread.h
AC_ARG_ENABLE(pthreads,
              AS_HELP_STRING([--enable-pthreads],
                             [Use pthreads if available (default is YES)]),,
                             enableval=default)
case "$enableval" in
  yes) AC_SUBST(ENABLE_PTHREADS,[1]) ;;
  no)  AC_SUBST(ENABLE_PTHREADS,[0]) ;;
  default) AC_SUBST(ENABLE_PTHREADS,[1]) ;;
  *) AC_MSG_ERROR([Invalid setting for --enable-pthreads. Use "yes" or "no"]) ;;
esac

dnl Allow disablement of zlib
AC_ARG_ENABLE(zlib,
              AS_HELP_STRING([--enable-zlib],
                             [Use zlib for compression/decompression if
                              available (default is YES)]),,
                              enableval=default)
case "$enableval" in
  yes) AC_SUBST(LLVM_ENABLE_ZLIB,[1]) ;;
  no)  AC_SUBST(LLVM_ENABLE_ZLIB,[0]) ;;
  default) AC_SUBST(LLVM_ENABLE_ZLIB,[1]) ;;
  *) AC_MSG_ERROR([Invalid setting for --enable-zlib. Use "yes" or "no"]) ;;
esac
AC_DEFINE_UNQUOTED([LLVM_ENABLE_ZLIB],$LLVM_ENABLE_ZLIB,
                   [Define if zlib is enabled])

dnl Allow building without position independent code
AC_ARG_ENABLE(pic,
  AS_HELP_STRING([--enable-pic],
                 [Build LLVM with Position Independent Code (default is YES)]),,
                 enableval=default)
case "$enableval" in
  yes) AC_SUBST(ENABLE_PIC,[1]) ;;
  no)  AC_SUBST(ENABLE_PIC,[0]) ;;
  default) AC_SUBST(ENABLE_PIC,[1]) ;;
  *) AC_MSG_ERROR([Invalid setting for --enable-pic. Use "yes" or "no"]) ;;
esac
AC_DEFINE_UNQUOTED([ENABLE_PIC],$ENABLE_PIC,
                   [Define if position independent code is enabled])

dnl Allow building a shared library and linking tools against it.
AC_ARG_ENABLE(shared,
  AS_HELP_STRING([--enable-shared],
                 [Build a shared library and link tools against it (default is NO)]),,
                 enableval=default)
case "$enableval" in
  yes) AC_SUBST(ENABLE_SHARED,[1]) ;;
  no)  AC_SUBST(ENABLE_SHARED,[0]) ;;
  default) AC_SUBST(ENABLE_SHARED,[0]) ;;
  *) AC_MSG_ERROR([Invalid setting for --enable-shared. Use "yes" or "no"]) ;;
esac

dnl Allow libstdc++ is embedded in LLVM.dll.
AC_ARG_ENABLE(embed-stdcxx,
  AS_HELP_STRING([--enable-embed-stdcxx],
                 [Build a shared library with embedded libstdc++ for Win32 DLL (default is NO)]),,
                 enableval=default)
case "$enableval" in
  yes) AC_SUBST(ENABLE_EMBED_STDCXX,[1]) ;;
  no)  AC_SUBST(ENABLE_EMBED_STDCXX,[0]) ;;
  default) AC_SUBST(ENABLE_EMBED_STDCXX,[0]) ;;
  *) AC_MSG_ERROR([Invalid setting for --enable-embed-stdcxx. Use "yes" or "no"]) ;;
esac

dnl Enable embedding timestamp information into build.
AC_ARG_ENABLE(timestamps,
  AS_HELP_STRING([--enable-timestamps],
                 [Enable embedding timestamp information in build (default is YES)]),,
                 enableval=default)
case "$enableval" in
  yes) AC_SUBST(ENABLE_TIMESTAMPS,[1]) ;;
  no)  AC_SUBST(ENABLE_TIMESTAMPS,[0]) ;;
  default) AC_SUBST(ENABLE_TIMESTAMPS,[1]) ;;
  *) AC_MSG_ERROR([Invalid setting for --enable-timestamps. Use "yes" or "no"]) ;;
esac
AC_DEFINE_UNQUOTED([ENABLE_TIMESTAMPS],$ENABLE_TIMESTAMPS,
                   [Define if timestamp information (e.g., __DATE__) is allowed])

dnl Enable support for showing backtraces.
AC_ARG_ENABLE(backtraces, AS_HELP_STRING(
  [--enable-backtraces],
  [Enable embedding backtraces on crash (default is YES)]),
  [case "$enableval" in
    yes) llvm_cv_enable_backtraces="yes" ;;
    no)  llvm_cv_enable_backtraces="no"  ;;
    *) AC_MSG_ERROR([Invalid setting for --enable-backtraces. Use "yes" or "no"]) ;;
  esac],
  llvm_cv_enable_backtraces="yes")
if test "$llvm_cv_enable_backtraces" = "yes" ; then
  AC_DEFINE([ENABLE_BACKTRACES],[1],
            [Define if you want backtraces on crash])
fi

dnl Enable installing platform specific signal handling overrides, for improved
dnl CrashRecovery support or interaction with crash reporting software. This
dnl support may be inappropriate for some clients embedding LLVM as a library.
AC_ARG_ENABLE(crash-overrides, AS_HELP_STRING(
  [--enable-crash-overrides],
  [Enable crash handling overrides (default is YES)]),
  [case "$enableval" in
    yes) llvm_cv_enable_crash_overrides="yes" ;;
    no)  llvm_cv_enable_crash_overrides="no"  ;;
    *) AC_MSG_ERROR([Invalid setting for --enable-crash-overrides. Use "yes" or "no"]) ;;
  esac],
  llvm_cv_enable_crash_overrides="yes")
if test "$llvm_cv_enable_crash_overrides" = "yes" ; then
  AC_DEFINE([ENABLE_CRASH_OVERRIDES],[1],
            [Define to enable crash handling overrides])
fi

dnl List all possible targets
<<<<<<< HEAD
ALL_TARGETS="X86 Sparc PowerPC ARM AArch64 Mips XCore MSP430 CppBackend JSBackend NVPTX Hexagon SystemZ R600"
=======
ALL_TARGETS="X86 Sparc PowerPC ARM AArch64 Mips XCore MSP430 CppBackend NVPTX Hexagon SystemZ AMDGPU BPF"
>>>>>>> 99e9f85e
AC_SUBST(ALL_TARGETS,$ALL_TARGETS)

dnl Allow specific targets to be specified for building (or not)
TARGETS_TO_BUILD=""
AC_ARG_ENABLE([targets],AS_HELP_STRING([--enable-targets],
    [Build specific host targets: all or target1,target2,... Valid targets are:
     host, x86, x86_64, sparc, powerpc, arm64, arm, aarch64, mips, hexagon,
<<<<<<< HEAD
     xcore, msp430, nvptx, systemz, r600, js, and cpp (default=all)]),,
=======
     xcore, msp430, nvptx, systemz, r600, bpf, wasm, and cpp (default=all)]),,
>>>>>>> 99e9f85e
    enableval=all)
if test "$enableval" = host-only ; then
  enableval=host
fi
case "$enableval" in
  all) TARGETS_TO_BUILD="$ALL_TARGETS" ;;
  *)for a_target in `echo $enableval|sed -e 's/,/ /g' ` ; do
      case "$a_target" in
        x86)      TARGETS_TO_BUILD="X86 $TARGETS_TO_BUILD" ;;
        x86_64)   TARGETS_TO_BUILD="X86 $TARGETS_TO_BUILD" ;;
        sparc)    TARGETS_TO_BUILD="Sparc $TARGETS_TO_BUILD" ;;
        powerpc)  TARGETS_TO_BUILD="PowerPC $TARGETS_TO_BUILD" ;;
        aarch64)  TARGETS_TO_BUILD="AArch64 $TARGETS_TO_BUILD" ;;
        arm64)    TARGETS_TO_BUILD="AArch64 $TARGETS_TO_BUILD" ;;
        arm)      TARGETS_TO_BUILD="ARM $TARGETS_TO_BUILD" ;;
        bpf)      TARGETS_TO_BUILD="BPF $TARGETS_TO_BUILD" ;;
        mips)     TARGETS_TO_BUILD="Mips $TARGETS_TO_BUILD" ;;
        mipsel)   TARGETS_TO_BUILD="Mips $TARGETS_TO_BUILD" ;;
        mips64)   TARGETS_TO_BUILD="Mips $TARGETS_TO_BUILD" ;;
        mips64el) TARGETS_TO_BUILD="Mips $TARGETS_TO_BUILD" ;;
        xcore)    TARGETS_TO_BUILD="XCore $TARGETS_TO_BUILD" ;;
        msp430)   TARGETS_TO_BUILD="MSP430 $TARGETS_TO_BUILD" ;;
        cpp)      TARGETS_TO_BUILD="CppBackend $TARGETS_TO_BUILD" ;;
        js)       TARGETS_TO_BUILD="JSBackend $TARGETS_TO_BUILD" ;; # @LOCALMOD
        hexagon)  TARGETS_TO_BUILD="Hexagon $TARGETS_TO_BUILD" ;;
        nvptx)    TARGETS_TO_BUILD="NVPTX $TARGETS_TO_BUILD" ;;
        systemz)  TARGETS_TO_BUILD="SystemZ $TARGETS_TO_BUILD" ;;
        amdgpu)   TARGETS_TO_BUILD="AMDGPU $TARGETS_TO_BUILD" ;;
        r600)     TARGETS_TO_BUILD="AMDGPU $TARGETS_TO_BUILD" ;;
        wasm)     TARGETS_TO_BUILD="WebAssembly $TARGETS_TO_BUILD" ;;
        host) case "$llvm_cv_target_arch" in
            x86)         TARGETS_TO_BUILD="X86 $TARGETS_TO_BUILD" ;;
            x86_64)      TARGETS_TO_BUILD="X86 $TARGETS_TO_BUILD" ;;
            Sparc)       TARGETS_TO_BUILD="Sparc $TARGETS_TO_BUILD" ;;
            PowerPC)     TARGETS_TO_BUILD="PowerPC $TARGETS_TO_BUILD" ;;
            AArch64)     TARGETS_TO_BUILD="AArch64 $TARGETS_TO_BUILD" ;;
            ARM)         TARGETS_TO_BUILD="ARM $TARGETS_TO_BUILD" ;;
            Mips)        TARGETS_TO_BUILD="Mips $TARGETS_TO_BUILD" ;;
            XCore)       TARGETS_TO_BUILD="XCore $TARGETS_TO_BUILD" ;;
            MSP430)      TARGETS_TO_BUILD="MSP430 $TARGETS_TO_BUILD" ;;
            Hexagon)     TARGETS_TO_BUILD="Hexagon $TARGETS_TO_BUILD" ;;
            NVPTX)       TARGETS_TO_BUILD="NVPTX $TARGETS_TO_BUILD" ;;
            SystemZ)     TARGETS_TO_BUILD="SystemZ $TARGETS_TO_BUILD" ;;
            WebAssembly) TARGETS_TO_BUILD="WebAssembly $TARGETS_TO_BUILD" ;;
            *)       AC_MSG_ERROR([Can not set target to build]) ;;
          esac ;;
        *) AC_MSG_ERROR([Unrecognized target $a_target]) ;;
      esac
  done
  ;;
esac

AC_ARG_ENABLE([experimental-targets],AS_HELP_STRING([--enable-experimental-targets],
    [Build experimental host targets: disable or target1,target2,...
     (default=disable)]),,
    enableval=disable)

if test ${enableval} != "disable"
then
  TARGETS_TO_BUILD="$enableval $TARGETS_TO_BUILD"
fi

AC_SUBST(TARGETS_TO_BUILD,$TARGETS_TO_BUILD)

dnl Determine whether we are building LLVM support for the native architecture.
dnl If so, define LLVM_NATIVE_ARCH to that LLVM target.
for a_target in $TARGETS_TO_BUILD; do
  if test "$a_target" = "$LLVM_NATIVE_ARCH"; then
    AC_DEFINE_UNQUOTED(LLVM_NATIVE_ARCH, $LLVM_NATIVE_ARCH,
      [LLVM architecture name for the native architecture, if available])
    LLVM_NATIVE_TARGET="LLVMInitialize${LLVM_NATIVE_ARCH}Target"
    LLVM_NATIVE_TARGETINFO="LLVMInitialize${LLVM_NATIVE_ARCH}TargetInfo"
    LLVM_NATIVE_TARGETMC="LLVMInitialize${LLVM_NATIVE_ARCH}TargetMC"
    LLVM_NATIVE_ASMPRINTER="LLVMInitialize${LLVM_NATIVE_ARCH}AsmPrinter"
    if test -f ${srcdir}/lib/Target/${LLVM_NATIVE_ARCH}/AsmParser/Makefile ; then
      LLVM_NATIVE_ASMPARSER="LLVMInitialize${LLVM_NATIVE_ARCH}AsmParser"
    fi
    if test -f ${srcdir}/lib/Target/${LLVM_NATIVE_ARCH}/Disassembler/Makefile ; then
      LLVM_NATIVE_DISASSEMBLER="LLVMInitialize${LLVM_NATIVE_ARCH}Disassembler"
    fi
    AC_DEFINE_UNQUOTED(LLVM_NATIVE_TARGET, $LLVM_NATIVE_TARGET,
      [LLVM name for the native Target init function, if available])
    AC_DEFINE_UNQUOTED(LLVM_NATIVE_TARGETINFO, $LLVM_NATIVE_TARGETINFO,
      [LLVM name for the native TargetInfo init function, if available])
    AC_DEFINE_UNQUOTED(LLVM_NATIVE_TARGETMC, $LLVM_NATIVE_TARGETMC,
      [LLVM name for the native target MC init function, if available])
    AC_DEFINE_UNQUOTED(LLVM_NATIVE_ASMPRINTER, $LLVM_NATIVE_ASMPRINTER,
      [LLVM name for the native AsmPrinter init function, if available])
    if test -f ${srcdir}/lib/Target/${LLVM_NATIVE_ARCH}/AsmParser/Makefile ; then
      AC_DEFINE_UNQUOTED(LLVM_NATIVE_ASMPARSER, $LLVM_NATIVE_ASMPARSER,
       [LLVM name for the native AsmParser init function, if available])
    fi
    if test -f ${srcdir}/lib/Target/${LLVM_NATIVE_ARCH}/Disassembler/Makefile ; then
      AC_DEFINE_UNQUOTED(LLVM_NATIVE_DISASSEMBLER, $LLVM_NATIVE_DISASSEMBLER,
       [LLVM name for the native Disassembler init function, if available])
    fi
  fi
done

dnl Build the LLVM_TARGET and LLVM_... macros for Targets.def and the individual
dnl target feature def files.
LLVM_ENUM_TARGETS=""
LLVM_ENUM_ASM_PRINTERS=""
LLVM_ENUM_ASM_PARSERS=""
LLVM_ENUM_DISASSEMBLERS=""
for target_to_build in $TARGETS_TO_BUILD; do
  LLVM_ENUM_TARGETS="LLVM_TARGET($target_to_build) $LLVM_ENUM_TARGETS"
  if test -f ${srcdir}/lib/Target/${target_to_build}/*AsmPrinter.cpp ; then
    LLVM_ENUM_ASM_PRINTERS="LLVM_ASM_PRINTER($target_to_build) $LLVM_ENUM_ASM_PRINTERS";
  fi
  if test -f ${srcdir}/lib/Target/${target_to_build}/AsmParser/Makefile ; then
    LLVM_ENUM_ASM_PARSERS="LLVM_ASM_PARSER($target_to_build) $LLVM_ENUM_ASM_PARSERS";
  fi
  if test -f ${srcdir}/lib/Target/${target_to_build}/Disassembler/Makefile ; then
    LLVM_ENUM_DISASSEMBLERS="LLVM_DISASSEMBLER($target_to_build) $LLVM_ENUM_DISASSEMBLERS";
  fi
done
AC_SUBST(LLVM_ENUM_TARGETS)
AC_SUBST(LLVM_ENUM_ASM_PRINTERS)
AC_SUBST(LLVM_ENUM_ASM_PARSERS)
AC_SUBST(LLVM_ENUM_DISASSEMBLERS)


dnl Allow specific Subzero targets to be specified for building (or not)
SUBZERO_TARGETS_TO_BUILD=""
AC_ARG_ENABLE([subzero_targets],AS_HELP_STRING([--enable-subzero-targets],
    [Build specific subzero targets: target1,target2,...(default=none)]),,
    enableval=none)
case "$enableval" in
  none) ;;
  *)for a_target in `echo $enableval|sed -e 's/,/ /g' ` ; do
      case "$a_target" in
        X8632)  SUBZERO_TARGETS_TO_BUILD="X8632 $SUBZERO_TARGETS_TO_BUILD" ;;
        X8664)  SUBZERO_TARGETS_TO_BUILD="X8664 $SUBZERO_TARGETS_TO_BUILD" ;;
        ARM32)  SUBZERO_TARGETS_TO_BUILD="ARM32 $SUBZERO_TARGETS_TO_BUILD" ;;
        ARM64)  SUBZERO_TARGETS_TO_BUILD="ARM64 $SUBZERO_TARGETS_TO_BUILD" ;;
        MIPS32) SUBZERO_TARGETS_TO_BUILD="MIPS32 $SUBZERO_TARGETS_TO_BUILD" ;;
        *) AC_MSG_ERROR([Unrecognized subzero target $a_target]) ;;
      esac
  done
  ;;
esac

dnl Build the SUBZERO_ENUM_TARGETS macro for SZTargets.def.
SUBZERO_ENUM_TARGETS=""
for target_to_build in $SUBZERO_TARGETS_TO_BUILD; do
  SUBZERO_ENUM_TARGETS="SUBZERO_TARGET($target_to_build) $SUBZERO_ENUM_TARGETS"
done
AC_SUBST(SUBZERO_ENUM_TARGETS)

dnl Override the option to use for optimized builds.
AC_ARG_WITH(optimize-option,
  AS_HELP_STRING([--with-optimize-option],
                 [Select the compiler options to use for optimized builds]),,
                 withval=default)
AC_MSG_CHECKING([optimization flags])
case "$withval" in
  default)
    case "$llvm_cv_os_type" in
    FreeBSD) optimize_option=-O2 ;;
    MingW) optimize_option=-O2 ;;
    *)     optimize_option=-O3 ;;
    esac ;;
  *) optimize_option="$withval" ;;
esac
AC_SUBST(OPTIMIZE_OPTION,$optimize_option)
AC_MSG_RESULT([$optimize_option])

dnl Specify extra build options
AC_ARG_WITH(extra-options,
  AS_HELP_STRING([--with-extra-options],
                 [Specify additional options to compile LLVM with]),,
                 withval=default)
case "$withval" in
  default) EXTRA_OPTIONS= ;;
  *) EXTRA_OPTIONS=$withval ;;
esac
AC_SUBST(EXTRA_OPTIONS,$EXTRA_OPTIONS)

dnl Specify extra linker build options
AC_ARG_WITH(extra-ld-options,
  AS_HELP_STRING([--with-extra-ld-options],
                 [Specify additional options to link LLVM with]),,
                 withval=default)
case "$withval" in
  default) EXTRA_LD_OPTIONS= ;;
  *) EXTRA_LD_OPTIONS=$withval ;;
esac
AC_SUBST(EXTRA_LD_OPTIONS,$EXTRA_LD_OPTIONS)

dnl Allow specific bindings to be specified for building (or not)
AC_ARG_ENABLE([bindings],AS_HELP_STRING([--enable-bindings],
    [Build specific language bindings: all,auto,none,{binding-name} (default=auto)]),,
    enableval=default)
BINDINGS_TO_BUILD=""
case "$enableval" in
  yes | default | auto) BINDINGS_TO_BUILD="auto" ;;
  all ) BINDINGS_TO_BUILD="ocaml" ;;
  none | no) BINDINGS_TO_BUILD="" ;;
  *)for a_binding in `echo $enableval|sed -e 's/,/ /g' ` ; do
      case "$a_binding" in
        ocaml) BINDINGS_TO_BUILD="ocaml $BINDINGS_TO_BUILD" ;;
        *) AC_MSG_ERROR([Unrecognized binding $a_binding]) ;;
      esac
  done
  ;;
esac

dnl Allow the ocaml libdir to be overridden. This could go in a configure
dnl script for bindings/ocaml/configure, except that its auto value depends on
dnl OCAMLC, which is found here to support tests.
AC_ARG_WITH([ocaml-libdir],
  [AS_HELP_STRING([--with-ocaml-libdir],
    [Specify install location for ocaml bindings (default is stdlib)])],
  [],
  [withval=auto])
case "$withval" in
  auto) with_ocaml_libdir="$withval" ;;
  /* | [[A-Za-z]]:[[\\/]]*) with_ocaml_libdir="$withval" ;;
  *) AC_MSG_ERROR([Invalid path for --with-ocaml-libdir. Provide full path]) ;;
esac

AC_ARG_WITH(clang-srcdir,
  AS_HELP_STRING([--with-clang-srcdir],
    [Directory to the out-of-tree Clang source]),,
    withval="-")
case "$withval" in
  -) clang_src_root="" ;;
  /* | [[A-Za-z]]:[[\\/]]*) clang_src_root="$withval" ;;
  *) clang_src_root="$ac_pwd/$withval" ;;
esac
AC_SUBST(CLANG_SRC_ROOT,[$clang_src_root])

AC_ARG_WITH(clang-resource-dir,
  AS_HELP_STRING([--with-clang-resource-dir],
    [Relative directory from the Clang binary for resource files]),,
    withval="")
AC_DEFINE_UNQUOTED(CLANG_RESOURCE_DIR,"$withval",
                   [Relative directory for resource files])

AC_ARG_WITH(c-include-dirs,
  AS_HELP_STRING([--with-c-include-dirs],
    [Colon separated list of directories clang will search for headers]),,
    withval="")
AC_DEFINE_UNQUOTED(C_INCLUDE_DIRS,"$withval",
                   [Directories clang will search for headers])

# Clang normally uses the system c++ headers and libraries. With this option,
# clang will use the ones provided by a gcc installation instead. This option should
# be passed the same value that was used with --prefix when configuring gcc.
AC_ARG_WITH(gcc-toolchain,
  AS_HELP_STRING([--with-gcc-toolchain],
    [Directory where gcc is installed.]),,
    withval="")
AC_DEFINE_UNQUOTED(GCC_INSTALL_PREFIX,"$withval",
                   [Directory where gcc is installed.])

AC_ARG_WITH(default-sysroot,
  AS_HELP_STRING([--with-default-sysroot],
    [Add --sysroot=<path> to all compiler invocations.]),,
    withval="")
AC_DEFINE_UNQUOTED(DEFAULT_SYSROOT,"$withval",
                   [Default <path> to all compiler invocations for --sysroot=<path>.])

AC_ARG_WITH(clang-default-openmp-runtime,
  AS_HELP_STRING([--with-clang-default-openmp-runtime],
    [The default OpenMP runtime for Clang.]),,
    withval="libgomp")
AC_DEFINE_UNQUOTED(CLANG_DEFAULT_OPENMP_RUNTIME,"$withval",
                   [Default OpenMP runtime used by -fopenmp.])

dnl Allow linking of LLVM with GPLv3 binutils code.
AC_ARG_WITH(binutils-include,
  AS_HELP_STRING([--with-binutils-include],
    [Specify path to binutils/include/ containing plugin-api.h file for gold plugin.]),,
  withval=default)
case "$withval" in
  default) WITH_BINUTILS_INCDIR=default ;;
  /* | [[A-Za-z]]:[[\\/]]*)      WITH_BINUTILS_INCDIR=$withval ;;
  *) AC_MSG_ERROR([Invalid path for --with-binutils-include. Provide full path]) ;;
esac
if test "x$WITH_BINUTILS_INCDIR" != xdefault ; then
  AC_SUBST(BINUTILS_INCDIR,$WITH_BINUTILS_INCDIR)
  if test ! -f "$WITH_BINUTILS_INCDIR/plugin-api.h"; then
     echo "$WITH_BINUTILS_INCDIR/plugin-api.h"
     AC_MSG_ERROR([Invalid path to directory containing plugin-api.h.]);
  fi
fi

dnl Specify the URL where bug reports should be submitted.
AC_ARG_WITH(bug-report-url,
  AS_HELP_STRING([--with-bug-report-url],
    [Specify the URL where bug reports should be submitted (default=http://llvm.org/bugs/)]),,
    withval="http://llvm.org/bugs/")
AC_DEFINE_UNQUOTED(BUG_REPORT_URL,"$withval",
                   [Bug report URL.])

dnl --enable-terminfo: check whether the user wants to control use of terminfo:
AC_ARG_ENABLE(terminfo,AS_HELP_STRING(
  [--enable-terminfo],
  [Query the terminfo database if available (default is YES)]),
  [case "$enableval" in
    yes) llvm_cv_enable_terminfo="yes" ;;
    no)  llvm_cv_enable_terminfo="no"  ;;
    *) AC_MSG_ERROR([Invalid setting for --enable-terminfo. Use "yes" or "no"]) ;;
  esac],
  llvm_cv_enable_terminfo="yes")
case "$llvm_cv_enable_terminfo" in
  yes) AC_SUBST(ENABLE_TERMINFO,[1]) ;;
  no)  AC_SUBST(ENABLE_TERMINFO,[0]) ;;
esac

dnl --enable-libedit: check whether the user wants to turn off libedit.
AC_ARG_ENABLE(libedit,AS_HELP_STRING(
  [--enable-libedit],
  [Use libedit if available (default is YES)]),
  [case "$enableval" in
    yes) llvm_cv_enable_libedit="yes" ;;
    no)  llvm_cv_enable_libedit="no"  ;;
    *) AC_MSG_ERROR([Invalid setting for --enable-libedit. Use "yes" or "no"]) ;;
  esac],
  llvm_cv_enable_libedit="yes")

dnl --enable-libffi : check whether the user wants to turn off libffi:
AC_ARG_ENABLE(libffi,AS_HELP_STRING(
  --enable-libffi,[Check for the presence of libffi (default is NO)]),
  [case "$enableval" in
    yes) llvm_cv_enable_libffi="yes" ;;
    no)  llvm_cv_enable_libffi="no"  ;;
    *) AC_MSG_ERROR([Invalid setting for --enable-libffi. Use "yes" or "no"]) ;;
  esac],
  llvm_cv_enable_libffi=no)

AC_ARG_WITH(internal-prefix,
  AS_HELP_STRING([--with-internal-prefix],
    [Installation directory for internal files]),,
    withval="")
AC_SUBST(INTERNAL_PREFIX,[$withval])

dnl===-----------------------------------------------------------------------===
dnl===
dnl=== SECTION 4: Check for programs we need and that they are the right version
dnl===
dnl===-----------------------------------------------------------------------===

dnl Check for the tools that the makefiles require
AC_CHECK_GNU_MAKE
AC_PROG_LN_S
AC_PATH_PROG(NM, [nm], [nm])
AC_PATH_PROG(CMP, [cmp], [cmp])
AC_PATH_PROG(CP, [cp], [cp])
AC_PATH_PROG(DATE, [date], [date])
AC_PATH_PROG(FIND, [find], [find])
AC_PATH_PROG(GREP, [grep], [grep])
AC_PATH_PROG(MKDIR,[mkdir],[mkdir])
AC_PATH_PROG(MV,   [mv],   [mv])
AC_PROG_RANLIB
AC_CHECK_TOOL(AR, ar, false)
AC_PATH_PROG(RM,   [rm],   [rm])
AC_PATH_PROG(SED,  [sed],  [sed])
AC_PATH_PROG(TAR,  [tar],  [gtar])
AC_PATH_PROG(BINPWD,[pwd],  [pwd])

dnl Looking for misc. graph plotting software
AC_PATH_PROG(DOT, [dot], [echo dot])
if test "$DOT" != "echo dot" ; then
  AC_DEFINE([HAVE_DOT],[1],[Define if the dot program is available])
  dnl If we're targeting for mingw we should emit windows paths, not msys
  if test "$llvm_cv_os_type" = "MingW" ; then
    DOT=`echo $DOT | sed 's/^\/\([[A-Za-z]]\)\//\1:\//' `
  fi
  AC_DEFINE_UNQUOTED([LLVM_PATH_DOT],"$DOT${EXEEXT}",
   [Define to path to dot program if found or 'echo dot' otherwise])
fi

dnl Find the install program
AC_PROG_INSTALL
dnl Prepend src dir to install path dir if it's a relative path
dnl This is a hack for installs that take place in something other
dnl than the top level.
case "$INSTALL" in
 [[\\/$]]* | ?:[[\\/]]* ) ;;
 *)  INSTALL="\\\$(TOPSRCDIR)/$INSTALL" ;;
esac

dnl Checks for documentation and testing tools that we can do without. If these
dnl are not found then they are set to "true" which always succeeds but does
dnl nothing. This just lets the build output show that we could have done
dnl something if the tool was available.
AC_PATH_PROG(BZIP2, [bzip2])
AC_PATH_PROG(CAT, [cat])
AC_PATH_PROG(DOXYGEN, [doxygen])
AC_PATH_PROG(GROFF, [groff])
AC_PATH_PROG(GZIPBIN, [gzip])
AC_PATH_PROG(PDFROFF, [pdfroff])
AC_PATH_PROG(ZIP, [zip])
AC_PATH_PROG(GO, [go])
AC_PATH_PROGS(OCAMLFIND, [ocamlfind])
AC_PATH_PROGS(GAS, [gas as])

dnl Get the version of the linker in use.
AC_LINK_GET_VERSION

dnl Determine whether the linker supports the -R option.
AC_LINK_USE_R

dnl Determine whether the compiler supports the -rdynamic option.
AC_LINK_EXPORT_DYNAMIC

dnl Determine whether the linker supports the --version-script option.
AC_LINK_VERSION_SCRIPT

AC_CHECK_HEADERS([errno.h])

case "$llvm_cv_os_type" in
  Cygwin|MingW|Win32) llvm_shlib_ext=.dll ;;
  Darwin) llvm_shlib_ext=.dylib ;;
  *) llvm_shlib_ext=.so ;;
esac

AC_DEFINE_UNQUOTED([LTDL_SHLIB_EXT], ["$llvm_shlib_ext"], [The shared library extension])

AC_MSG_CHECKING([tool compatibility])

dnl Ensure that compilation tools are GCC or a GNU compatible compiler such as
dnl ICC; we use GCC specific options in the makefiles so the compiler needs
dnl to support those options.
dnl "icc" emits gcc signatures
dnl "icc -no-gcc" emits no gcc signature BUT is still compatible
ICC=no
IXX=no
case $CC in
  icc*|icpc*)
    ICC=yes
    IXX=yes
    ;;
   *)
    ;;
esac

if test "$GCC" != "yes" && test "$ICC" != "yes"
then
  AC_MSG_ERROR([gcc|icc required but not found])
fi

dnl Ensure that compilation tools are compatible with GCC extensions
if test "$GXX" != "yes" && test "$IXX" != "yes"
then
  AC_MSG_ERROR([g++|clang++|icc required but not found])
fi

dnl Verify that GCC is version 3.0 or higher
if test "$GCC" = "yes"
then
  AC_COMPILE_IFELSE(
[
  AC_LANG_SOURCE([[
    #if !defined(__GNUC__) || __GNUC__ < 3
    #error Unsupported GCC version
    #endif
  ]])
],
[], [AC_MSG_ERROR([gcc 3.x required, but you have a lower version])])
fi

dnl Check for GNU Make.  We use its extensions, so don't build without it
if test -z "$llvm_cv_gnu_make_command"
then
  AC_MSG_ERROR([GNU Make required but not found])
fi

dnl Tool compatibility is okay if we make it here.
AC_MSG_RESULT([ok])

dnl Check optional compiler flags.
AC_MSG_CHECKING([optional compiler flags])
CXX_FLAG_CHECK(NO_VARIADIC_MACROS, [-Wno-variadic-macros])
CXX_FLAG_CHECK(NO_MISSING_FIELD_INITIALIZERS, [-Wno-missing-field-initializers])
CXX_FLAG_CHECK(COVERED_SWITCH_DEFAULT, [-Wcovered-switch-default])

dnl GCC's potential uninitialized use analysis is weak and presents lots of
dnl false positives, so disable it.
NO_UNINITIALIZED=
NO_MAYBE_UNINITIALIZED=
if test "$GXX" = "yes"
then
  CXX_FLAG_CHECK(NO_MAYBE_UNINITIALIZED, [-Wno-maybe-uninitialized])
  dnl gcc 4.7 introduced -Wmaybe-uninitialized to distinguish cases which are
  dnl known to be uninitialized from cases which might be uninitialized.  We
  dnl still want to catch the first kind of errors.
  if test -z "$NO_MAYBE_UNINITIALIZED"
  then
    CXX_FLAG_CHECK(NO_UNINITIALIZED, [-Wno-uninitialized])
  fi
fi

dnl Check for misbehaving -Wcomment (gcc-4.7 has this) and maybe add
dnl -Wno-comment to the flags.
no_comment=
llvm_cv_old_cxxflags="$CXXFLAGS"
CXXFLAGS="$CXXFLAGS -Wcomment -Werror"
AC_COMPILE_IFELSE(
[
  AC_LANG_SOURCE([[// Comment \o\
// Another comment
int main() { return 0; }
  ]])
],
[
  no_comment=-Wno-comment
],
[])
AC_SUBST(NO_COMMENT, [$no_comment])
CXXFLAGS="$llvm_cv_old_cxxflags"

AC_MSG_RESULT([$NO_VARIADIC_MACROS $NO_MISSING_FIELD_INITIALIZERS $COVERED_SWITCH_DEFAULT $NO_UNINITIALIZED $NO_MAYBE_UNINITIALIZED $NO_COMMENT])

AC_ARG_WITH([python],
            [AS_HELP_STRING([--with-python], [path to python])],
            [PYTHON="$withval"])

if test -n "$PYTHON" && test -x "$PYTHON" ; then
  AC_MSG_CHECKING([for python])
  AC_MSG_RESULT([user defined: $with_python])
else
  if test -n "$PYTHON" ; then
    AC_MSG_WARN([specified python ($PYTHON) is not usable, searching path])
  fi

  AC_PATH_PROG([PYTHON], [python python2 python27],
               [AC_MSG_RESULT([not found])
                AC_MSG_ERROR([could not find python 2.7 or higher])])
fi

AC_MSG_CHECKING([for python >= 2.7])
ac_python_version=`$PYTHON -V 2>&1 | cut -d' ' -f2`
ac_python_version_major=`echo $ac_python_version | cut -d'.' -f1`
ac_python_version_minor=`echo $ac_python_version | cut -d'.' -f2`
ac_python_version_patch=`echo $ac_python_version | cut -d'.' -f3`
if test "$ac_python_version_major" -gt "2" || \
   (test "$ac_python_version_major" -eq "2" && \
    test "$ac_python_version_minor" -ge "7") ; then
  AC_MSG_RESULT([$PYTHON ($ac_python_version)])
else
  AC_MSG_RESULT([not found])
  AC_MSG_FAILURE([found python $ac_python_version ($PYTHON); required >= 2.7])
fi

dnl===-----------------------------------------------------------------------===
dnl===
dnl=== SECTION 5: Check for libraries
dnl===
dnl===-----------------------------------------------------------------------===

AC_CHECK_LIB(m,sin)
if test "$llvm_cv_os_type" = "MingW" ; then
  AC_CHECK_LIB(ole32, main)
  AC_CHECK_LIB(psapi, main)
  AC_CHECK_LIB(shell32, main)
fi

dnl dlopen() is required for plugin support.
AC_SEARCH_LIBS(dlopen,dl,LLVM_DEFINE_SUBST([HAVE_DLOPEN],[1],
               [Define if dlopen() is available on this platform.]),
               AC_MSG_WARN([dlopen() not found - disabling plugin support]))

dnl Search for the clock_gettime() function. Note that we rely on the POSIX
dnl macros to detect whether clock_gettime is available, this just finds the
dnl right libraries to link with.
AC_SEARCH_LIBS(clock_gettime,rt)

dnl The curses library is optional; used for querying terminal info
if test "$llvm_cv_enable_terminfo" = "yes" ; then
  dnl We need the has_color functionality in curses for it to be useful.
  AC_SEARCH_LIBS(setupterm,tinfo terminfo curses ncurses ncursesw,
                 LLVM_DEFINE_SUBST([HAVE_TERMINFO],[1],
                                   [Define if the setupterm() function is supported this platform.]))
fi

dnl The libedit library is optional; used by lib/LineEditor
if test "$llvm_cv_enable_libedit" = "yes" ; then
  AC_SEARCH_LIBS(el_init,edit,
                 AC_DEFINE([HAVE_LIBEDIT],[1],
                           [Define if libedit is available on this platform.]))
fi

dnl libffi is optional; used to call external functions from the interpreter
if test "$llvm_cv_enable_libffi" = "yes" ; then
  AC_SEARCH_LIBS(ffi_call,ffi,AC_DEFINE([HAVE_FFI_CALL],[1],
                 [Define if libffi is available on this platform.]),
                 AC_MSG_ERROR([libffi not found - configure without --enable-libffi to compile without it]))
fi

dnl mallinfo is optional; the code can compile (minus features) without it
AC_SEARCH_LIBS(mallinfo,malloc,AC_DEFINE([HAVE_MALLINFO],[1],
               [Define if mallinfo() is available on this platform.]))

dnl pthread locking functions are optional - but llvm will not be thread-safe
dnl without locks.
if test "$LLVM_ENABLE_THREADS" -eq 1 && test "$ENABLE_PTHREADS" -eq 1 ; then
  AC_CHECK_LIB(pthread, pthread_mutex_init)
  AC_SEARCH_LIBS(pthread_mutex_lock,pthread,
                 AC_DEFINE([HAVE_PTHREAD_MUTEX_LOCK],[1],
                           [Have pthread_mutex_lock]))
  AC_SEARCH_LIBS(pthread_rwlock_init,pthread,
                 AC_DEFINE([HAVE_PTHREAD_RWLOCK_INIT],[1],
                 [Have pthread_rwlock_init]))
  AC_SEARCH_LIBS(pthread_getspecific,pthread,
                 AC_DEFINE([HAVE_PTHREAD_GETSPECIFIC],[1],
                 [Have pthread_getspecific]))
fi

dnl zlib is optional; used for compression/uncompression
if test "$LLVM_ENABLE_ZLIB" -eq 1 ; then
  AC_CHECK_LIB(z, compress2)
fi

dnl Allow OProfile support for JIT output.
AC_ARG_WITH(oprofile,
  AS_HELP_STRING([--with-oprofile=<prefix>],
    [Tell OProfile >= 0.9.4 how to symbolize JIT output]),
    [
      AC_SUBST(USE_OPROFILE, [1])
      case "$withval" in
        /usr|yes) llvm_cv_oppath=/usr/lib/oprofile ;;
        no) llvm_cv_oppath=
            AC_SUBST(USE_OPROFILE, [0]) ;;
        *) llvm_cv_oppath="${withval}/lib/oprofile"
           CPPFLAGS="-I${withval}/include";;
      esac
      case $llvm_cv_os_type in
        Linux)
          if test -n "$llvm_cv_oppath" ; then
            LIBS="$LIBS -lopagent -L${llvm_cv_oppath} -Wl,-rpath,${llvm_cv_oppath}"
            dnl Work around http://bugs.debian.org/cgi-bin/bugreport.cgi?bug=537744:
            dnl libbfd is not included properly in libopagent in some Debian
            dnl versions.  If libbfd isn't found at all, we assume opagent works
            dnl anyway.
            AC_SEARCH_LIBS(bfd_init, bfd, [], [])
            AC_SEARCH_LIBS(op_open_agent, opagent, [], [
              echo "Error! You need to have libopagent around."
              exit 1
            ])
            AC_CHECK_HEADER([opagent.h], [], [
              echo "Error! You need to have opagent.h around."
              exit 1
              ])
          fi ;;
        *)
          AC_MSG_ERROR([OProfile support is available on Linux only.]) ;;
      esac
    ],
    [
      AC_SUBST(USE_OPROFILE, [0])
    ])
AC_DEFINE_UNQUOTED([LLVM_USE_OPROFILE],$USE_OPROFILE,
                   [Define if we have the oprofile JIT-support library])

dnl Enable support for Intel JIT Events API.
AC_ARG_WITH(intel-jitevents,
  AS_HELP_STRING([--with-intel-jitevents  Notify Intel JIT profiling API of generated code]),
    [
       case "$withval" in
          yes) AC_SUBST(USE_INTEL_JITEVENTS,[1]);;
          no)  AC_SUBST(USE_INTEL_JITEVENTS,[0]);;
          *) AC_MSG_ERROR([Invalid setting for --with-intel-jitevents. Use "yes" or "no"]);;
       esac

      case $llvm_cv_os_type in
        Linux|Win32|Cygwin|MingW) ;;
        *) AC_MSG_ERROR([Intel JIT API support is available on Linux and Windows only.]);;
      esac

      case "$llvm_cv_target_arch" in
        x86|x86_64) ;;
        *) AC_MSG_ERROR([Target architecture $llvm_cv_target_arch does not support Intel JIT Events API.]);;
      esac
    ],
    [
      AC_SUBST(USE_INTEL_JITEVENTS, [0])
    ])
AC_DEFINE_UNQUOTED([LLVM_USE_INTEL_JITEVENTS],$USE_INTEL_JITEVENTS,
                   [Define if we have the Intel JIT API runtime support library])

dnl Check for libxml2
dnl Right now we're just checking for the existence, we could also check for a
dnl particular version via --version on xml2-config
AC_CHECK_PROGS(XML2CONFIG, xml2-config)

AC_MSG_CHECKING(for libxml2 includes)
if test "x$XML2CONFIG" = "x"; then
 AC_MSG_RESULT(xml2-config not found)
else
 LIBXML2_INC=`$XML2CONFIG --cflags`
 AC_MSG_RESULT($LIBXML2_INC)
 AC_CHECK_LIB(xml2, xmlReadFile,[AC_DEFINE([CLANG_HAVE_LIBXML],1,[Define if we have libxml2])
                                LIBXML2_LIBS="-lxml2"])
fi
AC_SUBST(LIBXML2_LIBS)
AC_SUBST(LIBXML2_INC)

dnl===-----------------------------------------------------------------------===
dnl===
dnl=== SECTION 6: Check for header files
dnl===
dnl===-----------------------------------------------------------------------===

dnl First, use autoconf provided macros for specific headers that we need
dnl We don't check for ancient stuff or things that are guaranteed to be there
dnl by the C++ standard. We always use the <cfoo> versions of <foo.h> C headers.
dnl Generally we're looking for POSIX headers.
AC_HEADER_DIRENT
AC_HEADER_MMAP_ANONYMOUS
AC_HEADER_STAT
AC_HEADER_SYS_WAIT
AC_HEADER_TIME

AC_LANG_PUSH([C++])
dnl size_t must be defined before including cxxabi.h on FreeBSD 10.0.
AC_CHECK_HEADERS([cxxabi.h], [], [],
[#include <stddef.h>
])
AC_LANG_POP([C++])

AC_CHECK_HEADERS([dlfcn.h execinfo.h fcntl.h inttypes.h link.h])
AC_CHECK_HEADERS([malloc.h setjmp.h signal.h stdint.h termios.h unistd.h])
AC_CHECK_HEADERS([utime.h])
AC_CHECK_HEADERS([sys/mman.h sys/param.h sys/resource.h sys/time.h sys/uio.h])
AC_CHECK_HEADERS([sys/ioctl.h malloc/malloc.h mach/mach.h])
AC_CHECK_HEADERS([valgrind/valgrind.h])
AC_CHECK_HEADERS([fenv.h])
AC_CHECK_DECLS([FE_ALL_EXCEPT, FE_INEXACT], [], [], [[#include <fenv.h>]])
if test "$LLVM_ENABLE_THREADS" -eq 1 && test "$ENABLE_PTHREADS" -eq 1 ; then
  AC_CHECK_HEADERS(pthread.h,
                   AC_SUBST(HAVE_PTHREAD, 1),
                   AC_SUBST(HAVE_PTHREAD, 0))
else
  AC_SUBST(HAVE_PTHREAD, 0)
fi
if test "$LLVM_ENABLE_ZLIB" -eq 1 ; then
  AC_CHECK_HEADERS(zlib.h,
                   AC_SUBST(HAVE_LIBZ, 1),
                   AC_SUBST(HAVE_LIBZ, 0))
else
  AC_SUBST(HAVE_LIBZ, 0)
fi

dnl Try to find ffi.h.
if test "$llvm_cv_enable_libffi" = "yes" ; then
  AC_CHECK_HEADERS([ffi.h ffi/ffi.h])
fi

dnl Try to find Darwin specific crash reporting libraries.
AC_CHECK_HEADERS([CrashReporterClient.h])

dnl Try to find Darwin specific crash reporting global.
AC_MSG_CHECKING([__crashreporter_info__])
AC_LINK_IFELSE(
[
  AC_LANG_SOURCE([[
    extern const char *__crashreporter_info__;
    int main() {
      __crashreporter_info__ = "test";
      return 0;
    }
  ]])
],
[
  AC_MSG_RESULT([yes])
  AC_DEFINE([HAVE_CRASHREPORTER_INFO], [1], [can use __crashreporter_info__])
],
[
  AC_MSG_RESULT([no])
  AC_DEFINE([HAVE_CRASHREPORTER_INFO], [0], [can use __crashreporter_info__])
])

dnl===-----------------------------------------------------------------------===
dnl===
dnl=== SECTION 7: Check for types and structures
dnl===
dnl===-----------------------------------------------------------------------===

AC_HUGE_VAL_CHECK
AC_TYPE_PID_T
AC_TYPE_SIZE_T
AC_DEFINE_UNQUOTED([RETSIGTYPE],[void],[Define as the return type of signal handlers (`int' or `void').])
AC_STRUCT_TM
AC_CHECK_TYPES([int64_t],,AC_MSG_ERROR([Type int64_t required but not found]))
AC_CHECK_TYPES([uint64_t],,
         AC_CHECK_TYPES([u_int64_t],,
         AC_MSG_ERROR([Type uint64_t or u_int64_t required but not found])))

dnl===-----------------------------------------------------------------------===
dnl===
dnl=== SECTION 8: Check for specific functions needed
dnl===
dnl===-----------------------------------------------------------------------===

AC_CHECK_FUNCS([backtrace getcwd ])
AC_CHECK_FUNCS([getpagesize getrusage getrlimit setrlimit gettimeofday ])
AC_CHECK_FUNCS([isatty mkdtemp mkstemp ])
AC_CHECK_FUNCS([mktemp posix_spawn pread realpath sbrk setrlimit ])
AC_CHECK_FUNCS([strerror strerror_r setenv ])
AC_CHECK_FUNCS([strtoll strtoq sysconf malloc_zone_statistics ])
AC_CHECK_FUNCS([setjmp longjmp sigsetjmp siglongjmp writev])
AC_CHECK_FUNCS([futimes futimens])
AC_C_PRINTF_A
AC_FUNC_RAND48

dnl Check for arc4random accessible via AC_INCLUDES_DEFAULT.
AC_CHECK_DECLS([arc4random])

dnl Check the declaration "Secure API" on Windows environments.
AC_CHECK_DECLS([strerror_s])

dnl Check symbols in libgcc.a for JIT on Mingw.
if test "$llvm_cv_os_type" = "MingW" ; then
  AC_CHECK_LIB(gcc,_alloca,AC_DEFINE([HAVE__ALLOCA],[1],[Have host's _alloca]))
  AC_CHECK_LIB(gcc,__alloca,AC_DEFINE([HAVE___ALLOCA],[1],[Have host's __alloca]))
  AC_CHECK_LIB(gcc,__chkstk,AC_DEFINE([HAVE___CHKSTK],[1],[Have host's __chkstk]))
  AC_CHECK_LIB(gcc,__chkstk_ms,AC_DEFINE([HAVE___CHKSTK_MS],[1],[Have host's __chkstk_ms]))
  AC_CHECK_LIB(gcc,___chkstk,AC_DEFINE([HAVE____CHKSTK],[1],[Have host's ___chkstk]))
  AC_CHECK_LIB(gcc,___chkstk_ms,AC_DEFINE([HAVE____CHKSTK_MS],[1],[Have host's ___chkstk_ms]))

  AC_CHECK_LIB(gcc,__ashldi3,AC_DEFINE([HAVE___ASHLDI3],[1],[Have host's __ashldi3]))
  AC_CHECK_LIB(gcc,__ashrdi3,AC_DEFINE([HAVE___ASHRDI3],[1],[Have host's __ashrdi3]))
  AC_CHECK_LIB(gcc,__divdi3,AC_DEFINE([HAVE___DIVDI3],[1],[Have host's __divdi3]))
  AC_CHECK_LIB(gcc,__fixdfdi,AC_DEFINE([HAVE___FIXDFDI],[1],[Have host's __fixdfdi]))
  AC_CHECK_LIB(gcc,__fixsfdi,AC_DEFINE([HAVE___FIXSFDI],[1],[Have host's __fixsfdi]))
  AC_CHECK_LIB(gcc,__floatdidf,AC_DEFINE([HAVE___FLOATDIDF],[1],[Have host's __floatdidf]))
  AC_CHECK_LIB(gcc,__lshrdi3,AC_DEFINE([HAVE___LSHRDI3],[1],[Have host's __lshrdi3]))
  AC_CHECK_LIB(gcc,__moddi3,AC_DEFINE([HAVE___MODDI3],[1],[Have host's __moddi3]))
  AC_CHECK_LIB(gcc,__udivdi3,AC_DEFINE([HAVE___UDIVDI3],[1],[Have host's __udivdi3]))
  AC_CHECK_LIB(gcc,__umoddi3,AC_DEFINE([HAVE___UMODDI3],[1],[Have host's __umoddi3]))

  AC_CHECK_LIB(gcc,__main,AC_DEFINE([HAVE___MAIN],[1],[Have host's __main]))
  AC_CHECK_LIB(gcc,__cmpdi2,AC_DEFINE([HAVE___CMPDI2],[1],[Have host's __cmpdi2]))
fi

dnl Check Win32 API EnumerateLoadedModules.
if test "$llvm_cv_os_type" = "MingW" ; then
  AC_MSG_CHECKING([whether EnumerateLoadedModules() accepts new decl])
  AC_COMPILE_IFELSE(
[
  AC_LANG_SOURCE([[
    #include <windows.h>
    #include <imagehlp.h>
    extern void foo(PENUMLOADED_MODULES_CALLBACK);
    extern void foo(BOOL(CALLBACK*)(PCSTR,ULONG_PTR,ULONG,PVOID));
  ]])
],
[
  AC_MSG_RESULT([yes])
  llvm_cv_win32_elmcb_pcstr="PCSTR"
],
[
  AC_MSG_RESULT([no])
  llvm_cv_win32_elmcb_pcstr="PSTR"
])
  AC_DEFINE_UNQUOTED([WIN32_ELMCB_PCSTR],$llvm_cv_win32_elmcb_pcstr,[Type of 1st arg on ELM Callback])
fi

dnl Check for mmap support.We also need to know if /dev/zero is required to
dnl be opened for allocating RWX memory.
dnl Make sure we aren't attempting to configure for an unknown system
if test "$llvm_cv_platform_type" = "Unix" ; then
  AC_FUNC_MMAP
  AC_FUNC_MMAP_FILE
  AC_NEED_DEV_ZERO_FOR_MMAP

  if test "$ac_cv_func_mmap_fixed_mapped" = "no"
  then
    AC_MSG_WARN([mmap() of a fixed address required but not supported])
  fi
  if test "$ac_cv_func_mmap_file" = "no"
  then
    AC_MSG_WARN([mmap() of files required but not found])
  fi
fi

dnl atomic builtins are required for threading support.
AC_MSG_CHECKING(for GCC atomic builtins)
dnl Since we'll be using these atomic builtins in C++ files we should test
dnl the C++ compiler.
AC_LANG_PUSH([C++])
AC_LINK_IFELSE(
[
  AC_LANG_SOURCE([[
    int main() {
      volatile unsigned long val = 1;
      __sync_synchronize();
      __sync_val_compare_and_swap(&val, 1, 0);
      __sync_add_and_fetch(&val, 1);
      __sync_sub_and_fetch(&val, 1);
      return 0;
    }
  ]])
],
[
  AC_MSG_RESULT([yes])
  AC_DEFINE([LLVM_HAS_ATOMICS], [1], [Has gcc/MSVC atomic intrinsics])
],
[
  AC_MSG_RESULT([no])
  AC_DEFINE([LLVM_HAS_ATOMICS], [0], [Has gcc/MSVC atomic intrinsics])
  AC_MSG_WARN([LLVM will be built thread-unsafe because atomic builtins are missing])
])
AC_LANG_POP([C++])

dnl===-----------------------------------------------------------------------===
dnl===
dnl=== SECTION 9: Additional checks, variables, etc.
dnl===
dnl===-----------------------------------------------------------------------===

dnl Handle 32-bit linux systems running a 64-bit kernel.
dnl This has to come after section 4 because it invokes the compiler.
if test "$llvm_cv_os_type" = "Linux" -a "$llvm_cv_target_arch" = "x86_64" ; then
  AC_IS_LINUX_MIXED
  if test "$llvm_cv_linux_mixed" = "yes"; then
    llvm_cv_target_arch="x86"
    ARCH="x86"
  fi
fi

dnl Check whether __dso_handle is present
AC_CHECK_FUNCS([__dso_handle])

dnl Propagate the shared library extension that the libltdl checks did to
dnl the Makefiles so we can use it there too
AC_SUBST(SHLIBEXT,$llvm_shlib_ext)

dnl Translate the various configuration directories and other basic
dnl information into substitutions that will end up in Makefile.config.in
dnl that these configured values can be used by the makefiles
if test "${prefix}" = "NONE" ; then
  prefix="/usr/local"
fi
eval LLVM_PREFIX="${prefix}";
eval LLVM_BINDIR="${prefix}/bin";
eval LLVM_DATADIR="${prefix}/share/llvm";
eval LLVM_DOCSDIR="${prefix}/share/doc/llvm";
eval LLVM_ETCDIR="${prefix}/etc/llvm";
eval LLVM_INCLUDEDIR="${prefix}/include";
eval LLVM_INFODIR="${prefix}/info";
eval LLVM_MANDIR="${prefix}/man";
LLVM_CONFIGTIME=`date`
AC_SUBST(LLVM_PREFIX)
AC_SUBST(LLVM_BINDIR)
AC_SUBST(LLVM_DATADIR)
AC_SUBST(LLVM_DOCSDIR)
AC_SUBST(LLVM_ETCDIR)
AC_SUBST(LLVM_INCLUDEDIR)
AC_SUBST(LLVM_INFODIR)
AC_SUBST(LLVM_MANDIR)
AC_SUBST(LLVM_CONFIGTIME)

dnl Disable embedding timestamps in the build directory, with ENABLE_TIMESTAMPS.
if test "${ENABLE_TIMESTAMPS}" = "0"; then
  LLVM_CONFIGTIME="(timestamp not enabled)"
fi

dnl Place the various directories into the config.h file as #defines so that we
dnl can know about the installation paths within LLVM.
AC_DEFINE_UNQUOTED(LLVM_PREFIX,"$LLVM_PREFIX",
                   [Installation prefix directory])
AC_DEFINE_UNQUOTED(LLVM_BINDIR, "$LLVM_BINDIR",
                   [Installation directory for binary executables])
AC_DEFINE_UNQUOTED(LLVM_DATADIR, "$LLVM_DATADIR",
                   [Installation directory for data files])
AC_DEFINE_UNQUOTED(LLVM_DOCSDIR, "$LLVM_DOCSDIR",
                   [Installation directory for documentation])
AC_DEFINE_UNQUOTED(LLVM_ETCDIR, "$LLVM_ETCDIR",
                   [Installation directory for config files])
AC_DEFINE_UNQUOTED(LLVM_INCLUDEDIR, "$LLVM_INCLUDEDIR",
                   [Installation directory for include files])
AC_DEFINE_UNQUOTED(LLVM_INFODIR, "$LLVM_INFODIR",
                   [Installation directory for .info files])
AC_DEFINE_UNQUOTED(LLVM_MANDIR, "$LLVM_MANDIR",
                   [Installation directory for man pages])
AC_DEFINE_UNQUOTED(LLVM_CONFIGTIME, "$LLVM_CONFIGTIME",
                   [Time at which LLVM was configured])
AC_DEFINE_UNQUOTED(LLVM_HOST_TRIPLE, "$host",
                   [Host triple LLVM will be executed on])
AC_DEFINE_UNQUOTED(LLVM_DEFAULT_TARGET_TRIPLE, "$target",
                   [Target triple LLVM will generate code for by default])

dnl Determine which bindings to build.
if test "$BINDINGS_TO_BUILD" = auto ; then
  BINDINGS_TO_BUILD=""
  if test "x$OCAMLFIND" != x ; then
    BINDINGS_TO_BUILD="ocaml $BINDINGS_TO_BUILD"
  fi
  if test "x$GO" != x ; then
    if $GO run ${srcdir}/bindings/go/conftest.go ; then
      BINDINGS_TO_BUILD="go $BINDINGS_TO_BUILD"
    fi
  fi
fi
AC_SUBST(BINDINGS_TO_BUILD,$BINDINGS_TO_BUILD)

dnl Do any work necessary to ensure that bindings have what they need.
binding_prereqs_failed=0
for a_binding in $BINDINGS_TO_BUILD ; do
  case "$a_binding" in
  ocaml)
    if test "x$OCAMLFIND" = x ; then
      AC_MSG_WARN([--enable-bindings=ocaml specified, but ocamlfind not found. Try configure OCAMLFIND=/path/to/ocamlfind])
      binding_prereqs_failed=1
    fi

    if $OCAMLFIND opt -version >/dev/null 2>/dev/null ; then
      HAVE_OCAMLOPT=1
    else
      HAVE_OCAMLOPT=0
    fi
    AC_SUBST(HAVE_OCAMLOPT)

    if ! $OCAMLFIND query ctypes >/dev/null 2>/dev/null; then
      AC_MSG_WARN([--enable-bindings=ocaml specified, but ctypes is not installed])
      binding_prereqs_failed=1
    fi

    if $OCAMLFIND query oUnit >/dev/null 2>/dev/null; then
      HAVE_OCAML_OUNIT=1
    else
      HAVE_OCAML_OUNIT=0
      AC_MSG_WARN([--enable-bindings=ocaml specified, but OUnit 2 is not installed. Tests will not run])
      dnl oUnit is optional!
    fi
    AC_SUBST(HAVE_OCAML_OUNIT)

    if test "x$with_ocaml_libdir" != xauto ; then
      AC_SUBST(OCAML_LIBDIR,$with_ocaml_libdir)
    else
      ocaml_stdlib="`"$OCAMLFIND" ocamlc -where`"
      if test "$LLVM_PREFIX" '<' "$ocaml_stdlib" -a "$ocaml_stdlib" '<' "$LLVM_PREFIX~"
      then
        # ocaml stdlib is beneath our prefix; use stdlib
        AC_SUBST(OCAML_LIBDIR,$ocaml_stdlib)
      else
        # ocaml stdlib is outside our prefix; use libdir/ocaml
        AC_SUBST(OCAML_LIBDIR,${prefix}/lib/ocaml)
      fi
    fi
    ;;
  go)
    if test "x$GO" = x ; then
      AC_MSG_WARN([--enable-bindings=go specified, but go not found. Try configure GO=/path/to/go])
      binding_prereqs_failed=1
    else
      if $GO run ${srcdir}/bindings/go/conftest.go ; then
        :
      else
        AC_MSG_WARN([--enable-bindings=go specified, but need at least Go 1.2. Try configure GO=/path/to/go])
        binding_prereqs_failed=1
      fi
    fi
    ;;
  esac
done
if test "$binding_prereqs_failed" = 1 ; then
  AC_MSG_ERROR([Prequisites for bindings not satisfied. Fix them or use configure --disable-bindings.])
fi

dnl Determine whether the compiler supports -fvisibility-inlines-hidden.
AC_CXX_USE_VISIBILITY_INLINES_HIDDEN

dnl Determine linker rpath flag
if test "$llvm_cv_link_use_r" = "yes" ; then
  RPATH="-Wl,-R"
else
  RPATH="-Wl,-rpath"
fi
AC_SUBST(RPATH)

dnl Determine linker rdynamic flag
if test "$llvm_cv_link_use_export_dynamic" = "yes" ; then
  RDYNAMIC="-rdynamic"
else
  RDYNAMIC=""
fi
AC_SUBST(RDYNAMIC)

dnl===-----------------------------------------------------------------------===
dnl===
dnl=== SECTION 10: Specify the output files and generate it
dnl===
dnl===-----------------------------------------------------------------------===

dnl Configure header files
dnl WARNING: dnl If you add or remove any of the following config headers, then
dnl you MUST also update Makefile so that the variable FilesToConfig
dnl contains the same list of files as AC_CONFIG_HEADERS below. This ensures the
dnl files can be updated automatically when their *.in sources change.
AC_CONFIG_HEADERS([include/llvm/Config/config.h include/llvm/Config/llvm-config.h])
AH_TOP([#ifndef CONFIG_H
#define CONFIG_H

/* Exported configuration */
#include "llvm/Config/llvm-config.h"])
AH_BOTTOM([#endif])

AC_CONFIG_FILES([include/llvm/Config/SZTargets.def])
AC_CONFIG_FILES([include/llvm/Config/Targets.def])
AC_CONFIG_FILES([include/llvm/Config/AsmPrinters.def])
AC_CONFIG_FILES([include/llvm/Config/AsmParsers.def])
AC_CONFIG_FILES([include/llvm/Config/Disassemblers.def])
AC_CONFIG_HEADERS([include/llvm/Support/DataTypes.h])

dnl Configure the makefile's configuration data
AC_CONFIG_FILES([Makefile.config])

dnl Configure the RPM spec file for LLVM
AC_CONFIG_FILES([llvm.spec])

dnl Configure doxygen's configuration file
AC_CONFIG_FILES([docs/doxygen.cfg])

dnl Configure clang, if present
if test "${clang_src_root}" = ""; then
  clang_src_root="$srcdir/tools/clang"
fi
if test -f ${clang_src_root}/README.txt; then
  dnl Clang supports build systems which use the multilib libdir suffix.
  dnl The autoconf system doesn't support this so stub out that variable.
  AC_DEFINE_UNQUOTED(CLANG_LIBDIR_SUFFIX,"",
                     [Multilib suffix for libdir.])

  dnl Use variables to stay under 80 columns.
  configh="include/clang/Config/config.h"
  doxy="docs/doxygen.cfg"
  AC_CONFIG_HEADERS([tools/clang/${configh}:${clang_src_root}/${configh}.in])
  AC_CONFIG_FILES([tools/clang/${doxy}:${clang_src_root}/${doxy}.in])
fi

dnl OCaml findlib META file
AC_CONFIG_FILES([bindings/ocaml/llvm/META.llvm])

dnl Add --program-prefix value to Makefile.rules. Already an ARG variable.
test "x$program_prefix" = "xNONE" && program_prefix=""
AC_SUBST([program_prefix])


dnl Do special configuration of Makefiles
AC_CONFIG_COMMANDS([setup],,[llvm_src="${srcdir}"])
AC_CONFIG_MAKEFILE(Makefile)
AC_CONFIG_MAKEFILE(Makefile.common)
AC_CONFIG_MAKEFILE(examples/Makefile)
AC_CONFIG_MAKEFILE(lib/Makefile)
AC_CONFIG_MAKEFILE(test/Makefile)
AC_CONFIG_MAKEFILE(test/Makefile.tests)
AC_CONFIG_MAKEFILE(unittests/Makefile)
AC_CONFIG_MAKEFILE(tools/Makefile)
AC_CONFIG_MAKEFILE(utils/Makefile)
AC_CONFIG_MAKEFILE(projects/Makefile)
AC_CONFIG_MAKEFILE(bindings/Makefile)
AC_CONFIG_MAKEFILE(bindings/ocaml/Makefile.ocaml)

dnl Finally, crank out the output
AC_OUTPUT<|MERGE_RESOLUTION|>--- conflicted
+++ resolved
@@ -1097,11 +1097,7 @@
 fi
 
 dnl List all possible targets
-<<<<<<< HEAD
-ALL_TARGETS="X86 Sparc PowerPC ARM AArch64 Mips XCore MSP430 CppBackend JSBackend NVPTX Hexagon SystemZ R600"
-=======
-ALL_TARGETS="X86 Sparc PowerPC ARM AArch64 Mips XCore MSP430 CppBackend NVPTX Hexagon SystemZ AMDGPU BPF"
->>>>>>> 99e9f85e
+ALL_TARGETS="X86 Sparc PowerPC ARM AArch64 Mips XCore MSP430 CppBackend NVPTX Hexagon SystemZ AMDGPU BPF JSBackend"
 AC_SUBST(ALL_TARGETS,$ALL_TARGETS)
 
 dnl Allow specific targets to be specified for building (or not)
@@ -1109,11 +1105,7 @@
 AC_ARG_ENABLE([targets],AS_HELP_STRING([--enable-targets],
     [Build specific host targets: all or target1,target2,... Valid targets are:
      host, x86, x86_64, sparc, powerpc, arm64, arm, aarch64, mips, hexagon,
-<<<<<<< HEAD
-     xcore, msp430, nvptx, systemz, r600, js, and cpp (default=all)]),,
-=======
-     xcore, msp430, nvptx, systemz, r600, bpf, wasm, and cpp (default=all)]),,
->>>>>>> 99e9f85e
+     xcore, msp430, nvptx, systemz, r600, bpf, wasm, js, and cpp (default=all)]),,
     enableval=all)
 if test "$enableval" = host-only ; then
   enableval=host
