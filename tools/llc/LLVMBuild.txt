;===- ./tools/llc/LLVMBuild.txt --------------------------------*- Conf -*--===;
;
;                     The LLVM Compiler Infrastructure
;
; This file is distributed under the University of Illinois Open Source
; License. See LICENSE.TXT for details.
;
;===------------------------------------------------------------------------===;
;
; This is an LLVMBuild description file for the components in this subdirectory.
;
; For more information on the LLVMBuild system, please see:
;
;   http://llvm.org/docs/LLVMBuild.html
;
;===------------------------------------------------------------------------===;

[component_0]
type = Tool
name = llc
parent = Tools
<<<<<<< HEAD
required_libraries = AsmParser BitReader IRReader MIRParser all-targets
=======
required_libraries = AsmParser BitReader IRReader MIRParser TransformUtils all-targets
>>>>>>> 591c3d8f
<|MERGE_RESOLUTION|>--- conflicted
+++ resolved
@@ -19,8 +19,4 @@
 type = Tool
 name = llc
 parent = Tools
-<<<<<<< HEAD
-required_libraries = AsmParser BitReader IRReader MIRParser all-targets
-=======
 required_libraries = AsmParser BitReader IRReader MIRParser TransformUtils all-targets
->>>>>>> 591c3d8f
