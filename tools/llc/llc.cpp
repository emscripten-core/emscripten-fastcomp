//===-- llc.cpp - Implement the LLVM Native Code Generator ----------------===//
//
//                     The LLVM Compiler Infrastructure
//
// This file is distributed under the University of Illinois Open Source
// License. See LICENSE.TXT for details.
//
//===----------------------------------------------------------------------===//
//
// This is the llc code generator driver. It provides a convenient
// command-line interface for generating native assembly-language code
// or C code, given LLVM bitcode.
//
//===----------------------------------------------------------------------===//

#include "llvm/LLVMContext.h"
#include "llvm/DataLayout.h"
#include "llvm/Module.h"
#include "llvm/PassManager.h"
#include "llvm/Pass.h"
#include "llvm/ADT/Triple.h"
#include "llvm/Assembly/PrintModulePass.h"
#include "llvm/Support/DataStream.h"  // @LOCALMOD
#include "llvm/Support/IRReader.h"
<<<<<<< HEAD
#include "llvm/CodeGen/IntrinsicLowering.h" // @LOCALMOD
=======
#include "llvm/CodeGen/CommandFlags.h"
>>>>>>> 92b0d8cf
#include "llvm/CodeGen/LinkAllAsmWriterComponents.h"
#include "llvm/CodeGen/LinkAllCodegenComponents.h"
#include "llvm/MC/SubtargetFeature.h"
#include "llvm/Support/CommandLine.h"
#include "llvm/Support/Debug.h"
#include "llvm/Support/FormattedStream.h"
#include "llvm/Support/ManagedStatic.h"
#if !defined(__native_client__)
#include "llvm/Support/PluginLoader.h"
#endif
#include "llvm/Support/PrettyStackTrace.h"
#include "llvm/Support/ToolOutputFile.h"
#include "llvm/Support/Host.h"
#include "llvm/Support/Signals.h"
#include "llvm/Support/TargetRegistry.h"
#include "llvm/Support/TargetSelect.h"
#include "llvm/Target/TargetLibraryInfo.h"
#include "llvm/Target/TargetMachine.h"
#include <memory>

// @LOCALMOD-BEGIN
#include "StubMaker.h"
#include "TextStubWriter.h"
// @LOCALMOD-END

using namespace llvm;

// @LOCALMOD-BEGIN
// NOTE: this tool can be build as a "sandboxed" translator.
//       There are two ways to build the translator
//       SRPC-style:  no file operations are allowed
//                    see nacl_file.cc for support code
//       non-SRPC-style: some basic file operations are allowed
//                       This can be useful for debugging but will
//                       not be deployed.
#if defined(__native_client__) && defined(NACL_SRPC)
MemoryBuffer* NaClGetMemoryBufferForFile(const char* filename);
void NaClOutputStringToFile(const char* filename, const std::string& data);
// The following two functions communicate metadata to the SRPC wrapper for LLC.
void NaClRecordObjectInformation(bool is_shared, const std::string& soname);
void NaClRecordSharedLibraryDependency(const std::string& library_name);
DataStreamer* NaClBitcodeStreamer;
#endif
// @LOCALMOD-END


// General options for llc.  Other pass-specific options are specified
// within the corresponding llc passes, and target-specific options
// and back-end code generation options are specified with the target machine.
//
static cl::opt<std::string>
InputFilename(cl::Positional, cl::desc("<input bitcode>"), cl::init("-"));

static cl::opt<std::string>
OutputFilename("o", cl::desc("Output filename"), cl::value_desc("filename"));

// @LOCALMOD-BEGIN
static cl::opt<std::string>
MetadataTextFilename("metadata-text", cl::desc("Metadata as text, out filename"),
                     cl::value_desc("filename"));

// Using bitcode streaming has a couple of ramifications. Primarily it means
// that the module in the file will be compiled one function at a time rather
// than the whole module. This allows earlier functions to be compiled before
// later functions are read from the bitcode but of course means no whole-module
// optimizations. For now, streaming is only supported for files and stdin.
static cl::opt<bool>
LazyBitcode("streaming-bitcode",
  cl::desc("Use lazy bitcode streaming for file inputs"),
  cl::init(false));

// The option below overlaps very much with bitcode streaming.
// We keep it separate because it is still experimental and we want
// to use it without changing the outside behavior which is especially
// relevant for the sandboxed case.
static cl::opt<bool>
ReduceMemoryFootprint("reduce-memory-footprint",
  cl::desc("Aggressively reduce memory used by llc"),
  cl::init(false));

// @LOCALMOD-END

// Determine optimization level.
static cl::opt<char>
OptLevel("O",
         cl::desc("Optimization level. [-O0, -O1, -O2, or -O3] "
                  "(default = '-O2')"),
         cl::Prefix,
         cl::ZeroOrMore,
         cl::init(' '));

static cl::opt<std::string>
TargetTriple("mtriple", cl::desc("Override target triple for module"));

cl::opt<bool> NoVerify("disable-verify", cl::Hidden,
                       cl::desc("Do not verify input module"));

cl::opt<bool>
DisableSimplifyLibCalls("disable-simplify-libcalls",
                        cl::desc("Disable simplify-libcalls"),
                        cl::init(false));

// GetFileNameRoot - Helper function to get the basename of a filename.
static inline std::string
GetFileNameRoot(const std::string &InputFilename) {
  std::string IFN = InputFilename;
  std::string outputFilename;
  int Len = IFN.length();
  if ((Len > 2) &&
      IFN[Len-3] == '.' &&
      ((IFN[Len-2] == 'b' && IFN[Len-1] == 'c') ||
       (IFN[Len-2] == 'l' && IFN[Len-1] == 'l'))) {
    outputFilename = std::string(IFN.begin(), IFN.end()-3); // s/.bc/.s/
  } else {
    outputFilename = IFN;
  }
  return outputFilename;
}

static tool_output_file *GetOutputStream(const char *TargetName,
                                         Triple::OSType OS,
                                         const char *ProgName) {
  // If we don't yet have an output filename, make one.
  if (OutputFilename.empty()) {
    if (InputFilename == "-")
      OutputFilename = "-";
    else {
      OutputFilename = GetFileNameRoot(InputFilename);

      switch (FileType) {
      case TargetMachine::CGFT_AssemblyFile:
        if (TargetName[0] == 'c') {
          if (TargetName[1] == 0)
            OutputFilename += ".cbe.c";
          else if (TargetName[1] == 'p' && TargetName[2] == 'p')
            OutputFilename += ".cpp";
          else
            OutputFilename += ".s";
        } else
          OutputFilename += ".s";
        break;
      case TargetMachine::CGFT_ObjectFile:
        if (OS == Triple::Win32)
          OutputFilename += ".obj";
        else
          OutputFilename += ".o";
        break;
      case TargetMachine::CGFT_Null:
        OutputFilename += ".null";
        break;
      }
    }
  }

  // Decide if we need "binary" output.
  bool Binary = false;
  switch (FileType) {
  case TargetMachine::CGFT_AssemblyFile:
    break;
  case TargetMachine::CGFT_ObjectFile:
  case TargetMachine::CGFT_Null:
    Binary = true;
    break;
  }

  // Open the file.
  std::string error;
  unsigned OpenFlags = 0;
  if (Binary) OpenFlags |= raw_fd_ostream::F_Binary;
  tool_output_file *FDOut = new tool_output_file(OutputFilename.c_str(), error,
                                                 OpenFlags);
  if (!error.empty()) {
    errs() << error << '\n';
    delete FDOut;
    return 0;
  }

  return FDOut;
}

// @LOCALMOD-BEGIN
#if defined(__native_client__) && defined(NACL_SRPC)
void RecordMetadataForSrpc(const Module &mod) {
  bool is_shared = (mod.getOutputFormat() == Module::SharedOutputFormat);
  std::string soname = mod.getSOName();
  NaClRecordObjectInformation(is_shared, soname);
  for (Module::lib_iterator L = mod.lib_begin(),
                            E = mod.lib_end();
       L != E; ++L) {
    NaClRecordSharedLibraryDependency(*L);
  }
}
#endif  // defined(__native_client__) && defined(NACL_SRPC)
// @LOCALMOD-END


// @LOCALMOD-BEGIN

// Write the ELF Stubs to the metadata file, in text format
// Returns 0 on success, non-zero on error.
int WriteTextMetadataFile(const Module &M, const Triple &TheTriple) {
  // Build the ELF stubs (in high level format)
  SmallVector<ELFStub*, 8> StubList;
  // NOTE: The triple is unnecessary for the text version.
  MakeAllStubs(M, TheTriple, &StubList);
  // For each stub, write the ELF object to the metadata file.
  std::string s;
  for (unsigned i = 0; i < StubList.size(); i++) {
    WriteTextELFStub(StubList[i], &s);
  }
  FreeStubList(&StubList);

#if defined(__native_client__) && defined(NACL_SRPC)
  NaClOutputStringToFile(MetadataTextFilename.c_str(), s);
#else
  std::string error;
  OwningPtr<tool_output_file> MOut(
      new tool_output_file(MetadataTextFilename.c_str(), error,
                           raw_fd_ostream::F_Binary));
  if (!error.empty()) {
    errs() << error << '\n';
    return 1;
  }
  MOut->os().write(s.data(), s.size());
  MOut->keep();
#endif
  return 0;
}

// @LOCALMOD-END

// main - Entry point for the llc compiler.
//
int llc_main(int argc, char **argv) {
  sys::PrintStackTraceOnErrorSignal();
  PrettyStackTraceProgram X(argc, argv);

  // Enable debug stream buffering.
  EnableDebugBuffering = true;

  LLVMContext &Context = getGlobalContext();
  llvm_shutdown_obj Y;  // Call llvm_shutdown() on exit.

  // Initialize targets first, so that --version shows registered targets.
  InitializeAllTargets();
  InitializeAllTargetMCs();
  InitializeAllAsmPrinters();
  InitializeAllAsmParsers();

  // Initialize codegen and IR passes used by llc so that the -print-after,
  // -print-before, and -stop-after options work.
  PassRegistry *Registry = PassRegistry::getPassRegistry();
  initializeCore(*Registry);
  initializeCodeGen(*Registry);
  initializeLoopStrengthReducePass(*Registry);
  initializeLowerIntrinsicsPass(*Registry);
  initializeUnreachableBlockElimPass(*Registry);

  // Register the target printer for --version.
  cl::AddExtraVersionPrinter(TargetRegistry::printRegisteredTargetsForVersion);

  cl::ParseCommandLineOptions(argc, argv, "llvm system compiler\n");

  // Load the module to be compiled...
  SMDiagnostic Err;
  std::auto_ptr<Module> M;
  Module *mod = 0;
  Triple TheTriple;

  bool SkipModule = MCPU == "help" ||
                    (!MAttrs.empty() && MAttrs.front() == "help");

  // If user just wants to list available options, skip module loading
  if (!SkipModule) {
  // @LOCALMOD-BEGIN
#if defined(__native_client__) && defined(NACL_SRPC)
  if (LazyBitcode) {
    std::string StrError;
    M.reset(getStreamedBitcodeModule(std::string("<SRPC stream>"),
                                     NaClBitcodeStreamer, Context, &StrError));
    if (!StrError.empty()) {
      Err = SMDiagnostic(InputFilename, SourceMgr::DK_Error, StrError);
    }
  } else {
    // In the NACL_SRPC case, open the file with our special wrapper, which
    // is aware of pre-opened file descriptors.
    // NOTE: we could remove this if we only support streaming.
    // ParseIR() should take ownership of the MemoryBuffer.
    M.reset(ParseIR(NaClGetMemoryBufferForFile(InputFilename.c_str()),
                    Err,
                    Context));
    M->setModuleIdentifier(InputFilename);
  }
#else
  if (LazyBitcode) {
    std::string StrError;
    DataStreamer *streamer = getDataFileStreamer(InputFilename, &StrError);
    if (streamer) {
      M.reset(getStreamedBitcodeModule(InputFilename, streamer, Context,
                                       &StrError));
    }
    if (!StrError.empty()) {
      Err = SMDiagnostic(InputFilename, SourceMgr::DK_Error, StrError);
    }
  } else {
    M.reset(ParseIRFile(InputFilename, Err, Context));
  }
#endif
  // @LOCALMOD-END

    mod = M.get();
    if (mod == 0) {
      Err.print(argv[0], errs());
      return 1;
    }

  // @LOCALMOD-BEGIN
#if defined(__native_client__) && defined(NACL_SRPC)
  RecordMetadataForSrpc(*mod);

  // To determine if we should compile PIC or not, we needed to load at
  // least the metadata. Since we've already constructed the commandline,
  // we have to hack this in after commandline processing.
  if (mod->getOutputFormat() == Module::SharedOutputFormat) {
    RelocModel = Reloc::PIC_;
  }
  // Also set PIC_ for dynamic executables:
  // BUG= http://code.google.com/p/nativeclient/issues/detail?id=2351
  if (mod->lib_size() > 0) {
    RelocModel = Reloc::PIC_;
  }
#endif  // defined(__native_client__) && defined(NACL_SRPC)
  // @LOCALMOD-END

    // If we are supposed to override the target triple, do so now.
    if (!TargetTriple.empty())
      mod->setTargetTriple(Triple::normalize(TargetTriple));
    TheTriple = Triple(mod->getTargetTriple());
  } else {
    TheTriple = Triple(Triple::normalize(TargetTriple));
  }

  if (TheTriple.getTriple().empty())
    TheTriple.setTriple(sys::getDefaultTargetTriple());

  // Get the target specific parser.
  std::string Error;
  const Target *TheTarget = TargetRegistry::lookupTarget(MArch, TheTriple,
                                                         Error);
  if (!TheTarget) {
    errs() << argv[0] << ": " << Error;
    return 1;
  }

  // Package up features to be passed to target/subtarget
  std::string FeaturesStr;
  if (MAttrs.size()) {
    SubtargetFeatures Features;
    // @LOCALMOD-BEGIN
    // Use the same default attribute settings as libLTO.
    // TODO(pdox): Figure out why this isn't done for upstream llc.
    Features.getDefaultSubtargetFeatures(TheTriple);
    // @LOCALMOD-END
    for (unsigned i = 0; i != MAttrs.size(); ++i)
      Features.AddFeature(MAttrs[i]);
    FeaturesStr = Features.getString();
  }

  CodeGenOpt::Level OLvl = CodeGenOpt::Default;
  switch (OptLevel) {
  default:
    errs() << argv[0] << ": invalid optimization level.\n";
    return 1;
  case ' ': break;
  case '0': OLvl = CodeGenOpt::None; break;
  case '1': OLvl = CodeGenOpt::Less; break;
  case '2': OLvl = CodeGenOpt::Default; break;
  case '3': OLvl = CodeGenOpt::Aggressive; break;
  }

  TargetOptions Options;
  Options.LessPreciseFPMADOption = EnableFPMAD;
  Options.NoFramePointerElim = DisableFPElim;
  Options.NoFramePointerElimNonLeaf = DisableFPElimNonLeaf;
  Options.AllowFPOpFusion = FuseFPOps;
  Options.UnsafeFPMath = EnableUnsafeFPMath;
  Options.NoInfsFPMath = EnableNoInfsFPMath;
  Options.NoNaNsFPMath = EnableNoNaNsFPMath;
  Options.HonorSignDependentRoundingFPMathOption =
      EnableHonorSignDependentRoundingFPMath;
  Options.UseSoftFloat = GenerateSoftFloatCalls;
  if (FloatABIForCalls != FloatABI::Default)
    Options.FloatABIType = FloatABIForCalls;
  Options.NoZerosInBSS = DontPlaceZerosInBSS;
  Options.GuaranteedTailCallOpt = EnableGuaranteedTailCallOpt;
  Options.DisableTailCalls = DisableTailCalls;
  Options.StackAlignmentOverride = OverrideStackAlignment;
  Options.RealignStack = EnableRealignStack;
  Options.TrapFuncName = TrapFuncName;
  Options.PositionIndependentExecutable = EnablePIE;
  Options.EnableSegmentedStacks = SegmentedStacks;
  Options.UseInitArray = UseInitArray;
  Options.SSPBufferSize = SSPBufferSize;

  std::auto_ptr<TargetMachine>
    target(TheTarget->createTargetMachine(TheTriple.getTriple(),
                                          MCPU, FeaturesStr, Options,
                                          RelocModel, CMModel, OLvl));
  assert(target.get() && "Could not allocate target machine!");
  assert(mod && "Should have exited after outputting help!");
  TargetMachine &Target = *target.get();

  if (DisableDotLoc)
    Target.setMCUseLoc(false);

  if (DisableCFI)
    Target.setMCUseCFI(false);

  if (EnableDwarfDirectory)
    Target.setMCUseDwarfDirectory(true);

  if (GenerateSoftFloatCalls)
    FloatABIForCalls = FloatABI::Soft;

  // Disable .loc support for older OS X versions.
  if (TheTriple.isMacOSX() &&
      TheTriple.isMacOSXVersionLT(10, 6))
    Target.setMCUseLoc(false);

#if !defined(NACL_SRPC)
  // Figure out where we are going to send the output.
  OwningPtr<tool_output_file> Out
    (GetOutputStream(TheTarget->getName(), TheTriple.getOS(), argv[0]));
  if (!Out) return 1;
#endif

  // Build up all of the passes that we want to do to the module.
  // @LOCALMOD-BEGIN
  OwningPtr<PassManagerBase> PM;
  if (LazyBitcode || ReduceMemoryFootprint)
    PM.reset(new FunctionPassManager(mod));
  else
    PM.reset(new PassManager());
  // @LOCALMOD-END

  // Add an appropriate TargetLibraryInfo pass for the module's triple.
  TargetLibraryInfo *TLI = new TargetLibraryInfo(TheTriple);
  if (DisableSimplifyLibCalls)
    TLI->disableAllFunctions();
  PM->add(TLI);

  if (target.get()) {
    PM.add(new TargetTransformInfo(target->getScalarTargetTransformInfo(),
                                   target->getVectorTargetTransformInfo()));
  }

  // Add the target data from the target machine, if it exists, or the module.
  if (const DataLayout *TD = Target.getDataLayout())
    PM->add(new DataLayout(*TD));
  else
    PM->add(new DataLayout(mod));

  // Override default to generate verbose assembly.
  Target.setAsmVerbosityDefault(true);

  if (RelaxAll) {
    if (FileType != TargetMachine::CGFT_ObjectFile)
      errs() << argv[0]
             << ": warning: ignoring -mc-relax-all because filetype != obj";
    else
      Target.setMCRelaxAll(true);
  }


  
#if defined __native_client__ && defined(NACL_SRPC)
  {
    std::string s;
    raw_string_ostream ROS(s);
    formatted_raw_ostream FOS(ROS);
    // Ask the target to add backend passes as necessary.
    if (Target.addPassesToEmitFile(*PM, FOS, FileType, NoVerify)) {
      errs() << argv[0] << ": target does not support generation of this"
             << " file type!\n";
      return 1;
    }

    if (LazyBitcode || ReduceMemoryFootprint) {
      FunctionPassManager* P = static_cast<FunctionPassManager*>(PM.get());
      P->doInitialization();
      for (Module::iterator I = mod->begin(), E = mod->end(); I != E; ++I) {
        P->run(*I);
        if (ReduceMemoryFootprint) {
          I->Dematerialize();
        }
      }
      P->doFinalization();
    } else {
      static_cast<PassManager*>(PM.get())->run(*mod);
    }
    FOS.flush();
    ROS.flush();
    NaClOutputStringToFile(OutputFilename.c_str(), ROS.str());
  }
#else
      
  {
    formatted_raw_ostream FOS(Out->os());

    AnalysisID StartAfterID = 0;
    AnalysisID StopAfterID = 0;
    const PassRegistry *PR = PassRegistry::getPassRegistry();
    if (!StartAfter.empty()) {
      const PassInfo *PI = PR->getPassInfo(StartAfter);
      if (!PI) {
        errs() << argv[0] << ": start-after pass is not registered.\n";
        return 1;
      }
      StartAfterID = PI->getTypeInfo();
    }
    if (!StopAfter.empty()) {
      const PassInfo *PI = PR->getPassInfo(StopAfter);
      if (!PI) {
        errs() << argv[0] << ": stop-after pass is not registered.\n";
        return 1;
      }
      StopAfterID = PI->getTypeInfo();
    }

    // Ask the target to add backend passes as necessary.
    if (Target.addPassesToEmitFile(*PM, FOS, FileType, NoVerify,
                                   StartAfterID, StopAfterID)) {
      errs() << argv[0] << ": target does not support generation of this"
             << " file type!\n";
      return 1;
    }

    // Before executing passes, print the final values of the LLVM options.
    cl::PrintOptionValues();

    if (LazyBitcode || ReduceMemoryFootprint) {
      FunctionPassManager *P = static_cast<FunctionPassManager*>(PM.get());
      P->doInitialization();
      for (Module::iterator I = mod->begin(), E = mod->end(); I != E; ++I) {
        P->run(*I);
        if (ReduceMemoryFootprint) {
          I->Dematerialize();
        }
      }
      P->doFinalization();
    } else {
      static_cast<PassManager*>(PM.get())->run(*mod);
    }
  }

  // Declare success.
  Out->keep();
#endif

  // @LOCALMOD-BEGIN
  // Write out the metadata.
  //
  // We need to ensure that intrinsic prototypes are available, in case
  // we have a NeededRecord for one of them.
  // They may have been eliminated by the StripDeadPrototypes pass,
  // or some other pass that is unaware of NeededRecords / IntrinsicLowering.
  if (!MetadataTextFilename.empty()) {
    IntrinsicLowering IL(*target->getDataLayout());
    IL.AddPrototypes(*M);

    int err = WriteTextMetadataFile(*M.get(), TheTriple);
    if (err != 0)
      return err;
  }
  // @LOCALMOD-END

  return 0;
}

#if !defined(NACL_SRPC)
int
main (int argc, char **argv) {
  return llc_main(argc, argv);
}
#else
// main() is in nacl_file.cpp.
#endif<|MERGE_RESOLUTION|>--- conflicted
+++ resolved
@@ -22,11 +22,8 @@
 #include "llvm/Assembly/PrintModulePass.h"
 #include "llvm/Support/DataStream.h"  // @LOCALMOD
 #include "llvm/Support/IRReader.h"
-<<<<<<< HEAD
+#include "llvm/CodeGen/CommandFlags.h"
 #include "llvm/CodeGen/IntrinsicLowering.h" // @LOCALMOD
-=======
-#include "llvm/CodeGen/CommandFlags.h"
->>>>>>> 92b0d8cf
 #include "llvm/CodeGen/LinkAllAsmWriterComponents.h"
 #include "llvm/CodeGen/LinkAllCodegenComponents.h"
 #include "llvm/MC/SubtargetFeature.h"
@@ -479,7 +476,7 @@
   PM->add(TLI);
 
   if (target.get()) {
-    PM.add(new TargetTransformInfo(target->getScalarTargetTransformInfo(),
+    PM->add(new TargetTransformInfo(target->getScalarTargetTransformInfo(),
                                    target->getVectorTargetTransformInfo()));
   }
 
