--- conflicted
+++ resolved
@@ -20,14 +20,8 @@
 #include "llvm/Analysis/CallGraphSCCPass.h"
 #include "llvm/Analysis/LoopPass.h"
 #include "llvm/Analysis/RegionPass.h"
-<<<<<<< HEAD
-#include "llvm/Analysis/Verifier.h"
-#include "llvm/Assembly/PrintModulePass.h"
-#include "llvm/Bitcode/ReaderWriter.h"
+#include "llvm/Bitcode/BitcodeWriterPass.h"
 #include "llvm/Bitcode/NaCl/NaClReaderWriter.h" // @LOCALMOD
-=======
-#include "llvm/Bitcode/BitcodeWriterPass.h"
->>>>>>> 434f0e35
 #include "llvm/CodeGen/CommandFlags.h"
 #include "llvm/IR/DataLayout.h"
 #include "llvm/IR/IRPrintingPasses.h"
@@ -205,7 +199,6 @@
           cl::desc("data layout string to use if not specified by module"),
           cl::value_desc("layout-string"), cl::init(""));
 
-<<<<<<< HEAD
 // @LOCALMOD-BEGIN
 static cl::opt<NaClFileFormat>
 OutputFileFormat(
@@ -217,143 +210,6 @@
         clEnumValEnd),
     cl::init(LLVMFormat));
 // @LOCALMOD-END
-
-// ---------- Define Printers for module and function passes ------------
-namespace {
-
-struct CallGraphSCCPassPrinter : public CallGraphSCCPass {
-  static char ID;
-  const PassInfo *PassToPrint;
-  raw_ostream &Out;
-  std::string PassName;
-
-  CallGraphSCCPassPrinter(const PassInfo *PI, raw_ostream &out) :
-    CallGraphSCCPass(ID), PassToPrint(PI), Out(out) {
-      std::string PassToPrintName =  PassToPrint->getPassName();
-      PassName = "CallGraphSCCPass Printer: " + PassToPrintName;
-    }
-
-  virtual bool runOnSCC(CallGraphSCC &SCC) {
-    if (!Quiet)
-      Out << "Printing analysis '" << PassToPrint->getPassName() << "':\n";
-
-    // Get and print pass...
-    for (CallGraphSCC::iterator I = SCC.begin(), E = SCC.end(); I != E; ++I) {
-      Function *F = (*I)->getFunction();
-      if (F)
-        getAnalysisID<Pass>(PassToPrint->getTypeInfo()).print(Out,
-                                                              F->getParent());
-    }
-    return false;
-  }
-
-  virtual const char *getPassName() const { return PassName.c_str(); }
-
-  virtual void getAnalysisUsage(AnalysisUsage &AU) const {
-    AU.addRequiredID(PassToPrint->getTypeInfo());
-    AU.setPreservesAll();
-  }
-};
-
-char CallGraphSCCPassPrinter::ID = 0;
-
-struct ModulePassPrinter : public ModulePass {
-  static char ID;
-  const PassInfo *PassToPrint;
-  raw_ostream &Out;
-  std::string PassName;
-
-  ModulePassPrinter(const PassInfo *PI, raw_ostream &out)
-    : ModulePass(ID), PassToPrint(PI), Out(out) {
-      std::string PassToPrintName =  PassToPrint->getPassName();
-      PassName = "ModulePass Printer: " + PassToPrintName;
-    }
-
-  virtual bool runOnModule(Module &M) {
-    if (!Quiet)
-      Out << "Printing analysis '" << PassToPrint->getPassName() << "':\n";
-
-    // Get and print pass...
-    getAnalysisID<Pass>(PassToPrint->getTypeInfo()).print(Out, &M);
-    return false;
-  }
-
-  virtual const char *getPassName() const { return PassName.c_str(); }
-
-  virtual void getAnalysisUsage(AnalysisUsage &AU) const {
-    AU.addRequiredID(PassToPrint->getTypeInfo());
-    AU.setPreservesAll();
-  }
-};
-
-char ModulePassPrinter::ID = 0;
-struct FunctionPassPrinter : public FunctionPass {
-  const PassInfo *PassToPrint;
-  raw_ostream &Out;
-  static char ID;
-  std::string PassName;
-
-  FunctionPassPrinter(const PassInfo *PI, raw_ostream &out)
-    : FunctionPass(ID), PassToPrint(PI), Out(out) {
-      std::string PassToPrintName =  PassToPrint->getPassName();
-      PassName = "FunctionPass Printer: " + PassToPrintName;
-    }
-
-  virtual bool runOnFunction(Function &F) {
-    if (!Quiet)
-      Out << "Printing analysis '" << PassToPrint->getPassName()
-          << "' for function '" << F.getName() << "':\n";
-
-    // Get and print pass...
-    getAnalysisID<Pass>(PassToPrint->getTypeInfo()).print(Out,
-            F.getParent());
-    return false;
-  }
-
-  virtual const char *getPassName() const { return PassName.c_str(); }
-
-  virtual void getAnalysisUsage(AnalysisUsage &AU) const {
-    AU.addRequiredID(PassToPrint->getTypeInfo());
-    AU.setPreservesAll();
-  }
-};
-
-char FunctionPassPrinter::ID = 0;
-
-struct LoopPassPrinter : public LoopPass {
-  static char ID;
-  const PassInfo *PassToPrint;
-  raw_ostream &Out;
-  std::string PassName;
-
-  LoopPassPrinter(const PassInfo *PI, raw_ostream &out) :
-    LoopPass(ID), PassToPrint(PI), Out(out) {
-      std::string PassToPrintName =  PassToPrint->getPassName();
-      PassName = "LoopPass Printer: " + PassToPrintName;
-    }
-
-
-  virtual bool runOnLoop(Loop *L, LPPassManager &LPM) {
-    if (!Quiet)
-      Out << "Printing analysis '" << PassToPrint->getPassName() << "':\n";
-
-    // Get and print pass...
-    getAnalysisID<Pass>(PassToPrint->getTypeInfo()).print(Out,
-                        L->getHeader()->getParent()->getParent());
-    return false;
-  }
-
-  virtual const char *getPassName() const { return PassName.c_str(); }
-
-  virtual void getAnalysisUsage(AnalysisUsage &AU) const {
-    AU.addRequiredID(PassToPrint->getTypeInfo());
-    AU.setPreservesAll();
-  }
-};
-
-char LoopPassPrinter::ID = 0;
-=======
->>>>>>> 434f0e35
 
 
 static inline void addPass(PassManagerBase &PM, Pass *P) {
@@ -529,7 +385,15 @@
   initializeInstCombine(Registry);
   initializeInstrumentation(Registry);
   initializeTarget(Registry);
-<<<<<<< HEAD
+  // For codegen passes, only passes that do IR to IR transformation are
+  // supported.
+  initializeCodeGenPreparePass(Registry);
+  initializeAtomicExpandLoadLinkedPass(Registry);
+
+#ifdef LINK_POLLY_INTO_TOOLS
+  polly::initializePollyPasses(Registry);
+#endif
+
   // @LOCALMOD-BEGIN
   initializeAddPNaClExternalDeclsPass(Registry);
   initializeBackendCanonicalizePass(Registry);
@@ -568,16 +432,6 @@
   initializeStripAttributesPass(Registry);
   initializeStripMetadataPass(Registry);
   // @LOCALMOD-END
-=======
-  // For codegen passes, only passes that do IR to IR transformation are
-  // supported.
-  initializeCodeGenPreparePass(Registry);
-  initializeAtomicExpandLoadLinkedPass(Registry);
-
-#ifdef LINK_POLLY_INTO_TOOLS
-  polly::initializePollyPasses(Registry);
-#endif
->>>>>>> 434f0e35
 
   cl::ParseCommandLineOptions(argc, argv,
     "llvm .bc -> .bc modular optimizer and analysis printer\n");
@@ -861,14 +715,8 @@
   // Write bitcode or assembly to the output as the last step...
   if (!NoOutput && !AnalyzeOnly) {
     if (OutputAssembly)
-<<<<<<< HEAD
-      Passes.add(createPrintModulePass(&Out->os()));
+      Passes.add(createPrintModulePass(Out->os()));
     // @LOCALMOD
-=======
-      Passes.add(createPrintModulePass(Out->os()));
-    else
-      Passes.add(createBitcodeWriterPass(Out->os()));
->>>>>>> 434f0e35
   }
 
   // Before executing passes, print the final values of the LLVM options.
