//===-- LTOModule.cpp - LLVM Link Time Optimizer --------------------------===//
//
//                     The LLVM Compiler Infrastructure
//
// This file is distributed under the University of Illinois Open Source
// License. See LICENSE.TXT for details.
//
//===----------------------------------------------------------------------===//
//
// This file implements the Link Time Optimization library. This library is
// intended to be used by linker to optimize code at link time.
//
//===----------------------------------------------------------------------===//

#include "LTOModule.h"
#include "llvm/ADT/OwningPtr.h"
#include "llvm/ADT/Triple.h"
#include "llvm/Bitcode/ReaderWriter.h"
#include "llvm/Constants.h"
#include "llvm/LLVMContext.h"
<<<<<<< HEAD
#include "llvm/Module.h"
#include "llvm/Bitcode/ReaderWriter.h"
#include "llvm/CodeGen/IntrinsicLowering.h" // @LOCALMOD

=======
>>>>>>> 1ad9253c
#include "llvm/MC/MCExpr.h"
#include "llvm/MC/MCInst.h"
#include "llvm/MC/MCParser/MCAsmParser.h"
#include "llvm/MC/MCStreamer.h"
#include "llvm/MC/MCSubtargetInfo.h"
#include "llvm/MC/MCSymbol.h"
#include "llvm/MC/MCTargetAsmParser.h"
#include "llvm/MC/SubtargetFeature.h"
#include "llvm/Module.h"
#include "llvm/Support/CommandLine.h"
#include "llvm/Support/ErrorHandling.h" // @LOCALMOD
#include "llvm/Support/Host.h"
#include "llvm/Support/MemoryBuffer.h"
#include "llvm/Support/Path.h"
#include "llvm/Support/SourceMgr.h"
#include "llvm/Support/TargetRegistry.h"
#include "llvm/Support/TargetSelect.h"
#include "llvm/Support/system_error.h"
#include "llvm/Target/TargetRegisterInfo.h"
using namespace llvm;

static cl::opt<bool>
EnableFPMAD("enable-fp-mad",
  cl::desc("Enable less precise MAD instructions to be generated"),
  cl::init(false));

static cl::opt<bool>
DisableFPElim("disable-fp-elim",
  cl::desc("Disable frame pointer elimination optimization"),
  cl::init(false));

static cl::opt<bool>
DisableFPElimNonLeaf("disable-non-leaf-fp-elim",
  cl::desc("Disable frame pointer elimination optimization for non-leaf funcs"),
  cl::init(false));

static cl::opt<bool>
EnableUnsafeFPMath("enable-unsafe-fp-math",
  cl::desc("Enable optimizations that may decrease FP precision"),
  cl::init(false));

static cl::opt<bool>
EnableNoInfsFPMath("enable-no-infs-fp-math",
  cl::desc("Enable FP math optimizations that assume no +-Infs"),
  cl::init(false));

static cl::opt<bool>
EnableNoNaNsFPMath("enable-no-nans-fp-math",
  cl::desc("Enable FP math optimizations that assume no NaNs"),
  cl::init(false));

static cl::opt<bool>
EnableHonorSignDependentRoundingFPMath("enable-sign-dependent-rounding-fp-math",
  cl::Hidden,
  cl::desc("Force codegen to assume rounding mode can change dynamically"),
  cl::init(false));

static cl::opt<bool>
GenerateSoftFloatCalls("soft-float",
  cl::desc("Generate software floating point library calls"),
  cl::init(false));

static cl::opt<llvm::FloatABI::ABIType>
FloatABIForCalls("float-abi",
  cl::desc("Choose float ABI type"),
  cl::init(FloatABI::Default),
  cl::values(
    clEnumValN(FloatABI::Default, "default",
               "Target default float ABI type"),
    clEnumValN(FloatABI::Soft, "soft",
               "Soft float ABI (implied by -soft-float)"),
    clEnumValN(FloatABI::Hard, "hard",
               "Hard float ABI (uses FP registers)"),
    clEnumValEnd));

static cl::opt<llvm::FPOpFusion::FPOpFusionMode>
FuseFPOps("fp-contract",
  cl::desc("Enable aggresive formation of fused FP ops"),
  cl::init(FPOpFusion::Standard),
  cl::values(
    clEnumValN(FPOpFusion::Fast, "fast",
               "Fuse FP ops whenever profitable"),
    clEnumValN(FPOpFusion::Standard, "on",
               "Only fuse 'blessed' FP ops."),
    clEnumValN(FPOpFusion::Strict, "off",
               "Only fuse FP ops when the result won't be effected."),
    clEnumValEnd));

static cl::opt<bool>
DontPlaceZerosInBSS("nozero-initialized-in-bss",
  cl::desc("Don't place zero-initialized symbols into bss section"),
  cl::init(false));

static cl::opt<bool>
EnableGuaranteedTailCallOpt("tailcallopt",
  cl::desc("Turn fastcc calls into tail calls by (potentially) changing ABI."),
  cl::init(false));

static cl::opt<bool>
DisableTailCalls("disable-tail-calls",
  cl::desc("Never emit tail calls"),
  cl::init(false));

static cl::opt<unsigned>
OverrideStackAlignment("stack-alignment",
  cl::desc("Override default stack alignment"),
  cl::init(0));

static cl::opt<bool>
EnableRealignStack("realign-stack",
  cl::desc("Realign stack if needed"),
  cl::init(true));

static cl::opt<std::string>
TrapFuncName("trap-func", cl::Hidden,
  cl::desc("Emit a call to trap function rather than a trap instruction"),
  cl::init(""));

static cl::opt<bool>
EnablePIE("enable-pie",
  cl::desc("Assume the creation of a position independent executable."),
  cl::init(false));

static cl::opt<bool>
SegmentedStacks("segmented-stacks",
  cl::desc("Use segmented stacks if possible."),
  cl::init(false));

static cl::opt<bool>
UseInitArray("use-init-array",
  cl::desc("Use .init_array instead of .ctors."),
  cl::init(false));

static cl::opt<unsigned>
SSPBufferSize("stack-protector-buffer-size", cl::init(8),
              cl::desc("Lower bound for a buffer to be considered for "
                       "stack protection"));

LTOModule::LTOModule(llvm::Module *m, llvm::TargetMachine *t)
  : _module(m), _target(t),
    _context(*_target->getMCAsmInfo(), *_target->getRegisterInfo(), NULL),
    _mangler(_context, *_target->getDataLayout()) {}

/// isBitcodeFile - Returns 'true' if the file (or memory contents) is LLVM
/// bitcode.
bool LTOModule::isBitcodeFile(const void *mem, size_t length) {
  return llvm::sys::IdentifyFileType((const char*)mem, length)
    == llvm::sys::Bitcode_FileType;
}

bool LTOModule::isBitcodeFile(const char *path) {
  return llvm::sys::Path(path).isBitcodeFile();
}

/// isBitcodeFileForTarget - Returns 'true' if the file (or memory contents) is
/// LLVM bitcode for the specified triple.
bool LTOModule::isBitcodeFileForTarget(const void *mem, size_t length,
                                       const char *triplePrefix) {
  MemoryBuffer *buffer = makeBuffer(mem, length);
  if (!buffer)
    return false;
  return isTargetMatch(buffer, triplePrefix);
}

bool LTOModule::isBitcodeFileForTarget(const char *path,
                                       const char *triplePrefix) {
  OwningPtr<MemoryBuffer> buffer;
  if (MemoryBuffer::getFile(path, buffer))
    return false;
  return isTargetMatch(buffer.take(), triplePrefix);
}

/// isTargetMatch - Returns 'true' if the memory buffer is for the specified
/// target triple.
bool LTOModule::isTargetMatch(MemoryBuffer *buffer, const char *triplePrefix) {
  std::string Triple = getBitcodeTargetTriple(buffer, getGlobalContext());
  delete buffer;
  return strncmp(Triple.c_str(), triplePrefix, strlen(triplePrefix)) == 0;
}

/// makeLTOModule - Create an LTOModule. N.B. These methods take ownership of
/// the buffer.
LTOModule *LTOModule::makeLTOModule(const char *path, std::string &errMsg) {
  OwningPtr<MemoryBuffer> buffer;
  if (error_code ec = MemoryBuffer::getFile(path, buffer)) {
    errMsg = ec.message();
    return NULL;
  }
  return makeLTOModule(buffer.take(), errMsg);
}

LTOModule *LTOModule::makeLTOModule(int fd, const char *path,
                                    size_t size, std::string &errMsg) {
  return makeLTOModule(fd, path, size, size, 0, errMsg);
}

LTOModule *LTOModule::makeLTOModule(int fd, const char *path,
                                    size_t file_size,
                                    size_t map_size,
                                    off_t offset,
                                    std::string &errMsg) {
  OwningPtr<MemoryBuffer> buffer;
  if (error_code ec = MemoryBuffer::getOpenFile(fd, path, buffer, file_size,
                                                map_size, offset, false)) {
    errMsg = ec.message();
    return NULL;
  }
  return makeLTOModule(buffer.take(), errMsg);
}

LTOModule *LTOModule::makeLTOModule(const void *mem, size_t length,
                                    std::string &errMsg) {
  OwningPtr<MemoryBuffer> buffer(makeBuffer(mem, length));
  if (!buffer)
    return NULL;
  return makeLTOModule(buffer.take(), errMsg);
}

void LTOModule::getTargetOptions(TargetOptions &Options) {
  Options.LessPreciseFPMADOption = EnableFPMAD;
  Options.NoFramePointerElim = DisableFPElim;
  Options.NoFramePointerElimNonLeaf = DisableFPElimNonLeaf;
  Options.AllowFPOpFusion = FuseFPOps;
  Options.UnsafeFPMath = EnableUnsafeFPMath;
  Options.NoInfsFPMath = EnableNoInfsFPMath;
  Options.NoNaNsFPMath = EnableNoNaNsFPMath;
  Options.HonorSignDependentRoundingFPMathOption =
    EnableHonorSignDependentRoundingFPMath;
  Options.UseSoftFloat = GenerateSoftFloatCalls;
  if (FloatABIForCalls != FloatABI::Default)
    Options.FloatABIType = FloatABIForCalls;
  Options.NoZerosInBSS = DontPlaceZerosInBSS;
  Options.GuaranteedTailCallOpt = EnableGuaranteedTailCallOpt;
  Options.DisableTailCalls = DisableTailCalls;
  Options.StackAlignmentOverride = OverrideStackAlignment;
  Options.RealignStack = EnableRealignStack;
  Options.TrapFuncName = TrapFuncName;
  Options.PositionIndependentExecutable = EnablePIE;
  Options.EnableSegmentedStacks = SegmentedStacks;
  Options.UseInitArray = UseInitArray;
  Options.SSPBufferSize = SSPBufferSize;
}

LTOModule *LTOModule::makeLTOModule(MemoryBuffer *buffer,
                                    std::string &errMsg) {
  static bool Initialized = false;
  if (!Initialized) {
    InitializeAllTargets();
    InitializeAllTargetMCs();
    InitializeAllAsmParsers();
    Initialized = true;
  }

  // parse bitcode buffer
  OwningPtr<Module> m(ParseBitcodeFile(buffer, getGlobalContext(), // @LOCALMOD
                                           &errMsg));
  if (!m) {
    delete buffer;
    return NULL;
  }

  std::string TripleStr = m->getTargetTriple();
  if (TripleStr.empty())
    TripleStr = sys::getDefaultTargetTriple();
  llvm::Triple Triple(TripleStr);

  // find machine architecture for this module
  const Target *march = TargetRegistry::lookupTarget(TripleStr, errMsg);
  if (!march)
    return NULL;

  // construct LTOModule, hand over ownership of module and target
  SubtargetFeatures Features;
  Features.getDefaultSubtargetFeatures(Triple);
  std::string FeatureStr = Features.getString();
  // Set a default CPU for Darwin triples.
  std::string CPU;
  if (Triple.isOSDarwin()) {
    if (Triple.getArch() == llvm::Triple::x86_64)
      CPU = "core2";
    else if (Triple.getArch() == llvm::Triple::x86)
      CPU = "yonah";
  }
  TargetOptions Options;
  getTargetOptions(Options);
  TargetMachine *target = march->createTargetMachine(TripleStr, CPU, FeatureStr,
                                                     Options);

  // @LOCALMOD-BEGIN
  // Add declarations for functions which may be used by intrinsics.
  IntrinsicLowering IL(*target->getDataLayout());
  IL.AddPrototypes(*m);
  // @LOCALMOD-END

  LTOModule *Ret = new LTOModule(m.take(), target);
  if (Ret->parseSymbols(errMsg)) {
    delete Ret;
    return NULL;
  }

  return Ret;
}

/// makeBuffer - Create a MemoryBuffer from a memory range.
MemoryBuffer *LTOModule::makeBuffer(const void *mem, size_t length) {
  const char *startPtr = (const char*)mem;
  return MemoryBuffer::getMemBuffer(StringRef(startPtr, length), "", false);
}

// @LOCALMOD-BEGIN
lto_output_format LTOModule::getOutputFormat() {
  Module::OutputFormat format = _module->getOutputFormat();
  switch (format) {
  case Module::ObjectOutputFormat: return LTO_OUTPUT_FORMAT_OBJECT;
  case Module::SharedOutputFormat: return LTO_OUTPUT_FORMAT_SHARED;
  case Module::ExecutableOutputFormat: return LTO_OUTPUT_FORMAT_EXEC;
  }
  llvm_unreachable("Unknown output format in LTOModule");
}

const char *LTOModule::getSOName() {
  return _module->getSOName().c_str();
}

const char* LTOModule::getLibraryDep(uint32_t index) {
  const Module::LibraryListType &Libs = _module->getLibraries();
  if (index < Libs.size())
    return Libs[index].c_str();
  return NULL;
}

uint32_t LTOModule::getNumLibraryDeps() {
  return _module->getLibraries().size();
}
// @LOCALMOD-END

/// objcClassNameFromExpression - Get string that the data pointer points to.
bool LTOModule::objcClassNameFromExpression(Constant *c, std::string &name) {
  if (ConstantExpr *ce = dyn_cast<ConstantExpr>(c)) {
    Constant *op = ce->getOperand(0);
    if (GlobalVariable *gvn = dyn_cast<GlobalVariable>(op)) {
      Constant *cn = gvn->getInitializer();
      if (ConstantDataArray *ca = dyn_cast<ConstantDataArray>(cn)) {
        if (ca->isCString()) {
          name = ".objc_class_name_" + ca->getAsCString().str();
          return true;
        }
      }
    }
  }
  return false;
}

/// addObjCClass - Parse i386/ppc ObjC class data structure.
void LTOModule::addObjCClass(GlobalVariable *clgv) {
  ConstantStruct *c = dyn_cast<ConstantStruct>(clgv->getInitializer());
  if (!c) return;

  // second slot in __OBJC,__class is pointer to superclass name
  std::string superclassName;
  if (objcClassNameFromExpression(c->getOperand(1), superclassName)) {
    NameAndAttributes info;
    StringMap<NameAndAttributes>::value_type &entry =
      _undefines.GetOrCreateValue(superclassName);
    if (!entry.getValue().name) {
      const char *symbolName = entry.getKey().data();
      info.name = symbolName;
      info.attributes = LTO_SYMBOL_DEFINITION_UNDEFINED;
      info.isFunction = false;
      info.symbol = clgv;
      entry.setValue(info);
    }
  }

  // third slot in __OBJC,__class is pointer to class name
  std::string className;
  if (objcClassNameFromExpression(c->getOperand(2), className)) {
    StringSet::value_type &entry = _defines.GetOrCreateValue(className);
    entry.setValue(1);

    NameAndAttributes info;
    info.name = entry.getKey().data();
    info.attributes = LTO_SYMBOL_PERMISSIONS_DATA |
      LTO_SYMBOL_DEFINITION_REGULAR | LTO_SYMBOL_SCOPE_DEFAULT;
    info.isFunction = false;
    info.symbol = clgv;
    _symbols.push_back(info);
  }
}

/// addObjCCategory - Parse i386/ppc ObjC category data structure.
void LTOModule::addObjCCategory(GlobalVariable *clgv) {
  ConstantStruct *c = dyn_cast<ConstantStruct>(clgv->getInitializer());
  if (!c) return;

  // second slot in __OBJC,__category is pointer to target class name
  std::string targetclassName;
  if (!objcClassNameFromExpression(c->getOperand(1), targetclassName))
    return;

  NameAndAttributes info;
  StringMap<NameAndAttributes>::value_type &entry =
    _undefines.GetOrCreateValue(targetclassName);

  if (entry.getValue().name)
    return;

  const char *symbolName = entry.getKey().data();
  info.name = symbolName;
  info.attributes = LTO_SYMBOL_DEFINITION_UNDEFINED;
  info.isFunction = false;
  info.symbol = clgv;
  entry.setValue(info);
}

/// addObjCClassRef - Parse i386/ppc ObjC class list data structure.
void LTOModule::addObjCClassRef(GlobalVariable *clgv) {
  std::string targetclassName;
  if (!objcClassNameFromExpression(clgv->getInitializer(), targetclassName))
    return;

  NameAndAttributes info;
  StringMap<NameAndAttributes>::value_type &entry =
    _undefines.GetOrCreateValue(targetclassName);
  if (entry.getValue().name)
    return;

  const char *symbolName = entry.getKey().data();
  info.name = symbolName;
  info.attributes = LTO_SYMBOL_DEFINITION_UNDEFINED;
  info.isFunction = false;
  info.symbol = clgv;
  entry.setValue(info);
}

/// addDefinedDataSymbol - Add a data symbol as defined to the list.
void LTOModule::addDefinedDataSymbol(GlobalValue *v) {
  // Add to list of defined symbols.
  addDefinedSymbol(v, false);

  if (!v->hasSection() /* || !isTargetDarwin */)
    return;

  // Special case i386/ppc ObjC data structures in magic sections:
  // The issue is that the old ObjC object format did some strange
  // contortions to avoid real linker symbols.  For instance, the
  // ObjC class data structure is allocated statically in the executable
  // that defines that class.  That data structures contains a pointer to
  // its superclass.  But instead of just initializing that part of the
  // struct to the address of its superclass, and letting the static and
  // dynamic linkers do the rest, the runtime works by having that field
  // instead point to a C-string that is the name of the superclass.
  // At runtime the objc initialization updates that pointer and sets
  // it to point to the actual super class.  As far as the linker
  // knows it is just a pointer to a string.  But then someone wanted the
  // linker to issue errors at build time if the superclass was not found.
  // So they figured out a way in mach-o object format to use an absolute
  // symbols (.objc_class_name_Foo = 0) and a floating reference
  // (.reference .objc_class_name_Bar) to cause the linker into erroring when
  // a class was missing.
  // The following synthesizes the implicit .objc_* symbols for the linker
  // from the ObjC data structures generated by the front end.

  // special case if this data blob is an ObjC class definition
  if (v->getSection().compare(0, 15, "__OBJC,__class,") == 0) {
    if (GlobalVariable *gv = dyn_cast<GlobalVariable>(v)) {
      addObjCClass(gv);
    }
  }

  // special case if this data blob is an ObjC category definition
  else if (v->getSection().compare(0, 18, "__OBJC,__category,") == 0) {
    if (GlobalVariable *gv = dyn_cast<GlobalVariable>(v)) {
      addObjCCategory(gv);
    }
  }

  // special case if this data blob is the list of referenced classes
  else if (v->getSection().compare(0, 18, "__OBJC,__cls_refs,") == 0) {
    if (GlobalVariable *gv = dyn_cast<GlobalVariable>(v)) {
      addObjCClassRef(gv);
    }
  }
}

/// addDefinedFunctionSymbol - Add a function symbol as defined to the list.
void LTOModule::addDefinedFunctionSymbol(Function *f) {
  // add to list of defined symbols
  addDefinedSymbol(f, true);
}

/// addDefinedSymbol - Add a defined symbol to the list.
void LTOModule::addDefinedSymbol(GlobalValue *def, bool isFunction) {
  // ignore all llvm.* symbols
  if (def->getName().startswith("llvm."))
    return;

  // string is owned by _defines
  SmallString<64> Buffer;
  _mangler.getNameWithPrefix(Buffer, def, false);

  // set alignment part log2() can have rounding errors
  uint32_t align = def->getAlignment();
  uint32_t attr = align ? CountTrailingZeros_32(def->getAlignment()) : 0;

  // set permissions part
  if (isFunction) {
    attr |= LTO_SYMBOL_PERMISSIONS_CODE;
  } else {
    GlobalVariable *gv = dyn_cast<GlobalVariable>(def);
    if (gv && gv->isConstant())
      attr |= LTO_SYMBOL_PERMISSIONS_RODATA;
    else
      attr |= LTO_SYMBOL_PERMISSIONS_DATA;
  }

  // set definition part
  if (def->hasWeakLinkage() || def->hasLinkOnceLinkage() ||
      def->hasLinkerPrivateWeakLinkage())
    attr |= LTO_SYMBOL_DEFINITION_WEAK;
  else if (def->hasCommonLinkage())
    attr |= LTO_SYMBOL_DEFINITION_TENTATIVE;
  else
    attr |= LTO_SYMBOL_DEFINITION_REGULAR;

  // set scope part
  if (def->hasHiddenVisibility())
    attr |= LTO_SYMBOL_SCOPE_HIDDEN;
  else if (def->hasProtectedVisibility())
    attr |= LTO_SYMBOL_SCOPE_PROTECTED;
  else if (def->hasExternalLinkage() || def->hasWeakLinkage() ||
           def->hasLinkOnceLinkage() || def->hasCommonLinkage() ||
           def->hasLinkerPrivateWeakLinkage())
    attr |= LTO_SYMBOL_SCOPE_DEFAULT;
  else if (def->hasLinkOnceODRAutoHideLinkage())
    attr |= LTO_SYMBOL_SCOPE_DEFAULT_CAN_BE_HIDDEN;
  else
    attr |= LTO_SYMBOL_SCOPE_INTERNAL;

  StringSet::value_type &entry = _defines.GetOrCreateValue(Buffer);
  entry.setValue(1);

  // fill information structure
  NameAndAttributes info;
  StringRef Name = entry.getKey();
  info.name = Name.data();
  assert(info.name[Name.size()] == '\0');
  info.attributes = attr;
  info.isFunction = isFunction;
  info.symbol = def;

  // add to table of symbols
  _symbols.push_back(info);
}

/// addAsmGlobalSymbol - Add a global symbol from module-level ASM to the
/// defined list.
void LTOModule::addAsmGlobalSymbol(const char *name,
                                   lto_symbol_attributes scope) {
  StringSet::value_type &entry = _defines.GetOrCreateValue(name);

  // only add new define if not already defined
  if (entry.getValue())
    return;

  entry.setValue(1);

  NameAndAttributes &info = _undefines[entry.getKey().data()];

  if (info.symbol == 0) {
    // FIXME: This is trying to take care of module ASM like this:
    //
    //   module asm ".zerofill __FOO, __foo, _bar_baz_qux, 0"
    //
    // but is gross and its mother dresses it funny. Have the ASM parser give us
    // more details for this type of situation so that we're not guessing so
    // much.

    // fill information structure
    info.name = entry.getKey().data();
    info.attributes =
      LTO_SYMBOL_PERMISSIONS_DATA | LTO_SYMBOL_DEFINITION_REGULAR | scope;
    info.isFunction = false;
    info.symbol = 0;

    // add to table of symbols
    _symbols.push_back(info);
    return;
  }

  if (info.isFunction)
    addDefinedFunctionSymbol(cast<Function>(info.symbol));
  else
    addDefinedDataSymbol(info.symbol);

  _symbols.back().attributes &= ~LTO_SYMBOL_SCOPE_MASK;
  _symbols.back().attributes |= scope;
}

/// addAsmGlobalSymbolUndef - Add a global symbol from module-level ASM to the
/// undefined list.
void LTOModule::addAsmGlobalSymbolUndef(const char *name) {
  StringMap<NameAndAttributes>::value_type &entry =
    _undefines.GetOrCreateValue(name);

  _asm_undefines.push_back(entry.getKey().data());

  // we already have the symbol
  if (entry.getValue().name)
    return;

  uint32_t attr = LTO_SYMBOL_DEFINITION_UNDEFINED;;
  attr |= LTO_SYMBOL_SCOPE_DEFAULT;
  NameAndAttributes info;
  info.name = entry.getKey().data();
  info.attributes = attr;
  info.isFunction = false;
  info.symbol = 0;

  entry.setValue(info);
}

/// addPotentialUndefinedSymbol - Add a symbol which isn't defined just yet to a
/// list to be resolved later.
void LTOModule::addPotentialUndefinedSymbol(GlobalValue *decl, bool isFunc) {
  // ignore all llvm.* symbols
  if (decl->getName().startswith("llvm."))
    return;

  // @LOCALMOD-BEGIN
  // Bitcode modules may have declarations for functions or globals
  // which are unused. Ignore them here so that gold does not mistake
  // them for undefined symbols. But don't ignore declarations for
  // functions which are potentially used by intrinsics.
  if (decl->use_empty() &&
      !IntrinsicLowering::IsCalledByIntrinsic(decl->getName()))
    return;
  // @LOCALMOD-END

  // ignore all aliases
  if (isa<GlobalAlias>(decl))
    return;

  SmallString<64> name;
  _mangler.getNameWithPrefix(name, decl, false);

  StringMap<NameAndAttributes>::value_type &entry =
    _undefines.GetOrCreateValue(name);

  // we already have the symbol
  if (entry.getValue().name)
    return;

  NameAndAttributes info;

  info.name = entry.getKey().data();

  if (decl->hasExternalWeakLinkage())
    info.attributes = LTO_SYMBOL_DEFINITION_WEAKUNDEF;
  else
    info.attributes = LTO_SYMBOL_DEFINITION_UNDEFINED;

  info.isFunction = isFunc;
  info.symbol = decl;

  entry.setValue(info);
}

namespace {
  class RecordStreamer : public MCStreamer {
  public:
    enum State { NeverSeen, Global, Defined, DefinedGlobal, Used };

  private:
    StringMap<State> Symbols;

    void markDefined(const MCSymbol &Symbol) {
      State &S = Symbols[Symbol.getName()];
      switch (S) {
      case DefinedGlobal:
      case Global:
        S = DefinedGlobal;
        break;
      case NeverSeen:
      case Defined:
      case Used:
        S = Defined;
        break;
      }
    }
    void markGlobal(const MCSymbol &Symbol) {
      State &S = Symbols[Symbol.getName()];
      switch (S) {
      case DefinedGlobal:
      case Defined:
        S = DefinedGlobal;
        break;

      case NeverSeen:
      case Global:
      case Used:
        S = Global;
        break;
      }
    }
    void markUsed(const MCSymbol &Symbol) {
      State &S = Symbols[Symbol.getName()];
      switch (S) {
      case DefinedGlobal:
      case Defined:
      case Global:
        break;

      case NeverSeen:
      case Used:
        S = Used;
        break;
      }
    }

    // FIXME: mostly copied for the obj streamer.
    void AddValueSymbols(const MCExpr *Value) {
      switch (Value->getKind()) {
      case MCExpr::Target:
        // FIXME: What should we do in here?
        break;

      case MCExpr::Constant:
        break;

      case MCExpr::Binary: {
        const MCBinaryExpr *BE = cast<MCBinaryExpr>(Value);
        AddValueSymbols(BE->getLHS());
        AddValueSymbols(BE->getRHS());
        break;
      }

      case MCExpr::SymbolRef:
        markUsed(cast<MCSymbolRefExpr>(Value)->getSymbol());
        break;

      case MCExpr::Unary:
        AddValueSymbols(cast<MCUnaryExpr>(Value)->getSubExpr());
        break;
      }
    }

  public:
    typedef StringMap<State>::const_iterator const_iterator;

    const_iterator begin() {
      return Symbols.begin();
    }

    const_iterator end() {
      return Symbols.end();
    }

    RecordStreamer(MCContext &Context) : MCStreamer(Context) {}

    virtual void EmitInstruction(const MCInst &Inst) {
      // Scan for values.
      for (unsigned i = Inst.getNumOperands(); i--; )
        if (Inst.getOperand(i).isExpr())
          AddValueSymbols(Inst.getOperand(i).getExpr());
    }
    virtual void EmitLabel(MCSymbol *Symbol) {
      Symbol->setSection(*getCurrentSection());
      markDefined(*Symbol);
    }
    virtual void EmitAssignment(MCSymbol *Symbol, const MCExpr *Value) {
      // FIXME: should we handle aliases?
      markDefined(*Symbol);
    }
    virtual void EmitSymbolAttribute(MCSymbol *Symbol, MCSymbolAttr Attribute) {
      if (Attribute == MCSA_Global)
        markGlobal(*Symbol);
    }
    virtual void EmitZerofill(const MCSection *Section, MCSymbol *Symbol,
                              uint64_t Size , unsigned ByteAlignment) {
      markDefined(*Symbol);
    }
    virtual void EmitCommonSymbol(MCSymbol *Symbol, uint64_t Size,
                                  unsigned ByteAlignment) {
      markDefined(*Symbol);
    }

    // Noop calls.
    virtual void ChangeSection(const MCSection *Section) {}
    virtual void InitSections() {}
    virtual void EmitAssemblerFlag(MCAssemblerFlag Flag) {}
    virtual void EmitThumbFunc(MCSymbol *Func) {}
    virtual void EmitSymbolDesc(MCSymbol *Symbol, unsigned DescValue) {}
    virtual void EmitWeakReference(MCSymbol *Alias, const MCSymbol *Symbol) {}
    virtual void BeginCOFFSymbolDef(const MCSymbol *Symbol) {}
    virtual void EmitCOFFSymbolStorageClass(int StorageClass) {}
    virtual void EmitCOFFSymbolType(int Type) {}
    virtual void EndCOFFSymbolDef() {}
    virtual void EmitELFSize(MCSymbol *Symbol, const MCExpr *Value) {}
    virtual void EmitLocalCommonSymbol(MCSymbol *Symbol, uint64_t Size,
                                       unsigned ByteAlignment) {}
    virtual void EmitTBSSSymbol(const MCSection *Section, MCSymbol *Symbol,
                                uint64_t Size, unsigned ByteAlignment) {}
    virtual void EmitBytes(StringRef Data, unsigned AddrSpace) {}
    virtual void EmitValueImpl(const MCExpr *Value, unsigned Size,
                               unsigned AddrSpace) {}
    virtual void EmitULEB128Value(const MCExpr *Value) {}
    virtual void EmitSLEB128Value(const MCExpr *Value) {}
    virtual void EmitValueToAlignment(unsigned ByteAlignment, int64_t Value,
                                      unsigned ValueSize,
                                      unsigned MaxBytesToEmit) {}
    virtual void EmitCodeAlignment(unsigned ByteAlignment,
                                   unsigned MaxBytesToEmit) {}
    virtual bool EmitValueToOffset(const MCExpr *Offset,
                                   unsigned char Value ) { return false; }
    // @LOCALMOD-BEGIN
    virtual void EmitBundleLock() {}
    virtual void EmitBundleUnlock() {}
    virtual void EmitBundleAlignStart() {}
    virtual void EmitBundleAlignEnd() {}
    // @LOCALMOD-END
    virtual void EmitFileDirective(StringRef Filename) {}
    virtual void EmitDwarfAdvanceLineAddr(int64_t LineDelta,
                                          const MCSymbol *LastLabel,
                                          const MCSymbol *Label,
                                          unsigned PointerSize) {}
    virtual void FinishImpl() {}
  };
} // end anonymous namespace

/// addAsmGlobalSymbols - Add global symbols from module-level ASM to the
/// defined or undefined lists.
bool LTOModule::addAsmGlobalSymbols(std::string &errMsg) {
  const std::string &inlineAsm = _module->getModuleInlineAsm();
  if (inlineAsm.empty())
    return false;

  OwningPtr<RecordStreamer> Streamer(new RecordStreamer(_context));
  MemoryBuffer *Buffer = MemoryBuffer::getMemBuffer(inlineAsm);
  SourceMgr SrcMgr;
  SrcMgr.AddNewSourceBuffer(Buffer, SMLoc());
  OwningPtr<MCAsmParser> Parser(createMCAsmParser(SrcMgr,
                                                  _context, *Streamer,
                                                  *_target->getMCAsmInfo()));
  const Target &T = _target->getTarget();
  OwningPtr<MCSubtargetInfo>
    STI(T.createMCSubtargetInfo(_target->getTargetTriple(),
                                _target->getTargetCPU(),
                                _target->getTargetFeatureString()));
  OwningPtr<MCTargetAsmParser> TAP(T.createMCAsmParser(*STI, *Parser.get()));
  if (!TAP) {
    errMsg = "target " + std::string(T.getName()) +
      " does not define AsmParser.";
    return true;
  }

  Parser->setTargetParser(*TAP);
  if (Parser->Run(false))
    return true;

  for (RecordStreamer::const_iterator i = Streamer->begin(),
         e = Streamer->end(); i != e; ++i) {
    StringRef Key = i->first();
    RecordStreamer::State Value = i->second;
    if (Value == RecordStreamer::DefinedGlobal)
      addAsmGlobalSymbol(Key.data(), LTO_SYMBOL_SCOPE_DEFAULT);
    else if (Value == RecordStreamer::Defined)
      addAsmGlobalSymbol(Key.data(), LTO_SYMBOL_SCOPE_INTERNAL);
    else if (Value == RecordStreamer::Global ||
             Value == RecordStreamer::Used)
      addAsmGlobalSymbolUndef(Key.data());
  }

  return false;
}

/// isDeclaration - Return 'true' if the global value is a declaration.
static bool isDeclaration(const GlobalValue &V) {
  if (V.hasAvailableExternallyLinkage())
    return true;

  if (V.isMaterializable())
    return false;

  return V.isDeclaration();
}

/// parseSymbols - Parse the symbols from the module and model-level ASM and add
/// them to either the defined or undefined lists.
bool LTOModule::parseSymbols(std::string &errMsg) {
  // add functions
  for (Module::iterator f = _module->begin(), e = _module->end(); f != e; ++f) {
    if (isDeclaration(*f))
      addPotentialUndefinedSymbol(f, true);
    else
      addDefinedFunctionSymbol(f);
  }

  // add data
  for (Module::global_iterator v = _module->global_begin(),
         e = _module->global_end(); v !=  e; ++v) {
    if (isDeclaration(*v))
      addPotentialUndefinedSymbol(v, false);
    else
      addDefinedDataSymbol(v);
  }

  // add asm globals
  if (addAsmGlobalSymbols(errMsg))
    return true;

  // add aliases
  for (Module::alias_iterator a = _module->alias_begin(),
         e = _module->alias_end(); a != e; ++a) {
    if (isDeclaration(*a->getAliasedGlobal()))
      // Is an alias to a declaration.
      addPotentialUndefinedSymbol(a, false);
    else
      addDefinedDataSymbol(a);
  }

  // make symbols for all undefines
  for (StringMap<NameAndAttributes>::iterator u =_undefines.begin(),
         e = _undefines.end(); u != e; ++u) {
    // If this symbol also has a definition, then don't make an undefine because
    // it is a tentative definition.
    if (_defines.count(u->getKey())) continue;
    NameAndAttributes info = u->getValue();
    _symbols.push_back(info);
  }

  return false;
}<|MERGE_RESOLUTION|>--- conflicted
+++ resolved
@@ -18,13 +18,8 @@
 #include "llvm/Bitcode/ReaderWriter.h"
 #include "llvm/Constants.h"
 #include "llvm/LLVMContext.h"
-<<<<<<< HEAD
-#include "llvm/Module.h"
-#include "llvm/Bitcode/ReaderWriter.h"
 #include "llvm/CodeGen/IntrinsicLowering.h" // @LOCALMOD
 
-=======
->>>>>>> 1ad9253c
 #include "llvm/MC/MCExpr.h"
 #include "llvm/MC/MCInst.h"
 #include "llvm/MC/MCParser/MCAsmParser.h"
@@ -350,14 +345,17 @@
 }
 
 const char* LTOModule::getLibraryDep(uint32_t index) {
+  /* make it compile until we bring back deplibs
   const Module::LibraryListType &Libs = _module->getLibraries();
   if (index < Libs.size())
     return Libs[index].c_str();
+  */
   return NULL;
 }
 
 uint32_t LTOModule::getNumLibraryDeps() {
-  return _module->getLibraries().size();
+  //return _module->getLibraries().size();
+  return 0;
 }
 // @LOCALMOD-END
 
