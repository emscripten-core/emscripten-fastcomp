--- conflicted
+++ resolved
@@ -124,7 +124,6 @@
   unsigned getLayoutOrder() const { return LayoutOrder; }
   void setLayoutOrder(unsigned Value) { LayoutOrder = Value; }
 
-<<<<<<< HEAD
   // @LOCALMOD-BEGIN
   bool isBundleGroupStart() const { return BundleGroupStart; }
   void setBundleGroupStart(bool Value) { BundleGroupStart = Value; }
@@ -136,10 +135,6 @@
   void setBundleAlign(BundleAlignType Value) { BundleAlign = Value; }
   // @LOCALMOD-END
 
-  static bool classof(const MCFragment *O) { return true; }
-
-=======
->>>>>>> 40573998
   void dump();
 };
 
