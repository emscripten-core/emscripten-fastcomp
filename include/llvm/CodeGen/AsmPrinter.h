//===-- llvm/CodeGen/AsmPrinter.h - AsmPrinter Framework --------*- C++ -*-===//
//
//                     The LLVM Compiler Infrastructure
//
// This file is distributed under the University of Illinois Open Source
// License. See LICENSE.TXT for details.
//
//===----------------------------------------------------------------------===//
//
// This file contains a class to be used as the base class for target specific
// asm writers.  This class primarily handles common functionality used by
// all asm writers.
//
//===----------------------------------------------------------------------===//

#ifndef LLVM_CODEGEN_ASMPRINTER_H
#define LLVM_CODEGEN_ASMPRINTER_H

#include "llvm/ADT/Twine.h"
#include "llvm/CodeGen/MachineFunctionPass.h"
#include "llvm/IR/InlineAsm.h"
#include "llvm/Support/DataTypes.h"
#include "llvm/Support/ErrorHandling.h"

namespace llvm {
class AsmPrinterHandler;
class BlockAddress;
class ByteStreamer;
class GCStrategy;
class Constant;
class ConstantArray;
class GCMetadataPrinter;
class GlobalValue;
class GlobalVariable;
class MachineBasicBlock;
class MachineFunction;
class MachineInstr;
class MachineLocation;
class MachineLoopInfo;
class MachineLoop;
class MachineConstantPoolValue;
class MachineJumpTableInfo;
class MachineModuleInfo;
class MCAsmInfo;
class MCCFIInstruction;
class MCContext;
class MCInst;
class MCInstrInfo;
class MCSection;
class MCStreamer;
class MCSubtargetInfo;
class MCSymbol;
class MDNode;
class DwarfDebug;
class Mangler;
class TargetLoweringObjectFile;
class DataLayout;
class TargetMachine;

/// This class is intended to be used as a driving class for all asm writers.
class AsmPrinter : public MachineFunctionPass {
public:
  /// Target machine description.
  ///
  TargetMachine &TM;

  /// Target Asm Printer information.
  ///
  const MCAsmInfo *MAI;

  const MCInstrInfo *MII;
  /// This is the context for the output file that we are streaming. This owns
  /// all of the global MC-related objects for the generated translation unit.
  MCContext &OutContext;

  /// This is the MCStreamer object for the file we are generating. This
  /// contains the transient state for the current translation unit that we are
  /// generating (such as the current section etc).
  MCStreamer &OutStreamer;

  /// The current machine function.
  const MachineFunction *MF;

  /// This is a pointer to the current MachineModuleInfo.
  MachineModuleInfo *MMI;

  /// Name-mangler for global names.
  ///
  Mangler *Mang;

  /// The symbol for the current function. This is recalculated at the beginning
  /// of each call to runOnMachineFunction().
  ///
  MCSymbol *CurrentFnSym;

  /// The symbol used to represent the start of the current function for the
  /// purpose of calculating its size (e.g. using the .size directive). By
  /// default, this is equal to CurrentFnSym.
  MCSymbol *CurrentFnSymForSize;

private:
  // The garbage collection metadata printer table.
  void *GCMetadataPrinters; // Really a DenseMap.

  /// Emit comments in assembly output if this is true.
  ///
  bool VerboseAsm;
  static char ID;

  /// If VerboseAsm is set, a pointer to the loop info for this function.
  MachineLoopInfo *LI;

  struct HandlerInfo {
    AsmPrinterHandler *Handler;
    const char *TimerName, *TimerGroupName;
    HandlerInfo(AsmPrinterHandler *Handler, const char *TimerName,
                const char *TimerGroupName)
        : Handler(Handler), TimerName(TimerName),
          TimerGroupName(TimerGroupName) {}
  };
  /// A vector of all debug/EH info emitters we should use. This vector
  /// maintains ownership of the emitters.
  SmallVector<HandlerInfo, 1> Handlers;

  /// If the target supports dwarf debug info, this pointer is non-null.
  DwarfDebug *DD;

protected:
  explicit AsmPrinter(TargetMachine &TM, MCStreamer &Streamer);

public:
  virtual ~AsmPrinter();

  DwarfDebug *getDwarfDebug() { return DD; }

  /// Return true if assembly output should contain comments.
  ///
  bool isVerbose() const { return VerboseAsm; }

  /// Return a unique ID for the current function.
  ///
  unsigned getFunctionNumber() const;

  /// Return information about object file lowering.
  const TargetLoweringObjectFile &getObjFileLowering() const;

  /// Return information about data layout.
  const DataLayout &getDataLayout() const;

<<<<<<< HEAD
    /// EmitSpecialLLVMGlobal - Check to see if the specified global is a
    /// special global used by LLVM.  If so, emit it and return true, otherwise
    /// do nothing and return false.
    bool EmitSpecialLLVMGlobal(const GlobalVariable *GV);

    /// EmitAlignment - Emit an alignment directive to the specified power of
    /// two boundary.  For example, if you pass in 3 here, you will get an 8
    /// byte alignment.  If a global value is specified, and if that global has
    /// an explicit alignment requested, it will override the alignment request
    /// if required for correctness.
    ///
    void EmitAlignment(unsigned NumBits, const GlobalValue *GV = 0) const;

    /// EmitBasicBlockStart - This method prints the label for the specified
    /// MachineBasicBlock, an alignment (if present) and a comment describing
    /// it if appropriate.
    void EmitBasicBlockStart(const MachineBasicBlock *MBB) const;

    /// \brief Print a general LLVM constant to the .s file.
    void EmitGlobalConstant(const Constant *CV);


    //===------------------------------------------------------------------===//
    // Overridable Hooks
    //===------------------------------------------------------------------===//

    // Targets can, or in the case of EmitInstruction, must implement these to
    // customize output.

    // @LOCALMOD-START
    /// UseReadOnlyJumpTables - true if JumpTableInfo must be in rodata.
    virtual bool UseReadOnlyJumpTables() const { return false; }
    /// GetTargetBasicBlockAlign - the target alignment for basic blocks.
    virtual unsigned GetTargetBasicBlockAlign() const { return 0; }
    /// GetTargetLabelAlign - Get optional alignment for TargetOpcode
    /// labels E.g., EH_LABEL.
    virtual unsigned GetTargetLabelAlign(const MachineInstr *MI) const {
      return 0;
    }
    // @LOCALMOD-END

    /// EmitStartOfAsmFile - This virtual method can be overridden by targets
    /// that want to emit something at the start of their file.
    virtual void EmitStartOfAsmFile(Module &) {}

    /// EmitEndOfAsmFile - This virtual method can be overridden by targets that
    /// want to emit something at the end of their file.
    virtual void EmitEndOfAsmFile(Module &) {}

    /// EmitFunctionBodyStart - Targets can override this to emit stuff before
    /// the first basic block in the function.
    virtual void EmitFunctionBodyStart() {}

    /// EmitFunctionBodyEnd - Targets can override this to emit stuff after
    /// the last basic block in the function.
    virtual void EmitFunctionBodyEnd() {
      // @LOCALMOD-START
      unsigned NextFunctionAlignment = GetTargetBasicBlockAlign();
      if (NextFunctionAlignment) EmitAlignment(NextFunctionAlignment);
      // @LOCALMOD-END
    }

    /// EmitInstruction - Targets should implement this to emit instructions.
    virtual void EmitInstruction(const MachineInstr *) {
      llvm_unreachable("EmitInstruction not implemented");
    }

    virtual void EmitFunctionEntryLabel();

    virtual void EmitMachineConstantPoolValue(MachineConstantPoolValue *MCPV);

    /// EmitXXStructor - Targets can override this to change how global
    /// constants that are part of a C++ static/global constructor list are
    /// emitted.
    virtual void EmitXXStructor(const Constant *CV) {
      EmitGlobalConstant(CV);
    }

    /// isBlockOnlyReachableByFallthough - Return true if the basic block has
    /// exactly one predecessor and the control transfer mechanism between
    /// the predecessor and this block is a fall-through.
    virtual bool
    isBlockOnlyReachableByFallthrough(const MachineBasicBlock *MBB) const;

    /// emitImplicitDef - Targets can override this to customize the output of
    /// IMPLICIT_DEF instructions in verbose mode.
    virtual void emitImplicitDef(const MachineInstr *MI) const;

    //===------------------------------------------------------------------===//
    // Symbol Lowering Routines.
    //===------------------------------------------------------------------===//
  public:

    /// GetTempSymbol - Return the MCSymbol corresponding to the assembler
    /// temporary label with the specified stem and unique ID.
    MCSymbol *GetTempSymbol(StringRef Name, unsigned ID) const;

    /// GetTempSymbol - Return an assembler temporary label with the specified
    /// stem.
    MCSymbol *GetTempSymbol(StringRef Name) const;


    /// GetSymbolWithGlobalValueBase - Return the MCSymbol for a symbol with
    /// global value name as its base, with the specified suffix, and where the
    /// symbol is forced to have private linkage if ForcePrivate is true.
    MCSymbol *GetSymbolWithGlobalValueBase(const GlobalValue *GV,
                                           StringRef Suffix,
                                           bool ForcePrivate = true) const;

    /// GetExternalSymbolSymbol - Return the MCSymbol for the specified
    /// ExternalSymbol.
    MCSymbol *GetExternalSymbolSymbol(StringRef Sym) const;

    /// GetCPISymbol - Return the symbol for the specified constant pool entry.
    MCSymbol *GetCPISymbol(unsigned CPID) const;

    /// GetJTISymbol - Return the symbol for the specified jump table entry.
    MCSymbol *GetJTISymbol(unsigned JTID, bool isLinkerPrivate = false) const;

    /// GetJTSetSymbol - Return the symbol for the specified jump table .set
    /// FIXME: privatize to AsmPrinter.
    MCSymbol *GetJTSetSymbol(unsigned UID, unsigned MBBID) const;

    /// GetBlockAddressSymbol - Return the MCSymbol used to satisfy BlockAddress
    /// uses of the specified basic block.
    MCSymbol *GetBlockAddressSymbol(const BlockAddress *BA) const;
    MCSymbol *GetBlockAddressSymbol(const BasicBlock *BB) const;

    //===------------------------------------------------------------------===//
    // Emission Helper Routines.
    //===------------------------------------------------------------------===//
  public:
    /// printOffset - This is just convenient handler for printing offsets.
    void printOffset(int64_t Offset, raw_ostream &OS) const;

    /// EmitInt8 - Emit a byte directive and value.
    ///
    void EmitInt8(int Value) const;

    /// EmitInt16 - Emit a short directive and value.
    ///
    void EmitInt16(int Value) const;

    /// EmitInt32 - Emit a long directive and value.
    ///
    void EmitInt32(int Value) const;

    /// EmitLabelDifference - Emit something like ".long Hi-Lo" where the size
    /// in bytes of the directive is specified by Size and Hi/Lo specify the
    /// labels.  This implicitly uses .set if it is available.
    void EmitLabelDifference(const MCSymbol *Hi, const MCSymbol *Lo,
                             unsigned Size) const;

    /// EmitLabelOffsetDifference - Emit something like ".long Hi+Offset-Lo"
    /// where the size in bytes of the directive is specified by Size and Hi/Lo
    /// specify the labels.  This implicitly uses .set if it is available.
    void EmitLabelOffsetDifference(const MCSymbol *Hi, uint64_t Offset,
                                   const MCSymbol *Lo, unsigned Size) const;

    /// EmitLabelPlusOffset - Emit something like ".long Label+Offset"
    /// where the size in bytes of the directive is specified by Size and Label
    /// specifies the label.  This implicitly uses .set if it is available.
    void EmitLabelPlusOffset(const MCSymbol *Label, uint64_t Offset,
                             unsigned Size,
                             bool IsSectionRelative = false) const;

    /// EmitLabelReference - Emit something like ".long Label"
    /// where the size in bytes of the directive is specified by Size and Label
    /// specifies the label.
    void EmitLabelReference(const MCSymbol *Label, unsigned Size,
                            bool IsSectionRelative = false) const {
      EmitLabelPlusOffset(Label, 0, Size, IsSectionRelative);
    }

    //===------------------------------------------------------------------===//
    // Dwarf Emission Helper Routines
    //===------------------------------------------------------------------===//

    /// EmitSLEB128 - emit the specified signed leb128 value.
    void EmitSLEB128(int64_t Value, const char *Desc = 0) const;

    /// EmitULEB128 - emit the specified unsigned leb128 value.
    void EmitULEB128(uint64_t Value, const char *Desc = 0,
                     unsigned PadTo = 0) const;

    /// EmitCFAByte - Emit a .byte 42 directive for a DW_CFA_xxx value.
    void EmitCFAByte(unsigned Val) const;

    /// EmitEncodingByte - Emit a .byte 42 directive that corresponds to an
    /// encoding.  If verbose assembly output is enabled, we output comments
    /// describing the encoding.  Desc is a string saying what the encoding is
    /// specifying (e.g. "LSDA").
    void EmitEncodingByte(unsigned Val, const char *Desc = 0) const;

    /// GetSizeOfEncodedValue - Return the size of the encoding in bytes.
    unsigned GetSizeOfEncodedValue(unsigned Encoding) const;

    /// EmitReference - Emit reference to a ttype global with a specified encoding.
    void EmitTTypeReference(const GlobalValue *GV, unsigned Encoding) const;

    /// EmitSectionOffset - Emit the 4-byte offset of Label from the start of
    /// its section.  This can be done with a special directive if the target
    /// supports it (e.g. cygwin) or by emitting it as an offset from a label at
    /// the start of the section.
    ///
    /// SectionLabel is a temporary label emitted at the start of the section
    /// that Label lives in.
    void EmitSectionOffset(const MCSymbol *Label,
                           const MCSymbol *SectionLabel) const;

    /// getISAEncoding - Get the value for DW_AT_APPLE_isa. Zero if no isa
    /// encoding specified.
    virtual unsigned getISAEncoding() { return 0; }

    /// EmitDwarfRegOp - Emit dwarf register operation.
    virtual void EmitDwarfRegOp(const MachineLocation &MLoc,
                                bool Indirect) const;

    //===------------------------------------------------------------------===//
    // Dwarf Lowering Routines
    //===------------------------------------------------------------------===//

    /// \brief Emit frame instruction to describe the layout of the frame.
    void emitCFIInstruction(const MCCFIInstruction &Inst) const;

    //===------------------------------------------------------------------===//
    // Inline Asm Support
    //===------------------------------------------------------------------===//
  public:
    // These are hooks that targets can override to implement inline asm
    // support.  These should probably be moved out of AsmPrinter someday.

    /// PrintSpecial - Print information related to the specified machine instr
    /// that is independent of the operand, and may be independent of the instr
    /// itself.  This can be useful for portably encoding the comment character
    /// or other bits of target-specific knowledge into the asmstrings.  The
    /// syntax used is ${:comment}.  Targets can override this to add support
    /// for their own strange codes.
    virtual void PrintSpecial(const MachineInstr *MI, raw_ostream &OS,
                              const char *Code) const;

    /// PrintAsmOperand - Print the specified operand of MI, an INLINEASM
    /// instruction, using the specified assembler variant.  Targets should
    /// override this to format as appropriate.  This method can return true if
    /// the operand is erroneous.
    virtual bool PrintAsmOperand(const MachineInstr *MI, unsigned OpNo,
                                 unsigned AsmVariant, const char *ExtraCode,
                                 raw_ostream &OS);

    /// PrintAsmMemoryOperand - Print the specified operand of MI, an INLINEASM
    /// instruction, using the specified assembler variant as an address.
    /// Targets should override this to format as appropriate.  This method can
    /// return true if the operand is erroneous.
    virtual bool PrintAsmMemoryOperand(const MachineInstr *MI, unsigned OpNo,
                                       unsigned AsmVariant,
                                       const char *ExtraCode, raw_ostream &OS);

  private:
    /// Private state for PrintSpecial()
    // Assign a unique ID to this machine instruction.
    mutable const MachineInstr *LastMI;
    mutable unsigned LastFn;
    mutable unsigned Counter;
    mutable unsigned SetCounter;

    /// EmitInlineAsm - Emit a blob of inline asm to the output streamer.
    void EmitInlineAsm(StringRef Str, const MDNode *LocMDNode = 0,
                       InlineAsm::AsmDialect AsmDialect =
                           InlineAsm::AD_ATT) const;

    /// EmitInlineAsm - This method formats and emits the specified machine
    /// instruction that is an inline asm.
    void EmitInlineAsm(const MachineInstr *MI) const;

    //===------------------------------------------------------------------===//
    // Internal Implementation Details
    //===------------------------------------------------------------------===//

    /// EmitVisibility - This emits visibility information about symbol, if
    /// this is suported by the target.
    void EmitVisibility(MCSymbol *Sym, unsigned Visibility,
                        bool IsDefinition = true) const;

    void EmitLinkage(const GlobalValue *GV, MCSymbol *GVSym) const;

    void EmitJumpTableEntry(const MachineJumpTableInfo *MJTI,
                            const MachineBasicBlock *MBB, unsigned uid) const;
    void EmitLLVMUsedList(const ConstantArray *InitList);
    /// Emit llvm.ident metadata in an '.ident' directive.
    void EmitModuleIdents(Module &M);
    void EmitXXStructorList(const Constant *List, bool isCtor);
    GCMetadataPrinter *GetOrCreateGCPrinter(GCStrategy *C);
  };
=======
  /// Return information about subtarget.
  const MCSubtargetInfo &getSubtargetInfo() const;

  void EmitToStreamer(MCStreamer &S, const MCInst &Inst);

  /// Return the target triple string.
  StringRef getTargetTriple() const;

  /// Return the current section we are emitting to.
  const MCSection *getCurrentSection() const;

  void getNameWithPrefix(SmallVectorImpl<char> &Name,
                         const GlobalValue *GV) const;

  MCSymbol *getSymbol(const GlobalValue *GV) const;

  //===------------------------------------------------------------------===//
  // MachineFunctionPass Implementation.
  //===------------------------------------------------------------------===//

  /// Record analysis usage.
  ///
  void getAnalysisUsage(AnalysisUsage &AU) const override;

  /// Set up the AsmPrinter when we are working on a new module. If your pass
  /// overrides this, it must make sure to explicitly call this implementation.
  bool doInitialization(Module &M) override;

  /// Shut down the asmprinter. If you override this in your pass, you must make
  /// sure to call it explicitly.
  bool doFinalization(Module &M) override;

  /// Emit the specified function out to the OutStreamer.
  bool runOnMachineFunction(MachineFunction &MF) override {
    SetupMachineFunction(MF);
    EmitFunctionHeader();
    EmitFunctionBody();
    return false;
  }

  //===------------------------------------------------------------------===//
  // Coarse grained IR lowering routines.
  //===------------------------------------------------------------------===//

  /// This should be called when a new MachineFunction is being processed from
  /// runOnMachineFunction.
  void SetupMachineFunction(MachineFunction &MF);

  /// This method emits the header for the current function.
  void EmitFunctionHeader();

  /// This method emits the body and trailer for a function.
  void EmitFunctionBody();

  void emitCFIInstruction(const MachineInstr &MI);

  enum CFIMoveType { CFI_M_None, CFI_M_EH, CFI_M_Debug };
  CFIMoveType needsCFIMoves();

  bool needsSEHMoves();

  /// Print to the current output stream assembly representations of the
  /// constants in the constant pool MCP. This is used to print out constants
  /// which have been "spilled to memory" by the code generator.
  ///
  virtual void EmitConstantPool();

  /// Print assembly representations of the jump tables used by the current
  /// function to the current output stream.
  ///
  void EmitJumpTableInfo();

  /// Emit the specified global variable to the .s file.
  virtual void EmitGlobalVariable(const GlobalVariable *GV);

  /// Check to see if the specified global is a special global used by LLVM. If
  /// so, emit it and return true, otherwise do nothing and return false.
  bool EmitSpecialLLVMGlobal(const GlobalVariable *GV);

  /// Emit an alignment directive to the specified power of two boundary. For
  /// example, if you pass in 3 here, you will get an 8 byte alignment. If a
  /// global value is specified, and if that global has an explicit alignment
  /// requested, it will override the alignment request if required for
  /// correctness.
  ///
  void EmitAlignment(unsigned NumBits, const GlobalObject *GO = nullptr) const;

  /// This method prints the label for the specified MachineBasicBlock, an
  /// alignment (if present) and a comment describing it if appropriate.
  void EmitBasicBlockStart(const MachineBasicBlock &MBB) const;

  /// \brief Print a general LLVM constant to the .s file.
  void EmitGlobalConstant(const Constant *CV);

  //===------------------------------------------------------------------===//
  // Overridable Hooks
  //===------------------------------------------------------------------===//

  // Targets can, or in the case of EmitInstruction, must implement these to
  // customize output.

  /// This virtual method can be overridden by targets that want to emit
  /// something at the start of their file.
  virtual void EmitStartOfAsmFile(Module &) {}

  /// This virtual method can be overridden by targets that want to emit
  /// something at the end of their file.
  virtual void EmitEndOfAsmFile(Module &) {}

  /// Targets can override this to emit stuff before the first basic block in
  /// the function.
  virtual void EmitFunctionBodyStart() {}

  /// Targets can override this to emit stuff after the last basic block in the
  /// function.
  virtual void EmitFunctionBodyEnd() {}

  /// Targets should implement this to emit instructions.
  virtual void EmitInstruction(const MachineInstr *) {
    llvm_unreachable("EmitInstruction not implemented");
  }

  /// Return the symbol for the specified constant pool entry.
  virtual MCSymbol *GetCPISymbol(unsigned CPID) const;

  virtual void EmitFunctionEntryLabel();

  virtual void EmitMachineConstantPoolValue(MachineConstantPoolValue *MCPV);

  /// Targets can override this to change how global constants that are part of
  /// a C++ static/global constructor list are emitted.
  virtual void EmitXXStructor(const Constant *CV) { EmitGlobalConstant(CV); }

  /// Return true if the basic block has exactly one predecessor and the control
  /// transfer mechanism between the predecessor and this block is a
  /// fall-through.
  virtual bool
  isBlockOnlyReachableByFallthrough(const MachineBasicBlock *MBB) const;

  /// Targets can override this to customize the output of IMPLICIT_DEF
  /// instructions in verbose mode.
  virtual void emitImplicitDef(const MachineInstr *MI) const;

  //===------------------------------------------------------------------===//
  // Symbol Lowering Routines.
  //===------------------------------------------------------------------===//
public:
  /// Return the MCSymbol corresponding to the assembler temporary label with
  /// the specified stem and unique ID.
  MCSymbol *GetTempSymbol(Twine Name, unsigned ID) const;

  /// Return an assembler temporary label with the specified stem.
  MCSymbol *GetTempSymbol(Twine Name) const;

  /// Return the MCSymbol for a private symbol with global value name as its
  /// base, with the specified suffix.
  MCSymbol *getSymbolWithGlobalValueBase(const GlobalValue *GV,
                                         StringRef Suffix) const;

  /// Return the MCSymbol for the specified ExternalSymbol.
  MCSymbol *GetExternalSymbolSymbol(StringRef Sym) const;

  /// Return the symbol for the specified jump table entry.
  MCSymbol *GetJTISymbol(unsigned JTID, bool isLinkerPrivate = false) const;

  /// Return the symbol for the specified jump table .set
  /// FIXME: privatize to AsmPrinter.
  MCSymbol *GetJTSetSymbol(unsigned UID, unsigned MBBID) const;

  /// Return the MCSymbol used to satisfy BlockAddress uses of the specified
  /// basic block.
  MCSymbol *GetBlockAddressSymbol(const BlockAddress *BA) const;
  MCSymbol *GetBlockAddressSymbol(const BasicBlock *BB) const;

  //===------------------------------------------------------------------===//
  // Emission Helper Routines.
  //===------------------------------------------------------------------===//
public:
  /// This is just convenient handler for printing offsets.
  void printOffset(int64_t Offset, raw_ostream &OS) const;

  /// Emit a byte directive and value.
  ///
  void EmitInt8(int Value) const;

  /// Emit a short directive and value.
  ///
  void EmitInt16(int Value) const;

  /// Emit a long directive and value.
  ///
  void EmitInt32(int Value) const;

  /// Emit something like ".long Hi-Lo" where the size in bytes of the directive
  /// is specified by Size and Hi/Lo specify the labels.  This implicitly uses
  /// .set if it is available.
  void EmitLabelDifference(const MCSymbol *Hi, const MCSymbol *Lo,
                           unsigned Size) const;

  /// Emit something like ".long Hi+Offset-Lo" where the size in bytes of the
  /// directive is specified by Size and Hi/Lo specify the labels.  This
  /// implicitly uses .set if it is available.
  void EmitLabelOffsetDifference(const MCSymbol *Hi, uint64_t Offset,
                                 const MCSymbol *Lo, unsigned Size) const;

  /// Emit something like ".long Label+Offset" where the size in bytes of the
  /// directive is specified by Size and Label specifies the label.  This
  /// implicitly uses .set if it is available.
  void EmitLabelPlusOffset(const MCSymbol *Label, uint64_t Offset,
                           unsigned Size, bool IsSectionRelative = false) const;

  /// Emit something like ".long Label" where the size in bytes of the directive
  /// is specified by Size and Label specifies the label.
  void EmitLabelReference(const MCSymbol *Label, unsigned Size,
                          bool IsSectionRelative = false) const {
    EmitLabelPlusOffset(Label, 0, Size, IsSectionRelative);
  }

  //===------------------------------------------------------------------===//
  // Dwarf Emission Helper Routines
  //===------------------------------------------------------------------===//

  /// Emit the specified signed leb128 value.
  void EmitSLEB128(int64_t Value, const char *Desc = nullptr) const;

  /// Emit the specified unsigned leb128 value.
  void EmitULEB128(uint64_t Value, const char *Desc = nullptr,
                   unsigned PadTo = 0) const;

  /// Emit a .byte 42 directive for a DW_CFA_xxx value.
  void EmitCFAByte(unsigned Val) const;

  /// Emit a .byte 42 directive that corresponds to an encoding.  If verbose
  /// assembly output is enabled, we output comments describing the encoding.
  /// Desc is a string saying what the encoding is specifying (e.g. "LSDA").
  void EmitEncodingByte(unsigned Val, const char *Desc = nullptr) const;

  /// Return the size of the encoding in bytes.
  unsigned GetSizeOfEncodedValue(unsigned Encoding) const;

  /// Emit reference to a ttype global with a specified encoding.
  void EmitTTypeReference(const GlobalValue *GV, unsigned Encoding) const;

  /// Emit the 4-byte offset of Label from the start of its section.  This can
  /// be done with a special directive if the target supports it (e.g. cygwin)
  /// or by emitting it as an offset from a label at the start of the section.
  ///
  /// SectionLabel is a temporary label emitted at the start of the section
  /// that Label lives in.
  void EmitSectionOffset(const MCSymbol *Label,
                         const MCSymbol *SectionLabel) const;

  /// Get the value for DW_AT_APPLE_isa. Zero if no isa encoding specified.
  virtual unsigned getISAEncoding() { return 0; }

  /// \brief Emit a partial DWARF register operation.
  /// \param MLoc             the register
  /// \param PieceSize        size and
  /// \param PieceOffset      offset of the piece in bits, if this is one
  ///                         piece of an aggregate value.
  ///
  /// If size and offset is zero an operation for the entire
  /// register is emitted: Some targets do not provide a DWARF
  /// register number for every register.  If this is the case, this
  /// function will attempt to emit a DWARF register by emitting a
  /// piece of a super-register or by piecing together multiple
  /// subregisters that alias the register.
  void EmitDwarfRegOpPiece(ByteStreamer &BS, const MachineLocation &MLoc,
                           unsigned PieceSize = 0,
                           unsigned PieceOffset = 0) const;

  /// Emit dwarf register operation.
  /// \param Indirect   whether this is a register-indirect address
  virtual void EmitDwarfRegOp(ByteStreamer &BS, const MachineLocation &MLoc,
                              bool Indirect) const;

  //===------------------------------------------------------------------===//
  // Dwarf Lowering Routines
  //===------------------------------------------------------------------===//

  /// \brief Emit frame instruction to describe the layout of the frame.
  void emitCFIInstruction(const MCCFIInstruction &Inst) const;

  //===------------------------------------------------------------------===//
  // Inline Asm Support
  //===------------------------------------------------------------------===//
public:
  // These are hooks that targets can override to implement inline asm
  // support.  These should probably be moved out of AsmPrinter someday.

  /// Print information related to the specified machine instr that is
  /// independent of the operand, and may be independent of the instr itself.
  /// This can be useful for portably encoding the comment character or other
  /// bits of target-specific knowledge into the asmstrings.  The syntax used is
  /// ${:comment}.  Targets can override this to add support for their own
  /// strange codes.
  virtual void PrintSpecial(const MachineInstr *MI, raw_ostream &OS,
                            const char *Code) const;

  /// Print the specified operand of MI, an INLINEASM instruction, using the
  /// specified assembler variant.  Targets should override this to format as
  /// appropriate.  This method can return true if the operand is erroneous.
  virtual bool PrintAsmOperand(const MachineInstr *MI, unsigned OpNo,
                               unsigned AsmVariant, const char *ExtraCode,
                               raw_ostream &OS);

  /// Print the specified operand of MI, an INLINEASM instruction, using the
  /// specified assembler variant as an address. Targets should override this to
  /// format as appropriate.  This method can return true if the operand is
  /// erroneous.
  virtual bool PrintAsmMemoryOperand(const MachineInstr *MI, unsigned OpNo,
                                     unsigned AsmVariant, const char *ExtraCode,
                                     raw_ostream &OS);

  /// Let the target do anything it needs to do after emitting inlineasm.
  /// This callback can be used restore the original mode in case the
  /// inlineasm contains directives to switch modes.
  /// \p StartInfo - the original subtarget info before inline asm
  /// \p EndInfo   - the final subtarget info after parsing the inline asm,
  ///                or NULL if the value is unknown.
  virtual void emitInlineAsmEnd(const MCSubtargetInfo &StartInfo,
                                const MCSubtargetInfo *EndInfo) const;

private:
  /// Private state for PrintSpecial()
  // Assign a unique ID to this machine instruction.
  mutable const MachineInstr *LastMI;
  mutable unsigned LastFn;
  mutable unsigned Counter;
  mutable unsigned SetCounter;

  /// Emit a blob of inline asm to the output streamer.
  void
  EmitInlineAsm(StringRef Str, const MDNode *LocMDNode = nullptr,
                InlineAsm::AsmDialect AsmDialect = InlineAsm::AD_ATT) const;

  /// This method formats and emits the specified machine instruction that is an
  /// inline asm.
  void EmitInlineAsm(const MachineInstr *MI) const;

  //===------------------------------------------------------------------===//
  // Internal Implementation Details
  //===------------------------------------------------------------------===//

  /// This emits visibility information about symbol, if this is suported by the
  /// target.
  void EmitVisibility(MCSymbol *Sym, unsigned Visibility,
                      bool IsDefinition = true) const;

  void EmitLinkage(const GlobalValue *GV, MCSymbol *GVSym) const;

  void EmitJumpTableEntry(const MachineJumpTableInfo *MJTI,
                          const MachineBasicBlock *MBB, unsigned uid) const;
  void EmitLLVMUsedList(const ConstantArray *InitList);
  /// Emit llvm.ident metadata in an '.ident' directive.
  void EmitModuleIdents(Module &M);
  void EmitXXStructorList(const Constant *List, bool isCtor);
  GCMetadataPrinter *GetOrCreateGCPrinter(GCStrategy &C);
};
>>>>>>> 434f0e35
}

#endif<|MERGE_RESOLUTION|>--- conflicted
+++ resolved
@@ -147,395 +147,28 @@
   /// Return information about data layout.
   const DataLayout &getDataLayout() const;
 
-<<<<<<< HEAD
-    /// EmitSpecialLLVMGlobal - Check to see if the specified global is a
-    /// special global used by LLVM.  If so, emit it and return true, otherwise
-    /// do nothing and return false.
-    bool EmitSpecialLLVMGlobal(const GlobalVariable *GV);
-
-    /// EmitAlignment - Emit an alignment directive to the specified power of
-    /// two boundary.  For example, if you pass in 3 here, you will get an 8
-    /// byte alignment.  If a global value is specified, and if that global has
-    /// an explicit alignment requested, it will override the alignment request
-    /// if required for correctness.
-    ///
-    void EmitAlignment(unsigned NumBits, const GlobalValue *GV = 0) const;
-
-    /// EmitBasicBlockStart - This method prints the label for the specified
-    /// MachineBasicBlock, an alignment (if present) and a comment describing
-    /// it if appropriate.
-    void EmitBasicBlockStart(const MachineBasicBlock *MBB) const;
-
-    /// \brief Print a general LLVM constant to the .s file.
-    void EmitGlobalConstant(const Constant *CV);
-
-
-    //===------------------------------------------------------------------===//
-    // Overridable Hooks
-    //===------------------------------------------------------------------===//
-
-    // Targets can, or in the case of EmitInstruction, must implement these to
-    // customize output.
-
-    // @LOCALMOD-START
-    /// UseReadOnlyJumpTables - true if JumpTableInfo must be in rodata.
-    virtual bool UseReadOnlyJumpTables() const { return false; }
-    /// GetTargetBasicBlockAlign - the target alignment for basic blocks.
-    virtual unsigned GetTargetBasicBlockAlign() const { return 0; }
-    /// GetTargetLabelAlign - Get optional alignment for TargetOpcode
-    /// labels E.g., EH_LABEL.
-    virtual unsigned GetTargetLabelAlign(const MachineInstr *MI) const {
-      return 0;
-    }
-    // @LOCALMOD-END
-
-    /// EmitStartOfAsmFile - This virtual method can be overridden by targets
-    /// that want to emit something at the start of their file.
-    virtual void EmitStartOfAsmFile(Module &) {}
-
-    /// EmitEndOfAsmFile - This virtual method can be overridden by targets that
-    /// want to emit something at the end of their file.
-    virtual void EmitEndOfAsmFile(Module &) {}
-
-    /// EmitFunctionBodyStart - Targets can override this to emit stuff before
-    /// the first basic block in the function.
-    virtual void EmitFunctionBodyStart() {}
-
-    /// EmitFunctionBodyEnd - Targets can override this to emit stuff after
-    /// the last basic block in the function.
-    virtual void EmitFunctionBodyEnd() {
-      // @LOCALMOD-START
-      unsigned NextFunctionAlignment = GetTargetBasicBlockAlign();
-      if (NextFunctionAlignment) EmitAlignment(NextFunctionAlignment);
-      // @LOCALMOD-END
-    }
-
-    /// EmitInstruction - Targets should implement this to emit instructions.
-    virtual void EmitInstruction(const MachineInstr *) {
-      llvm_unreachable("EmitInstruction not implemented");
-    }
-
-    virtual void EmitFunctionEntryLabel();
-
-    virtual void EmitMachineConstantPoolValue(MachineConstantPoolValue *MCPV);
-
-    /// EmitXXStructor - Targets can override this to change how global
-    /// constants that are part of a C++ static/global constructor list are
-    /// emitted.
-    virtual void EmitXXStructor(const Constant *CV) {
-      EmitGlobalConstant(CV);
-    }
-
-    /// isBlockOnlyReachableByFallthough - Return true if the basic block has
-    /// exactly one predecessor and the control transfer mechanism between
-    /// the predecessor and this block is a fall-through.
-    virtual bool
-    isBlockOnlyReachableByFallthrough(const MachineBasicBlock *MBB) const;
-
-    /// emitImplicitDef - Targets can override this to customize the output of
-    /// IMPLICIT_DEF instructions in verbose mode.
-    virtual void emitImplicitDef(const MachineInstr *MI) const;
-
-    //===------------------------------------------------------------------===//
-    // Symbol Lowering Routines.
-    //===------------------------------------------------------------------===//
-  public:
-
-    /// GetTempSymbol - Return the MCSymbol corresponding to the assembler
-    /// temporary label with the specified stem and unique ID.
-    MCSymbol *GetTempSymbol(StringRef Name, unsigned ID) const;
-
-    /// GetTempSymbol - Return an assembler temporary label with the specified
-    /// stem.
-    MCSymbol *GetTempSymbol(StringRef Name) const;
-
-
-    /// GetSymbolWithGlobalValueBase - Return the MCSymbol for a symbol with
-    /// global value name as its base, with the specified suffix, and where the
-    /// symbol is forced to have private linkage if ForcePrivate is true.
-    MCSymbol *GetSymbolWithGlobalValueBase(const GlobalValue *GV,
-                                           StringRef Suffix,
-                                           bool ForcePrivate = true) const;
-
-    /// GetExternalSymbolSymbol - Return the MCSymbol for the specified
-    /// ExternalSymbol.
-    MCSymbol *GetExternalSymbolSymbol(StringRef Sym) const;
-
-    /// GetCPISymbol - Return the symbol for the specified constant pool entry.
-    MCSymbol *GetCPISymbol(unsigned CPID) const;
-
-    /// GetJTISymbol - Return the symbol for the specified jump table entry.
-    MCSymbol *GetJTISymbol(unsigned JTID, bool isLinkerPrivate = false) const;
-
-    /// GetJTSetSymbol - Return the symbol for the specified jump table .set
-    /// FIXME: privatize to AsmPrinter.
-    MCSymbol *GetJTSetSymbol(unsigned UID, unsigned MBBID) const;
-
-    /// GetBlockAddressSymbol - Return the MCSymbol used to satisfy BlockAddress
-    /// uses of the specified basic block.
-    MCSymbol *GetBlockAddressSymbol(const BlockAddress *BA) const;
-    MCSymbol *GetBlockAddressSymbol(const BasicBlock *BB) const;
-
-    //===------------------------------------------------------------------===//
-    // Emission Helper Routines.
-    //===------------------------------------------------------------------===//
-  public:
-    /// printOffset - This is just convenient handler for printing offsets.
-    void printOffset(int64_t Offset, raw_ostream &OS) const;
-
-    /// EmitInt8 - Emit a byte directive and value.
-    ///
-    void EmitInt8(int Value) const;
-
-    /// EmitInt16 - Emit a short directive and value.
-    ///
-    void EmitInt16(int Value) const;
-
-    /// EmitInt32 - Emit a long directive and value.
-    ///
-    void EmitInt32(int Value) const;
-
-    /// EmitLabelDifference - Emit something like ".long Hi-Lo" where the size
-    /// in bytes of the directive is specified by Size and Hi/Lo specify the
-    /// labels.  This implicitly uses .set if it is available.
-    void EmitLabelDifference(const MCSymbol *Hi, const MCSymbol *Lo,
-                             unsigned Size) const;
-
-    /// EmitLabelOffsetDifference - Emit something like ".long Hi+Offset-Lo"
-    /// where the size in bytes of the directive is specified by Size and Hi/Lo
-    /// specify the labels.  This implicitly uses .set if it is available.
-    void EmitLabelOffsetDifference(const MCSymbol *Hi, uint64_t Offset,
-                                   const MCSymbol *Lo, unsigned Size) const;
-
-    /// EmitLabelPlusOffset - Emit something like ".long Label+Offset"
-    /// where the size in bytes of the directive is specified by Size and Label
-    /// specifies the label.  This implicitly uses .set if it is available.
-    void EmitLabelPlusOffset(const MCSymbol *Label, uint64_t Offset,
-                             unsigned Size,
-                             bool IsSectionRelative = false) const;
-
-    /// EmitLabelReference - Emit something like ".long Label"
-    /// where the size in bytes of the directive is specified by Size and Label
-    /// specifies the label.
-    void EmitLabelReference(const MCSymbol *Label, unsigned Size,
-                            bool IsSectionRelative = false) const {
-      EmitLabelPlusOffset(Label, 0, Size, IsSectionRelative);
-    }
-
-    //===------------------------------------------------------------------===//
-    // Dwarf Emission Helper Routines
-    //===------------------------------------------------------------------===//
-
-    /// EmitSLEB128 - emit the specified signed leb128 value.
-    void EmitSLEB128(int64_t Value, const char *Desc = 0) const;
-
-    /// EmitULEB128 - emit the specified unsigned leb128 value.
-    void EmitULEB128(uint64_t Value, const char *Desc = 0,
-                     unsigned PadTo = 0) const;
-
-    /// EmitCFAByte - Emit a .byte 42 directive for a DW_CFA_xxx value.
-    void EmitCFAByte(unsigned Val) const;
-
-    /// EmitEncodingByte - Emit a .byte 42 directive that corresponds to an
-    /// encoding.  If verbose assembly output is enabled, we output comments
-    /// describing the encoding.  Desc is a string saying what the encoding is
-    /// specifying (e.g. "LSDA").
-    void EmitEncodingByte(unsigned Val, const char *Desc = 0) const;
-
-    /// GetSizeOfEncodedValue - Return the size of the encoding in bytes.
-    unsigned GetSizeOfEncodedValue(unsigned Encoding) const;
-
-    /// EmitReference - Emit reference to a ttype global with a specified encoding.
-    void EmitTTypeReference(const GlobalValue *GV, unsigned Encoding) const;
-
-    /// EmitSectionOffset - Emit the 4-byte offset of Label from the start of
-    /// its section.  This can be done with a special directive if the target
-    /// supports it (e.g. cygwin) or by emitting it as an offset from a label at
-    /// the start of the section.
-    ///
-    /// SectionLabel is a temporary label emitted at the start of the section
-    /// that Label lives in.
-    void EmitSectionOffset(const MCSymbol *Label,
-                           const MCSymbol *SectionLabel) const;
-
-    /// getISAEncoding - Get the value for DW_AT_APPLE_isa. Zero if no isa
-    /// encoding specified.
-    virtual unsigned getISAEncoding() { return 0; }
-
-    /// EmitDwarfRegOp - Emit dwarf register operation.
-    virtual void EmitDwarfRegOp(const MachineLocation &MLoc,
-                                bool Indirect) const;
-
-    //===------------------------------------------------------------------===//
-    // Dwarf Lowering Routines
-    //===------------------------------------------------------------------===//
-
-    /// \brief Emit frame instruction to describe the layout of the frame.
-    void emitCFIInstruction(const MCCFIInstruction &Inst) const;
-
-    //===------------------------------------------------------------------===//
-    // Inline Asm Support
-    //===------------------------------------------------------------------===//
-  public:
-    // These are hooks that targets can override to implement inline asm
-    // support.  These should probably be moved out of AsmPrinter someday.
-
-    /// PrintSpecial - Print information related to the specified machine instr
-    /// that is independent of the operand, and may be independent of the instr
-    /// itself.  This can be useful for portably encoding the comment character
-    /// or other bits of target-specific knowledge into the asmstrings.  The
-    /// syntax used is ${:comment}.  Targets can override this to add support
-    /// for their own strange codes.
-    virtual void PrintSpecial(const MachineInstr *MI, raw_ostream &OS,
-                              const char *Code) const;
-
-    /// PrintAsmOperand - Print the specified operand of MI, an INLINEASM
-    /// instruction, using the specified assembler variant.  Targets should
-    /// override this to format as appropriate.  This method can return true if
-    /// the operand is erroneous.
-    virtual bool PrintAsmOperand(const MachineInstr *MI, unsigned OpNo,
-                                 unsigned AsmVariant, const char *ExtraCode,
-                                 raw_ostream &OS);
-
-    /// PrintAsmMemoryOperand - Print the specified operand of MI, an INLINEASM
-    /// instruction, using the specified assembler variant as an address.
-    /// Targets should override this to format as appropriate.  This method can
-    /// return true if the operand is erroneous.
-    virtual bool PrintAsmMemoryOperand(const MachineInstr *MI, unsigned OpNo,
-                                       unsigned AsmVariant,
-                                       const char *ExtraCode, raw_ostream &OS);
-
-  private:
-    /// Private state for PrintSpecial()
-    // Assign a unique ID to this machine instruction.
-    mutable const MachineInstr *LastMI;
-    mutable unsigned LastFn;
-    mutable unsigned Counter;
-    mutable unsigned SetCounter;
-
-    /// EmitInlineAsm - Emit a blob of inline asm to the output streamer.
-    void EmitInlineAsm(StringRef Str, const MDNode *LocMDNode = 0,
-                       InlineAsm::AsmDialect AsmDialect =
-                           InlineAsm::AD_ATT) const;
-
-    /// EmitInlineAsm - This method formats and emits the specified machine
-    /// instruction that is an inline asm.
-    void EmitInlineAsm(const MachineInstr *MI) const;
-
-    //===------------------------------------------------------------------===//
-    // Internal Implementation Details
-    //===------------------------------------------------------------------===//
-
-    /// EmitVisibility - This emits visibility information about symbol, if
-    /// this is suported by the target.
-    void EmitVisibility(MCSymbol *Sym, unsigned Visibility,
-                        bool IsDefinition = true) const;
-
-    void EmitLinkage(const GlobalValue *GV, MCSymbol *GVSym) const;
-
-    void EmitJumpTableEntry(const MachineJumpTableInfo *MJTI,
-                            const MachineBasicBlock *MBB, unsigned uid) const;
-    void EmitLLVMUsedList(const ConstantArray *InitList);
-    /// Emit llvm.ident metadata in an '.ident' directive.
-    void EmitModuleIdents(Module &M);
-    void EmitXXStructorList(const Constant *List, bool isCtor);
-    GCMetadataPrinter *GetOrCreateGCPrinter(GCStrategy *C);
-  };
-=======
   /// Return information about subtarget.
   const MCSubtargetInfo &getSubtargetInfo() const;
 
   void EmitToStreamer(MCStreamer &S, const MCInst &Inst);
 
-  /// Return the target triple string.
-  StringRef getTargetTriple() const;
-
-  /// Return the current section we are emitting to.
-  const MCSection *getCurrentSection() const;
-
-  void getNameWithPrefix(SmallVectorImpl<char> &Name,
-                         const GlobalValue *GV) const;
-
-  MCSymbol *getSymbol(const GlobalValue *GV) const;
-
-  //===------------------------------------------------------------------===//
-  // MachineFunctionPass Implementation.
-  //===------------------------------------------------------------------===//
-
-  /// Record analysis usage.
-  ///
-  void getAnalysisUsage(AnalysisUsage &AU) const override;
-
-  /// Set up the AsmPrinter when we are working on a new module. If your pass
-  /// overrides this, it must make sure to explicitly call this implementation.
-  bool doInitialization(Module &M) override;
-
-  /// Shut down the asmprinter. If you override this in your pass, you must make
-  /// sure to call it explicitly.
-  bool doFinalization(Module &M) override;
-
-  /// Emit the specified function out to the OutStreamer.
-  bool runOnMachineFunction(MachineFunction &MF) override {
-    SetupMachineFunction(MF);
-    EmitFunctionHeader();
-    EmitFunctionBody();
-    return false;
-  }
-
-  //===------------------------------------------------------------------===//
-  // Coarse grained IR lowering routines.
-  //===------------------------------------------------------------------===//
-
-  /// This should be called when a new MachineFunction is being processed from
-  /// runOnMachineFunction.
-  void SetupMachineFunction(MachineFunction &MF);
-
-  /// This method emits the header for the current function.
-  void EmitFunctionHeader();
-
-  /// This method emits the body and trailer for a function.
-  void EmitFunctionBody();
-
-  void emitCFIInstruction(const MachineInstr &MI);
-
-  enum CFIMoveType { CFI_M_None, CFI_M_EH, CFI_M_Debug };
-  CFIMoveType needsCFIMoves();
-
-  bool needsSEHMoves();
-
-  /// Print to the current output stream assembly representations of the
-  /// constants in the constant pool MCP. This is used to print out constants
-  /// which have been "spilled to memory" by the code generator.
-  ///
-  virtual void EmitConstantPool();
-
-  /// Print assembly representations of the jump tables used by the current
-  /// function to the current output stream.
-  ///
-  void EmitJumpTableInfo();
-
-  /// Emit the specified global variable to the .s file.
-  virtual void EmitGlobalVariable(const GlobalVariable *GV);
-
-  /// Check to see if the specified global is a special global used by LLVM. If
-  /// so, emit it and return true, otherwise do nothing and return false.
-  bool EmitSpecialLLVMGlobal(const GlobalVariable *GV);
-
-  /// Emit an alignment directive to the specified power of two boundary. For
-  /// example, if you pass in 3 here, you will get an 8 byte alignment. If a
-  /// global value is specified, and if that global has an explicit alignment
-  /// requested, it will override the alignment request if required for
-  /// correctness.
+  /// EmitAlignment - Emit an alignment directive to the specified power of
+  /// two boundary.  For example, if you pass in 3 here, you will get an 8
+  /// byte alignment.  If a global value is specified, and if that global has
+  /// an explicit alignment requested, it will override the alignment request
+  /// if required for correctness.
   ///
   void EmitAlignment(unsigned NumBits, const GlobalObject *GO = nullptr) const;
 
-  /// This method prints the label for the specified MachineBasicBlock, an
-  /// alignment (if present) and a comment describing it if appropriate.
+  /// EmitBasicBlockStart - This method prints the label for the specified
+  /// MachineBasicBlock, an alignment (if present) and a comment describing
+  /// it if appropriate.
   void EmitBasicBlockStart(const MachineBasicBlock &MBB) const;
 
   /// \brief Print a general LLVM constant to the .s file.
   void EmitGlobalConstant(const Constant *CV);
 
+
   //===------------------------------------------------------------------===//
   // Overridable Hooks
   //===------------------------------------------------------------------===//
@@ -543,57 +176,79 @@
   // Targets can, or in the case of EmitInstruction, must implement these to
   // customize output.
 
-  /// This virtual method can be overridden by targets that want to emit
-  /// something at the start of their file.
+  // @LOCALMOD-START
+  /// UseReadOnlyJumpTables - true if JumpTableInfo must be in rodata.
+  virtual bool UseReadOnlyJumpTables() const { return false; }
+  /// GetTargetBasicBlockAlign - the target alignment for basic blocks.
+  virtual unsigned GetTargetBasicBlockAlign() const { return 0; }
+  /// GetTargetLabelAlign - Get optional alignment for TargetOpcode
+  /// labels E.g., EH_LABEL.
+  virtual unsigned GetTargetLabelAlign(const MachineInstr *MI) const {
+    return 0;
+  }
+  // @LOCALMOD-END
+
+  /// EmitStartOfAsmFile - This virtual method can be overridden by targets
+  /// that want to emit something at the start of their file.
   virtual void EmitStartOfAsmFile(Module &) {}
 
-  /// This virtual method can be overridden by targets that want to emit
-  /// something at the end of their file.
+  /// EmitEndOfAsmFile - This virtual method can be overridden by targets that
+  /// want to emit something at the end of their file.
   virtual void EmitEndOfAsmFile(Module &) {}
 
-  /// Targets can override this to emit stuff before the first basic block in
-  /// the function.
+  /// EmitFunctionBodyStart - Targets can override this to emit stuff before
+  /// the first basic block in the function.
   virtual void EmitFunctionBodyStart() {}
 
-  /// Targets can override this to emit stuff after the last basic block in the
-  /// function.
-  virtual void EmitFunctionBodyEnd() {}
-
-  /// Targets should implement this to emit instructions.
+  /// EmitFunctionBodyEnd - Targets can override this to emit stuff after
+  /// the last basic block in the function.
+  virtual void EmitFunctionBodyEnd() {
+    // @LOCALMOD-START
+    unsigned NextFunctionAlignment = GetTargetBasicBlockAlign();
+    if (NextFunctionAlignment) EmitAlignment(NextFunctionAlignment);
+    // @LOCALMOD-END
+  }
+
+  /// EmitInstruction - Targets should implement this to emit instructions.
   virtual void EmitInstruction(const MachineInstr *) {
     llvm_unreachable("EmitInstruction not implemented");
   }
 
-  /// Return the symbol for the specified constant pool entry.
+  /// GetCPISymbol - Return the symbol for the specified constant pool entry.
   virtual MCSymbol *GetCPISymbol(unsigned CPID) const;
 
   virtual void EmitFunctionEntryLabel();
 
   virtual void EmitMachineConstantPoolValue(MachineConstantPoolValue *MCPV);
 
-  /// Targets can override this to change how global constants that are part of
-  /// a C++ static/global constructor list are emitted.
-  virtual void EmitXXStructor(const Constant *CV) { EmitGlobalConstant(CV); }
-
-  /// Return true if the basic block has exactly one predecessor and the control
-  /// transfer mechanism between the predecessor and this block is a
-  /// fall-through.
+  /// EmitXXStructor - Targets can override this to change how global
+  /// constants that are part of a C++ static/global constructor list are
+  /// emitted.
+  virtual void EmitXXStructor(const Constant *CV) {
+    EmitGlobalConstant(CV);
+  }
+
+  /// isBlockOnlyReachableByFallthough - Return true if the basic block has
+  /// exactly one predecessor and the control transfer mechanism between
+  /// the predecessor and this block is a fall-through.
   virtual bool
   isBlockOnlyReachableByFallthrough(const MachineBasicBlock *MBB) const;
 
-  /// Targets can override this to customize the output of IMPLICIT_DEF
-  /// instructions in verbose mode.
+  /// emitImplicitDef - Targets can override this to customize the output of
+  /// IMPLICIT_DEF instructions in verbose mode.
   virtual void emitImplicitDef(const MachineInstr *MI) const;
 
   //===------------------------------------------------------------------===//
   // Symbol Lowering Routines.
   //===------------------------------------------------------------------===//
 public:
-  /// Return the MCSymbol corresponding to the assembler temporary label with
-  /// the specified stem and unique ID.
+
+  /// GetTempSymbol - Return the MCSymbol corresponding to the assembler
+  /// temporary label with the specified stem and unique ID.
   MCSymbol *GetTempSymbol(Twine Name, unsigned ID) const;
 
-  /// Return an assembler temporary label with the specified stem.
+  /// GetTempSymbol - Return an assembler temporary label with the specified
+  /// stem.
   MCSymbol *GetTempSymbol(Twine Name) const;
 
   /// Return the MCSymbol for a private symbol with global value name as its
@@ -601,18 +256,19 @@
   MCSymbol *getSymbolWithGlobalValueBase(const GlobalValue *GV,
                                          StringRef Suffix) const;
 
-  /// Return the MCSymbol for the specified ExternalSymbol.
+  /// GetExternalSymbolSymbol - Return the MCSymbol for the specified
+  /// ExternalSymbol.
   MCSymbol *GetExternalSymbolSymbol(StringRef Sym) const;
 
-  /// Return the symbol for the specified jump table entry.
+  /// GetJTISymbol - Return the symbol for the specified jump table entry.
   MCSymbol *GetJTISymbol(unsigned JTID, bool isLinkerPrivate = false) const;
 
-  /// Return the symbol for the specified jump table .set
+  /// GetJTSetSymbol - Return the symbol for the specified jump table .set
   /// FIXME: privatize to AsmPrinter.
   MCSymbol *GetJTSetSymbol(unsigned UID, unsigned MBBID) const;
 
-  /// Return the MCSymbol used to satisfy BlockAddress uses of the specified
-  /// basic block.
+  /// GetBlockAddressSymbol - Return the MCSymbol used to satisfy BlockAddress
+  /// uses of the specified basic block.
   MCSymbol *GetBlockAddressSymbol(const BlockAddress *BA) const;
   MCSymbol *GetBlockAddressSymbol(const BasicBlock *BB) const;
 
@@ -620,41 +276,43 @@
   // Emission Helper Routines.
   //===------------------------------------------------------------------===//
 public:
-  /// This is just convenient handler for printing offsets.
+  /// printOffset - This is just convenient handler for printing offsets.
   void printOffset(int64_t Offset, raw_ostream &OS) const;
 
-  /// Emit a byte directive and value.
+  /// EmitInt8 - Emit a byte directive and value.
   ///
   void EmitInt8(int Value) const;
 
-  /// Emit a short directive and value.
+  /// EmitInt16 - Emit a short directive and value.
   ///
   void EmitInt16(int Value) const;
 
-  /// Emit a long directive and value.
+  /// EmitInt32 - Emit a long directive and value.
   ///
   void EmitInt32(int Value) const;
 
-  /// Emit something like ".long Hi-Lo" where the size in bytes of the directive
-  /// is specified by Size and Hi/Lo specify the labels.  This implicitly uses
-  /// .set if it is available.
+  /// EmitLabelDifference - Emit something like ".long Hi-Lo" where the size
+  /// in bytes of the directive is specified by Size and Hi/Lo specify the
+  /// labels.  This implicitly uses .set if it is available.
   void EmitLabelDifference(const MCSymbol *Hi, const MCSymbol *Lo,
                            unsigned Size) const;
 
-  /// Emit something like ".long Hi+Offset-Lo" where the size in bytes of the
-  /// directive is specified by Size and Hi/Lo specify the labels.  This
-  /// implicitly uses .set if it is available.
+  /// EmitLabelOffsetDifference - Emit something like ".long Hi+Offset-Lo"
+  /// where the size in bytes of the directive is specified by Size and Hi/Lo
+  /// specify the labels.  This implicitly uses .set if it is available.
   void EmitLabelOffsetDifference(const MCSymbol *Hi, uint64_t Offset,
                                  const MCSymbol *Lo, unsigned Size) const;
 
-  /// Emit something like ".long Label+Offset" where the size in bytes of the
-  /// directive is specified by Size and Label specifies the label.  This
-  /// implicitly uses .set if it is available.
+  /// EmitLabelPlusOffset - Emit something like ".long Label+Offset"
+  /// where the size in bytes of the directive is specified by Size and Label
+  /// specifies the label.  This implicitly uses .set if it is available.
   void EmitLabelPlusOffset(const MCSymbol *Label, uint64_t Offset,
-                           unsigned Size, bool IsSectionRelative = false) const;
-
-  /// Emit something like ".long Label" where the size in bytes of the directive
-  /// is specified by Size and Label specifies the label.
+                           unsigned Size,
+                           bool IsSectionRelative = false) const;
+
+  /// EmitLabelReference - Emit something like ".long Label"
+  /// where the size in bytes of the directive is specified by Size and Label
+  /// specifies the label.
   void EmitLabelReference(const MCSymbol *Label, unsigned Size,
                           bool IsSectionRelative = false) const {
     EmitLabelPlusOffset(Label, 0, Size, IsSectionRelative);
@@ -664,37 +322,40 @@
   // Dwarf Emission Helper Routines
   //===------------------------------------------------------------------===//
 
-  /// Emit the specified signed leb128 value.
+  /// EmitSLEB128 - emit the specified signed leb128 value.
   void EmitSLEB128(int64_t Value, const char *Desc = nullptr) const;
 
-  /// Emit the specified unsigned leb128 value.
+  /// EmitULEB128 - emit the specified unsigned leb128 value.
   void EmitULEB128(uint64_t Value, const char *Desc = nullptr,
                    unsigned PadTo = 0) const;
 
-  /// Emit a .byte 42 directive for a DW_CFA_xxx value.
+  /// EmitCFAByte - Emit a .byte 42 directive for a DW_CFA_xxx value.
   void EmitCFAByte(unsigned Val) const;
 
-  /// Emit a .byte 42 directive that corresponds to an encoding.  If verbose
-  /// assembly output is enabled, we output comments describing the encoding.
-  /// Desc is a string saying what the encoding is specifying (e.g. "LSDA").
+  /// EmitEncodingByte - Emit a .byte 42 directive that corresponds to an
+  /// encoding.  If verbose assembly output is enabled, we output comments
+  /// describing the encoding.  Desc is a string saying what the encoding is
+  /// specifying (e.g. "LSDA").
   void EmitEncodingByte(unsigned Val, const char *Desc = nullptr) const;
 
-  /// Return the size of the encoding in bytes.
+  /// GetSizeOfEncodedValue - Return the size of the encoding in bytes.
   unsigned GetSizeOfEncodedValue(unsigned Encoding) const;
 
-  /// Emit reference to a ttype global with a specified encoding.
+  /// EmitReference - Emit reference to a ttype global with a specified encoding.
   void EmitTTypeReference(const GlobalValue *GV, unsigned Encoding) const;
 
-  /// Emit the 4-byte offset of Label from the start of its section.  This can
-  /// be done with a special directive if the target supports it (e.g. cygwin)
-  /// or by emitting it as an offset from a label at the start of the section.
+  /// EmitSectionOffset - Emit the 4-byte offset of Label from the start of
+  /// its section.  This can be done with a special directive if the target
+  /// supports it (e.g. cygwin) or by emitting it as an offset from a label at
+  /// the start of the section.
   ///
   /// SectionLabel is a temporary label emitted at the start of the section
   /// that Label lives in.
   void EmitSectionOffset(const MCSymbol *Label,
                          const MCSymbol *SectionLabel) const;
 
-  /// Get the value for DW_AT_APPLE_isa. Zero if no isa encoding specified.
+  /// getISAEncoding - Get the value for DW_AT_APPLE_isa. Zero if no isa
+  /// encoding specified.
   virtual unsigned getISAEncoding() { return 0; }
 
   /// \brief Emit a partial DWARF register operation.
@@ -713,7 +374,7 @@
                            unsigned PieceSize = 0,
                            unsigned PieceOffset = 0) const;
 
-  /// Emit dwarf register operation.
+  /// EmitDwarfRegOp - Emit dwarf register operation.
   /// \param Indirect   whether this is a register-indirect address
   virtual void EmitDwarfRegOp(ByteStreamer &BS, const MachineLocation &MLoc,
                               bool Indirect) const;
@@ -732,29 +393,30 @@
   // These are hooks that targets can override to implement inline asm
   // support.  These should probably be moved out of AsmPrinter someday.
 
-  /// Print information related to the specified machine instr that is
-  /// independent of the operand, and may be independent of the instr itself.
-  /// This can be useful for portably encoding the comment character or other
-  /// bits of target-specific knowledge into the asmstrings.  The syntax used is
-  /// ${:comment}.  Targets can override this to add support for their own
-  /// strange codes.
+  /// PrintSpecial - Print information related to the specified machine instr
+  /// that is independent of the operand, and may be independent of the instr
+  /// itself.  This can be useful for portably encoding the comment character
+  /// or other bits of target-specific knowledge into the asmstrings.  The
+  /// syntax used is ${:comment}.  Targets can override this to add support
+  /// for their own strange codes.
   virtual void PrintSpecial(const MachineInstr *MI, raw_ostream &OS,
                             const char *Code) const;
 
-  /// Print the specified operand of MI, an INLINEASM instruction, using the
-  /// specified assembler variant.  Targets should override this to format as
-  /// appropriate.  This method can return true if the operand is erroneous.
+  /// PrintAsmOperand - Print the specified operand of MI, an INLINEASM
+  /// instruction, using the specified assembler variant.  Targets should
+  /// override this to format as appropriate.  This method can return true if
+  /// the operand is erroneous.
   virtual bool PrintAsmOperand(const MachineInstr *MI, unsigned OpNo,
                                unsigned AsmVariant, const char *ExtraCode,
                                raw_ostream &OS);
 
-  /// Print the specified operand of MI, an INLINEASM instruction, using the
-  /// specified assembler variant as an address. Targets should override this to
-  /// format as appropriate.  This method can return true if the operand is
-  /// erroneous.
+  /// PrintAsmMemoryOperand - Print the specified operand of MI, an INLINEASM
+  /// instruction, using the specified assembler variant as an address.
+  /// Targets should override this to format as appropriate.  This method can
+  /// return true if the operand is erroneous.
   virtual bool PrintAsmMemoryOperand(const MachineInstr *MI, unsigned OpNo,
-                                     unsigned AsmVariant, const char *ExtraCode,
-                                     raw_ostream &OS);
+                                     unsigned AsmVariant,
+                                     const char *ExtraCode, raw_ostream &OS);
 
   /// Let the target do anything it needs to do after emitting inlineasm.
   /// This callback can be used restore the original mode in case the
@@ -773,21 +435,21 @@
   mutable unsigned Counter;
   mutable unsigned SetCounter;
 
-  /// Emit a blob of inline asm to the output streamer.
-  void
-  EmitInlineAsm(StringRef Str, const MDNode *LocMDNode = nullptr,
-                InlineAsm::AsmDialect AsmDialect = InlineAsm::AD_ATT) const;
-
-  /// This method formats and emits the specified machine instruction that is an
-  /// inline asm.
+  /// EmitInlineAsm - Emit a blob of inline asm to the output streamer.
+  void EmitInlineAsm(StringRef Str, const MDNode *LocMDNode = nullptr,
+                     InlineAsm::AsmDialect AsmDialect =
+                         InlineAsm::AD_ATT) const;
+
+  /// EmitInlineAsm - This method formats and emits the specified machine
+  /// instruction that is an inline asm.
   void EmitInlineAsm(const MachineInstr *MI) const;
 
   //===------------------------------------------------------------------===//
   // Internal Implementation Details
   //===------------------------------------------------------------------===//
 
-  /// This emits visibility information about symbol, if this is suported by the
-  /// target.
+  /// EmitVisibility - This emits visibility information about symbol, if
+  /// this is suported by the target.
   void EmitVisibility(MCSymbol *Sym, unsigned Visibility,
                       bool IsDefinition = true) const;
 
@@ -801,7 +463,6 @@
   void EmitXXStructorList(const Constant *List, bool isCtor);
   GCMetadataPrinter *GetOrCreateGCPrinter(GCStrategy &C);
 };
->>>>>>> 434f0e35
 }
 
 #endif