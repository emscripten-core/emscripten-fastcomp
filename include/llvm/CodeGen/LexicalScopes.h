--- conflicted
+++ resolved
@@ -158,20 +158,16 @@
 public:
   LexicalScope(LexicalScope *P, const MDNode *D, const MDNode *I, bool A)
     : Parent(P), Desc(D), InlinedAtLocation(I), AbstractScope(A),
-<<<<<<< HEAD
-      LastInsn(0), FirstInsn(0), DFSIn(0), DFSOut(0), IndentLevel(0) {
+      LastInsn(0), FirstInsn(0), DFSIn(0), DFSOut(0) {
+#ifndef NDEBUG
+    IndentLevel = 0;
+#endif
     // @LOCALMOD-BEGIN -- Hack for bug
     // http://code.google.com/p/nativeclient/issues/detail?id=2786
     Desc.make_weak();
     InlinedAtLocation.make_weak();
     // @LOCALMOD-END
 
-=======
-      LastInsn(0), FirstInsn(0), DFSIn(0), DFSOut(0) {
-#ifndef NDEBUG
-    IndentLevel = 0;
-#endif
->>>>>>> c723eb1a
     if (Parent)
       Parent->addChild(this);
   }
