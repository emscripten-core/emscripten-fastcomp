--- conflicted
+++ resolved
@@ -97,12 +97,9 @@
   virtual const TargetSubtargetInfo *getSubtargetImpl() const { return 0; }
 
   mutable TargetOptions Options;
-<<<<<<< HEAD
-=======
 
   /// \brief Reset the target options based on the function's attributes.
   void resetTargetOptions(const MachineFunction *MF) const;
->>>>>>> 7dfcb84f
 
   // Interfaces to the major aspects of target machine information:
   // -- Instruction opcode and operand information
