--- conflicted
+++ resolved
@@ -47,28 +47,19 @@
   unsigned StackAlignment;
   unsigned TransientStackAlignment;
   int LocalAreaOffset;
-<<<<<<< HEAD
-
+  bool StackRealignable;
+  
   // @LOCALMOD-BEGIN
   // TODO(pdox): Refactor this and upstream it, to get rid of the
   // assumption that StackSlotSize == PointerSize.
   unsigned StackSlotSize;
   // @LOCALMOD-END
 public:
-  TargetFrameLowering(StackDirection D,
-                      unsigned StackAl, int LAO,
-                      unsigned TransAl = 1,
+  TargetFrameLowering(StackDirection D, unsigned StackAl, int LAO,
+                      unsigned TransAl = 1, bool StackReal = true,
                       unsigned SlotSize = 0) // @LOCALMOD
     : StackDir(D), StackAlignment(StackAl), TransientStackAlignment(TransAl),
-      LocalAreaOffset(LAO), StackSlotSize(SlotSize) {}
-=======
-  bool StackRealignable;
-public:
-  TargetFrameLowering(StackDirection D, unsigned StackAl, int LAO,
-                      unsigned TransAl = 1, bool StackReal = true)
-    : StackDir(D), StackAlignment(StackAl), TransientStackAlignment(TransAl),
-      LocalAreaOffset(LAO), StackRealignable(StackReal) {}
->>>>>>> 1ad9253c
+      LocalAreaOffset(LAO), StackRealignable(StackReal), StackSlotSize(SlotSize) {}
 
   virtual ~TargetFrameLowering();
 
