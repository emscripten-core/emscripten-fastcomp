--- conflicted
+++ resolved
@@ -310,15 +310,9 @@
     return getOS() == Triple::Win32 || isOSCygMing();
   }
 
-<<<<<<< HEAD
-  /// \brief isOSNaCl - Is this the Native Client OS.
-  bool isOSNaCl() const {
-    return getOS() == Triple::NativeClient;
-=======
   /// \brief Tests whether the OS is NaCl (Native Client)
   bool isOSNaCl() const {
     return getOS() == Triple::NaCl;
->>>>>>> 1ad9253c
   }
 
   /// \brief Tests whether the OS uses the ELF binary format.
