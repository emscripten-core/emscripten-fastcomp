--- conflicted
+++ resolved
@@ -48,7 +48,6 @@
 
     arm,        // ARM (little endian): arm, armv.*, xscale
     armeb,      // ARM (big endian): armeb
-    asmjs,      // asm.js: asmjs
     aarch64,    // AArch64 (little endian): aarch64
     aarch64_be, // AArch64 (big endian): aarch64_be
     hexagon,    // Hexagon: hexagon
@@ -135,11 +134,7 @@
     Haiku,
     Minix,
     RTEMS,
-<<<<<<< HEAD
-    Emscripten, // Emscripten
-=======
     Emscripten, // Emscripten JavaScript runtime @LOCALMOD Emscripten
->>>>>>> 7afd1896
     NaCl,       // Native Client
     CNK,        // BG/P Compute-Node Kernel
     Bitrig,
