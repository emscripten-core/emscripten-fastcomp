--- conflicted
+++ resolved
@@ -120,17 +120,6 @@
 /// StreamingMemoryObjectImpl - an implementation of a StreamingMemoryObject.
 class StreamingMemoryObjectImpl : public StreamingMemoryObject {
 public:
-<<<<<<< HEAD
-  StreamingMemoryObjectImpl(DataStreamer *streamer);
-  virtual uint64_t getBase() const LLVM_OVERRIDE { return 0; }
-  virtual uint64_t getExtent() const LLVM_OVERRIDE;
-  virtual int readByte(uint64_t address, uint8_t *ptr) const LLVM_OVERRIDE;
-  virtual int readBytes(uint64_t address,
-                        uint64_t size,
-                        uint8_t *buf) const LLVM_OVERRIDE;
-  virtual const uint8_t *getPointer(uint64_t address,
-                                    uint64_t size) const LLVM_OVERRIDE {
-=======
   StreamingMemoryObject(DataStreamer *streamer);
   uint64_t getBase() const override { return 0; }
   uint64_t getExtent() const override;
@@ -138,7 +127,6 @@
   int readBytes(uint64_t address, uint64_t size,
                 uint8_t *buf) const override;
   const uint8_t *getPointer(uint64_t address, uint64_t size) const override {
->>>>>>> 434f0e35
     // This could be fixed by ensuring the bytes are fetched and making a copy,
     // requiring that the bitcode size be known, or otherwise ensuring that
     // the memory doesn't go away/get reallocated, but it's
