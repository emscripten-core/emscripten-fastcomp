//===-- Support/TargetRegistry.h - Target Registration ----------*- C++ -*-===//
//
//                     The LLVM Compiler Infrastructure
//
// This file is distributed under the University of Illinois Open Source
// License. See LICENSE.TXT for details.
//
//===----------------------------------------------------------------------===//
//
// This file exposes the TargetRegistry interface, which tools can use to access
// the appropriate target specific classes (TargetMachine, AsmPrinter, etc.)
// which have been registered.
//
// Target specific class implementations should register themselves using the
// appropriate TargetRegistry interfaces.
//
//===----------------------------------------------------------------------===//

#ifndef LLVM_SUPPORT_TARGETREGISTRY_H
#define LLVM_SUPPORT_TARGETREGISTRY_H

#include "llvm/ADT/Triple.h"
#include "llvm/Support/CodeGen.h"
#include "llvm-c/Disassembler.h"
#include <cassert>
#include <string>

namespace llvm {
  class AsmPrinter;
  class Module;
  class MCAssembler;
  class MCAsmBackend;
  class MCAsmInfo;
  class MCAsmParser;
  class MCCodeEmitter;
  class MCCodeGenInfo;
  class MCContext;
  class MCDisassembler;
  class MCInstrAnalysis;
  class MCInstPrinter;
  class MCInstrInfo;
  class MCRegisterInfo;
  class MCStreamer;
  class MCSubtargetInfo;
  class MCSymbolizer;
  class MCRelocationInfo;
  class MCTargetAsmParser;
  class TargetMachine;
  class MCTargetStreamer;
  class TargetOptions;
  class raw_ostream;
  class formatted_raw_ostream;

  MCStreamer *createAsmStreamer(MCContext &Ctx,
                                MCTargetStreamer *TargetStreamer,
                                formatted_raw_ostream &OS, bool isVerboseAsm,
                                bool useLoc, bool useCFI,
                                bool useDwarfDirectory,
                                MCInstPrinter *InstPrint, MCCodeEmitter *CE,
                                MCAsmBackend *TAB, bool ShowInst);

  MCRelocationInfo *createMCRelocationInfo(StringRef TT, MCContext &Ctx);

  MCSymbolizer *createMCSymbolizer(StringRef TT, LLVMOpInfoCallback GetOpInfo,
                                   LLVMSymbolLookupCallback SymbolLookUp,
                                   void *DisInfo,
                                   MCContext *Ctx,
                                   MCRelocationInfo *RelInfo);

  /// Target - Wrapper for Target specific information.
  ///
  /// For registration purposes, this is a POD type so that targets can be
  /// registered without the use of static constructors.
  ///
  /// Targets should implement a single global instance of this class (which
  /// will be zero initialized), and pass that instance to the TargetRegistry as
  /// part of their initialization.
  class Target {
  public:
    friend struct TargetRegistry;

    typedef unsigned (*TripleMatchQualityFnTy)(const std::string &TT);

    typedef MCAsmInfo *(*MCAsmInfoCtorFnTy)(const MCRegisterInfo &MRI,
                                            StringRef TT);
    typedef MCCodeGenInfo *(*MCCodeGenInfoCtorFnTy)(StringRef TT,
                                                    Reloc::Model RM,
                                                    CodeModel::Model CM,
                                                    CodeGenOpt::Level OL);
    typedef MCInstrInfo *(*MCInstrInfoCtorFnTy)(void);
    typedef MCInstrAnalysis *(*MCInstrAnalysisCtorFnTy)(const MCInstrInfo*Info);
    typedef MCRegisterInfo *(*MCRegInfoCtorFnTy)(StringRef TT);
    typedef MCSubtargetInfo *(*MCSubtargetInfoCtorFnTy)(StringRef TT,
                                                        StringRef CPU,
                                                        StringRef Features);
    typedef TargetMachine *(*TargetMachineCtorTy)(const Target &T,
                                                  StringRef TT,
                                                  StringRef CPU,
                                                  StringRef Features,
                                                  const TargetOptions &Options,
                                                  Reloc::Model RM,
                                                  CodeModel::Model CM,
                                                  CodeGenOpt::Level OL);
    typedef AsmPrinter *(*AsmPrinterCtorTy)(TargetMachine &TM,
                                            MCStreamer &Streamer);
    typedef MCAsmBackend *(*MCAsmBackendCtorTy)(const Target &T,
                                                const MCRegisterInfo &MRI,
                                                StringRef TT,
                                                StringRef CPU);
    typedef MCTargetAsmParser *(*MCAsmParserCtorTy)(MCSubtargetInfo &STI,
                                                    MCAsmParser &P,
                                                    const MCInstrInfo &MII);
    typedef MCDisassembler *(*MCDisassemblerCtorTy)(const Target &T,
                                                    const MCSubtargetInfo &STI);
    typedef MCInstPrinter *(*MCInstPrinterCtorTy)(const Target &T,
                                                  unsigned SyntaxVariant,
                                                  const MCAsmInfo &MAI,
                                                  const MCInstrInfo &MII,
                                                  const MCRegisterInfo &MRI,
                                                  const MCSubtargetInfo &STI);
    typedef MCCodeEmitter *(*MCCodeEmitterCtorTy)(const MCInstrInfo &II,
                                                  const MCRegisterInfo &MRI,
                                                  const MCSubtargetInfo &STI,
                                                  MCContext &Ctx);
    typedef MCStreamer *(*MCObjectStreamerCtorTy)(const Target &T,
                                                  StringRef TT,
                                                  MCContext &Ctx,
                                                  MCAsmBackend &TAB,
                                                  raw_ostream &_OS,
                                                  MCCodeEmitter *_Emitter,
                                                  bool RelaxAll,
                                                  bool NoExecStack);
    typedef MCStreamer *(*AsmStreamerCtorTy)(MCContext &Ctx,
                                             formatted_raw_ostream &OS,
                                             bool isVerboseAsm,
                                             bool useLoc,
                                             bool useCFI,
                                             bool useDwarfDirectory,
                                             MCInstPrinter *InstPrint,
                                             MCCodeEmitter *CE,
                                             MCAsmBackend *TAB,
                                             bool ShowInst);
    typedef MCRelocationInfo *(*MCRelocationInfoCtorTy)(StringRef TT,
                                                        MCContext &Ctx);
    typedef MCSymbolizer *(*MCSymbolizerCtorTy)(StringRef TT,
                                   LLVMOpInfoCallback GetOpInfo,
                                   LLVMSymbolLookupCallback SymbolLookUp,
                                   void *DisInfo,
                                   MCContext *Ctx,
                                   MCRelocationInfo *RelInfo);

  private:
    /// Next - The next registered target in the linked list, maintained by the
    /// TargetRegistry.
    Target *Next;

    /// TripleMatchQualityFn - The target function for rating the match quality
    /// of a triple.
    TripleMatchQualityFnTy TripleMatchQualityFn;

    /// Name - The target name.
    const char *Name;

    /// ShortDesc - A short description of the target.
    const char *ShortDesc;

    /// HasJIT - Whether this target supports the JIT.
    bool HasJIT;

    /// MCAsmInfoCtorFn - Constructor function for this target's MCAsmInfo, if
    /// registered.
    MCAsmInfoCtorFnTy MCAsmInfoCtorFn;

    /// MCCodeGenInfoCtorFn - Constructor function for this target's
    /// MCCodeGenInfo, if registered.
    MCCodeGenInfoCtorFnTy MCCodeGenInfoCtorFn;

    /// MCInstrInfoCtorFn - Constructor function for this target's MCInstrInfo,
    /// if registered.
    MCInstrInfoCtorFnTy MCInstrInfoCtorFn;

    /// MCInstrAnalysisCtorFn - Constructor function for this target's
    /// MCInstrAnalysis, if registered.
    MCInstrAnalysisCtorFnTy MCInstrAnalysisCtorFn;

    /// MCRegInfoCtorFn - Constructor function for this target's MCRegisterInfo,
    /// if registered.
    MCRegInfoCtorFnTy MCRegInfoCtorFn;

    /// MCSubtargetInfoCtorFn - Constructor function for this target's
    /// MCSubtargetInfo, if registered.
    MCSubtargetInfoCtorFnTy MCSubtargetInfoCtorFn;

    /// TargetMachineCtorFn - Construction function for this target's
    /// TargetMachine, if registered.
    TargetMachineCtorTy TargetMachineCtorFn;

    /// MCAsmBackendCtorFn - Construction function for this target's
    /// MCAsmBackend, if registered.
    MCAsmBackendCtorTy MCAsmBackendCtorFn;

    /// MCAsmParserCtorFn - Construction function for this target's
    /// MCTargetAsmParser, if registered.
    MCAsmParserCtorTy MCAsmParserCtorFn;

    /// AsmPrinterCtorFn - Construction function for this target's AsmPrinter,
    /// if registered.
    AsmPrinterCtorTy AsmPrinterCtorFn;

    /// MCDisassemblerCtorFn - Construction function for this target's
    /// MCDisassembler, if registered.
    MCDisassemblerCtorTy MCDisassemblerCtorFn;

    /// MCInstPrinterCtorFn - Construction function for this target's
    /// MCInstPrinter, if registered.
    MCInstPrinterCtorTy MCInstPrinterCtorFn;

    /// MCCodeEmitterCtorFn - Construction function for this target's
    /// CodeEmitter, if registered.
    MCCodeEmitterCtorTy MCCodeEmitterCtorFn;

    /// MCObjectStreamerCtorFn - Construction function for this target's
    /// MCObjectStreamer, if registered.
    MCObjectStreamerCtorTy MCObjectStreamerCtorFn;

    /// AsmStreamerCtorFn - Construction function for this target's
    /// AsmStreamer, if registered (default = llvm::createAsmStreamer).
    AsmStreamerCtorTy AsmStreamerCtorFn;

    /// MCRelocationInfoCtorFn - Construction function for this target's
    /// MCRelocationInfo, if registered (default = llvm::createMCRelocationInfo)
    MCRelocationInfoCtorTy MCRelocationInfoCtorFn;

    /// MCSymbolizerCtorFn - Construction function for this target's
    /// MCSymbolizer, if registered (default = llvm::createMCSymbolizer)
    MCSymbolizerCtorTy MCSymbolizerCtorFn;

  public:
    Target()
        : AsmStreamerCtorFn(0), MCRelocationInfoCtorFn(0),
          MCSymbolizerCtorFn(0) {}

    /// @name Target Information
    /// @{

    // getNext - Return the next registered target.
    const Target *getNext() const { return Next; }

    /// getName - Get the target name.
    const char *getName() const { return Name; }

    /// getShortDescription - Get a short description of the target.
    const char *getShortDescription() const { return ShortDesc; }

    /// @}
    /// @name Feature Predicates
    /// @{

    /// hasJIT - Check if this targets supports the just-in-time compilation.
    bool hasJIT() const { return HasJIT; }

    /// hasTargetMachine - Check if this target supports code generation.
    bool hasTargetMachine() const { return TargetMachineCtorFn != 0; }

    /// hasMCAsmBackend - Check if this target supports .o generation.
    bool hasMCAsmBackend() const { return MCAsmBackendCtorFn != 0; }

    /// @}
    /// @name Feature Constructors
    /// @{

    /// createMCAsmInfo - Create a MCAsmInfo implementation for the specified
    /// target triple.
    ///
    /// \param Triple This argument is used to determine the target machine
    /// feature set; it should always be provided. Generally this should be
    /// either the target triple from the module, or the target triple of the
    /// host if that does not exist.
    MCAsmInfo *createMCAsmInfo(const MCRegisterInfo &MRI,
                               StringRef Triple) const {
      if (!MCAsmInfoCtorFn)
        return 0;
      return MCAsmInfoCtorFn(MRI, Triple);
    }

    /// createMCCodeGenInfo - Create a MCCodeGenInfo implementation.
    ///
    MCCodeGenInfo *createMCCodeGenInfo(StringRef Triple, Reloc::Model RM,
                                       CodeModel::Model CM,
                                       CodeGenOpt::Level OL) const {
      if (!MCCodeGenInfoCtorFn)
        return 0;
      return MCCodeGenInfoCtorFn(Triple, RM, CM, OL);
    }

    /// createMCInstrInfo - Create a MCInstrInfo implementation.
    ///
    MCInstrInfo *createMCInstrInfo() const {
      if (!MCInstrInfoCtorFn)
        return 0;
      return MCInstrInfoCtorFn();
    }

    /// createMCInstrAnalysis - Create a MCInstrAnalysis implementation.
    ///
    MCInstrAnalysis *createMCInstrAnalysis(const MCInstrInfo *Info) const {
      if (!MCInstrAnalysisCtorFn)
        return 0;
      return MCInstrAnalysisCtorFn(Info);
    }

    /// createMCRegInfo - Create a MCRegisterInfo implementation.
    ///
    MCRegisterInfo *createMCRegInfo(StringRef Triple) const {
      if (!MCRegInfoCtorFn)
        return 0;
      return MCRegInfoCtorFn(Triple);
    }

    /// createMCSubtargetInfo - Create a MCSubtargetInfo implementation.
    ///
    /// \param Triple This argument is used to determine the target machine
    /// feature set; it should always be provided. Generally this should be
    /// either the target triple from the module, or the target triple of the
    /// host if that does not exist.
    /// \param CPU This specifies the name of the target CPU.
    /// \param Features This specifies the string representation of the
    /// additional target features.
    MCSubtargetInfo *createMCSubtargetInfo(StringRef Triple, StringRef CPU,
                                           StringRef Features) const {
      if (!MCSubtargetInfoCtorFn)
        return 0;
      return MCSubtargetInfoCtorFn(Triple, CPU, Features);
    }

    /// createTargetMachine - Create a target specific machine implementation
    /// for the specified \p Triple.
    ///
    /// \param Triple This argument is used to determine the target machine
    /// feature set; it should always be provided. Generally this should be
    /// either the target triple from the module, or the target triple of the
    /// host if that does not exist.
    TargetMachine *createTargetMachine(StringRef Triple, StringRef CPU,
                             StringRef Features, const TargetOptions &Options,
                             Reloc::Model RM = Reloc::Default,
                             CodeModel::Model CM = CodeModel::Default,
                             CodeGenOpt::Level OL = CodeGenOpt::Default) const {
      if (!TargetMachineCtorFn)
        return 0;
      return TargetMachineCtorFn(*this, Triple, CPU, Features, Options,
                                 RM, CM, OL);
    }

    /// createMCAsmBackend - Create a target specific assembly parser.
    ///
    /// \param Triple The target triple string.
    MCAsmBackend *createMCAsmBackend(const MCRegisterInfo &MRI,
                                     StringRef Triple, StringRef CPU) const {
      if (!MCAsmBackendCtorFn)
        return 0;
      return MCAsmBackendCtorFn(*this, MRI, Triple, CPU);
    }

    /// createMCAsmParser - Create a target specific assembly parser.
    ///
    /// \param Parser The target independent parser implementation to use for
    /// parsing and lexing.
    MCTargetAsmParser *createMCAsmParser(MCSubtargetInfo &STI,
                                         MCAsmParser &Parser,
                                         const MCInstrInfo &MII) const {
      if (!MCAsmParserCtorFn)
        return 0;
      return MCAsmParserCtorFn(STI, Parser, MII);
    }

    /// createAsmPrinter - Create a target specific assembly printer pass.  This
    /// takes ownership of the MCStreamer object.
    AsmPrinter *createAsmPrinter(TargetMachine &TM, MCStreamer &Streamer) const{
      if (!AsmPrinterCtorFn)
        return 0;
      return AsmPrinterCtorFn(TM, Streamer);
    }

    MCDisassembler *createMCDisassembler(const MCSubtargetInfo &STI) const {
      if (!MCDisassemblerCtorFn)
        return 0;
      return MCDisassemblerCtorFn(*this, STI);
    }

    MCInstPrinter *createMCInstPrinter(unsigned SyntaxVariant,
                                       const MCAsmInfo &MAI,
                                       const MCInstrInfo &MII,
                                       const MCRegisterInfo &MRI,
                                       const MCSubtargetInfo &STI) const {
      if (!MCInstPrinterCtorFn)
        return 0;
      return MCInstPrinterCtorFn(*this, SyntaxVariant, MAI, MII, MRI, STI);
    }


    /// createMCCodeEmitter - Create a target specific code emitter.
    MCCodeEmitter *createMCCodeEmitter(const MCInstrInfo &II,
                                       const MCRegisterInfo &MRI,
                                       const MCSubtargetInfo &STI,
                                       MCContext &Ctx) const {
      if (!MCCodeEmitterCtorFn)
        return 0;
      return MCCodeEmitterCtorFn(II, MRI, STI, Ctx);
    }

    /// createMCObjectStreamer - Create a target specific MCStreamer.
    ///
    /// \param TT The target triple.
    /// \param Ctx The target context.
    /// \param TAB The target assembler backend object. Takes ownership.
    /// \param _OS The stream object.
    /// \param _Emitter The target independent assembler object.Takes ownership.
    /// \param RelaxAll Relax all fixups?
    /// \param NoExecStack Mark file as not needing a executable stack.
    MCStreamer *createMCObjectStreamer(StringRef TT, MCContext &Ctx,
                                       MCAsmBackend &TAB,
                                       raw_ostream &_OS,
                                       MCCodeEmitter *_Emitter,
                                       bool RelaxAll,
                                       bool NoExecStack) const {
      if (!MCObjectStreamerCtorFn)
        return 0;
      return MCObjectStreamerCtorFn(*this, TT, Ctx, TAB, _OS, _Emitter,
                                    RelaxAll, NoExecStack);
    }

    /// createAsmStreamer - Create a target specific MCStreamer.
    MCStreamer *createAsmStreamer(MCContext &Ctx,
                                  formatted_raw_ostream &OS,
                                  bool isVerboseAsm,
                                  bool useLoc,
                                  bool useCFI,
                                  bool useDwarfDirectory,
                                  MCInstPrinter *InstPrint,
                                  MCCodeEmitter *CE,
                                  MCAsmBackend *TAB,
                                  bool ShowInst) const {
      if (AsmStreamerCtorFn)
        return AsmStreamerCtorFn(Ctx, OS, isVerboseAsm, useLoc, useCFI,
                                 useDwarfDirectory, InstPrint, CE, TAB,
                                 ShowInst);
      return llvm::createAsmStreamer(Ctx, 0, OS, isVerboseAsm, useLoc, useCFI,
                                     useDwarfDirectory, InstPrint, CE, TAB,
                                     ShowInst);
    }

    /// createMCRelocationInfo - Create a target specific MCRelocationInfo.
    ///
    /// \param TT The target triple.
    /// \param Ctx The target context.
    MCRelocationInfo *
      createMCRelocationInfo(StringRef TT, MCContext &Ctx) const {
      MCRelocationInfoCtorTy Fn = MCRelocationInfoCtorFn
                                      ? MCRelocationInfoCtorFn
                                      : llvm::createMCRelocationInfo;
      return Fn(TT, Ctx);
    }

    /// createMCSymbolizer - Create a target specific MCSymbolizer.
    ///
    /// \param TT The target triple.
    /// \param GetOpInfo The function to get the symbolic information for operands.
    /// \param SymbolLookUp The function to lookup a symbol name.
    /// \param DisInfo The pointer to the block of symbolic information for above call
    /// back.
    /// \param Ctx The target context.
    /// \param RelInfo The relocation information for this target. Takes ownership.
    MCSymbolizer *
    createMCSymbolizer(StringRef TT, LLVMOpInfoCallback GetOpInfo,
                       LLVMSymbolLookupCallback SymbolLookUp,
                       void *DisInfo,
                       MCContext *Ctx, MCRelocationInfo *RelInfo) const {
      MCSymbolizerCtorTy Fn =
          MCSymbolizerCtorFn ? MCSymbolizerCtorFn : llvm::createMCSymbolizer;
      return Fn(TT, GetOpInfo, SymbolLookUp, DisInfo, Ctx, RelInfo);
    }

    /// @}
  };

  /// TargetRegistry - Generic interface to target specific features.
  struct TargetRegistry {
    class iterator {
      const Target *Current;
      explicit iterator(Target *T) : Current(T) {}
      friend struct TargetRegistry;
    public:
      iterator(const iterator &I) : Current(I.Current) {}
      iterator() : Current(0) {}

      bool operator==(const iterator &x) const {
        return Current == x.Current;
      }
      bool operator!=(const iterator &x) const {
        return !operator==(x);
      }

      // Iterator traversal: forward iteration only
      iterator &operator++() {          // Preincrement
        assert(Current && "Cannot increment end iterator!");
        Current = Current->getNext();
        return *this;
      }
      iterator operator++(int) {        // Postincrement
        iterator tmp = *this;
        ++*this;
        return tmp;
      }

      const Target &operator*() const {
        assert(Current && "Cannot dereference end iterator!");
        return *Current;
      }

      const Target *operator->() const {
        return &operator*();
      }
    };

    /// printRegisteredTargetsForVersion - Print the registered targets
    /// appropriately for inclusion in a tool's version output.
    static void printRegisteredTargetsForVersion();

    /// @name Registry Access
    /// @{

    static iterator begin();

    static iterator end() { return iterator(); }

    /// lookupTarget - Lookup a target based on a target triple.
    ///
    /// \param Triple - The triple to use for finding a target.
    /// \param Error - On failure, an error string describing why no target was
    /// found.
    static const Target *lookupTarget(const std::string &Triple,
                                      std::string &Error);

    /// lookupTarget - Lookup a target based on an architecture name
    /// and a target triple.  If the architecture name is non-empty,
    /// then the lookup is done by architecture.  Otherwise, the target
    /// triple is used.
    ///
    /// \param ArchName - The architecture to use for finding a target.
    /// \param TheTriple - The triple to use for finding a target.  The
    /// triple is updated with canonical architecture name if a lookup
    /// by architecture is done.
    /// \param Error - On failure, an error string describing why no target was
    /// found.
    static const Target *lookupTarget(const std::string &ArchName,
                                      Triple &TheTriple,
                                      std::string &Error);

    /// getClosestTargetForJIT - Pick the best target that is compatible with
    /// the current host.  If no close target can be found, this returns null
    /// and sets the Error string to a reason.
    ///
    /// Maintained for compatibility through 2.6.
    static const Target *getClosestTargetForJIT(std::string &Error);

    /// @}
    /// @name Target Registration
    /// @{

    /// RegisterTarget - Register the given target. Attempts to register a
    /// target which has already been registered will be ignored.
    ///
    /// Clients are responsible for ensuring that registration doesn't occur
    /// while another thread is attempting to access the registry. Typically
    /// this is done by initializing all targets at program startup.
    ///
    /// @param T - The target being registered.
    /// @param Name - The target name. This should be a static string.
    /// @param ShortDesc - A short target description. This should be a static
    /// string.
    /// @param TQualityFn - The triple match quality computation function for
    /// this target.
    /// @param HasJIT - Whether the target supports JIT code
    /// generation.
    static void RegisterTarget(Target &T,
                               const char *Name,
                               const char *ShortDesc,
                               Target::TripleMatchQualityFnTy TQualityFn,
                               bool HasJIT = false);

    /// RegisterMCAsmInfo - Register a MCAsmInfo implementation for the
    /// given target.
    ///
    /// Clients are responsible for ensuring that registration doesn't occur
    /// while another thread is attempting to access the registry. Typically
    /// this is done by initializing all targets at program startup.
    ///
    /// @param T - The target being registered.
    /// @param Fn - A function to construct a MCAsmInfo for the target.
    static void RegisterMCAsmInfo(Target &T, Target::MCAsmInfoCtorFnTy Fn) {
      T.MCAsmInfoCtorFn = Fn;
    }

    /// RegisterMCCodeGenInfo - Register a MCCodeGenInfo implementation for the
    /// given target.
    ///
    /// Clients are responsible for ensuring that registration doesn't occur
    /// while another thread is attempting to access the registry. Typically
    /// this is done by initializing all targets at program startup.
    ///
    /// @param T - The target being registered.
    /// @param Fn - A function to construct a MCCodeGenInfo for the target.
    static void RegisterMCCodeGenInfo(Target &T,
                                     Target::MCCodeGenInfoCtorFnTy Fn) {
      T.MCCodeGenInfoCtorFn = Fn;
    }

    /// RegisterMCInstrInfo - Register a MCInstrInfo implementation for the
    /// given target.
    ///
    /// Clients are responsible for ensuring that registration doesn't occur
    /// while another thread is attempting to access the registry. Typically
    /// this is done by initializing all targets at program startup.
    ///
    /// @param T - The target being registered.
    /// @param Fn - A function to construct a MCInstrInfo for the target.
    static void RegisterMCInstrInfo(Target &T, Target::MCInstrInfoCtorFnTy Fn) {
      T.MCInstrInfoCtorFn = Fn;
    }

    /// RegisterMCInstrAnalysis - Register a MCInstrAnalysis implementation for
    /// the given target.
    static void RegisterMCInstrAnalysis(Target &T,
                                        Target::MCInstrAnalysisCtorFnTy Fn) {
      T.MCInstrAnalysisCtorFn = Fn;
    }

    /// RegisterMCRegInfo - Register a MCRegisterInfo implementation for the
    /// given target.
    ///
    /// Clients are responsible for ensuring that registration doesn't occur
    /// while another thread is attempting to access the registry. Typically
    /// this is done by initializing all targets at program startup.
    ///
    /// @param T - The target being registered.
    /// @param Fn - A function to construct a MCRegisterInfo for the target.
    static void RegisterMCRegInfo(Target &T, Target::MCRegInfoCtorFnTy Fn) {
      T.MCRegInfoCtorFn = Fn;
    }

    /// RegisterMCSubtargetInfo - Register a MCSubtargetInfo implementation for
    /// the given target.
    ///
    /// Clients are responsible for ensuring that registration doesn't occur
    /// while another thread is attempting to access the registry. Typically
    /// this is done by initializing all targets at program startup.
    ///
    /// @param T - The target being registered.
    /// @param Fn - A function to construct a MCSubtargetInfo for the target.
    static void RegisterMCSubtargetInfo(Target &T,
                                        Target::MCSubtargetInfoCtorFnTy Fn) {
      T.MCSubtargetInfoCtorFn = Fn;
    }

    /// RegisterTargetMachine - Register a TargetMachine implementation for the
    /// given target.
    ///
    /// Clients are responsible for ensuring that registration doesn't occur
    /// while another thread is attempting to access the registry. Typically
    /// this is done by initializing all targets at program startup.
    ///
    /// @param T - The target being registered.
    /// @param Fn - A function to construct a TargetMachine for the target.
    static void RegisterTargetMachine(Target &T,
                                      Target::TargetMachineCtorTy Fn) {
      T.TargetMachineCtorFn = Fn;
    }

    /// RegisterMCAsmBackend - Register a MCAsmBackend implementation for the
    /// given target.
    ///
    /// Clients are responsible for ensuring that registration doesn't occur
    /// while another thread is attempting to access the registry. Typically
    /// this is done by initializing all targets at program startup.
    ///
    /// @param T - The target being registered.
    /// @param Fn - A function to construct an AsmBackend for the target.
    static void RegisterMCAsmBackend(Target &T, Target::MCAsmBackendCtorTy Fn) {
      T.MCAsmBackendCtorFn = Fn;
    }

    /// RegisterMCAsmParser - Register a MCTargetAsmParser implementation for
    /// the given target.
    ///
    /// Clients are responsible for ensuring that registration doesn't occur
    /// while another thread is attempting to access the registry. Typically
    /// this is done by initializing all targets at program startup.
    ///
    /// @param T - The target being registered.
    /// @param Fn - A function to construct an MCTargetAsmParser for the target.
    static void RegisterMCAsmParser(Target &T, Target::MCAsmParserCtorTy Fn) {
      T.MCAsmParserCtorFn = Fn;
    }

    /// RegisterAsmPrinter - Register an AsmPrinter implementation for the given
    /// target.
    ///
    /// Clients are responsible for ensuring that registration doesn't occur
    /// while another thread is attempting to access the registry. Typically
    /// this is done by initializing all targets at program startup.
    ///
    /// @param T - The target being registered.
    /// @param Fn - A function to construct an AsmPrinter for the target.
    static void RegisterAsmPrinter(Target &T, Target::AsmPrinterCtorTy Fn) {
      T.AsmPrinterCtorFn = Fn;
    }

    /// RegisterMCDisassembler - Register a MCDisassembler implementation for
    /// the given target.
    ///
    /// Clients are responsible for ensuring that registration doesn't occur
    /// while another thread is attempting to access the registry. Typically
    /// this is done by initializing all targets at program startup.
    ///
    /// @param T - The target being registered.
    /// @param Fn - A function to construct an MCDisassembler for the target.
    static void RegisterMCDisassembler(Target &T,
                                       Target::MCDisassemblerCtorTy Fn) {
      T.MCDisassemblerCtorFn = Fn;
    }

    /// RegisterMCInstPrinter - Register a MCInstPrinter implementation for the
    /// given target.
    ///
    /// Clients are responsible for ensuring that registration doesn't occur
    /// while another thread is attempting to access the registry. Typically
    /// this is done by initializing all targets at program startup.
    ///
    /// @param T - The target being registered.
    /// @param Fn - A function to construct an MCInstPrinter for the target.
    static void RegisterMCInstPrinter(Target &T,
                                      Target::MCInstPrinterCtorTy Fn) {
<<<<<<< HEAD
      // @LOCALMOD-BEGIN
      // Prune out the .s printer for the sandboxed translator,
      // by preventing an InstPrinter from being used at all.
      #if !defined(__native_client__)
      if (!T.MCInstPrinterCtorFn)
        T.MCInstPrinterCtorFn = Fn;
      #endif
      // @LOCALMOD-END
=======
      T.MCInstPrinterCtorFn = Fn;
>>>>>>> 5b8f1242
    }

    /// RegisterMCCodeEmitter - Register a MCCodeEmitter implementation for the
    /// given target.
    ///
    /// Clients are responsible for ensuring that registration doesn't occur
    /// while another thread is attempting to access the registry. Typically
    /// this is done by initializing all targets at program startup.
    ///
    /// @param T - The target being registered.
    /// @param Fn - A function to construct an MCCodeEmitter for the target.
    static void RegisterMCCodeEmitter(Target &T,
                                      Target::MCCodeEmitterCtorTy Fn) {
      T.MCCodeEmitterCtorFn = Fn;
    }

    /// RegisterMCObjectStreamer - Register a object code MCStreamer
    /// implementation for the given target.
    ///
    /// Clients are responsible for ensuring that registration doesn't occur
    /// while another thread is attempting to access the registry. Typically
    /// this is done by initializing all targets at program startup.
    ///
    /// @param T - The target being registered.
    /// @param Fn - A function to construct an MCStreamer for the target.
    static void RegisterMCObjectStreamer(Target &T,
                                         Target::MCObjectStreamerCtorTy Fn) {
      T.MCObjectStreamerCtorFn = Fn;
    }

    /// RegisterAsmStreamer - Register an assembly MCStreamer implementation
    /// for the given target.
    ///
    /// Clients are responsible for ensuring that registration doesn't occur
    /// while another thread is attempting to access the registry. Typically
    /// this is done by initializing all targets at program startup.
    ///
    /// @param T - The target being registered.
    /// @param Fn - A function to construct an MCStreamer for the target.
    static void RegisterAsmStreamer(Target &T, Target::AsmStreamerCtorTy Fn) {
      T.AsmStreamerCtorFn = Fn;
    }

    /// RegisterMCRelocationInfo - Register an MCRelocationInfo
    /// implementation for the given target.
    ///
    /// Clients are responsible for ensuring that registration doesn't occur
    /// while another thread is attempting to access the registry. Typically
    /// this is done by initializing all targets at program startup.
    ///
    /// @param T - The target being registered.
    /// @param Fn - A function to construct an MCRelocationInfo for the target.
    static void RegisterMCRelocationInfo(Target &T,
                                         Target::MCRelocationInfoCtorTy Fn) {
      T.MCRelocationInfoCtorFn = Fn;
    }

    /// RegisterMCSymbolizer - Register an MCSymbolizer
    /// implementation for the given target.
    ///
    /// Clients are responsible for ensuring that registration doesn't occur
    /// while another thread is attempting to access the registry. Typically
    /// this is done by initializing all targets at program startup.
    ///
    /// @param T - The target being registered.
    /// @param Fn - A function to construct an MCSymbolizer for the target.
    static void RegisterMCSymbolizer(Target &T,
                                     Target::MCSymbolizerCtorTy Fn) {
      T.MCSymbolizerCtorFn = Fn;
    }

    /// @}
  };


  //===--------------------------------------------------------------------===//

  /// RegisterTarget - Helper template for registering a target, for use in the
  /// target's initialization function. Usage:
  ///
  ///
  /// Target TheFooTarget; // The global target instance.
  ///
  /// extern "C" void LLVMInitializeFooTargetInfo() {
  ///   RegisterTarget<Triple::foo> X(TheFooTarget, "foo", "Foo description");
  /// }
  template<Triple::ArchType TargetArchType = Triple::UnknownArch,
           bool HasJIT = false>
  struct RegisterTarget {
    RegisterTarget(Target &T, const char *Name, const char *Desc) {
      TargetRegistry::RegisterTarget(T, Name, Desc,
                                     &getTripleMatchQuality,
                                     HasJIT);
    }

    static unsigned getTripleMatchQuality(const std::string &TT) {
      if (Triple(TT).getArch() == TargetArchType)
        return 20;
      return 0;
    }
  };

  /// RegisterMCAsmInfo - Helper template for registering a target assembly info
  /// implementation.  This invokes the static "Create" method on the class to
  /// actually do the construction.  Usage:
  ///
  /// extern "C" void LLVMInitializeFooTarget() {
  ///   extern Target TheFooTarget;
  ///   RegisterMCAsmInfo<FooMCAsmInfo> X(TheFooTarget);
  /// }
  template<class MCAsmInfoImpl>
  struct RegisterMCAsmInfo {
    RegisterMCAsmInfo(Target &T) {
      TargetRegistry::RegisterMCAsmInfo(T, &Allocator);
    }
  private:
    static MCAsmInfo *Allocator(const MCRegisterInfo &/*MRI*/, StringRef TT) {
      return new MCAsmInfoImpl(TT);
    }

  };

  /// RegisterMCAsmInfoFn - Helper template for registering a target assembly info
  /// implementation.  This invokes the specified function to do the
  /// construction.  Usage:
  ///
  /// extern "C" void LLVMInitializeFooTarget() {
  ///   extern Target TheFooTarget;
  ///   RegisterMCAsmInfoFn X(TheFooTarget, TheFunction);
  /// }
  struct RegisterMCAsmInfoFn {
    RegisterMCAsmInfoFn(Target &T, Target::MCAsmInfoCtorFnTy Fn) {
      TargetRegistry::RegisterMCAsmInfo(T, Fn);
    }
  };

  /// RegisterMCCodeGenInfo - Helper template for registering a target codegen info
  /// implementation.  This invokes the static "Create" method on the class
  /// to actually do the construction.  Usage:
  ///
  /// extern "C" void LLVMInitializeFooTarget() {
  ///   extern Target TheFooTarget;
  ///   RegisterMCCodeGenInfo<FooMCCodeGenInfo> X(TheFooTarget);
  /// }
  template<class MCCodeGenInfoImpl>
  struct RegisterMCCodeGenInfo {
    RegisterMCCodeGenInfo(Target &T) {
      TargetRegistry::RegisterMCCodeGenInfo(T, &Allocator);
    }
  private:
    static MCCodeGenInfo *Allocator(StringRef /*TT*/, Reloc::Model /*RM*/,
                                    CodeModel::Model /*CM*/,
                                    CodeGenOpt::Level /*OL*/) {
      return new MCCodeGenInfoImpl();
    }
  };

  /// RegisterMCCodeGenInfoFn - Helper template for registering a target codegen
  /// info implementation.  This invokes the specified function to do the
  /// construction.  Usage:
  ///
  /// extern "C" void LLVMInitializeFooTarget() {
  ///   extern Target TheFooTarget;
  ///   RegisterMCCodeGenInfoFn X(TheFooTarget, TheFunction);
  /// }
  struct RegisterMCCodeGenInfoFn {
    RegisterMCCodeGenInfoFn(Target &T, Target::MCCodeGenInfoCtorFnTy Fn) {
      TargetRegistry::RegisterMCCodeGenInfo(T, Fn);
    }
  };

  /// RegisterMCInstrInfo - Helper template for registering a target instruction
  /// info implementation.  This invokes the static "Create" method on the class
  /// to actually do the construction.  Usage:
  ///
  /// extern "C" void LLVMInitializeFooTarget() {
  ///   extern Target TheFooTarget;
  ///   RegisterMCInstrInfo<FooMCInstrInfo> X(TheFooTarget);
  /// }
  template<class MCInstrInfoImpl>
  struct RegisterMCInstrInfo {
    RegisterMCInstrInfo(Target &T) {
      TargetRegistry::RegisterMCInstrInfo(T, &Allocator);
    }
  private:
    static MCInstrInfo *Allocator() {
      return new MCInstrInfoImpl();
    }
  };

  /// RegisterMCInstrInfoFn - Helper template for registering a target
  /// instruction info implementation.  This invokes the specified function to
  /// do the construction.  Usage:
  ///
  /// extern "C" void LLVMInitializeFooTarget() {
  ///   extern Target TheFooTarget;
  ///   RegisterMCInstrInfoFn X(TheFooTarget, TheFunction);
  /// }
  struct RegisterMCInstrInfoFn {
    RegisterMCInstrInfoFn(Target &T, Target::MCInstrInfoCtorFnTy Fn) {
      TargetRegistry::RegisterMCInstrInfo(T, Fn);
    }
  };

  /// RegisterMCInstrAnalysis - Helper template for registering a target
  /// instruction analyzer implementation.  This invokes the static "Create"
  /// method on the class to actually do the construction.  Usage:
  ///
  /// extern "C" void LLVMInitializeFooTarget() {
  ///   extern Target TheFooTarget;
  ///   RegisterMCInstrAnalysis<FooMCInstrAnalysis> X(TheFooTarget);
  /// }
  template<class MCInstrAnalysisImpl>
  struct RegisterMCInstrAnalysis {
    RegisterMCInstrAnalysis(Target &T) {
      TargetRegistry::RegisterMCInstrAnalysis(T, &Allocator);
    }
  private:
    static MCInstrAnalysis *Allocator(const MCInstrInfo *Info) {
      return new MCInstrAnalysisImpl(Info);
    }
  };

  /// RegisterMCInstrAnalysisFn - Helper template for registering a target
  /// instruction analyzer implementation.  This invokes the specified function
  /// to do the construction.  Usage:
  ///
  /// extern "C" void LLVMInitializeFooTarget() {
  ///   extern Target TheFooTarget;
  ///   RegisterMCInstrAnalysisFn X(TheFooTarget, TheFunction);
  /// }
  struct RegisterMCInstrAnalysisFn {
    RegisterMCInstrAnalysisFn(Target &T, Target::MCInstrAnalysisCtorFnTy Fn) {
      TargetRegistry::RegisterMCInstrAnalysis(T, Fn);
    }
  };

  /// RegisterMCRegInfo - Helper template for registering a target register info
  /// implementation.  This invokes the static "Create" method on the class to
  /// actually do the construction.  Usage:
  ///
  /// extern "C" void LLVMInitializeFooTarget() {
  ///   extern Target TheFooTarget;
  ///   RegisterMCRegInfo<FooMCRegInfo> X(TheFooTarget);
  /// }
  template<class MCRegisterInfoImpl>
  struct RegisterMCRegInfo {
    RegisterMCRegInfo(Target &T) {
      TargetRegistry::RegisterMCRegInfo(T, &Allocator);
    }
  private:
    static MCRegisterInfo *Allocator(StringRef /*TT*/) {
      return new MCRegisterInfoImpl();
    }
  };

  /// RegisterMCRegInfoFn - Helper template for registering a target register
  /// info implementation.  This invokes the specified function to do the
  /// construction.  Usage:
  ///
  /// extern "C" void LLVMInitializeFooTarget() {
  ///   extern Target TheFooTarget;
  ///   RegisterMCRegInfoFn X(TheFooTarget, TheFunction);
  /// }
  struct RegisterMCRegInfoFn {
    RegisterMCRegInfoFn(Target &T, Target::MCRegInfoCtorFnTy Fn) {
      TargetRegistry::RegisterMCRegInfo(T, Fn);
    }
  };

  /// RegisterMCSubtargetInfo - Helper template for registering a target
  /// subtarget info implementation.  This invokes the static "Create" method
  /// on the class to actually do the construction.  Usage:
  ///
  /// extern "C" void LLVMInitializeFooTarget() {
  ///   extern Target TheFooTarget;
  ///   RegisterMCSubtargetInfo<FooMCSubtargetInfo> X(TheFooTarget);
  /// }
  template<class MCSubtargetInfoImpl>
  struct RegisterMCSubtargetInfo {
    RegisterMCSubtargetInfo(Target &T) {
      TargetRegistry::RegisterMCSubtargetInfo(T, &Allocator);
    }
  private:
    static MCSubtargetInfo *Allocator(StringRef /*TT*/, StringRef /*CPU*/,
                                      StringRef /*FS*/) {
      return new MCSubtargetInfoImpl();
    }
  };

  /// RegisterMCSubtargetInfoFn - Helper template for registering a target
  /// subtarget info implementation.  This invokes the specified function to
  /// do the construction.  Usage:
  ///
  /// extern "C" void LLVMInitializeFooTarget() {
  ///   extern Target TheFooTarget;
  ///   RegisterMCSubtargetInfoFn X(TheFooTarget, TheFunction);
  /// }
  struct RegisterMCSubtargetInfoFn {
    RegisterMCSubtargetInfoFn(Target &T, Target::MCSubtargetInfoCtorFnTy Fn) {
      TargetRegistry::RegisterMCSubtargetInfo(T, Fn);
    }
  };

  /// RegisterTargetMachine - Helper template for registering a target machine
  /// implementation, for use in the target machine initialization
  /// function. Usage:
  ///
  /// extern "C" void LLVMInitializeFooTarget() {
  ///   extern Target TheFooTarget;
  ///   RegisterTargetMachine<FooTargetMachine> X(TheFooTarget);
  /// }
  template<class TargetMachineImpl>
  struct RegisterTargetMachine {
    RegisterTargetMachine(Target &T) {
      TargetRegistry::RegisterTargetMachine(T, &Allocator);
    }

  private:
    static TargetMachine *Allocator(const Target &T, StringRef TT,
                                    StringRef CPU, StringRef FS,
                                    const TargetOptions &Options,
                                    Reloc::Model RM,
                                    CodeModel::Model CM,
                                    CodeGenOpt::Level OL) {
      return new TargetMachineImpl(T, TT, CPU, FS, Options, RM, CM, OL);
    }
  };

  /// RegisterMCAsmBackend - Helper template for registering a target specific
  /// assembler backend. Usage:
  ///
  /// extern "C" void LLVMInitializeFooMCAsmBackend() {
  ///   extern Target TheFooTarget;
  ///   RegisterMCAsmBackend<FooAsmLexer> X(TheFooTarget);
  /// }
  template<class MCAsmBackendImpl>
  struct RegisterMCAsmBackend {
    RegisterMCAsmBackend(Target &T) {
      TargetRegistry::RegisterMCAsmBackend(T, &Allocator);
    }

  private:
    static MCAsmBackend *Allocator(const Target &T,
                                   const MCRegisterInfo &MRI,
                                   StringRef Triple, StringRef CPU) {
      return new MCAsmBackendImpl(T, MRI, Triple, CPU);
    }
  };

  /// RegisterMCAsmParser - Helper template for registering a target specific
  /// assembly parser, for use in the target machine initialization
  /// function. Usage:
  ///
  /// extern "C" void LLVMInitializeFooMCAsmParser() {
  ///   extern Target TheFooTarget;
  ///   RegisterMCAsmParser<FooAsmParser> X(TheFooTarget);
  /// }
  template<class MCAsmParserImpl>
  struct RegisterMCAsmParser {
    RegisterMCAsmParser(Target &T) {
      TargetRegistry::RegisterMCAsmParser(T, &Allocator);
    }

  private:
    static MCTargetAsmParser *Allocator(MCSubtargetInfo &STI, MCAsmParser &P,
                                        const MCInstrInfo &MII) {
      return new MCAsmParserImpl(STI, P, MII);
    }
  };

  /// RegisterAsmPrinter - Helper template for registering a target specific
  /// assembly printer, for use in the target machine initialization
  /// function. Usage:
  ///
  /// extern "C" void LLVMInitializeFooAsmPrinter() {
  ///   extern Target TheFooTarget;
  ///   RegisterAsmPrinter<FooAsmPrinter> X(TheFooTarget);
  /// }
  template<class AsmPrinterImpl>
  struct RegisterAsmPrinter {
    RegisterAsmPrinter(Target &T) {
      TargetRegistry::RegisterAsmPrinter(T, &Allocator);
    }

  private:
    static AsmPrinter *Allocator(TargetMachine &TM, MCStreamer &Streamer) {
      return new AsmPrinterImpl(TM, Streamer);
    }
  };

  /// RegisterMCCodeEmitter - Helper template for registering a target specific
  /// machine code emitter, for use in the target initialization
  /// function. Usage:
  ///
  /// extern "C" void LLVMInitializeFooMCCodeEmitter() {
  ///   extern Target TheFooTarget;
  ///   RegisterMCCodeEmitter<FooCodeEmitter> X(TheFooTarget);
  /// }
  template<class MCCodeEmitterImpl>
  struct RegisterMCCodeEmitter {
    RegisterMCCodeEmitter(Target &T) {
      TargetRegistry::RegisterMCCodeEmitter(T, &Allocator);
    }

  private:
    static MCCodeEmitter *Allocator(const MCInstrInfo &/*II*/,
                                    const MCRegisterInfo &/*MRI*/,
                                    const MCSubtargetInfo &/*STI*/,
                                    MCContext &/*Ctx*/) {
      return new MCCodeEmitterImpl();
    }
  };

}

#endif<|MERGE_RESOLUTION|>--- conflicted
+++ resolved
@@ -740,18 +740,13 @@
     /// @param Fn - A function to construct an MCInstPrinter for the target.
     static void RegisterMCInstPrinter(Target &T,
                                       Target::MCInstPrinterCtorTy Fn) {
-<<<<<<< HEAD
       // @LOCALMOD-BEGIN
       // Prune out the .s printer for the sandboxed translator,
       // by preventing an InstPrinter from being used at all.
       #if !defined(__native_client__)
-      if (!T.MCInstPrinterCtorFn)
-        T.MCInstPrinterCtorFn = Fn;
+      T.MCInstPrinterCtorFn = Fn;
       #endif
       // @LOCALMOD-END
-=======
-      T.MCInstPrinterCtorFn = Fn;
->>>>>>> 5b8f1242
     }
 
     /// RegisterMCCodeEmitter - Register a MCCodeEmitter implementation for the
