--- conflicted
+++ resolved
@@ -63,15 +63,11 @@
   /// information to the relevant set of assumptions.
   using AffectedValuesMap =
       DenseMap<AffectedValueCallbackVH, SmallVector<WeakTrackingVH, 1>,
-               AffectedValueCallbackVH::DMI>;
+             AffectedValueCallbackVH::DMI>;
   AffectedValuesMap AffectedValues;
 
   /// Get the vector of assumptions which affect a value from the cache.
-<<<<<<< HEAD
-  SmallVector<WeakVH, 1> &getOrInsertAffectedValues(Value *V);
-=======
   SmallVector<WeakTrackingVH, 1> &getOrInsertAffectedValues(Value *V);
->>>>>>> c7c608fe
 
   /// Copy affected values in the cache for OV to be affected values for NV.
   void copyAffectedValuesInCache(Value *OV, Value *NV);
