--- conflicted
+++ resolved
@@ -631,7 +631,6 @@
 def int_clear_cache : Intrinsic<[], [llvm_ptr_ty, llvm_ptr_ty],
                                 [], "llvm.clear_cache">;
 
-<<<<<<< HEAD
 // @LOCALMOD-BEGIN
 //===----------------------- Native Client Intrinsics ---------------------===//
 // NaCl-specific setjmp/longjmp intrinsics.
@@ -682,8 +681,6 @@
 def int_uabsdiff : Intrinsic<[llvm_anyvector_ty],
                         [ LLVMMatchType<0>, LLVMMatchType<0> ], [IntrNoMem]>;
 
-=======
->>>>>>> 591c3d8f
 //===-------------------------- Masked Intrinsics -------------------------===//
 //
 def int_masked_store : Intrinsic<[], [llvm_anyvector_ty, LLVMPointerTo<0>,
