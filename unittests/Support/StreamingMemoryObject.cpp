--- conflicted
+++ resolved
@@ -24,14 +24,8 @@
 }
 
 TEST(StreamingMemoryObject, Test) {
-<<<<<<< HEAD
-  auto *DS = new NullDataStreamer();
-  // @LOCALMOD -- Separated StreamingMemoryObject into interface + Impl.
-  StreamingMemoryObjectImpl O(DS);
-=======
   auto DS = make_unique<NullDataStreamer>();
   StreamingMemoryObject O(std::move(DS));
->>>>>>> 99e9f85e
   EXPECT_TRUE(O.isValidAddress(32 * 1024));
 }
 
