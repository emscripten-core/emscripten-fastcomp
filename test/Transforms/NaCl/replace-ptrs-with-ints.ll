; RUN: opt %s -replace-ptrs-with-ints -S | FileCheck %s

target datalayout = "p:32:32:32"


%struct = type { i32, i32 }

declare %struct* @addr_taken_func(%struct*)

@addr_of_func = global %struct* (%struct*)* @addr_taken_func
; CHECK: @addr_of_func = global %struct* (%struct*)* bitcast (i32 (i32)* @addr_taken_func to %struct* (%struct*)*)

@blockaddr = global i8* blockaddress(@indirectbr, %l1)
; CHECK: @blockaddr = global i8* blockaddress(@indirectbr, %l1)


define i8* @pointer_arg(i8* %ptr, i64 %non_ptr) {
  ret i8* %ptr
}
; CHECK: define i32 @pointer_arg(i32 %ptr, i64 %non_ptr) {
; CHECK-NEXT: ret i32 %ptr
; CHECK-NEXT: }


declare i8* @declared_func(i8*, i64)
; CHECK: declare i32 @declared_func(i32, i64)


define void @self_reference_phi(i8* %ptr) {
entry:
  br label %loop
loop:
  %x = phi i8* [ %x, %loop ], [ %ptr, %entry ]
  br label %loop
}
; CHECK: define void @self_reference_phi(i32 %ptr) {
; CHECK: %x = phi i32 [ %x, %loop ], [ %ptr, %entry ]

; Self-referencing bitcasts are possible in unreachable basic blocks.
; It is not very likely that we will encounter this, but we handle it
; for completeness.
define void @self_reference_bitcast(i8** %dest) {
  ret void
unreachable_loop:
  store i8* %self_ref, i8** %dest
  %self_ref = bitcast i8* %self_ref to i8*
  store i8* %self_ref, i8** %dest
  br label %unreachable_loop
}
; CHECK: define void @self_reference_bitcast(i32 %dest) {
; CHECK: store i32 undef, i32* %dest.asptr
; CHECK: store i32 undef, i32* %dest.asptr

define void @circular_reference_bitcasts(i8** %dest) {
  ret void
unreachable_loop:
  store i8* %cycle1, i8** %dest
  %cycle1 = bitcast i8* %cycle2 to i8*
  %cycle2 = bitcast i8* %cycle1 to i8*
  br label %unreachable_loop
}
; CHECK: define void @circular_reference_bitcasts(i32 %dest) {
; CHECK: store i32 undef, i32* %dest.asptr

define void @circular_reference_inttoptr(i8** %dest) {
  ret void
unreachable_loop:
  %ptr = inttoptr i32 %int to i8*
  %int = ptrtoint i8* %ptr to i32
  store i8* %ptr, i8** %dest
  br label %unreachable_loop
}
; CHECK: define void @circular_reference_inttoptr(i32 %dest) {
; CHECK: store i32 undef, i32* %dest.asptr

define i8* @forwards_reference(%struct** %ptr) {
  br label %block1
block2:
  ; Forwards reference to %val.
  %cast = bitcast %struct* %val to i8*
  br label %block3
block1:
  %val = load %struct*, %struct** %ptr
  br label %block2
block3:
  ; Backwards reference to a forwards reference that has already been
  ; resolved.
  ret i8* %cast
}
; CHECK: define i32 @forwards_reference(i32 %ptr) {
; CHECK-NEXT: br label %block1
; CHECK: block2:
; CHECK-NEXT: br label %block3
; CHECK: block1:
; CHECK-NEXT: %ptr.asptr = inttoptr i32 %ptr to i32*
; CHECK-NEXT: %val = load i32, i32* %ptr.asptr
; CHECK-NEXT: br label %block2
; CHECK: block3:
; CHECK-NEXT: ret i32 %val


define i8* @phi_multiple_entry(i1 %arg, i8* %ptr) {
entry:
  br i1 %arg, label %done, label %done
done:
  %result = phi i8* [ %ptr, %entry ], [ %ptr, %entry ]
  ret i8* %result
}
; CHECK: define i32 @phi_multiple_entry(i1 %arg, i32 %ptr) {
; CHECK: %result = phi i32 [ %ptr, %entry ], [ %ptr, %entry ]


define i8* @select(i1 %cond, i8* %val1, i8* %val2) {
  %r = select i1 %cond, i8* %val1, i8* %val2
  ret i8* %r
}
; CHECK: define i32 @select(i1 %cond, i32 %val1, i32 %val2) {
; CHECK-NEXT: %r = select i1 %cond, i32 %val1, i32 %val2


define i32* @ptrtoint_same_size(i32* %ptr) {
  %a = ptrtoint i32* %ptr to i32
  %b = add i32 %a, 4
  %c = inttoptr i32 %b to i32*
  ret i32* %c
}
; CHECK: define i32 @ptrtoint_same_size(i32 %ptr) {
; CHECK-NEXT: %b = add i32 %ptr, 4
; CHECK-NEXT: ret i32 %b


define i32* @ptrtoint_different_size(i32* %ptr) {
  %a = ptrtoint i32* %ptr to i64
  %b = add i64 %a, 4
  %c = inttoptr i64 %b to i32*
  ret i32* %c
}
; CHECK: define i32 @ptrtoint_different_size(i32 %ptr) {
; CHECK-NEXT: %a = zext i32 %ptr to i64
; CHECK-NEXT: %b = add i64 %a, 4
; CHECK-NEXT: %c = trunc i64 %b to i32
; CHECK-NEXT: ret i32 %c

define i8 @ptrtoint_truncates_var(i32* %ptr) {
  %a = ptrtoint i32* %ptr to i8
  ret i8 %a
}
; CHECK: define i8 @ptrtoint_truncates_var(i32 %ptr) {
; CHECK-NEXT: %a = trunc i32 %ptr to i8

define i8 @ptrtoint_truncates_global() {
  %a = ptrtoint i32* @var to i8
  ret i8 %a
}
; CHECK: define i8 @ptrtoint_truncates_global() {
; CHECK-NEXT: %expanded = ptrtoint i32* @var to i32
; CHECK-NEXT: %a = trunc i32 %expanded to i8


define i32* @pointer_bitcast(i64* %ptr) {
  %cast = bitcast i64* %ptr to i32*
  ret i32* %cast
}
; CHECK: define i32 @pointer_bitcast(i32 %ptr) {
; CHECK-NEXT: ret i32 %ptr

; Same-type non-pointer bitcasts happen to be left alone by this pass.
define i32 @no_op_bitcast(i32 %val) {
  %val2 = bitcast i32 %val to i32
  ret i32 %val2
}
; CHECK: define i32 @no_op_bitcast(i32 %val) {
; CHECK-NEXT: %val2 = bitcast i32 %val to i32

define i64 @kept_bitcast(double %d) {
  %i = bitcast double %d to i64
  ret i64 %i
}
; CHECK: define i64 @kept_bitcast(double %d) {
; CHECK-NEXT: %i = bitcast double %d to i64


define i32 @constant_pointer_null() {
  %val = ptrtoint i32* null to i32
  ret i32 %val
}
; CHECK: define i32 @constant_pointer_null() {
; CHECK-NEXT: ret i32 0

define i32 @constant_pointer_undef() {
  %val = ptrtoint i32* undef to i32
  ret i32 %val
}
; CHECK: define i32 @constant_pointer_undef() {
; CHECK-NEXT: ret i32 undef

define i16* @constant_pointer_null_load() {
  %val = load i16*, i16** null
  ret i16* %val
}
; CHECK: define i32 @constant_pointer_null_load() {
; CHECK-NEXT: %.asptr = inttoptr i32 0 to i32*
; CHECK-NEXT: %val = load i32, i32* %.asptr

define i16* @constant_pointer_undef_load() {
  %val = load i16*, i16** undef
  ret i16* %val
}
; CHECK: define i32 @constant_pointer_undef_load() {
; CHECK-NEXT: %.asptr = inttoptr i32 undef to i32*
; CHECK-NEXT: %val = load i32, i32* %.asptr


define i8 @load(i8* %ptr) {
  %x = load i8, i8* %ptr
  ret i8 %x
}
; CHECK: define i8 @load(i32 %ptr) {
; CHECK-NEXT: %ptr.asptr = inttoptr i32 %ptr to i8*
; CHECK-NEXT: %x = load i8, i8* %ptr.asptr

define void @store(i8* %ptr, i8 %val) {
  store i8 %val, i8* %ptr
  ret void
}
; CHECK: define void @store(i32 %ptr, i8 %val) {
; CHECK-NEXT: %ptr.asptr = inttoptr i32 %ptr to i8*
; CHECK-NEXT: store i8 %val, i8* %ptr.asptr


define i8* @load_ptr(i8** %ptr) {
  %x = load i8*, i8** %ptr
  ret i8* %x
}
; CHECK: define i32 @load_ptr(i32 %ptr) {
; CHECK-NEXT: %ptr.asptr = inttoptr i32 %ptr to i32*
; CHECK-NEXT: %x = load i32, i32* %ptr.asptr

define void @store_ptr(i8** %ptr, i8* %val) {
  store i8* %val, i8** %ptr
  ret void
}
; CHECK: define void @store_ptr(i32 %ptr, i32 %val) {
; CHECK-NEXT: %ptr.asptr = inttoptr i32 %ptr to i32*
; CHECK-NEXT: store i32 %val, i32* %ptr.asptr


define i8 @load_attrs(i8* %ptr) {
  %x = load atomic volatile i8, i8* %ptr seq_cst, align 128
  ret i8 %x
}
; CHECK: define i8 @load_attrs(i32 %ptr) {
; CHECK-NEXT: %ptr.asptr = inttoptr i32 %ptr to i8*
; CHECK-NEXT: %x = load atomic volatile i8, i8* %ptr.asptr seq_cst, align 128

define void @store_attrs(i8* %ptr, i8 %val) {
  store atomic volatile i8 %val, i8* %ptr singlethread release, align 256
  ret void
}
; CHECK: define void @store_attrs(i32 %ptr, i8 %val) {
; CHECK-NEXT: %ptr.asptr = inttoptr i32 %ptr to i8*
; CHECK-NEXT: store atomic volatile i8 %val, i8* %ptr.asptr singlethread release, align 256


define i32 @cmpxchg(i32* %ptr, i32 %a, i32 %b) {
  %r = cmpxchg i32* %ptr, i32 %a, i32 %b seq_cst seq_cst
  %res = extractvalue { i32, i1 } %r, 0
  ret i32 %res
}
; CHECK: define i32 @cmpxchg(i32 %ptr, i32 %a, i32 %b) {
; CHECK-NEXT: %ptr.asptr = inttoptr i32 %ptr to i32*
; CHECK-NEXT: %r = cmpxchg i32* %ptr.asptr, i32 %a, i32 %b seq_cst seq_cst

define i32 @atomicrmw(i32* %ptr, i32 %x) {
  %r = atomicrmw add i32* %ptr, i32 %x seq_cst
  ret i32 %r
}
; CHECK: define i32 @atomicrmw(i32 %ptr, i32 %x) {
; CHECK-NEXT: %ptr.asptr = inttoptr i32 %ptr to i32*
; CHECK-NEXT: %r = atomicrmw add i32* %ptr.asptr, i32 %x seq_cst


define i8* @indirect_call(i8* (i8*)* %func, i8* %arg) {
  %result = call i8* %func(i8* %arg)
  ret i8* %result
}
; CHECK: define i32 @indirect_call(i32 %func, i32 %arg) {
; CHECK-NEXT: %func.asptr = inttoptr i32 %func to i32 (i32)*
; CHECK-NEXT: %result = call i32 %func.asptr(i32 %arg)
; CHECK-NEXT: ret i32 %result


; Test forwards reference
define i8* @direct_call1(i8* %arg) {
  %result = call i8* @direct_call2(i8* %arg)
  ret i8* %result
}
; CHECK: define i32 @direct_call1(i32 %arg) {
; CHECK-NEXT: %result = call i32 @direct_call2(i32 %arg)
; CHECK-NEXT: ret i32 %result

; Test backwards reference
define i8* @direct_call2(i8* %arg) {
  %result = call i8* @direct_call1(i8* %arg)
  ret i8* %result
}
; CHECK: define i32 @direct_call2(i32 %arg) {
; CHECK-NEXT: %result = call i32 @direct_call1(i32 %arg)
; CHECK-NEXT: ret i32 %result


@var = global i32 0

define i32* @get_addr_of_global() {
  ret i32* @var
}
; CHECK: define i32 @get_addr_of_global() {
; CHECK-NEXT: %expanded = ptrtoint i32* @var to i32
; CHECK-NEXT: ret i32 %expanded

define %struct* (%struct*)* @get_addr_of_func() {
  ret %struct* (%struct*)* @addr_taken_func
}
; CHECK: define i32 @get_addr_of_func() {
; CHECK-NEXT: %expanded = ptrtoint i32 (i32)* @addr_taken_func to i32
; CEHCK-NEXT: ret i32 %expanded


define i32 @load_global() {
  %val = load i32, i32* @var
  ret i32 %val
}
; CHECK: define i32 @load_global() {
; CHECK-NEXT: %val = load i32, i32* @var
; CHECK-NEXT: ret i32 %val

define i16 @load_global_bitcast() {
  %ptr = bitcast i32* @var to i16*
  %val = load i16, i16* %ptr
  ret i16 %val
}
; CHECK: define i16 @load_global_bitcast() {
; CHECK-NEXT: %var.bc = bitcast i32* @var to i16*
; CHECK-NEXT: %val = load i16, i16* %var.bc
; CHECK-NEXT: ret i16 %val


; Check that unsimplified allocas are properly handled:
declare void @receive_alloca(%struct* %ptr)

define void @unsimplified_alloca() {
  %a = alloca %struct
  call void @receive_alloca(%struct* %a)
  unreachable
}
; CHECK-LABEL: define void @unsimplified_alloca()
; CHECK-NEXT:    %a = alloca %struct
; CHECK-NEXT:    %a.asint = ptrtoint %struct* %a to i32
; CHECK-NEXT:    call void @receive_alloca(i32 %a.asint)
; CHECK-NEXT:    unreachable


define i1 @compare(i8* %ptr1, i8* %ptr2) {
  %cmp = icmp ult i8* %ptr1, %ptr2
  ret i1 %cmp
}
; CHECK: define i1 @compare(i32 %ptr1, i32 %ptr2) {
; CHECK-NEXT: %cmp = icmp ult i32 %ptr1, %ptr2


declare i8* @llvm.some.intrinsic(i8* %ptr)

define i8* @preserve_intrinsic_type(i8* %ptr) {
  %result = call i8* @llvm.some.intrinsic(i8* %ptr)
  ret i8* %result
}
; CHECK: define i32 @preserve_intrinsic_type(i32 %ptr) {
; CHECK-NEXT: %ptr.asptr = inttoptr i32 %ptr to i8*
; CHECK-NEXT: %result = call i8* @llvm.some.intrinsic(i8* %ptr.asptr)
; CHECK-NEXT: %result.asint = ptrtoint i8* %result to i32
; CHECK-NEXT: ret i32 %result.asint


; Just check that the pass does not crash on inline asm.
define i16* @inline_asm1(i8* %ptr) {
  %val = call i16* asm "foo", "=r,r"(i8* %ptr)
  ret i16* %val
}

define i16** @inline_asm2(i8** %ptr) {
  %val = call i16** asm "foo", "=r,r"(i8** %ptr)
  ret i16** %val
}


declare void @llvm.dbg.declare(metadata, metadata, metadata)
declare void @llvm.dbg.value(metadata, i64, metadata, metadata)

define void @debug_declare(i32 %val) {
  ; We normally expect llvm.dbg.declare to be used on an alloca.
  %var = alloca i32
  call void @llvm.dbg.declare(metadata i32* %var, metadata !11, metadata !12), !dbg !13
  call void @llvm.dbg.declare(metadata i32 %val, metadata !14, metadata !12), !dbg !13
  ret void
}
; CHECK: define void @debug_declare(i32 %val) {
; CHECK-NEXT: %var = alloca i32
; CHECK-NEXT: call void @llvm.dbg.declare(metadata i32* %var, metadata !11, metadata !12), !dbg !13
; This case is currently not converted.
; CHECK-NEXT: call void @llvm.dbg.declare(metadata !2, metadata !14, metadata !12)
; CHECK-NEXT: ret void

; For now, debugging info for values is lost.  replaceAllUsesWith()
; does not work for metadata references -- it converts them to nulls.
; This makes dbg.value too tricky to handle for now.
define void @debug_value(i32 %val, i8* %ptr) {
<<<<<<< HEAD
  tail call void @llvm.dbg.value(metadata i32 %val, i64 1, metadata !11, metadata !12), !dbg !18
  tail call void @llvm.dbg.value(metadata i8* %ptr, i64 2, metadata !14, metadata !12), !dbg !18
  ret void
}
; CHECK: define void @debug_value(i32 %val, i32 %ptr) {
; CHECK-NEXT: call void @llvm.dbg.value(metadata !2, i64 1, metadata !11, metadata !12)
; CHECK-NEXT: call void @llvm.dbg.value(metadata !2, i64 2, metadata !14, metadata !12)
=======
  tail call void @llvm.dbg.value(metadata !{i32 %val}, i64 1, metadata !1, metadata !14)
  tail call void @llvm.dbg.value(metadata !{i8* %ptr}, i64 2, metadata !1, metadata !14)

; check that we don't crash when encountering odd things:
  tail call void @llvm.dbg.value(metadata !{i8* null}, i64 3, metadata !1, metadata !14)
  tail call void @llvm.dbg.value(metadata !{i8* undef}, i64 4, metadata !1, metadata !14)
  tail call void @llvm.dbg.value(metadata !{}, i64 5, metadata !1, metadata !14)
  ret void
}
; CHECK: define void @debug_value(i32 %val, i32 %ptr) {
; CHECK-NEXT: call void @llvm.dbg.value(metadata !{null}, i64 1, metadata !1, metadata !14)
; CHECK-NEXT: call void @llvm.dbg.value(metadata !{null}, i64 2, metadata !1, metadata !14)
; CHECK-NEXT: call void @llvm.dbg.value(metadata !15, i64 3, metadata !1, metadata !14)
; CHECK-NEXT: call void @llvm.dbg.value(metadata !16, i64 4, metadata !1, metadata !14)
; CHECK-NEXT: call void @llvm.dbg.value(metadata !2, i64 5, metadata !1, metadata !14)
>>>>>>> fe3e9718
; CHECK-NEXT: ret void


declare void @llvm.lifetime.start(i64 %size, i8* %ptr)
declare {}* @llvm.invariant.start(i64 %size, i8* %ptr)
declare void @llvm.invariant.end({}* %start, i64 %size, i8* %ptr)

; GVN can introduce the following horrible corner case of a lifetime
; marker referencing a PHI node.  But we convert the phi to i32 type,
; and lifetime.start doesn't work on an inttoptr converting an i32 phi
; to a pointer.  Because of this, we just strip out all lifetime
; markers.

define void @alloca_lifetime_via_phi() {
entry:
  %buf = alloca i8
  br label %block
block:
  %phi = phi i8* [ %buf, %entry ]
  call void @llvm.lifetime.start(i64 -1, i8* %phi)
  ret void
}
; CHECK: define void @alloca_lifetime_via_phi() {
; CHECK: %phi = phi i32 [ %buf.asint, %entry ]
; CHECK-NEXT: ret void

define void @alloca_lifetime() {
  %buf = alloca i8
  call void @llvm.lifetime.start(i64 -1, i8* %buf)
  ret void
}
; CHECK: define void @alloca_lifetime() {
; CHECK-NEXT: %buf = alloca i8
; CHECK-NEXT: ret void

define void @alloca_lifetime_via_bitcast() {
  %buf = alloca i32
  %buf_cast = bitcast i32* %buf to i8*
  call void @llvm.lifetime.start(i64 -1, i8* %buf_cast)
  ret void
}
; CHECK: define void @alloca_lifetime_via_bitcast() {
; CHECK-NEXT: %buf = alloca i32
; CHECK-NEXT: ret void


define void @strip_invariant_markers() {
  %buf = alloca i8
  %start = call {}* @llvm.invariant.start(i64 1, i8* %buf)
  call void @llvm.invariant.end({}* %start, i64 1, i8* %buf)
  ret void
}
; CHECK: define void @strip_invariant_markers() {
; CHECK-NEXT: %buf = alloca i8
; CHECK-NEXT: ret void


; "nocapture" and "noalias" only apply to pointers, so must be stripped.
define void @nocapture_attr(i8* nocapture noalias %ptr) {
  ret void
}
; CHECK: define void @nocapture_attr(i32 %ptr) {


define void @readonly_readnone(i8* readonly dereferenceable_or_null(4)) {
  ret void
}
; CHECK-LABEL: define void @readonly_readnone(i32)

define nonnull i8* @nonnull_ptr(i8* nonnull) {
  ret i8* undef
}
; CHECK-LABEL: define i32 @nonnull_ptr(i32)

define dereferenceable(16) i8* @dereferenceable_ptr(i8* dereferenceable(8)) {
  ret i8* undef
}
; CHECK-LABEL: define i32 @dereferenceable_ptr(i32)

; "nounwind" should be preserved.
define void @nounwind_func_attr() nounwind {
  ret void
}
; CHECK: define void @nounwind_func_attr() [[NOUNWIND:#[0-9]+]] {

define void @nounwind_call_attr() {
  call void @nounwind_func_attr() nounwind
  ret void
}
; CHECK: define void @nounwind_call_attr() {
; CHECK: call void @nounwind_func_attr() {{.*}}[[NOUNWIND]]

define fastcc void @fastcc_func() {
  ret void
}
; CHECK: define fastcc void @fastcc_func() {

define void @fastcc_call() {
  call fastcc void @fastcc_func()
  ret void
}
; CHECK: define void @fastcc_call() {
; CHECK-NEXT: call fastcc void @fastcc_func()

define void @tail_call() {
  tail call void @tail_call()
  ret void
}
; CHECK: define void @tail_call()
; CHECK-NEXT: tail call void @tail_call()


; Just check that the pass does not crash on getelementptr.  (The pass
; should not depend unnecessarily on ExpandGetElementPtr having been
; run.)
define i8* @getelementptr(i8, i8* %ptr) {
  %gep = getelementptr i8, i8* %ptr, i32 10
  ret i8* %gep
}

; Just check that the pass does not crash on va_arg.
define i32* @va_arg(i8* %valist) {
  %r = va_arg i8* %valist, i32*
  ret i32* %r
}


define void @indirectbr(i8* %addr) {
  indirectbr i8* %addr, [ label %l1, label %l2 ]
l1:
  ret void
l2:
  ret void
}
; CHECK: define void @indirectbr(i32 %addr) {
; CHECK-NEXT: %addr.asptr = inttoptr i32 %addr to i8*
; CHECK-NEXT: indirectbr i8* %addr.asptr, [label %l1, label %l2]


define i8* @invoke(i8* %val) {
  %result = invoke i8* @direct_call1(i8* %val)
      to label %cont unwind label %lpad
cont:
  ret i8* %result
lpad:
  %lp = landingpad { i8*, i32 } personality void (i8*)* @personality_func cleanup
  %p = extractvalue { i8*, i32 } %lp, 0
  %s = insertvalue { i8*, i32 } %lp, i8* %val, 0
  ret i8* %p
}
; CHECK: define i32 @invoke(i32 %val) {
; CHECK-NEXT: %result = invoke i32 @direct_call1(i32 %val)
; CHECK-NEXT:         to label %cont unwind label %lpad
; CHECK: %lp = landingpad { i8*, i32 } personality void (i8*)* bitcast (void (i32)* @personality_func to void (i8*)*)
; CHECK: %p = extractvalue { i8*, i32 } %lp, 0
; CHECK-NEXT: %p.asint = ptrtoint i8* %p to i32
; CHECK-NEXT: %val.asptr = inttoptr i32 %val to i8*
; CHECK-NEXT: %s = insertvalue { i8*, i32 } %lp, i8* %val.asptr, 0
; CHECK-NEXT: ret i32 %p.asint

define void @personality_func(i8* %arg) {
  ret void
}


declare i32 @llvm.eh.typeid.for(i8*)

@typeid = global i32 0

; The argument here must be left as a bitcast, otherwise the backend
; rejects it.
define void @typeid_for() {
  %bc = bitcast i32* @typeid to i8*
  call i32 @llvm.eh.typeid.for(i8* %bc)
  ret void
}
; CHECK: define void @typeid_for() {
; CHECK-NEXT: %typeid.bc = bitcast i32* @typeid to i8*
; CHECK-NEXT: call i32 @llvm.eh.typeid.for(i8* %typeid.bc)


; Subprogram debug metadata may refer to a function.
; Make sure those are updated too.
; Regenerate the debug info from the following C program:
; void nop(void *ptr) {
; }

define void @nop(i8* %ptr) {
  tail call void @llvm.dbg.value(metadata i8* %ptr, i64 0, metadata !11, metadata !12), !dbg !19
  ret void, !dbg !19
}
; CHECK: define void @nop(i32 %ptr) {
; CHECK-NEXT: call void @llvm.dbg.value{{.*}}
; CHECK-NEXT: ret void


; CHECK: attributes {{.*}}[[NOUNWIND]] = { nounwind }

!llvm.dbg.cu = !{!0}
!llvm.module.flags = !{!8, !9}
!llvm.ident = !{!10}

; CHECK: !4 = !MDSubprogram(name: "debug_declare", scope: !1, file: !1, line: 1, type: !5, isLocal: false, isDefinition: true, scopeLine: 1, flags: DIFlagPrototyped, isOptimized: false, function: void (i32)* @debug_declare, variables: !2)

!0 = !MDCompileUnit(language: DW_LANG_C99, file: !1, producer: "clang version 3.7.0 (trunk 235150) (llvm/trunk 235152)", isOptimized: false, runtimeVersion: 0, emissionKind: 1, enums: !2, retainedTypes: !2, subprograms: !3, globals: !2, imports: !2)
!1 = !MDFile(filename: "foo.c", directory: "/s/llvm/cmakebuild")
!2 = !{}
!3 = !{!4}
!4 = !MDSubprogram(name: "debug_declare", scope: !1, file: !1, line: 1, type: !5, isLocal: false, isDefinition: true, scopeLine: 1, flags: DIFlagPrototyped, isOptimized: false, function: void (i32)* @debug_declare, variables: !2)
!5 = !MDSubroutineType(types: !6)
!6 = !{null, !7}
!7 = !MDBasicType(name: "int", size: 32, align: 32, encoding: DW_ATE_signed)
!8 = !{i32 2, !"Dwarf Version", i32 4}
!9 = !{i32 2, !"Debug Info Version", i32 3}
!10 = !{!"clang version 3.7.0 (trunk 235150) (llvm/trunk 235152)"}
!11 = !MDLocalVariable(tag: DW_TAG_arg_variable, name: "val", arg: 1, scope: !4, file: !1, line: 1, type: !7)
!12 = !MDExpression()
!13 = !MDLocation(line: 1, column: 24, scope: !4)

!14 = !MDLocalVariable(tag: DW_TAG_auto_variable, name: "var", scope: !4, file: !1, line: 2, type: !15)
!15 = !MDCompositeType(tag: DW_TAG_array_type, baseType: !7, align: 32, elements: !16)
!16 = !{!17}
!17 = !MDSubrange(count: -1)
!18 = !MDLocation(line: 2, column: 11, scope: !4)
!19 = !MDLocation(line: 2, column: 3, scope: !4)<|MERGE_RESOLUTION|>--- conflicted
+++ resolved
@@ -414,31 +414,21 @@
 ; does not work for metadata references -- it converts them to nulls.
 ; This makes dbg.value too tricky to handle for now.
 define void @debug_value(i32 %val, i8* %ptr) {
-<<<<<<< HEAD
   tail call void @llvm.dbg.value(metadata i32 %val, i64 1, metadata !11, metadata !12), !dbg !18
   tail call void @llvm.dbg.value(metadata i8* %ptr, i64 2, metadata !14, metadata !12), !dbg !18
+
+; check that we don't crash when encountering odd things:
+  tail call void @llvm.dbg.value(metadata i8* null, i64 3, metadata !11, metadata !12), !dbg !18
+  tail call void @llvm.dbg.value(metadata i8* undef, i64 4, metadata !11, metadata !12), !dbg !18
+  tail call void @llvm.dbg.value(metadata !{}, i64 5, metadata !11, metadata !12), !dbg !18
   ret void
 }
 ; CHECK: define void @debug_value(i32 %val, i32 %ptr) {
 ; CHECK-NEXT: call void @llvm.dbg.value(metadata !2, i64 1, metadata !11, metadata !12)
 ; CHECK-NEXT: call void @llvm.dbg.value(metadata !2, i64 2, metadata !14, metadata !12)
-=======
-  tail call void @llvm.dbg.value(metadata !{i32 %val}, i64 1, metadata !1, metadata !14)
-  tail call void @llvm.dbg.value(metadata !{i8* %ptr}, i64 2, metadata !1, metadata !14)
-
-; check that we don't crash when encountering odd things:
-  tail call void @llvm.dbg.value(metadata !{i8* null}, i64 3, metadata !1, metadata !14)
-  tail call void @llvm.dbg.value(metadata !{i8* undef}, i64 4, metadata !1, metadata !14)
-  tail call void @llvm.dbg.value(metadata !{}, i64 5, metadata !1, metadata !14)
-  ret void
-}
-; CHECK: define void @debug_value(i32 %val, i32 %ptr) {
-; CHECK-NEXT: call void @llvm.dbg.value(metadata !{null}, i64 1, metadata !1, metadata !14)
-; CHECK-NEXT: call void @llvm.dbg.value(metadata !{null}, i64 2, metadata !1, metadata !14)
-; CHECK-NEXT: call void @llvm.dbg.value(metadata !15, i64 3, metadata !1, metadata !14)
-; CHECK-NEXT: call void @llvm.dbg.value(metadata !16, i64 4, metadata !1, metadata !14)
-; CHECK-NEXT: call void @llvm.dbg.value(metadata !2, i64 5, metadata !1, metadata !14)
->>>>>>> fe3e9718
+; CHECK-NEXT: call void @llvm.dbg.value(metadata i8* null, i64 3, metadata !11, metadata !12)
+; CHECK-NEXT: call void @llvm.dbg.value(metadata i8* undef, i64 4, metadata !11, metadata !12)
+; CHECK-NEXT: call void @llvm.dbg.value(metadata !2, i64 5, metadata !11, metadata !12)
 ; CHECK-NEXT: ret void
 
 
