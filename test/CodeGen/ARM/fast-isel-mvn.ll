<<<<<<< HEAD
; RUN: llc -O0 -verify-machineinstrs -fast-isel-abort=1 -relocation-model=dynamic-no-pic -arm-use-movt=false -mtriple=armv7-apple-ios     < %s | FileCheck %s --check-prefix=CHECK --check-prefix=ARM
; RUN: llc -O0 -verify-machineinstrs -fast-isel-abort=1 -relocation-model=dynamic-no-pic -arm-use-movt=false -mtriple=armv7-linux-gnueabi < %s | FileCheck %s --check-prefix=CHECK --check-prefix=ARM
; RUN: llc -O0 -verify-machineinstrs -fast-isel-abort=1 -relocation-model=dynamic-no-pic -arm-use-movt=false -mtriple=thumbv7-apple-ios   < %s | FileCheck %s --check-prefix=CHECK --check-prefix=ARM
; RUN: llc -O0 -verify-machineinstrs -fast-isel-abort=1 -relocation-model=dynamic-no-pic -arm-use-movt=true  -mtriple=thumbv7-apple-ios   < %s | FileCheck %s --check-prefix=CHECK --check-prefix=THUMB
; RUN: llc -O0 -verify-machineinstrs -fast-isel-abort=1 -relocation-model=dynamic-no-pic -arm-use-movt=true  -mtriple=armv7-apple-ios     < %s | FileCheck %s --check-prefix=MOVT
=======
; RUN: llc -O0 -verify-machineinstrs -fast-isel-abort -relocation-model=dynamic-no-pic -arm-use-movt=false -mtriple=armv7-apple-ios     < %s | FileCheck %s --check-prefix=CHECK --check-prefix=ARM
; RUN: llc -O0 -verify-machineinstrs -fast-isel-abort -relocation-model=dynamic-no-pic -arm-use-movt=false -mtriple=armv7-linux-gnueabi < %s | FileCheck %s --check-prefix=CHECK --check-prefix=ARM
; RUN: llc -O0 -verify-machineinstrs -fast-isel-abort -relocation-model=dynamic-no-pic -arm-use-movt=false -mtriple=thumbv7-apple-ios   < %s | FileCheck %s --check-prefix=CHECK --check-prefix=ARM
; RUN: llc -O0 -verify-machineinstrs -fast-isel-abort -relocation-model=dynamic-no-pic -arm-use-movt=true  -mtriple=thumbv7-apple-ios   < %s | FileCheck %s --check-prefix=CHECK --check-prefix=THUMB
; RUN: llc -O0 -verify-machineinstrs -fast-isel-abort -relocation-model=dynamic-no-pic -arm-use-movt=true  -mtriple=armv7-apple-ios     < %s | FileCheck %s --check-prefix=MOVT
; @LOCALMOD: check that we use movt in t10
; RUN: llc -O0 -verify-machineinstrs -fast-isel-abort -relocation-model=dynamic-no-pic -arm-use-movt=true  -mtriple=armv7-unknown-nacl-gnueabi     < %s | FileCheck %s --check-prefix=CHECK --check-prefix=NACL
>>>>>>> f540f9b3
; rdar://10412592

define void @t1() nounwind {
entry:
; @LOCALMOD
; CHECK-LABEL: t1:
; CHECK:       mvn r0, #0
  call void @foo(i32 -1)
  ret void
}

declare void @foo(i32)

define void @t2() nounwind {
entry:
; CHECK-LABEL: t2
; CHECK:       mvn r0, #233
  call void @foo(i32 -234)
  ret void
}

define void @t3() nounwind {
entry:
; CHECK-LABEL: t3
; CHECK:       mvn r0, #256
  call void @foo(i32 -257)
  ret void
}

; Load from constant pool
define void @t4() nounwind {
entry:
; ARM-LABEL:   t4
; ARM:         ldr r0
; THUMB-LABEL: t4
; THUMB:       movw r0, #65278
; THUMB:       movt r0, #65535
  call void @foo(i32 -258)
  ret void
}

define void @t5() nounwind {
entry:
; CHECK-LABEL: t5
; CHECK:       mvn r0, #65280
  call void @foo(i32 -65281)
  ret void
}

define void @t6() nounwind {
entry:
; CHECK-LABEL: t6
; CHECK:       mvn r0, #978944
  call void @foo(i32 -978945)
  ret void
}

define void @t7() nounwind {
entry:
; CHECK-LABEL: t7
; CHECK:       mvn r0, #267386880
  call void @foo(i32 -267386881)
  ret void
}

define void @t8() nounwind {
entry:
; CHECK-LABEL: t8
; CHECK:       mvn r0, #65280
  call void @foo(i32 -65281)
  ret void
}

define void @t9() nounwind {
entry:
; CHECK-LABEL: t9
; CHECK:       mvn r0, #2130706432
  call void @foo(i32 -2130706433)
  ret void
}

; Load from constant pool.
define i32 @t10(i32 %a) {
; MOVT-LABEL: t10
; MOVT:       ldr
; NACL-LABEL:  t10
; NACL:        movw [[REG:r.*]],  #52257
; NACL:        movt [[REG]],  #35037
  %1 = xor i32 -1998730207, %a
  ret i32 %1
}
<|MERGE_RESOLUTION|>--- conflicted
+++ resolved
@@ -1,18 +1,10 @@
-<<<<<<< HEAD
 ; RUN: llc -O0 -verify-machineinstrs -fast-isel-abort=1 -relocation-model=dynamic-no-pic -arm-use-movt=false -mtriple=armv7-apple-ios     < %s | FileCheck %s --check-prefix=CHECK --check-prefix=ARM
 ; RUN: llc -O0 -verify-machineinstrs -fast-isel-abort=1 -relocation-model=dynamic-no-pic -arm-use-movt=false -mtriple=armv7-linux-gnueabi < %s | FileCheck %s --check-prefix=CHECK --check-prefix=ARM
 ; RUN: llc -O0 -verify-machineinstrs -fast-isel-abort=1 -relocation-model=dynamic-no-pic -arm-use-movt=false -mtriple=thumbv7-apple-ios   < %s | FileCheck %s --check-prefix=CHECK --check-prefix=ARM
 ; RUN: llc -O0 -verify-machineinstrs -fast-isel-abort=1 -relocation-model=dynamic-no-pic -arm-use-movt=true  -mtriple=thumbv7-apple-ios   < %s | FileCheck %s --check-prefix=CHECK --check-prefix=THUMB
 ; RUN: llc -O0 -verify-machineinstrs -fast-isel-abort=1 -relocation-model=dynamic-no-pic -arm-use-movt=true  -mtriple=armv7-apple-ios     < %s | FileCheck %s --check-prefix=MOVT
-=======
-; RUN: llc -O0 -verify-machineinstrs -fast-isel-abort -relocation-model=dynamic-no-pic -arm-use-movt=false -mtriple=armv7-apple-ios     < %s | FileCheck %s --check-prefix=CHECK --check-prefix=ARM
-; RUN: llc -O0 -verify-machineinstrs -fast-isel-abort -relocation-model=dynamic-no-pic -arm-use-movt=false -mtriple=armv7-linux-gnueabi < %s | FileCheck %s --check-prefix=CHECK --check-prefix=ARM
-; RUN: llc -O0 -verify-machineinstrs -fast-isel-abort -relocation-model=dynamic-no-pic -arm-use-movt=false -mtriple=thumbv7-apple-ios   < %s | FileCheck %s --check-prefix=CHECK --check-prefix=ARM
-; RUN: llc -O0 -verify-machineinstrs -fast-isel-abort -relocation-model=dynamic-no-pic -arm-use-movt=true  -mtriple=thumbv7-apple-ios   < %s | FileCheck %s --check-prefix=CHECK --check-prefix=THUMB
-; RUN: llc -O0 -verify-machineinstrs -fast-isel-abort -relocation-model=dynamic-no-pic -arm-use-movt=true  -mtriple=armv7-apple-ios     < %s | FileCheck %s --check-prefix=MOVT
 ; @LOCALMOD: check that we use movt in t10
 ; RUN: llc -O0 -verify-machineinstrs -fast-isel-abort -relocation-model=dynamic-no-pic -arm-use-movt=true  -mtriple=armv7-unknown-nacl-gnueabi     < %s | FileCheck %s --check-prefix=CHECK --check-prefix=NACL
->>>>>>> f540f9b3
 ; rdar://10412592
 
 define void @t1() nounwind {
