<<<<<<< HEAD
; RUN: llc < %s -O0 -fast-isel-abort -relocation-model=dynamic-no-pic -mtriple=armv7-apple-ios | FileCheck %s --check-prefix=ARM
; RUN: llc < %s -O0 -fast-isel-abort -relocation-model=dynamic-no-pic -mtriple=thumbv7-apple-ios | FileCheck %s --check-prefix=THUMB
=======
; RUN: llc < %s -O0 -fast-isel-abort -relocation-model=dynamic-no-pic -mtriple=armv7-apple-ios -verify-machineinstrs | FileCheck %s --check-prefix=ARM
; RUN: llc < %s -O0 -fast-isel-abort -relocation-model=dynamic-no-pic -mtriple=armv7-linux-gnueabi -verify-machineinstrs | FileCheck %s --check-prefix=ARM
; RUN: llc < %s -O0 -fast-isel-abort -relocation-model=dynamic-no-pic -mtriple=thumbv7-apple-ios -verify-machineinstrs | FileCheck %s --check-prefix=THUMB
>>>>>>> 5b8f1242

; Very basic fast-isel functionality.
define i32 @test0(i32 %a, i32 %b) nounwind {
entry:
  %a.addr = alloca i32, align 4
  %b.addr = alloca i32, align 4
  store i32 %a, i32* %a.addr
  store i32 %b, i32* %b.addr
  %tmp = load i32* %a.addr
  %tmp1 = load i32* %b.addr
  %add = add nsw i32 %tmp, %tmp1
  ret i32 %add
}

; Check truncate to bool
define void @test1(i32 %tmp) nounwind {
entry:
%tobool = trunc i32 %tmp to i1
br i1 %tobool, label %if.then, label %if.end

if.then:                                          ; preds = %entry
call void @test1(i32 0)
br label %if.end

if.end:                                           ; preds = %if.then, %entry
ret void
; ARM-LABEL: test1:
; ARM: tst r0, #1
; THUMB-LABEL: test1:
; THUMB: tst.w r0, #1
}

; Check some simple operations with immediates
define void @test2(i32 %tmp, i32* %ptr) nounwind {
; THUMB-LABEL: test2:
; ARM-LABEL: test2:

b1:
  %a = add i32 %tmp, 4096
  store i32 %a, i32* %ptr
  br label %b2

; THUMB: add.w {{.*}} #4096
; ARM: add {{.*}} #4096

b2:
  %b = add i32 %tmp, 4095
  store i32 %b, i32* %ptr
  br label %b3
; THUMB: addw {{.*}} #4095
; ARM: movw {{.*}} #4095
; ARM: add

b3:
  %c = or i32 %tmp, 4
  store i32 %c, i32* %ptr
  ret void

; THUMB: orr {{.*}} #4
; ARM: orr {{.*}} #4
}

define void @test3(i32 %tmp, i32* %ptr1, i16* %ptr2, i8* %ptr3) nounwind {
; THUMB-LABEL: test3:
; ARM-LABEL: test3:

bb1:
  %a1 = trunc i32 %tmp to i16
  %a2 = trunc i16 %a1 to i8
  %a3 = trunc i8 %a2 to i1
  %a4 = zext i1 %a3 to i8
  store i8 %a4, i8* %ptr3
  %a5 = zext i8 %a4 to i16
  store i16 %a5, i16* %ptr2
  %a6 = zext i16 %a5 to i32
  store i32 %a6, i32* %ptr1
  br label %bb2

; THUMB: and
; THUMB: strb
; THUMB: and{{.*}}, #255
; THUMB: strh
; THUMB: uxth
; ARM: and
; ARM: strb
; ARM: and{{.*}}, #255
; ARM: strh
; ARM: uxth

bb2:
  %b1 = trunc i32 %tmp to i16
  %b2 = trunc i16 %b1 to i8
  store i8 %b2, i8* %ptr3
  %b3 = sext i8 %b2 to i16
  store i16 %b3, i16* %ptr2
  %b4 = sext i16 %b3 to i32
  store i32 %b4, i32* %ptr1
  br label %bb3

; THUMB: strb
; THUMB: sxtb
; THUMB: strh
; THUMB: sxth
; ARM: strb
; ARM: sxtb
; ARM: strh
; ARM: sxth

bb3:
  %c1 = load i8* %ptr3
  %c2 = load i16* %ptr2
  %c3 = load i32* %ptr1
  %c4 = zext i8 %c1 to i32
  %c5 = sext i16 %c2 to i32
  %c6 = add i32 %c4, %c5
  %c7 = sub i32 %c3, %c6
  store i32 %c7, i32* %ptr1
  ret void

; THUMB: ldrb
; THUMB: ldrh
; THUMB: and{{.*}}, #255
; THUMB: sxth
; THUMB: add
; THUMB: sub
; ARM: ldrb
; ARM: ldrh
; ARM: and{{.*}}, #255
; ARM: sxth
; ARM: add
; ARM: sub
}

; Check loads/stores with globals
@test4g = external global i32

define void @test4() {
  %a = load i32* @test4g
  %b = add i32 %a, 1
  store i32 %b, i32* @test4g
  ret void


; Note that relocations are either movw/movt or constant pool
; loads. Different platforms will select different approaches.

; THUMB: {{(movw r0, :lower16:L_test4g\$non_lazy_ptr)|(ldr.n r0, .LCPI)}}
; THUMB: {{(movt r0, :upper16:L_test4g\$non_lazy_ptr)?}}
; THUMB: ldr r0, [r0]
; THUMB: ldr r1, [r0]
; THUMB: adds r1, #1
; THUMB: str r1, [r0]

; ARM: {{(movw r0, :lower16:L_test4g\$non_lazy_ptr)|(ldr r0, .LCPI)}}
; ARM: {{(movt r0, :upper16:L_test4g\$non_lazy_ptr)?}}
; ARM: ldr r0, [r0]
; ARM: ldr r1, [r0]
; ARM: add r1, r1, #1
; ARM: str r1, [r0]
}

; ARM: @urem_fold
; THUMB: @urem_fold
; ARM: and r0, r0, #31
; THUMB: and r0, r0, #31
define i32 @urem_fold(i32 %a) nounwind {
  %rem = urem i32 %a, 32
  ret i32 %rem
}

define i32 @trap_intrinsic() noreturn nounwind  {
entry:
; ARM: @trap_intrinsic
; THUMB: @trap_intrinsic
; ARM: trap
; THUMB: trap
  tail call void @llvm.trap( )
  unreachable
}

declare void @llvm.trap() nounwind<|MERGE_RESOLUTION|>--- conflicted
+++ resolved
@@ -1,11 +1,6 @@
-<<<<<<< HEAD
-; RUN: llc < %s -O0 -fast-isel-abort -relocation-model=dynamic-no-pic -mtriple=armv7-apple-ios | FileCheck %s --check-prefix=ARM
-; RUN: llc < %s -O0 -fast-isel-abort -relocation-model=dynamic-no-pic -mtriple=thumbv7-apple-ios | FileCheck %s --check-prefix=THUMB
-=======
 ; RUN: llc < %s -O0 -fast-isel-abort -relocation-model=dynamic-no-pic -mtriple=armv7-apple-ios -verify-machineinstrs | FileCheck %s --check-prefix=ARM
 ; RUN: llc < %s -O0 -fast-isel-abort -relocation-model=dynamic-no-pic -mtriple=armv7-linux-gnueabi -verify-machineinstrs | FileCheck %s --check-prefix=ARM
 ; RUN: llc < %s -O0 -fast-isel-abort -relocation-model=dynamic-no-pic -mtriple=thumbv7-apple-ios -verify-machineinstrs | FileCheck %s --check-prefix=THUMB
->>>>>>> 5b8f1242
 
 ; Very basic fast-isel functionality.
 define i32 @test0(i32 %a, i32 %b) nounwind {
