; RUN: llc -march=amdgcn -verify-machineinstrs < %s | FileCheck %s --check-prefix=SI --check-prefix=FUNC --check-prefix=GCN
; RUN: llc -march=amdgcn -mcpu=tonga -verify-machineinstrs < %s | FileCheck %s --check-prefix=VI --check-prefix=FUNC --check-prefix=GCN
; RUN: llc -march=r600 -mcpu=redwood < %s | FileCheck %s --check-prefix=EG --check-prefix=FUNC

declare float @llvm.fabs.f32(float) #1

; FUNC-LABEL: {{^}}fp_to_sint_i32:
; EG: FLT_TO_INT {{\** *}}T{{[0-9]+\.[XYZW], PV\.[XYZW]}}
; SI: v_cvt_i32_f32_e32
; SI: s_endpgm
define void @fp_to_sint_i32(i32 addrspace(1)* %out, float %in) {
  %conv = fptosi float %in to i32
  store i32 %conv, i32 addrspace(1)* %out
  ret void
}

; FUNC-LABEL: {{^}}fp_to_sint_i32_fabs:
; SI: v_cvt_i32_f32_e64 v{{[0-9]+}}, |s{{[0-9]+}}|{{$}}
define void @fp_to_sint_i32_fabs(i32 addrspace(1)* %out, float %in) {
  %in.fabs = call float @llvm.fabs.f32(float %in)
  %conv = fptosi float %in.fabs to i32
  store i32 %conv, i32 addrspace(1)* %out
  ret void
}

; FUNC-LABEL: {{^}}fp_to_sint_v2i32:
; EG: FLT_TO_INT {{\** *}}T{{[0-9]+\.[XYZW], PV\.[XYZW]}}
; EG: FLT_TO_INT {{\** *}}T{{[0-9]+\.[XYZW], PV\.[XYZW]}}
; SI: v_cvt_i32_f32_e32
; SI: v_cvt_i32_f32_e32
define void @fp_to_sint_v2i32(<2 x i32> addrspace(1)* %out, <2 x float> %in) {
  %result = fptosi <2 x float> %in to <2 x i32>
  store <2 x i32> %result, <2 x i32> addrspace(1)* %out
  ret void
}

; FUNC-LABEL: {{^}}fp_to_sint_v4i32:
; EG: FLT_TO_INT {{\** *}}T{{[0-9]+\.[XYZW], PV\.[XYZW]}}
; EG: FLT_TO_INT {{\** *}}T{{[0-9]+\.[XYZW]}}
; EG: FLT_TO_INT {{\** *}}T{{[0-9]+\.[XYZW], PV\.[XYZW]}}
; EG: FLT_TO_INT {{\** *}}T{{[0-9]+\.[XYZW], PV\.[XYZW]}}
; SI: v_cvt_i32_f32_e32
; SI: v_cvt_i32_f32_e32
; SI: v_cvt_i32_f32_e32
; SI: v_cvt_i32_f32_e32
define void @fp_to_sint_v4i32(<4 x i32> addrspace(1)* %out, <4 x float> addrspace(1)* %in) {
  %value = load <4 x float>, <4 x float> addrspace(1) * %in
  %result = fptosi <4 x float> %value to <4 x i32>
  store <4 x i32> %result, <4 x i32> addrspace(1)* %out
  ret void
}

; FUNC-LABEL: {{^}}fp_to_sint_i64:

; EG-DAG: AND_INT
; EG-DAG: LSHR
; EG-DAG: SUB_INT
; EG-DAG: AND_INT
; EG-DAG: ASHR
; EG-DAG: AND_INT
; EG-DAG: OR_INT
; EG-DAG: SUB_INT
; EG-DAG: LSHL
; EG-DAG: LSHL
; EG-DAG: SUB_INT
; EG-DAG: LSHR
; EG-DAG: LSHR
; EG-DAG: SETGT_UINT
; EG-DAG: SETGT_INT
; EG-DAG: XOR_INT
; EG-DAG: XOR_INT
; EG: SUB_INT
; EG-DAG: SUB_INT
; EG-DAG: CNDE_INT
; EG-DAG: CNDE_INT

; Check that the compiler doesn't crash with a "cannot select" error
; SI: s_endpgm
define void @fp_to_sint_i64 (i64 addrspace(1)* %out, float %in) {
entry:
  %0 = fptosi float %in to i64
  store i64 %0, i64 addrspace(1)* %out
  ret void
}

; FUNC: {{^}}fp_to_sint_v2i64:
; EG-DAG: AND_INT
; EG-DAG: LSHR
; EG-DAG: SUB_INT
; EG-DAG: AND_INT
; EG-DAG: ASHR
; EG-DAG: AND_INT
; EG-DAG: OR_INT
; EG-DAG: SUB_INT
; EG-DAG: LSHL
; EG-DAG: LSHL
; EG-DAG: SUB_INT
; EG-DAG: LSHR
; EG-DAG: LSHR
; EG-DAG: SETGT_UINT
; EG-DAG: SETGT_INT
; EG-DAG: XOR_INT
; EG-DAG: XOR_INT
; EG-DAG: SUB_INT
; EG-DAG: SUB_INT
; EG-DAG: CNDE_INT
; EG-DAG: CNDE_INT
; EG-DAG: AND_INT
; EG-DAG: LSHR
; EG-DAG: SUB_INT
; EG-DAG: AND_INT
; EG-DAG: ASHR
; EG-DAG: AND_INT
; EG-DAG: OR_INT
; EG-DAG: SUB_INT
; EG-DAG: LSHL
; EG-DAG: LSHL
; EG-DAG: SUB_INT
; EG-DAG: LSHR
; EG-DAG: LSHR
; EG-DAG: SETGT_UINT
; EG-DAG: SETGT_INT
; EG-DAG: XOR_INT
; EG-DAG: XOR_INT
; EG-DAG: SUB_INT
; EG-DAG: SUB_INT
; EG-DAG: CNDE_INT
; EG-DAG: CNDE_INT

; SI: s_endpgm
define void @fp_to_sint_v2i64(<2 x i64> addrspace(1)* %out, <2 x float> %x) {
  %conv = fptosi <2 x float> %x to <2 x i64>
  store <2 x i64> %conv, <2 x i64> addrspace(1)* %out
  ret void
}

; FUNC: {{^}}fp_to_sint_v4i64:
; EG-DAG: AND_INT
; EG-DAG: LSHR
; EG-DAG: SUB_INT
; EG-DAG: AND_INT
; EG-DAG: ASHR
; EG-DAG: AND_INT
; EG-DAG: OR_INT
; EG-DAG: SUB_INT
; EG-DAG: LSHL
; EG-DAG: LSHL
; EG-DAG: SUB_INT
; EG-DAG: LSHR
; EG-DAG: LSHR
; EG-DAG: SETGT_UINT
; EG-DAG: SETGT_INT
; EG-DAG: XOR_INT
; EG-DAG: XOR_INT
; EG-DAG: SUB_INT
; EG-DAG: SUB_INT
; EG-DAG: CNDE_INT
; EG-DAG: CNDE_INT
; EG-DAG: AND_INT
; EG-DAG: LSHR
; EG-DAG: SUB_INT
; EG-DAG: AND_INT
; EG-DAG: ASHR
; EG-DAG: AND_INT
; EG-DAG: OR_INT
; EG-DAG: SUB_INT
; EG-DAG: LSHL
; EG-DAG: LSHL
; EG-DAG: SUB_INT
; EG-DAG: LSHR
; EG-DAG: LSHR
; EG-DAG: SETGT_UINT
; EG-DAG: SETGT_INT
; EG-DAG: XOR_INT
; EG-DAG: XOR_INT
; EG-DAG: SUB_INT
; EG-DAG: SUB_INT
; EG-DAG: CNDE_INT
; EG-DAG: CNDE_INT
; EG-DAG: AND_INT
; EG-DAG: LSHR
; EG-DAG: SUB_INT
; EG-DAG: AND_INT
; EG-DAG: ASHR
; EG-DAG: AND_INT
; EG-DAG: OR_INT
; EG-DAG: SUB_INT
; EG-DAG: LSHL
; EG-DAG: LSHL
; EG-DAG: SUB_INT
; EG-DAG: LSHR
; EG-DAG: LSHR
; EG-DAG: SETGT_UINT
; EG-DAG: SETGT_INT
; EG-DAG: XOR_INT
; EG-DAG: XOR_INT
; EG-DAG: SUB_INT
; EG-DAG: SUB_INT
; EG-DAG: CNDE_INT
; EG-DAG: CNDE_INT
; EG-DAG: AND_INT
; EG-DAG: LSHR
; EG-DAG: SUB_INT
; EG-DAG: AND_INT
; EG-DAG: ASHR
; EG-DAG: AND_INT
; EG-DAG: OR_INT
; EG-DAG: SUB_INT
; EG-DAG: LSHL
; EG-DAG: LSHL
; EG-DAG: SUB_INT
; EG-DAG: LSHR
; EG-DAG: LSHR
; EG-DAG: SETGT_UINT
; EG-DAG: SETGT_INT
; EG-DAG: XOR_INT
; EG-DAG: XOR_INT
; EG-DAG: SUB_INT
; EG-DAG: SUB_INT
; EG-DAG: CNDE_INT
; EG-DAG: CNDE_INT

; SI: s_endpgm
define void @fp_to_sint_v4i64(<4 x i64> addrspace(1)* %out, <4 x float> %x) {
  %conv = fptosi <4 x float> %x to <4 x i64>
  store <4 x i64> %conv, <4 x i64> addrspace(1)* %out
  ret void
}

; FUNC-LABEL: {{^}}fp_to_uint_f32_to_i1:
; SI: v_cmp_eq_f32_e64 s{{\[[0-9]+:[0-9]+\]}}, -1.0, s{{[0-9]+}}

; EG: AND_INT
; EG: SETE_DX10 {{[*]?}} T{{[0-9]+}}.{{[XYZW]}}, KC0[2].Z, literal.y,
; EG-NEXT: -1082130432(-1.000000e+00)
define void @fp_to_uint_f32_to_i1(i1 addrspace(1)* %out, float %in) #0 {
  %conv = fptosi float %in to i1
  store i1 %conv, i1 addrspace(1)* %out
  ret void
}

; FUNC-LABEL: {{^}}fp_to_uint_fabs_f32_to_i1:
; SI: v_cmp_eq_f32_e64 s{{\[[0-9]+:[0-9]+\]}}, -1.0, |s{{[0-9]+}}|
define void @fp_to_uint_fabs_f32_to_i1(i1 addrspace(1)* %out, float %in) #0 {
  %in.fabs = call float @llvm.fabs.f32(float %in)
  %conv = fptosi float %in.fabs to i1
  store i1 %conv, i1 addrspace(1)* %out
  ret void
}

<<<<<<< HEAD
=======
; FUNC-LABEL: {{^}}fp_to_sint_f32_i16:
; GCN: v_cvt_i32_f32_e32 [[VAL:v[0-9]+]], s{{[0-9]+}}
; GCN: buffer_store_short [[VAL]]
define void @fp_to_sint_f32_i16(i16 addrspace(1)* %out, float %in) #0 {
  %sint = fptosi float %in to i16
  store i16 %sint, i16 addrspace(1)* %out
  ret void
}

>>>>>>> c329efbc
attributes #0 = { nounwind }
attributes #1 = { nounwind readnone }<|MERGE_RESOLUTION|>--- conflicted
+++ resolved
@@ -248,8 +248,6 @@
   ret void
 }
 
-<<<<<<< HEAD
-=======
 ; FUNC-LABEL: {{^}}fp_to_sint_f32_i16:
 ; GCN: v_cvt_i32_f32_e32 [[VAL:v[0-9]+]], s{{[0-9]+}}
 ; GCN: buffer_store_short [[VAL]]
@@ -259,6 +257,5 @@
   ret void
 }
 
->>>>>>> c329efbc
 attributes #0 = { nounwind }
 attributes #1 = { nounwind readnone }