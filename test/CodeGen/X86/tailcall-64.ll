--- conflicted
+++ resolved
@@ -211,15 +211,11 @@
 ; }
 ;
 ; CHECK-LABEL: rdar12282281
-<<<<<<< HEAD
 ; CHECK: jmpq *%r11 ## TAILCALL
-=======
-; CHECK: jmpq *%r11 # TAILCALL
 
 ; For NaCl, ensure we do not tail-call-optimize 6-arg functions
 ; NACL-LABEL: rdar12282281
 ; NACL: naclcall
->>>>>>> f540f9b3
 @funcs = external constant [0 x i32 (i8*, ...)*]
 
 define i32 @rdar12282281(i32 %n) nounwind uwtable ssp {
