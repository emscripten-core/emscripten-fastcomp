; RUN: llc  < %s -march=mipsel | FileCheck %s 
; RUN: llc  < %s -mtriple=mipsel-none-nacl-gnu \
; RUN:  | FileCheck %s -check-prefix=CHECK-NACL
; RUN: llc  < %s -march=mipsel -mcpu=mips32 -mattr=+nooddspreg | FileCheck %s -check-prefix=NOODDSPREG
<<<<<<< HEAD
=======
; RUN: llc  < %s -march=mipsel -mcpu=mips32r2 -mattr=+fp64,+nooddspreg | FileCheck %s -check-prefix=FP64-NOODDSPREG
>>>>>>> 7ffc5bb5


@gi0 = external global i32
@gi1 = external global i32
@gi2 = external global i32
@gi3 = external global i32
@gi4 = external global i32
@gi5 = external global i32
@gi6 = external global i32
@gi7 = external global i32
@gi8 = external global i32
@gi9 = external global i32
@gi10 = external global i32
@gi11 = external global i32
@gi12 = external global i32
@gi13 = external global i32
@gi14 = external global i32
@gi15 = external global i32
@gi16 = external global i32
@gfa0 = external global float
@gfa1 = external global float
@gfa2 = external global float
@gfa3 = external global float
@gfa4 = external global float
@gfa5 = external global float
@gfa6 = external global float
@gfa7 = external global float
@gfa8 = external global float
@gfa9 = external global float
@gfa10 = external global float
@gfa11 = external global float
@gfa12 = external global float
@gfa13 = external global float
@gfa14 = external global float
@gfa15 = external global float
@gfa16 = external global float
@gfa17 = external global float
@gfa18 = external global float
@gfa19 = external global float
@gfa20 = external global float
@gf0 = external global float
@gf1 = external global float
@gf2 = external global float
@gf3 = external global float
@gf4 = external global float
@gf5 = external global float
@gf6 = external global float
@gf7 = external global float
@gf8 = external global float
@gf9 = external global float
@gf10 = external global float
@gf11 = external global float
@gf12 = external global float
@gf13 = external global float
@gf14 = external global float
@gf15 = external global float
@gf16 = external global float
@gf17 = external global float
@gf18 = external global float
@gf19 = external global float
@gf20 = external global float
@g0 = external global i32
@g1 = external global i32
@g2 = external global i32
@g3 = external global i32
@g4 = external global i32
@g5 = external global i32
@g6 = external global i32
@g7 = external global i32
@g8 = external global i32
@g9 = external global i32
@g10 = external global i32
@g11 = external global i32
@g12 = external global i32
@g13 = external global i32
@g14 = external global i32
@g15 = external global i32
@g16 = external global i32

@fa = common global [11 x float] zeroinitializer, align 4
<<<<<<< HEAD
=======
@da = common global [11 x double] zeroinitializer, align 8
>>>>>>> 7ffc5bb5

define void @caller0() nounwind {
entry:
; CHECK: caller0
; CHECK: lw  $3
; CHECK: lw  $24
; CHECK: lw  $15
; CHECK: lw  $14
; CHECK: lw  $13
; CHECK: lw  $12
; CHECK: lw  $11
; CHECK: lw  $10
; CHECK: lw  $9
; CHECK: lw  $8
; CHECK: lw  $7
; CHECK: lw  $6
; CHECK: lw  $5
; CHECK: lw  $4

; t6, t7 and t8 are reserved in NaCl and cannot be used for fastcc.
; CHECK-NACL-NOT: lw  $14
; CHECK-NACL-NOT: lw  $15
; CHECK-NACL-NOT: lw  $24

  %0 = load i32* @gi0, align 4
  %1 = load i32* @gi1, align 4
  %2 = load i32* @gi2, align 4
  %3 = load i32* @gi3, align 4
  %4 = load i32* @gi4, align 4
  %5 = load i32* @gi5, align 4
  %6 = load i32* @gi6, align 4
  %7 = load i32* @gi7, align 4
  %8 = load i32* @gi8, align 4
  %9 = load i32* @gi9, align 4
  %10 = load i32* @gi10, align 4
  %11 = load i32* @gi11, align 4
  %12 = load i32* @gi12, align 4
  %13 = load i32* @gi13, align 4
  %14 = load i32* @gi14, align 4
  %15 = load i32* @gi15, align 4
  %16 = load i32* @gi16, align 4
  tail call fastcc void @callee0(i32 %0, i32 %1, i32 %2, i32 %3, i32 %4, i32 %5, i32 %6, i32 %7, i32 %8, i32 %9, i32 %10, i32 %11, i32 %12, i32 %13, i32 %14, i32 %15, i32 %16)
  ret void
}

define internal fastcc void @callee0(i32 %a0, i32 %a1, i32 %a2, i32 %a3, i32 %a4, i32 %a5, i32 %a6, i32 %a7, i32 %a8, i32 %a9, i32 %a10, i32 %a11, i32 %a12, i32 %a13, i32 %a14, i32 %a15, i32 %a16) nounwind noinline {
entry:
; CHECK: callee0
; CHECK: sw  $4
; CHECK: sw  $5
; CHECK: sw  $6
; CHECK: sw  $7
; CHECK: sw  $8
; CHECK: sw  $9
; CHECK: sw  $10
; CHECK: sw  $11
; CHECK: sw  $12
; CHECK: sw  $13
; CHECK: sw  $14
; CHECK: sw  $15
; CHECK: sw  $24
; CHECK: sw  $3

; t6, t7 and t8 are reserved in NaCl and cannot be used for fastcc.
; CHECK-NACL-NOT: sw  $14
; CHECK-NACL-NOT: sw  $15
; CHECK-NACL-NOT: sw  $24

  store i32 %a0, i32* @g0, align 4
  store i32 %a1, i32* @g1, align 4
  store i32 %a2, i32* @g2, align 4
  store i32 %a3, i32* @g3, align 4
  store i32 %a4, i32* @g4, align 4
  store i32 %a5, i32* @g5, align 4
  store i32 %a6, i32* @g6, align 4
  store i32 %a7, i32* @g7, align 4
  store i32 %a8, i32* @g8, align 4
  store i32 %a9, i32* @g9, align 4
  store i32 %a10, i32* @g10, align 4
  store i32 %a11, i32* @g11, align 4
  store i32 %a12, i32* @g12, align 4
  store i32 %a13, i32* @g13, align 4
  store i32 %a14, i32* @g14, align 4
  store i32 %a15, i32* @g15, align 4
  store i32 %a16, i32* @g16, align 4
  ret void
}

define void @caller1(float %a0, float %a1, float %a2, float %a3, float %a4, float %a5, float %a6, float %a7, float %a8, float %a9, float %a10, float %a11, float %a12, float %a13, float %a14, float %a15, float %a16, float %a17, float %a18, float %a19, float %a20) nounwind {
entry:
; CHECK: caller1
; CHECK: lwc1  $f19
; CHECK: lwc1  $f18
; CHECK: lwc1  $f17
; CHECK: lwc1  $f16
; CHECK: lwc1  $f15
; CHECK: lwc1  $f14
; CHECK: lwc1  $f13
; CHECK: lwc1  $f12
; CHECK: lwc1  $f11
; CHECK: lwc1  $f10
; CHECK: lwc1  $f9
; CHECK: lwc1  $f8
; CHECK: lwc1  $f7
; CHECK: lwc1  $f6
; CHECK: lwc1  $f5
; CHECK: lwc1  $f4
; CHECK: lwc1  $f3
; CHECK: lwc1  $f2
; CHECK: lwc1  $f1
; CHECK: lwc1  $f0

  %0 = load float* @gfa0, align 4
  %1 = load float* @gfa1, align 4
  %2 = load float* @gfa2, align 4
  %3 = load float* @gfa3, align 4
  %4 = load float* @gfa4, align 4
  %5 = load float* @gfa5, align 4
  %6 = load float* @gfa6, align 4
  %7 = load float* @gfa7, align 4
  %8 = load float* @gfa8, align 4
  %9 = load float* @gfa9, align 4
  %10 = load float* @gfa10, align 4
  %11 = load float* @gfa11, align 4
  %12 = load float* @gfa12, align 4
  %13 = load float* @gfa13, align 4
  %14 = load float* @gfa14, align 4
  %15 = load float* @gfa15, align 4
  %16 = load float* @gfa16, align 4
  %17 = load float* @gfa17, align 4
  %18 = load float* @gfa18, align 4
  %19 = load float* @gfa19, align 4
  %20 = load float* @gfa20, align 4
  tail call fastcc void @callee1(float %0, float %1, float %2, float %3, float %4, float %5, float %6, float %7, float %8, float %9, float %10, float %11, float %12, float %13, float %14, float %15, float %16, float %17, float %18, float %19, float %20)
  ret void
}

define internal fastcc void @callee1(float %a0, float %a1, float %a2, float %a3, float %a4, float %a5, float %a6, float %a7, float %a8, float %a9, float %a10, float %a11, float %a12, float %a13, float %a14, float %a15, float %a16, float %a17, float %a18, float %a19, float %a20) nounwind noinline {
entry:
; CHECK: callee1
; CHECK: swc1  $f0
; CHECK: swc1  $f1
; CHECK: swc1  $f2
; CHECK: swc1  $f3
; CHECK: swc1  $f4
; CHECK: swc1  $f5
; CHECK: swc1  $f6
; CHECK: swc1  $f7
; CHECK: swc1  $f8
; CHECK: swc1  $f9
; CHECK: swc1  $f10
; CHECK: swc1  $f11
; CHECK: swc1  $f12
; CHECK: swc1  $f13
; CHECK: swc1  $f14
; CHECK: swc1  $f15
; CHECK: swc1  $f16
; CHECK: swc1  $f17
; CHECK: swc1  $f18
; CHECK: swc1  $f19

  store float %a0, float* @gf0, align 4
  store float %a1, float* @gf1, align 4
  store float %a2, float* @gf2, align 4
  store float %a3, float* @gf3, align 4
  store float %a4, float* @gf4, align 4
  store float %a5, float* @gf5, align 4
  store float %a6, float* @gf6, align 4
  store float %a7, float* @gf7, align 4
  store float %a8, float* @gf8, align 4
  store float %a9, float* @gf9, align 4
  store float %a10, float* @gf10, align 4
  store float %a11, float* @gf11, align 4
  store float %a12, float* @gf12, align 4
  store float %a13, float* @gf13, align 4
  store float %a14, float* @gf14, align 4
  store float %a15, float* @gf15, align 4
  store float %a16, float* @gf16, align 4
  store float %a17, float* @gf17, align 4
  store float %a18, float* @gf18, align 4
  store float %a19, float* @gf19, align 4
  store float %a20, float* @gf20, align 4
  ret void
}

define void @caller2() {
entry:

; NOODDSPREG-LABEL:  caller2

; Check that first 10 arguments are passed in even float registers
; f0, f2, ... , f18. Check that 11th argument is passed on stack.

; NOODDSPREG-DAG:    lw      $[[R0:[0-9]+]], %got(fa)(${{[0-9]+|gp}})
; NOODDSPREG-DAG:    lwc1    $f0, 0($[[R0]])
; NOODDSPREG-DAG:    lwc1    $f2, 4($[[R0]])
; NOODDSPREG-DAG:    lwc1    $f4, 8($[[R0]])
; NOODDSPREG-DAG:    lwc1    $f6, 12($[[R0]])
; NOODDSPREG-DAG:    lwc1    $f8, 16($[[R0]])
; NOODDSPREG-DAG:    lwc1    $f10, 20($[[R0]])
; NOODDSPREG-DAG:    lwc1    $f12, 24($[[R0]])
; NOODDSPREG-DAG:    lwc1    $f14, 28($[[R0]])
; NOODDSPREG-DAG:    lwc1    $f16, 32($[[R0]])
; NOODDSPREG-DAG:    lwc1    $f18, 36($[[R0]])

; NOODDSPREG-DAG:    lwc1    $[[F0:f[0-9]*[02468]]], 40($[[R0]])
; NOODDSPREG-DAG:    swc1    $[[F0]], 0($sp)

  %0 = load float* getelementptr ([11 x float]* @fa, i32 0, i32 0), align 4
  %1 = load float* getelementptr ([11 x float]* @fa, i32 0, i32 1), align 4
  %2 = load float* getelementptr ([11 x float]* @fa, i32 0, i32 2), align 4
  %3 = load float* getelementptr ([11 x float]* @fa, i32 0, i32 3), align 4
  %4 = load float* getelementptr ([11 x float]* @fa, i32 0, i32 4), align 4
  %5 = load float* getelementptr ([11 x float]* @fa, i32 0, i32 5), align 4
  %6 = load float* getelementptr ([11 x float]* @fa, i32 0, i32 6), align 4
  %7 = load float* getelementptr ([11 x float]* @fa, i32 0, i32 7), align 4
  %8 = load float* getelementptr ([11 x float]* @fa, i32 0, i32 8), align 4
  %9 = load float* getelementptr ([11 x float]* @fa, i32 0, i32 9), align 4
  %10 = load float* getelementptr ([11 x float]* @fa, i32 0, i32 10), align 4
  tail call fastcc void @callee2(float %0, float %1, float %2, float %3,
                                 float %4, float %5, float %6, float %7,
                                 float %8, float %9, float %10)
  ret void
}

define fastcc void @callee2(float %a0, float %a1, float %a2, float %a3,
                            float %a4, float %a5, float %a6, float %a7,
                            float %a8, float %a9, float %a10) {
entry:

; NOODDSPREG-LABEL:  callee2

; NOODDSPREG:        addiu   $sp, $sp, -[[OFFSET:[0-9]+]]

; Check that first 10 arguments are received in even float registers
; f0, f2, ... , f18. Check that 11th argument is received on stack.

; NOODDSPREG-DAG:    lw      $[[R0:[0-9]+]], %got(fa)(${{[0-9]+|gp}})
; NOODDSPREG-DAG:    swc1    $f0, 0($[[R0]])
; NOODDSPREG-DAG:    swc1    $f2, 4($[[R0]])
; NOODDSPREG-DAG:    swc1    $f4, 8($[[R0]])
; NOODDSPREG-DAG:    swc1    $f6, 12($[[R0]])
; NOODDSPREG-DAG:    swc1    $f8, 16($[[R0]])
; NOODDSPREG-DAG:    swc1    $f10, 20($[[R0]])
; NOODDSPREG-DAG:    swc1    $f12, 24($[[R0]])
; NOODDSPREG-DAG:    swc1    $f14, 28($[[R0]])
; NOODDSPREG-DAG:    swc1    $f16, 32($[[R0]])
; NOODDSPREG-DAG:    swc1    $f18, 36($[[R0]])

; NOODDSPREG-DAG:    lwc1    $[[F0:f[0-9]*[02468]]], [[OFFSET]]($sp)
; NOODDSPREG-DAG:    swc1    $[[F0]], 40($[[R0]])

  store float %a0, float* getelementptr ([11 x float]* @fa, i32 0, i32 0), align 4
  store float %a1, float* getelementptr ([11 x float]* @fa, i32 0, i32 1), align 4
  store float %a2, float* getelementptr ([11 x float]* @fa, i32 0, i32 2), align 4
  store float %a3, float* getelementptr ([11 x float]* @fa, i32 0, i32 3), align 4
  store float %a4, float* getelementptr ([11 x float]* @fa, i32 0, i32 4), align 4
  store float %a5, float* getelementptr ([11 x float]* @fa, i32 0, i32 5), align 4
  store float %a6, float* getelementptr ([11 x float]* @fa, i32 0, i32 6), align 4
  store float %a7, float* getelementptr ([11 x float]* @fa, i32 0, i32 7), align 4
  store float %a8, float* getelementptr ([11 x float]* @fa, i32 0, i32 8), align 4
  store float %a9, float* getelementptr ([11 x float]* @fa, i32 0, i32 9), align 4
  store float %a10, float* getelementptr ([11 x float]* @fa, i32 0, i32 10), align 4
  ret void
}
<<<<<<< HEAD
=======

define void @caller3() {
entry:

; FP64-NOODDSPREG-LABEL:  caller3

; Check that first 10 arguments are passed in even float registers
; f0, f2, ... , f18. Check that 11th argument is passed on stack.

; FP64-NOODDSPREG-DAG:    lw      $[[R0:[0-9]+]], %got(da)(${{[0-9]+|gp}})
; FP64-NOODDSPREG-DAG:    ldc1    $f0, 0($[[R0]])
; FP64-NOODDSPREG-DAG:    ldc1    $f2, 8($[[R0]])
; FP64-NOODDSPREG-DAG:    ldc1    $f4, 16($[[R0]])
; FP64-NOODDSPREG-DAG:    ldc1    $f6, 24($[[R0]])
; FP64-NOODDSPREG-DAG:    ldc1    $f8, 32($[[R0]])
; FP64-NOODDSPREG-DAG:    ldc1    $f10, 40($[[R0]])
; FP64-NOODDSPREG-DAG:    ldc1    $f12, 48($[[R0]])
; FP64-NOODDSPREG-DAG:    ldc1    $f14, 56($[[R0]])
; FP64-NOODDSPREG-DAG:    ldc1    $f16, 64($[[R0]])
; FP64-NOODDSPREG-DAG:    ldc1    $f18, 72($[[R0]])

; FP64-NOODDSPREG-DAG:    ldc1    $[[F0:f[0-9]*[02468]]], 80($[[R0]])
; FP64-NOODDSPREG-DAG:    sdc1    $[[F0]], 0($sp)

  %0 = load double* getelementptr ([11 x double]* @da, i32 0, i32 0), align 8
  %1 = load double* getelementptr ([11 x double]* @da, i32 0, i32 1), align 8
  %2 = load double* getelementptr ([11 x double]* @da, i32 0, i32 2), align 8
  %3 = load double* getelementptr ([11 x double]* @da, i32 0, i32 3), align 8
  %4 = load double* getelementptr ([11 x double]* @da, i32 0, i32 4), align 8
  %5 = load double* getelementptr ([11 x double]* @da, i32 0, i32 5), align 8
  %6 = load double* getelementptr ([11 x double]* @da, i32 0, i32 6), align 8
  %7 = load double* getelementptr ([11 x double]* @da, i32 0, i32 7), align 8
  %8 = load double* getelementptr ([11 x double]* @da, i32 0, i32 8), align 8
  %9 = load double* getelementptr ([11 x double]* @da, i32 0, i32 9), align 8
  %10 = load double* getelementptr ([11 x double]* @da, i32 0, i32 10), align 8
  tail call fastcc void @callee3(double %0, double %1, double %2, double %3,
                                 double %4, double %5, double %6, double %7,
                                 double %8, double %9, double %10)
  ret void
}

define fastcc void @callee3(double %a0, double %a1, double %a2, double %a3,
                            double %a4, double %a5, double %a6, double %a7,
                            double %a8, double %a9, double %a10) {
entry:

; FP64-NOODDSPREG-LABEL:  callee3

; FP64-NOODDSPREG:        addiu   $sp, $sp, -[[OFFSET:[0-9]+]]

; Check that first 10 arguments are received in even float registers
; f0, f2, ... , f18. Check that 11th argument is received on stack.

; FP64-NOODDSPREG-DAG:    lw      $[[R0:[0-9]+]], %got(da)(${{[0-9]+|gp}})
; FP64-NOODDSPREG-DAG:    sdc1    $f0, 0($[[R0]])
; FP64-NOODDSPREG-DAG:    sdc1    $f2, 8($[[R0]])
; FP64-NOODDSPREG-DAG:    sdc1    $f4, 16($[[R0]])
; FP64-NOODDSPREG-DAG:    sdc1    $f6, 24($[[R0]])
; FP64-NOODDSPREG-DAG:    sdc1    $f8, 32($[[R0]])
; FP64-NOODDSPREG-DAG:    sdc1    $f10, 40($[[R0]])
; FP64-NOODDSPREG-DAG:    sdc1    $f12, 48($[[R0]])
; FP64-NOODDSPREG-DAG:    sdc1    $f14, 56($[[R0]])
; FP64-NOODDSPREG-DAG:    sdc1    $f16, 64($[[R0]])
; FP64-NOODDSPREG-DAG:    sdc1    $f18, 72($[[R0]])

; FP64-NOODDSPREG-DAG:    ldc1    $[[F0:f[0-9]*[02468]]], [[OFFSET]]($sp)
; FP64-NOODDSPREG-DAG:    sdc1    $[[F0]], 80($[[R0]])

  store double %a0, double* getelementptr ([11 x double]* @da, i32 0, i32 0), align 8
  store double %a1, double* getelementptr ([11 x double]* @da, i32 0, i32 1), align 8
  store double %a2, double* getelementptr ([11 x double]* @da, i32 0, i32 2), align 8
  store double %a3, double* getelementptr ([11 x double]* @da, i32 0, i32 3), align 8
  store double %a4, double* getelementptr ([11 x double]* @da, i32 0, i32 4), align 8
  store double %a5, double* getelementptr ([11 x double]* @da, i32 0, i32 5), align 8
  store double %a6, double* getelementptr ([11 x double]* @da, i32 0, i32 6), align 8
  store double %a7, double* getelementptr ([11 x double]* @da, i32 0, i32 7), align 8
  store double %a8, double* getelementptr ([11 x double]* @da, i32 0, i32 8), align 8
  store double %a9, double* getelementptr ([11 x double]* @da, i32 0, i32 9), align 8
  store double %a10, double* getelementptr ([11 x double]* @da, i32 0, i32 10), align 8
  ret void
}
>>>>>>> 7ffc5bb5
<|MERGE_RESOLUTION|>--- conflicted
+++ resolved
@@ -2,10 +2,7 @@
 ; RUN: llc  < %s -mtriple=mipsel-none-nacl-gnu \
 ; RUN:  | FileCheck %s -check-prefix=CHECK-NACL
 ; RUN: llc  < %s -march=mipsel -mcpu=mips32 -mattr=+nooddspreg | FileCheck %s -check-prefix=NOODDSPREG
-<<<<<<< HEAD
-=======
 ; RUN: llc  < %s -march=mipsel -mcpu=mips32r2 -mattr=+fp64,+nooddspreg | FileCheck %s -check-prefix=FP64-NOODDSPREG
->>>>>>> 7ffc5bb5
 
 
 @gi0 = external global i32
@@ -86,10 +83,7 @@
 @g16 = external global i32
 
 @fa = common global [11 x float] zeroinitializer, align 4
-<<<<<<< HEAD
-=======
 @da = common global [11 x double] zeroinitializer, align 8
->>>>>>> 7ffc5bb5
 
 define void @caller0() nounwind {
 entry:
@@ -355,8 +349,6 @@
   store float %a10, float* getelementptr ([11 x float]* @fa, i32 0, i32 10), align 4
   ret void
 }
-<<<<<<< HEAD
-=======
 
 define void @caller3() {
 entry:
@@ -437,5 +429,4 @@
   store double %a9, double* getelementptr ([11 x double]* @da, i32 0, i32 9), align 8
   store double %a10, double* getelementptr ([11 x double]* @da, i32 0, i32 10), align 8
   ret void
-}
->>>>>>> 7ffc5bb5
+}